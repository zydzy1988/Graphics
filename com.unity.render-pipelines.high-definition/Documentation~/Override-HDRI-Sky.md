--- conflicted
+++ resolved
@@ -17,22 +17,15 @@
 
 ## Properties
 
-<img src="Images/Override-HDRISky1.png" style="zoom:150%;" />
+![](Images/Override-HDRISky1.png)
 
 | Property                         | Description                                                  |
 | -------------------------------- | ------------------------------------------------------------ |
 | **HDRI Sky**                     | Assign a HDRI Texture that HDRP uses to render the sky.      |
-<<<<<<< HEAD
-| **Intensity Mode**        | Use the drop-down to set the way the sky intensity is computed.<br />&#8226; **Exposure**: Intensity is computed from an exposure in EV100.<br />&#8226; **Multiplier**: Intensity is a flat multiplier. <br />&#8226; **Lux**: Define the sky intensity in terms of Lux values.|
-| - **Exposure**                   | Set the amount of light per unit area that HDRP applies to the HDRI Sky cubemap.<br />This property only appears when you select **Exposure** from the **Intensity Mode** drop-down. |
-| - **Multiplier**                 | Set the multiplier for HDRP to apply to the Scene as environmental light. HDRP multiplies the environment light in your Scene by this value.<br />This property only appears when you select **Multiplier** from the **Intensity Mode** drop-down. |
-| - **Desired Lux Value**          | Set an absolute intensity for the HDR Texture you set in **HDRI Sky**, in Lux, for lighting received in a direction perpendicular to the ground. This is similar to the Lux unit you use to represent the Sun and thus is complimentary.<br />This property only appears when you select **Lux** from the **Sky Intensity Mode** drop-down. |
-=======
 | **Intensity Mode**        | Use the drop-down to select the method that HDRP uses to calculate the sky intensity.<br />&#8226; **Exposure**: HDRP calculates intensity from an exposure value in EV100.<br />&#8226; **Multiplier**: HDRP calculates intensity from a flat multiplier. <br />&#8226; **Lux**: HDRP calculates intensity in terms of a target Lux value. |
 | - **Exposure**                   | Set the amount of light per unit area that HDRP applies to the HDRI Sky cubemap.<br />This property only appears when you select **Exposure** from the **Intensity Mode** drop-down. |
 | - **Multiplier**                 | Set the multiplier for HDRP to apply to the Scene as environmental light. HDRP multiplies the environment light in your Scene by this value.<br />This property only appears when you select **Multiplier** from the **Intensity Mode** drop-down. |
 | - **Desired Lux Value**          | Set an absolute intensity for the HDR Texture you set in **HDRI Sky**, in [Lux](Physical-Light-Units.html#Lux). This value represents the light received in a direction perpendicular to the ground. This is similar to the Lux unit you use to represent the Sun and thus is complimentary.<br />This property only appears when you select **Lux** from the **Sky Intensity Mode** drop-down. |
->>>>>>> 194dc4b2
 | - **Upper Hemisphere Lux Value** | Displays the relative intensity, in Lux, for the current HDR texture set in **HDRI Sky**. The final multiplier HDRP applies for intensity is **Desired Lux Value** / **Upper Hemisphere Lux Value**. This field is an informative helper.<br />This property only appears when you select **Lux** from the **Sky Intensity Mode** drop-down. |
 | **Rotation**                     | Use the slider to set the angle to rotate the cubemap, in degrees. |
 | **Update Mode**                  | Use the drop-down to set the rate at which HDRP updates the sky environment (using Ambient and Reflection Probes).<br />&#8226; **On Changed**: HDRP updates the sky environment when one of the sky properties changes.<br />&#8226; **On Demand**: HDRP waits until you manually call for a sky environment update from a script.<br />&#8226; **Realtime**: HDRP updates the sky environment at regular intervals defined by the **Update Period**. |
