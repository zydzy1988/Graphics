using System;
using UnityEngine.Serialization;

namespace UnityEngine.Rendering.HighDefinition
{
    /// <summary>
    /// A bit flag for each camera settings.
    /// </summary>
    [Flags]
    public enum CameraSettingsFields
    {
        /// <summary>No field</summary>
        none = 0,
        /// <summary>BufferClear.clearColorMode</summary>
        bufferClearColorMode = 1 << 1,
        /// <summary>BufferClear.backgroundColorHDR</summary>
        bufferClearBackgroundColorHDR = 1 << 2,
        /// <summary>BufferClear.clearDepth</summary>
        bufferClearClearDepth = 1 << 3,
        /// <summary>volumes.layerMask</summary>
        volumesLayerMask = 1 << 4,
        /// <summary>volumes.anchorOverride</summary>
        volumesAnchorOverride = 1 << 5,
        /// <summary>frustum.mode</summary>
        frustumMode = 1 << 6,
        /// <summary>frustum.aspect</summary>
        frustumAspect = 1 << 7,
        /// <summary>frustum.farClipPlane</summary>
        frustumFarClipPlane = 1 << 8,
        /// <summary>frustum.nearClipPlane</summary>
        frustumNearClipPlane = 1 << 9,
        /// <summary>frustum.fieldOfView</summary>
        frustumFieldOfView = 1 << 10,
        /// <summary>frustum.projectionMatrix</summary>
        frustumProjectionMatrix = 1 << 11,
        /// <summary>culling.useOcclusionCulling</summary>
        cullingUseOcclusionCulling = 1 << 12,
        /// <summary>culling.cullingMask</summary>
        cullingCullingMask = 1 << 13,
        /// <summary>culling.invertFaceCulling</summary>
        cullingInvertFaceCulling = 1 << 14,
        /// <summary>culling.renderingSettings</summary>
        customRenderingSettings = 1 << 15,
        /// <summary>flipYMode</summary>
        flipYMode = 1 << 16,
        /// <summary>frameSettings</summary>
        frameSettings = 1 << 17,
        /// <summary>probeLayerMask</summary>
        probeLayerMask = 1 << 18
    }

    /// <summary>The overriden fields of a camera settings.</summary>
    [Serializable]
    public struct CameraSettingsOverride
    {
        /// <summary>
        /// Backed value.
        /// </summary>
        public CameraSettingsFields camera;
    }

    /// <summary>Contains all settings required to setup a camera in HDRP.</summary>
    [Serializable]
    public struct CameraSettings
    {
        /// <summary>Defines how color and depth buffers are cleared.</summary>
        [Serializable]
        public struct BufferClearing
        {
            /// <summary>Default value.</summary>
            [Obsolete("Since 2019.3, use BufferClearing.NewDefault() instead.")]
            public static readonly BufferClearing @default = default;
            /// <summary>Default value.</summary>
            /// <returns>The default value.</returns>
            public static BufferClearing NewDefault() => new BufferClearing
<<<<<<< HEAD
            {
                clearColorMode = HDCamera.ClearColorMode.Sky,
                backgroundColorHDR = new Color32(6, 18, 48, 0),
                clearDepth = true
            };
=======
                {
                    clearColorMode = HDAdditionalCameraData.ClearColorMode.Sky,
                    backgroundColorHDR = new Color32(6, 18, 48, 0),
                    clearDepth = true
                };
>>>>>>> fcc84f92

            /// <summary>Define the source for the clear color.</summary>
            public HDCamera.ClearColorMode clearColorMode;
            /// <summary>
            /// The color to use when
            /// <c><see cref="clearColorMode"/> == <see cref="HDCamera.ClearColorMode.Color"/></c>.
            /// </summary>
            [ColorUsage(true, true)]
            public Color backgroundColorHDR;
            /// <summary>True to clear the depth.</summary>
            public bool clearDepth;
        }

        /// <summary>Defines how the volume framework is queried.</summary>
        [Serializable]
        public struct Volumes
        {
            /// <summary>Default value.</summary>
            [Obsolete("Since 2019.3, use Volumes.NewDefault() instead.")]
            public static readonly Volumes @default = default;
            /// <summary>Default value.</summary>
            /// <returns>The default value.</returns>
            public static Volumes NewDefault() => new Volumes
                {
                    layerMask = -1,
                    anchorOverride = null
                };

            /// <summary>The <see cref="LayerMask"/> to use for the volumes.</summary>
            public LayerMask layerMask;
            /// <summary>If not null, define the location of the evaluation of the volume framework.</summary>
            public Transform anchorOverride;
        }


        /// <summary>Defines the projection matrix of the camera.</summary>
        [Serializable]
        public struct Frustum
        {
            // Below 1e-5, it causes errors
            // in `ScriptableShadowsUtility::GetPSSMSplitMatricesAndCulling`: "Expanding invalid MinMaxAABB"
            // So we use 1e-5 as the minimum value.
            /// <summary>The near clip plane value will be above this value.</summary>
            public const float MinNearClipPlane = 1e-5f;
            /// <summary> The far clip plane value will be at least above <c><see cref="nearClipPlane"/> + <see cref="MinFarClipPlane"/></c></summary>
            public const float MinFarClipPlane = 1e-4f;

            /// <summary>Default value.</summary>
            [Obsolete("Since 2019.3, use Frustum.NewDefault() instead.")]
            public static readonly Frustum @default = default;
            /// <summary>Default value.</summary>
            /// <returns>The default value.</returns>
            public static Frustum NewDefault() => new Frustum
                {
                    mode = Mode.ComputeProjectionMatrix,
                    aspect = 1.0f,
                    farClipPlaneRaw = 1000.0f,
                    nearClipPlaneRaw = 0.1f,
                    fieldOfView = 90.0f,
                    projectionMatrix = Matrix4x4.identity
                };

            /// <summary>Defines how the projection matrix is computed.</summary>
            public enum Mode
            {
                /// <summary>
                /// For perspective projection, the matrix is computed from <see cref="aspect"/>,
                /// <see cref="farClipPlane"/>, <see cref="nearClipPlane"/> and <see cref="fieldOfView"/> parameters.
                ///
                /// Orthographic projection is not currently supported.
                /// </summary>
                ComputeProjectionMatrix,
                /// <summary>The projection matrix provided is assigned.</summary>
                UseProjectionMatrixField
            }

            /// <summary>Which mode will be used for the projection matrix.</summary>
            public Mode mode;
            /// <summary>Aspect ratio of the frustum (width/height).</summary>
            public float aspect;

            /// <summary>
            /// Far clip plane distance.
            ///
            /// Value that will be stored for the far clip plane distance.
            /// IF you need the effective far clip plane distance, use <see cref="farClipPlane"/>.
            /// </summary>
            [FormerlySerializedAs("farClipPlane")]
            public float farClipPlaneRaw;
            /// <summary>
            /// Near clip plane distance.
            ///
            /// Value that will be stored for the near clip plane distance.
            /// IF you need the effective near clip plane distance, use <see cref="nearClipPlane"/>.
            /// </summary>
            [FormerlySerializedAs("nearClipPlane")]
            public float nearClipPlaneRaw;

            /// <summary>
            /// Effective far clip plane distance.
            ///
            /// Use this value to compute the projection matrix.
            ///
            /// This value is valid to compute a projection matrix.
            /// If you need the raw stored value, see <see cref="farClipPlaneRaw"/> instead.
            /// </summary>
            public float farClipPlane => Mathf.Max(nearClipPlaneRaw + MinFarClipPlane, farClipPlaneRaw);

            /// <summary>
            /// Effective near clip plane distance.
            ///
            /// Use this value to compute the projection matrix.
            ///
            /// This value is valid to compute a projection matrix.
            /// If you need the raw stored value, see <see cref="nearClipPlaneRaw"/> instead.
            /// </summary>
            public float nearClipPlane => Mathf.Max(MinNearClipPlane, nearClipPlaneRaw);

            /// <summary>Field of view for perspective matrix (for y axis, in degree).</summary>
            [Range(1, 179.0f)]
            public float fieldOfView;

            /// <summary>Projection matrix used for <see cref="Mode.UseProjectionMatrixField"/> mode.</summary>
            public Matrix4x4 projectionMatrix;

            /// <summary>Compute the projection matrix based on the mode and settings provided.</summary>
            /// <returns>The projection matrix.</returns>
            public Matrix4x4 ComputeProjectionMatrix()
            {
                return Matrix4x4.Perspective(HDUtils.ClampFOV(fieldOfView), aspect, nearClipPlane, farClipPlane);
            }

            /// <summary>
            /// Get the projection matrix used depending on the projection mode.
            /// </summary>
            /// <returns>The projection matrix</returns>
            public Matrix4x4 GetUsedProjectionMatrix()
            {
                switch (mode)
                {
                    case Mode.ComputeProjectionMatrix: return ComputeProjectionMatrix();
                    case Mode.UseProjectionMatrixField: return projectionMatrix;
                    default: throw new ArgumentException();
                }
            }
        }

        /// <summary>Defines the culling settings of the camera.</summary>
        [Serializable]
        public struct Culling
        {
            /// <summary>Default value.</summary>
            [Obsolete("Since 2019.3, use Culling.NewDefault() instead.")]
            public static readonly Culling @default = default;
            /// <summary>Default value.</summary>
            /// <returns>The default value.</returns>
            public static Culling NewDefault() => new Culling
                {
                    cullingMask = -1,
                    useOcclusionCulling = true,
                    sceneCullingMaskOverride = 0
                };

            /// <summary>True when occlusion culling will be performed during rendering, false otherwise.</summary>
            public bool useOcclusionCulling;
            /// <summary>The mask for visible objects.</summary>
            public LayerMask cullingMask;
            /// <summary>Scene culling mask override.</summary>
            public ulong sceneCullingMaskOverride;
        }

        /// <summary>Default value.</summary>
        [Obsolete("Since 2019.3, use CameraSettings.defaultCameraSettingsNonAlloc instead.")]
        public static readonly CameraSettings @default = default;
        /// <summary>Default value.</summary>
        /// <returns>The default value and allocate ~250B of garbage.</returns>
        public static CameraSettings NewDefault() => new CameraSettings
<<<<<<< HEAD
        {
            bufferClearing = BufferClearing.NewDefault(),
            culling = Culling.NewDefault(),
            renderingPathCustomFrameSettings = FrameSettings.NewDefaultCamera(),
            frustum = Frustum.NewDefault(),
            customRenderingSettings = false,
            volumes = Volumes.NewDefault(),
            flipYMode = HDCamera.FlipYMode.Automatic,
            invertFaceCulling = false,
            probeLayerMask = ~0,
            probeRangeCompressionFactor = 1.0f
        };
=======
            {
                bufferClearing = BufferClearing.NewDefault(),
                culling = Culling.NewDefault(),
                renderingPathCustomFrameSettings = FrameSettings.NewDefaultCamera(),
                frustum = Frustum.NewDefault(),
                customRenderingSettings = false,
                volumes = Volumes.NewDefault(),
                flipYMode = HDAdditionalCameraData.FlipYMode.Automatic,
                invertFaceCulling = false,
                probeLayerMask = ~0,
                probeRangeCompressionFactor = 1.0f
            };
>>>>>>> fcc84f92

        public static readonly CameraSettings defaultCameraSettingsNonAlloc = NewDefault();

        /// <summary>
        /// Extract the CameraSettings from an HDCamera
        /// </summary>
        /// <param name="hdCamera">The camera to extract from</param>
        /// <returns>The CameraSettings</returns>
        public static CameraSettings From(HDCameraInfo hdCamera)
        {
            var settings = defaultCameraSettingsNonAlloc;
            settings.culling.cullingMask = hdCamera.camera.cullingMask;
            settings.culling.useOcclusionCulling = hdCamera.camera.useOcclusionCulling;
            settings.culling.sceneCullingMaskOverride = HDUtils.GetSceneCullingMaskFromCamera(hdCamera.camera);
            settings.frustum.aspect = hdCamera.camera.aspect;
            settings.frustum.farClipPlaneRaw = hdCamera.camera.farClipPlane;
            settings.frustum.nearClipPlaneRaw = hdCamera.camera.nearClipPlane;
            settings.frustum.fieldOfView = hdCamera.camera.fieldOfView;
            settings.frustum.mode = Frustum.Mode.UseProjectionMatrixField;
            settings.frustum.projectionMatrix = hdCamera.camera.projectionMatrix;
            settings.invertFaceCulling = false;

            HDCamera   add;
            if (hdCamera.camera.TryGetComponent<HDCamera>(out add))
            {
                settings.customRenderingSettings = add.customRenderingSettings;
                settings.bufferClearing.backgroundColorHDR = add.backgroundColorHDR;
                settings.bufferClearing.clearColorMode = add.clearColorMode;
                settings.bufferClearing.clearDepth = add.clearDepth;
                settings.flipYMode = add.flipYMode;
                settings.renderingPathCustomFrameSettings = add.renderingPathCustomFrameSettings;
                settings.renderingPathCustomFrameSettingsOverrideMask = add.renderingPathCustomFrameSettingsOverrideMask;
                settings.volumes = new Volumes
                {
                    anchorOverride = add.volumeAnchorOverride,
                    layerMask = add.volumeLayerMask
                };
                settings.probeLayerMask = add.probeLayerMask;
                settings.invertFaceCulling = add.invertFaceCulling;
            }

            // (case 1131731) Camera.RenderToCubemap inverts faces
            // Unity's API is using LHS standard when rendering cubemaps, so we need to invert the face culling
            //     in that specific case.
            // We try to guess with a lot of constraints when this is the case.
            var isLHSViewMatrix = hdCamera.camera.worldToCameraMatrix.determinant > 0;
            var isPerspectiveMatrix = Mathf.Approximately(hdCamera.camera.projectionMatrix.m32, -1);
            var isFOV45Degrees = Mathf.Approximately(hdCamera.camera.projectionMatrix.m00, 1)
                && Mathf.Approximately(hdCamera.camera.projectionMatrix.m11, 1);

            if (isLHSViewMatrix && isPerspectiveMatrix && isFOV45Degrees)
                settings.invertFaceCulling = true;

            return settings;
        }

        /// <summary>Override rendering settings if true.</summary>
        public bool customRenderingSettings;
        /// <summary>Frame settings to use.</summary>
        public FrameSettings renderingPathCustomFrameSettings;
        /// <summary>Frame settings mask to use.</summary>
        public FrameSettingsOverrideMask renderingPathCustomFrameSettingsOverrideMask;
        /// <summary>Buffer clearing settings to use.</summary>
        public BufferClearing bufferClearing;
        /// <summary>Volumes settings to use.</summary>
        public Volumes volumes;
        /// <summary>Frustum settings to use.</summary>
        public Frustum frustum;
        /// <summary>Culling settings to use.</summary>
        public Culling culling;
        /// <summary>True to invert face culling, false otherwise.</summary>
        public bool invertFaceCulling;
        /// <summary>The mode to use when we want to flip the Y axis.</summary>
        public HDCamera.FlipYMode flipYMode;
        /// <summary>The layer mask to use to filter probes that can influence this camera.</summary>
        public LayerMask probeLayerMask;
        /// <summary>Which default FrameSettings should be used when rendering with these parameters.</summary>
        public FrameSettingsRenderType defaultFrameSettings;

        // Marked as internal as it is here just for propagation purposes, the correct way to edit this value is through the probe itself.
        internal float probeRangeCompressionFactor;

        [SerializeField][FormerlySerializedAs("renderingPath")][Obsolete("For data migration")]
        internal int m_ObsoleteRenderingPath;
#pragma warning disable 618 // Type or member is obsolete
        [SerializeField][FormerlySerializedAs("frameSettings")][Obsolete("For data migration")]
        internal ObsoleteFrameSettings m_ObsoleteFrameSettings;
#pragma warning restore 618
    }
}<|MERGE_RESOLUTION|>--- conflicted
+++ resolved
@@ -73,19 +73,11 @@
             /// <summary>Default value.</summary>
             /// <returns>The default value.</returns>
             public static BufferClearing NewDefault() => new BufferClearing
-<<<<<<< HEAD
-            {
-                clearColorMode = HDCamera.ClearColorMode.Sky,
-                backgroundColorHDR = new Color32(6, 18, 48, 0),
-                clearDepth = true
-            };
-=======
-                {
-                    clearColorMode = HDAdditionalCameraData.ClearColorMode.Sky,
+                {
+                    clearColorMode = HDCamera.ClearColorMode.Sky,
                     backgroundColorHDR = new Color32(6, 18, 48, 0),
                     clearDepth = true
                 };
->>>>>>> fcc84f92
 
             /// <summary>Define the source for the clear color.</summary>
             public HDCamera.ClearColorMode clearColorMode;
@@ -263,20 +255,6 @@
         /// <summary>Default value.</summary>
         /// <returns>The default value and allocate ~250B of garbage.</returns>
         public static CameraSettings NewDefault() => new CameraSettings
-<<<<<<< HEAD
-        {
-            bufferClearing = BufferClearing.NewDefault(),
-            culling = Culling.NewDefault(),
-            renderingPathCustomFrameSettings = FrameSettings.NewDefaultCamera(),
-            frustum = Frustum.NewDefault(),
-            customRenderingSettings = false,
-            volumes = Volumes.NewDefault(),
-            flipYMode = HDCamera.FlipYMode.Automatic,
-            invertFaceCulling = false,
-            probeLayerMask = ~0,
-            probeRangeCompressionFactor = 1.0f
-        };
-=======
             {
                 bufferClearing = BufferClearing.NewDefault(),
                 culling = Culling.NewDefault(),
@@ -284,12 +262,11 @@
                 frustum = Frustum.NewDefault(),
                 customRenderingSettings = false,
                 volumes = Volumes.NewDefault(),
-                flipYMode = HDAdditionalCameraData.FlipYMode.Automatic,
+                flipYMode = HDCamera.FlipYMode.Automatic,
                 invertFaceCulling = false,
                 probeLayerMask = ~0,
                 probeRangeCompressionFactor = 1.0f
             };
->>>>>>> fcc84f92
 
         public static readonly CameraSettings defaultCameraSettingsNonAlloc = NewDefault();
 
