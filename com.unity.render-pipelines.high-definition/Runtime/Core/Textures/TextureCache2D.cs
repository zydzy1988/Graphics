<<<<<<< HEAD
namespace UnityEngine.Rendering.HighDefinition
=======
namespace UnityEngine.Rendering
>>>>>>> 6ddbc83c
{
 	class TextureCache2D : TextureCache
    {
        private Texture2DArray m_Cache;

        public TextureCache2D(string cacheName = "")
            : base(cacheName)
        {
        }

        bool TextureHasMipmaps(Texture texture)
        {
            // Either the texture
            if (texture is Texture2D)
                return ((Texture2D)texture).mipmapCount > 1;
            else
                return ((RenderTexture)texture).useMipMap;
        }

        protected override bool TransferToSlice(CommandBuffer cmd, int sliceIndex, Texture[] textureArray)
        {
            // Make sure the array is not null or empty and that the first texture is a render-texture or a texture2D
            if(textureArray == null || textureArray.Length == 0  && (!(textureArray[0] is RenderTexture) && !(textureArray[0] is Texture2D)))
            {
                return false;
            }

            // First check here is to check if all the sub-texture have the same size
            for(int texIDx = 1; texIDx < textureArray.Length; ++texIDx)
            {
                // We cannot update if the textures if they don't have the same size or not the right type
                if (textureArray[texIDx].width != textureArray[0].width || textureArray[texIDx].height != textureArray[0].height || (!(textureArray[0] is RenderTexture) && !(textureArray[0] is Texture2D)))
                {
                    Debug.LogWarning("All the sub-textures should have the same dimensions to be handled by the texture cache.");
                    return false;
                }
            }

            // Do we have a mismatch ?
            var mismatch = (m_Cache.width != textureArray[0].width) || (m_Cache.height != textureArray[0].height);

            if (textureArray[0] is Texture2D)
            {
                mismatch |= (m_Cache.format != (textureArray[0] as Texture2D).format);
            }

            for (int texIDx = 0; texIDx < textureArray.Length; ++texIDx)
            {
                if (mismatch)
                {
                    cmd.ConvertTexture(textureArray[texIDx], 0, m_Cache, m_SliceSize * sliceIndex + texIDx);
                }
                else
                {
                    if (TextureHasMipmaps(textureArray[texIDx]))
                        cmd.CopyTexture(textureArray[texIDx], 0, m_Cache, m_SliceSize * sliceIndex + texIDx);
                    else
                        Debug.LogWarning("The texture '" + textureArray[texIDx] + "' should have mipmaps to be handled by the cookie texture array");
                }
            }
            return true;
        }

        public override Texture GetTexCache()
        {
            return m_Cache;
        }

        public bool AllocTextureArray(int numTextures, int width, int height, TextureFormat format, bool isMipMapped)
        {
            var res = AllocTextureArray(numTextures);
            m_NumMipLevels = GetNumMips(width, height);

            m_Cache = new Texture2DArray(width, height, numTextures, format, isMipMapped)
            {
                hideFlags = HideFlags.HideAndDontSave,
                wrapMode = TextureWrapMode.Clamp,
                name = CoreUtils.GetTextureAutoName(width, height, format, TextureDimension.Tex2DArray, depth: numTextures, name: m_CacheName)
            };

            return res;
        }

        public void Release()
        {
            CoreUtils.Destroy(m_Cache);
        }

        internal static long GetApproxCacheSizeInByte(int nbElement, int resolution, int sliceSize)
        {
            return (long)((long)nbElement * resolution * resolution * k_FP16SizeInByte * k_NbChannel * k_MipmapFactorApprox * sliceSize);
        }

        internal static int GetMaxCacheSizeForWeightInByte(int weight, int resolution, int sliceSize)
        {
            int theoricalResult = Mathf.FloorToInt(weight / ((long)resolution * resolution * k_FP16SizeInByte * k_NbChannel * k_MipmapFactorApprox * sliceSize));
            return Mathf.Clamp(theoricalResult, 1, k_MaxSupported);
        }
    }
}<|MERGE_RESOLUTION|>--- conflicted
+++ resolved
@@ -1,8 +1,4 @@
-<<<<<<< HEAD
 namespace UnityEngine.Rendering.HighDefinition
-=======
-namespace UnityEngine.Rendering
->>>>>>> 6ddbc83c
 {
  	class TextureCache2D : TextureCache
     {
