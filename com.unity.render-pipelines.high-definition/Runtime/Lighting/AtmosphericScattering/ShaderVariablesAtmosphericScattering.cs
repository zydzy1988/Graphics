namespace UnityEngine.Rendering.HighDefinition
{
    [GenerateHLSL(needAccessors = false, omitStructDeclaration = true)]
    struct ShaderVariablesAtmosphericScattering
    {
        // Common
<<<<<<< HEAD
        public int      _FogEnabled;
        public int      _PBRFogEnabled;
        public float    _MaxFogDistance;
        public float    _FogColorMode;
        public Vector4  _FogColor; // color in rgb
        public Vector4  _MipFogParameters;

        // Marginals
        public float    _SkyTextureMipCount;
        public Vector4  _SkyTextureSizeInfos;
        public bool     _SkyTextureImportanceSamplerReady;
=======
        public int     _FogEnabled;
        public int     _PBRFogEnabled;
        public float   _MaxFogDistance;
        public float   _FogColorMode;
        public Vector4 _FogColor; // color in rgb
        public Vector4 _MipFogParameters;
>>>>>>> 23e34c29

        // Volumetrics
        public float    _VBufferLastSliceDist;       // The distance to the middle of the last slice
        public int      _EnableVolumetricFog;           // bool...
    }
}
<|MERGE_RESOLUTION|>--- conflicted
+++ resolved
@@ -4,26 +4,17 @@
     struct ShaderVariablesAtmosphericScattering
     {
         // Common
-<<<<<<< HEAD
-        public int      _FogEnabled;
-        public int      _PBRFogEnabled;
-        public float    _MaxFogDistance;
-        public float    _FogColorMode;
-        public Vector4  _FogColor; // color in rgb
-        public Vector4  _MipFogParameters;
-
-        // Marginals
-        public float    _SkyTextureMipCount;
-        public Vector4  _SkyTextureSizeInfos;
-        public bool     _SkyTextureImportanceSamplerReady;
-=======
         public int     _FogEnabled;
         public int     _PBRFogEnabled;
         public float   _MaxFogDistance;
         public float   _FogColorMode;
         public Vector4 _FogColor; // color in rgb
         public Vector4 _MipFogParameters;
->>>>>>> 23e34c29
+
+        // Marginals
+        public float    _SkyTextureMipCount;
+        public Vector4  _SkyTextureSizeInfos;
+        public bool     _SkyTextureImportanceSamplerReady;
 
         // Volumetrics
         public float    _VBufferLastSliceDist;       // The distance to the middle of the last slice
