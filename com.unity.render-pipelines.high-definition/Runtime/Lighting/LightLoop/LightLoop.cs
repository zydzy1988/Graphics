--- conflicted
+++ resolved
@@ -28,7 +28,7 @@
             return value.localToWorldMatrix.GetColumn(0);
         }
     }
-    
+
     //-----------------------------------------------------------------------------
     // structure definition
     //-----------------------------------------------------------------------------
@@ -405,9 +405,9 @@
         {
             if(m_ShadowManager != null)
             {
-                m_ShadowManager.Dispose();
-                m_ShadowManager = null;
-            }
+            m_ShadowManager.Dispose();
+            m_ShadowManager = null;
+        }
         }
 
         int GetNumTileFtplY(HDCamera hdCamera)
@@ -829,7 +829,7 @@
             // Clamp light list to the maximum allowed lights on screen to avoid ComputeBuffer overflow
             if (m_lightList.directionalLights.Count >= m_MaxDirectionalLightsOnScreen)
                 return false;
-            
+
             bool contributesToLighting = ((additionalLightData.lightDimmer > 0) && (additionalLightData.affectDiffuse || additionalLightData.affectSpecular)) || (additionalLightData.volumetricDimmer > 0);
 
             if (!contributesToLighting)
@@ -966,7 +966,7 @@
 
             if (!contributesToLighting)
                 return false;
-            
+
             var lightData = new LightData();
 
             lightData.lightLayers = additionalLightData.GetLightLayers();
@@ -1136,7 +1136,7 @@
             }
             else
             {
-                lightData.shadowDimmer = 1.0f;
+                lightData.shadowDimmer           = 1.0f;
                 lightData.volumetricShadowDimmer = 1.0f;
             }
 
@@ -1430,12 +1430,12 @@
             switch (influence.envShape)
             {
                 case EnvShapeType.Box:
-            envLightData.blendNormalDistancePositive = influence.boxBlendNormalDistancePositive;
-            envLightData.blendNormalDistanceNegative = influence.boxBlendNormalDistanceNegative;
-            envLightData.blendDistancePositive = influence.boxBlendDistancePositive;
-            envLightData.blendDistanceNegative = influence.boxBlendDistanceNegative;
-            envLightData.boxSideFadePositive = influence.boxSideFadePositive;
-            envLightData.boxSideFadeNegative = influence.boxSideFadeNegative;
+                    envLightData.blendNormalDistancePositive = influence.boxBlendNormalDistancePositive;
+                    envLightData.blendNormalDistanceNegative = influence.boxBlendNormalDistanceNegative;
+                    envLightData.blendDistancePositive = influence.boxBlendDistancePositive;
+                    envLightData.blendDistanceNegative = influence.boxBlendDistanceNegative;
+                    envLightData.boxSideFadePositive = influence.boxSideFadePositive;
+                    envLightData.boxSideFadeNegative = influence.boxSideFadeNegative;
                     break;
                 case EnvShapeType.Sphere:
                     envLightData.blendNormalDistancePositive.x = influence.sphereBlendNormalDistance;
@@ -1579,7 +1579,7 @@
             {
                 m_lightList.rightEyeBounds.Add(bound);
                 m_lightList.rightEyeLightVolumes.Add(volumeData);
-            }
+        }
         }
 
         public int GetCurrentShadowCount()
@@ -1590,7 +1590,7 @@
         public void UpdateCullingParameters(ref ScriptableCullingParameters cullingParams)
         {
             m_ShadowManager.UpdateCullingParameters(ref cullingParams);
-            
+
             // In HDRP we don't need per object light/probe info so we disable the native code that handles it.
             cullingParams.cullingOptions |= CullingOptions.DisablePerObjectCulling;
         }
@@ -1605,7 +1605,7 @@
                 light.bakingOutput.mixedLightingMode == MixedLightingMode.Shadowmask &&
                 light.bakingOutput.occlusionMaskChannel != -1;     // We need to have an occlusion mask channel assign, else we have no shadow mask
         }
-        
+
         HDProbe SelectProbe(VisibleReflectionProbe probe, PlanarReflectionProbe planarProbe)
         {
             if (probe.reflectionProbe != null)
@@ -1662,14 +1662,10 @@
                     worldToView = WorldToViewStereo(camera, Camera.StereoscopicEye.Left);
                     rightEyeWorldToView = WorldToViewStereo(camera, Camera.StereoscopicEye.Right);
                 }
-<<<<<<< HEAD
 
                 var visibleLights = (lightCullingResult != null) ? lightCullingResult.visibleLights : cullResults.visibleLights;
                 var visibleReflectionProbes = (reflectionProbeCullingResult != null) ? reflectionProbeCullingResult.visibleReflectionProbes : cullResults.visibleReflectionProbes;
 
-=======
-                
->>>>>>> 53def9a9
                 // We must clear the shadow requests before checking if they are any visible light because we would have requests from the last frame executed in the case where we don't see any lights
                 m_ShadowManager.Clear();
 
@@ -1693,7 +1689,7 @@
 
                         // Light should always have additional data, however preview light right don't have, so we must handle the case by assigning HDUtils.s_DefaultHDAdditionalLightData
                         var additionalData = GetHDAdditionalLightData(lightComponent);
-                    
+
                         // Reserve shadow map resolutions and check if light needs to render shadows
                         additionalData.ReserveShadows(camera, m_ShadowManager, m_ShadowInitParameters, cullResults, m_FrameSettings, lightIndex);
 
@@ -1820,7 +1816,7 @@
                         // Manage shadow requests
                         if (additionalLightData.WillRenderShadows())
                         {
-                                int shadowRequestCount;
+                            int shadowRequestCount;
                             shadowIndex = additionalLightData.UpdateShadowRequest(hdCamera, m_ShadowManager, light, cullResults, lightIndex, out shadowRequestCount);
 
 #if UNITY_EDITOR
@@ -1890,7 +1886,7 @@
                             }
                         }
                     }
-                    
+
                     // Update the compute buffer with the shadow request datas
                     m_ShadowManager.PrepareGPUShadowDatas(cullResults, camera);
 
@@ -1922,16 +1918,11 @@
                     {
                         if (probeIndex < visibleReflectionProbes.Length)
                         {
-<<<<<<< HEAD
-                            VisibleReflectionProbe probe = visibleReflectionProbes[probeIndex];
-                            HDAdditionalReflectionData additional = probe.reflectionProbe.GetComponent<HDAdditionalReflectionData>();
-=======
-                            var probe = cullResults.visibleReflectionProbes[probeIndex];
+                            var probe = visibleReflectionProbes[probeIndex];
                             if (probe.reflectionProbe == null || probe.reflectionProbe.Equals(null))
                                 continue;
 
                             var additional = probe.reflectionProbe.GetComponent<HDAdditionalReflectionData>();
->>>>>>> 53def9a9
 
                             // probe.texture can be null when we are adding a reflection probe in the editor
                             if (additional.texture == null || envLightCount >= m_MaxEnvLightsOnScreen)
@@ -2031,7 +2022,7 @@
                         {
                             m_lightList.rightEyeBounds.Add(DecalSystem.m_Bounds[i]);
                             m_lightList.rightEyeLightVolumes.Add(DecalSystem.m_LightVolumes[i]);
-                        }
+                    }
                     }
                 }
 
@@ -2506,7 +2497,7 @@
                 return;
             }
             cmd.SetGlobalTexture(HDShaderIDs._DeferredShadowTexture, deferredShadowRT);
-        }
+            }
 
         public void RenderScreenSpaceShadows(HDCamera hdCamera, RTHandleSystem.RTHandle deferredShadowRT, RenderTargetIdentifier depthTexture, int firstMipOffsetY, CommandBuffer cmd)
         {
