using System;
using System.Collections.Generic;
using UnityEngine.Experimental.Rendering;

namespace UnityEngine.Rendering.HighDefinition
{
    static class VisibleLightExtensionMethods
    {
        public struct VisibleLightAxisAndPosition
        {
            public Vector3 Position;
            public Vector3 Forward;
            public Vector3 Up;
            public Vector3 Right;
        }

        public static Vector3 GetPosition(this VisibleLight value)
        {
            return value.localToWorldMatrix.GetColumn(3);
        }

        public static Vector3 GetForward(this VisibleLight value)
        {
            return value.localToWorldMatrix.GetColumn(2);
        }

        public static Vector3 GetUp(this VisibleLight value)
        {
            return value.localToWorldMatrix.GetColumn(1);
        }

        public static Vector3 GetRight(this VisibleLight value)
        {
            return value.localToWorldMatrix.GetColumn(0);
        }

        public static VisibleLightAxisAndPosition GetAxisAndPosition(this VisibleLight value)
        {
            var matrix = value.localToWorldMatrix;
            VisibleLightAxisAndPosition output;
            output.Position = matrix.GetColumn(3);
            output.Forward  = matrix.GetColumn(2);
            output.Up       = matrix.GetColumn(1);
            output.Right    = matrix.GetColumn(0);
            return output;
        }
    }

    //-----------------------------------------------------------------------------
    // structure definition
    //-----------------------------------------------------------------------------

    [GenerateHLSL]
    internal enum LightVolumeType
    {
        Cone,
        Sphere,
        Box,
        Count
    }

    [GenerateHLSL]
    internal enum LightCategory
    {
        Punctual,
        Area,
        Env,
        ProbeVolume,
        Decal,
        DensityVolume, // WARNING: Currently lightlistbuild.compute assumes density volume is the last element in the LightCategory enum. Do not append new LightCategory types after DensityVolume. TODO: Fix .compute code.
        Count
    }

    [GenerateHLSL]
    internal enum LightFeatureFlags
    {
        // Light bit mask must match LightDefinitions.s_LightFeatureMaskFlags value
        Punctual    = 1 << 12,
        Area        = 1 << 13,
        Directional = 1 << 14,
        Env         = 1 << 15,
        Sky         = 1 << 16,
        SSRefraction = 1 << 17,
        SSReflection = 1 << 18,
        ProbeVolume = 1 << 19
            // If adding more light be sure to not overflow LightDefinitions.s_LightFeatureMaskFlags
    }

    [GenerateHLSL]
    class LightDefinitions
    {
        public static int s_MaxNrBigTileLightsPlusOne = 512;      // may be overkill but the footprint is 2 bits per pixel using uint16.
        public static float s_ViewportScaleZ = 1.0f;
        public static int s_UseLeftHandCameraSpace = 1;

        public static int s_TileSizeFptl = 16;
        public static int s_TileSizeClustered = 32;
        public static int s_TileSizeBigTile = 64;

        // Tile indexing constants for indirect dispatch deferred pass : [2 bits for eye index | 15 bits for tileX | 15 bits for tileY]
        public static int s_TileIndexMask = 0x7FFF;
        public static int s_TileIndexShiftX = 0;
        public static int s_TileIndexShiftY = 15;
        public static int s_TileIndexShiftEye = 30;

        // feature variants
        public static int s_NumFeatureVariants = 29;

        // light list limits
        public static int s_LightListMaxCoarseEntries = 64;
        public static int s_LightListMaxPrunedEntries = 24;
        public static int s_LightClusterMaxCoarseEntries = 128;

        // Following define the maximum number of bits use in each feature category.
        public static uint s_LightFeatureMaskFlags = 0xFFF000;
        public static uint s_LightFeatureMaskFlagsOpaque = 0xFFF000 & ~((uint)LightFeatureFlags.SSRefraction); // Opaque don't support screen space refraction
        public static uint s_LightFeatureMaskFlagsTransparent = 0xFFF000 & ~((uint)LightFeatureFlags.SSReflection); // Transparent don't support screen space reflection
        public static uint s_MaterialFeatureMaskFlags = 0x000FFF;   // don't use all bits just to be safe from signed and/or float conversions :/

        // Screen space shadow flags
        public static uint s_ScreenSpaceColorShadowFlag = 0x100;
        public static uint s_InvalidScreenSpaceShadow = 0xff;
        public static uint s_ScreenSpaceShadowIndexMask = 0xff;

        // Indirect diffuse flags
        public static int k_IndirectDiffuseFlagOff = 0x00;
        public static int k_ScreenSpaceIndirectDiffuseFlag = 0x01;
        public static int k_RayTracedIndirectDiffuseFlag = 0x02;
    }

    [GenerateHLSL]
    struct SFiniteLightBound
    {
        public Vector3 boxAxisX; // Scaled by the extents (half-size)
        public Vector3 boxAxisY; // Scaled by the extents (half-size)
        public Vector3 boxAxisZ; // Scaled by the extents (half-size)
        public Vector3 center;   // Center of the bounds (box) in camera space
        public Vector2 scaleXY;  // Scale applied to the top of the box to turn it into a truncated pyramid
        public float radius;     // Circumscribed sphere for the bounds (box)
    };

    [GenerateHLSL]
    struct LightVolumeData
    {
        public Vector3 lightPos;     // Of light's "origin"
        public uint lightVolume;     // Type index

        public Vector3 lightAxisX;   // Normalized
        public uint lightCategory;   // Category index

        public Vector3 lightAxisY;   // Normalized
        public float radiusSq;       // Cone and sphere: light range squared

        public Vector3 lightAxisZ;   // Normalized
        public float cotan;          // Cone: cotan of the aperture (half-angle)

        public Vector3 boxInnerDist; // Box: extents (half-size) of the inner box
        public uint featureFlags;

        public Vector3 boxInvRange;  // Box: 1 / (OuterBoxExtents - InnerBoxExtents)
        public float unused2;
    };

    /// <summary>
    /// Tile and Cluster Debug Mode.
    /// </summary>
    public enum TileClusterDebug : int
    {
        /// <summary>No Tile and Cluster debug.</summary>
        None,
        /// <summary>Display lighting tiles debug.</summary>
        Tile,
        /// <summary>Display lighting clusters debug.</summary>
        Cluster,
        /// <summary>Display material feautre variants.</summary>
        MaterialFeatureVariants
    };

    /// <summary>
    /// Light Volume Debug Mode.
    /// </summary>
    public enum LightVolumeDebug : int
    {
        /// <summary>Display light volumes as a gradient.</summary>
        Gradient,
        /// <summary>Display light volumes as shapes will color and edges depending on the light type.</summary>
        ColorAndEdge
    };

    /// <summary>
    /// Tile and Cluster Debug Categories.
    /// </summary>
    public enum TileClusterCategoryDebug : int
    {
        /// <summary>Punctual lights.</summary>
        Punctual = 1,
        /// <summary>Area lights.</summary>
        Area = 2,
        /// <summary>Area and punctual lights.</summary>
        AreaAndPunctual = 3,
        /// <summary>Environment lights.</summary>
        Environment = 4,
        /// <summary>Environment and punctual lights.</summary>
        EnvironmentAndPunctual = 5,
        /// <summary>Environment and area lights.</summary>
        EnvironmentAndArea = 6,
        /// <summary>All lights.</summary>
        EnvironmentAndAreaAndPunctual = 7,
		/// <summary>Probe Volumes.</summary>
        ProbeVolumes = 8,
        /// <summary>Decals.</summary>
        Decal = 16,
        /// <summary>Density Volumes.</summary>
        DensityVolumes = 32
    };

    [GenerateHLSL(needAccessors = false, generateCBuffer = true)]
    unsafe struct ShaderVariablesLightList
    {
        [HLSLArray(ShaderConfig.k_XRMaxViewsForCBuffer, typeof(Matrix4x4))]
        public fixed float  g_mInvScrProjectionArr[ShaderConfig.k_XRMaxViewsForCBuffer * 16];
        [HLSLArray(ShaderConfig.k_XRMaxViewsForCBuffer, typeof(Matrix4x4))]
        public fixed float  g_mScrProjectionArr[ShaderConfig.k_XRMaxViewsForCBuffer * 16];
        [HLSLArray(ShaderConfig.k_XRMaxViewsForCBuffer, typeof(Matrix4x4))]
        public fixed float  g_mInvProjectionArr[ShaderConfig.k_XRMaxViewsForCBuffer * 16];
        [HLSLArray(ShaderConfig.k_XRMaxViewsForCBuffer, typeof(Matrix4x4))]
        public fixed float  g_mProjectionArr[ShaderConfig.k_XRMaxViewsForCBuffer * 16];

        public Vector4      g_screenSize;

        public Vector2Int   g_viDimensions;
        public int          g_iNrVisibLights;
        public uint         g_isOrthographic;

        public uint         g_BaseFeatureFlags;
        public int          g_iNumSamplesMSAA;
        public uint         _EnvLightIndexShift;
        public uint         _DecalIndexShift;

        public uint         _DensityVolumeIndexShift;
        public uint         _ProbeVolumeIndexShift;
        public uint         _Pad0_SVLL;
        public uint         _Pad1_SVLL;
    }

    internal struct ProcessedLightData
    {
        public HDAdditionalLightData    additionalLightData;
        public HDLightType              lightType;
        public LightCategory            lightCategory;
        public GPULightType             gpuLightType;
        public LightVolumeType          lightVolumeType;
        public float                    distanceToCamera;
        public float                    lightDistanceFade;
        public bool                     isBakedShadowMask;
    }

    internal struct ProcessedProbeData
    {
        public HDProbe  hdProbe;
        public float    weight;
    }

    public partial class HDRenderPipeline
    {
        internal const int k_MaxCacheSize = 2000000000; //2 GigaByte
        internal const int k_MaxDirectionalLightsOnScreen = 512;
        internal const int k_MaxPunctualLightsOnScreen    = 2048;
        internal const int k_MaxAreaLightsOnScreen        = 1024;
        internal const int k_MaxDecalsOnScreen = 2048;
        internal const int k_MaxLightsOnScreen = k_MaxDirectionalLightsOnScreen + k_MaxPunctualLightsOnScreen + k_MaxAreaLightsOnScreen + k_MaxEnvLightsOnScreen;
        internal const int k_MaxEnvLightsOnScreen = 1024;
        internal static readonly Vector3 k_BoxCullingExtentThreshold = Vector3.one * 0.01f;

        #if UNITY_SWITCH
        static bool k_PreferFragment = true;
        #else
        static bool k_PreferFragment = false;
        #endif
        #if !UNITY_EDITOR && UNITY_SWITCH
        const bool k_HasNativeQuadSupport = true;
        #else
        const bool k_HasNativeQuadSupport = false;
        #endif

        #if !UNITY_EDITOR && UNITY_SWITCH
        const int k_ThreadGroupOptimalSize = 32;
        #else
        const int k_ThreadGroupOptimalSize = 64;
        #endif

        int m_MaxDirectionalLightsOnScreen;
        int m_MaxPunctualLightsOnScreen;
        int m_MaxAreaLightsOnScreen;
        int m_MaxDecalsOnScreen;
        int m_MaxLightsOnScreen;
        int m_MaxEnvLightsOnScreen;
        int m_MaxPlanarReflectionOnScreen;

        Texture2DArray  m_DefaultTexture2DArray;
        Cubemap         m_DefaultTextureCube;

        internal class LightLoopTextureCaches
        {
            // Structure for cookies used by directional and spotlights
            public LightCookieManager           lightCookieManager { get; private set; }
            public ReflectionProbeCache         reflectionProbeCache { get; private set; }
            public PlanarReflectionProbeCache   reflectionPlanarProbeCache { get; private set; }
            public List<Matrix4x4>              env2DCaptureVP { get; private set; }
            public List<Vector4>                env2DCaptureForward { get; private set; }
            public List<Vector4>                env2DAtlasScaleOffset {get; private set; } = new List<Vector4>();

            Material m_CubeToPanoMaterial;

            public void Initialize(HDRenderPipelineAsset hdrpAsset, RenderPipelineResources defaultResources,  IBLFilterBSDF[] iBLFilterBSDFArray)
            {
                var lightLoopSettings = hdrpAsset.currentPlatformRenderPipelineSettings.lightLoopSettings;

                m_CubeToPanoMaterial = CoreUtils.CreateEngineMaterial(defaultResources.shaders.cubeToPanoPS);

                lightCookieManager = new LightCookieManager(hdrpAsset, k_MaxCacheSize);

                env2DCaptureVP = new List<Matrix4x4>();
                env2DCaptureForward = new List<Vector4>();
                for (int i = 0, c = Mathf.Max(1, lightLoopSettings.maxPlanarReflectionOnScreen); i < c; ++i)
                {
                    env2DCaptureVP.Add(Matrix4x4.identity);
                    env2DCaptureForward.Add(Vector4.zero);
                    env2DAtlasScaleOffset.Add(Vector4.zero);
                }

                // For regular reflection probes, we need to convolve with all the BSDF functions
                GraphicsFormat probeCacheFormat = lightLoopSettings.reflectionCacheCompressed ? GraphicsFormat.RGB_BC6H_SFloat : GraphicsFormat.R16G16B16A16_SFloat;
                int reflectionCubeSize = lightLoopSettings.reflectionProbeCacheSize;
                int reflectionCubeResolution = (int)lightLoopSettings.reflectionCubemapSize;
                if (ReflectionProbeCache.GetApproxCacheSizeInByte(reflectionCubeSize, reflectionCubeResolution, iBLFilterBSDFArray.Length) > k_MaxCacheSize)
                    reflectionCubeSize = ReflectionProbeCache.GetMaxCacheSizeForWeightInByte(k_MaxCacheSize, reflectionCubeResolution, iBLFilterBSDFArray.Length);
                reflectionProbeCache = new ReflectionProbeCache(defaultResources, iBLFilterBSDFArray, reflectionCubeSize, reflectionCubeResolution, probeCacheFormat, true);

                // For planar reflection we only convolve with the GGX filter, otherwise it would be too expensive
                GraphicsFormat planarProbeCacheFormat = lightLoopSettings.planarReflectionCacheCompressed ? GraphicsFormat.RGB_BC6H_SFloat : GraphicsFormat.R16G16B16A16_SFloat;
                int reflectionPlanarResolution = (int)lightLoopSettings.planarReflectionAtlasSize;
                reflectionPlanarProbeCache = new PlanarReflectionProbeCache(defaultResources, (IBLFilterGGX)iBLFilterBSDFArray[0], reflectionPlanarResolution, planarProbeCacheFormat, true);
            }

            public void Cleanup()
            {
                reflectionProbeCache.Release();
                reflectionPlanarProbeCache.Release();
                lightCookieManager.Release();

                CoreUtils.Destroy(m_CubeToPanoMaterial);
            }

            public void NewFrame()
            {
                lightCookieManager.NewFrame();
                reflectionProbeCache.NewFrame();
                reflectionPlanarProbeCache.NewFrame();
            }
        }

        internal class LightLoopLightData
        {
            public ComputeBuffer    directionalLightData { get; private set; }
            public ComputeBuffer    lightData { get; private set; }
            public ComputeBuffer    envLightData { get; private set; }
            public ComputeBuffer    decalData { get; private set; }

            public void Initialize(int directionalCount, int punctualCount, int areaLightCount, int envLightCount, int decalCount)
            {
                directionalLightData = new ComputeBuffer(directionalCount, System.Runtime.InteropServices.Marshal.SizeOf(typeof(DirectionalLightData)));
                lightData = new ComputeBuffer(punctualCount + areaLightCount, System.Runtime.InteropServices.Marshal.SizeOf(typeof(LightData)));
                envLightData = new ComputeBuffer(envLightCount, System.Runtime.InteropServices.Marshal.SizeOf(typeof(EnvLightData)));
                decalData = new ComputeBuffer(decalCount, System.Runtime.InteropServices.Marshal.SizeOf(typeof(DecalData)));
            }

            public void Cleanup()
            {
                CoreUtils.SafeRelease(directionalLightData);
                CoreUtils.SafeRelease(lightData);
                CoreUtils.SafeRelease(envLightData);
                CoreUtils.SafeRelease(decalData);
            }
        }

        class TileAndClusterData
        {
            // Internal to light list building
            public ComputeBuffer lightVolumeDataBuffer { get; private set; }
            public ComputeBuffer convexBoundsBuffer { get; private set; }
            public ComputeBuffer AABBBoundsBuffer { get; private set; }
            public ComputeBuffer globalLightListAtomic { get; private set; }

            // Tile Output
            public ComputeBuffer tileFeatureFlags { get; private set; } // Deferred
            public ComputeBuffer dispatchIndirectBuffer { get; private set; } // Deferred
            public ComputeBuffer tileList { get; private set; } // Deferred
            public ComputeBuffer lightList { get; private set; } // ContactShadows, Deferred, Forward w/ fptl

            // Cluster Output
            public ComputeBuffer perVoxelOffset { get; private set; } // Cluster
            public ComputeBuffer perTileLogBaseTweak { get; private set; } // Cluster
            // used for pre-pass coarse culling on 64x64 tiles
            public ComputeBuffer bigTileLightList { get; private set; } // Volumetric
            public ComputeBuffer perVoxelLightLists { get; private set; } // Cluster

            public bool listsAreClear = false;

            public bool clusterNeedsDepth { get; private set; }
            public bool hasTileBuffers { get; private set; }

            public void Initialize(bool allocateTileBuffers, bool clusterNeedsDepth)
            {
                hasTileBuffers = allocateTileBuffers;
                this.clusterNeedsDepth = clusterNeedsDepth;
                globalLightListAtomic = new ComputeBuffer(1, sizeof(uint));
            }

            public void AllocateResolutionDependentBuffers(HDCamera hdCamera, int width, int height, int viewCount, int maxLightOnScreen)
            {
                if (hasTileBuffers)
                {
                    var nrTilesX = (width + LightDefinitions.s_TileSizeFptl - 1) / LightDefinitions.s_TileSizeFptl;
                    var nrTilesY = (height + LightDefinitions.s_TileSizeFptl - 1) / LightDefinitions.s_TileSizeFptl;
                    var nrTiles = nrTilesX * nrTilesY * viewCount;
                    const int capacityUShortsPerTile = 32;
                    const int dwordsPerTile = (capacityUShortsPerTile + 1) >> 1;        // room for 31 lights and a nrLights value.

                    // note that nrTiles include the viewCount in allocation below
                    lightList = new ComputeBuffer((int)LightCategory.Count * dwordsPerTile * nrTiles, sizeof(uint));       // enough list memory for a 4k x 4k display
                    tileList = new ComputeBuffer((int)LightDefinitions.s_NumFeatureVariants * nrTiles, sizeof(uint));
                    tileFeatureFlags = new ComputeBuffer(nrTiles, sizeof(uint));

                    // DispatchIndirect: Buffer with arguments has to have three integer numbers at given argsOffset offset: number of work groups in X dimension, number of work groups in Y dimension, number of work groups in Z dimension.
                    // DrawProceduralIndirect: Buffer with arguments has to have four integer numbers at given argsOffset offset: vertex count per instance, instance count, start vertex location, and start instance location
                    // Use use max size of 4 unit for allocation
                    dispatchIndirectBuffer = new ComputeBuffer(viewCount * LightDefinitions.s_NumFeatureVariants * 4, sizeof(uint), ComputeBufferType.IndirectArguments);
                }

                // Cluster
                {
                    var nrClustersX = (width + LightDefinitions.s_TileSizeClustered - 1) / LightDefinitions.s_TileSizeClustered;
                    var nrClustersY = (height + LightDefinitions.s_TileSizeClustered - 1) / LightDefinitions.s_TileSizeClustered;
                    var nrClusterTiles = nrClustersX * nrClustersY * viewCount;

                    perVoxelOffset = new ComputeBuffer((int)LightCategory.Count * (1 << k_Log2NumClusters) * nrClusterTiles, sizeof(uint));
                    perVoxelLightLists = new ComputeBuffer(NumLightIndicesPerClusteredTile() * nrClusterTiles, sizeof(uint));

                    if (clusterNeedsDepth)
                    {
                        perTileLogBaseTweak = new ComputeBuffer(nrClusterTiles, sizeof(float));
                    }
                }

                if (hdCamera.frameSettings.IsEnabled(FrameSettingsField.BigTilePrepass))
                {
                    var nrBigTilesX = (width + 63) / 64;
                    var nrBigTilesY = (height + 63) / 64;
                    var nrBigTiles = nrBigTilesX * nrBigTilesY * viewCount;
                    // TODO: (Nick) In the case of Probe Volumes, this buffer could be trimmed down / tuned more specifically to probe volumes if we added a s_MaxNrBigTileProbeVolumesPlusOne value.
                    bigTileLightList = new ComputeBuffer(LightDefinitions.s_MaxNrBigTileLightsPlusOne * nrBigTiles, sizeof(uint));
                }

                // The bounds and light volumes are view-dependent, and AABB is additionally projection dependent.
                AABBBoundsBuffer = new ComputeBuffer(viewCount * 2 * maxLightOnScreen, 4 * sizeof(float));
                convexBoundsBuffer = new ComputeBuffer(viewCount * maxLightOnScreen, System.Runtime.InteropServices.Marshal.SizeOf(typeof(SFiniteLightBound)));
                lightVolumeDataBuffer = new ComputeBuffer(viewCount * maxLightOnScreen, System.Runtime.InteropServices.Marshal.SizeOf(typeof(LightVolumeData)));

                // Make sure to invalidate the content of the buffers
                listsAreClear = false;
            }

            public void ReleaseResolutionDependentBuffers()
            {
                CoreUtils.SafeRelease(lightList);
                CoreUtils.SafeRelease(tileList);
                CoreUtils.SafeRelease(tileFeatureFlags);

                // enableClustered
                CoreUtils.SafeRelease(perVoxelLightLists);
                CoreUtils.SafeRelease(perVoxelOffset);
                CoreUtils.SafeRelease(perTileLogBaseTweak);

                // enableBigTilePrepass
                CoreUtils.SafeRelease(bigTileLightList);

                // LightList building
                CoreUtils.SafeRelease(AABBBoundsBuffer);
                CoreUtils.SafeRelease(convexBoundsBuffer);
                CoreUtils.SafeRelease(lightVolumeDataBuffer);
                CoreUtils.SafeRelease(dispatchIndirectBuffer);
            }

            public void Cleanup()
            {
                CoreUtils.SafeRelease(globalLightListAtomic);

                ReleaseResolutionDependentBuffers();
            }
        }

        // TODO: Remove the internal
        internal LightLoopTextureCaches m_TextureCaches = new LightLoopTextureCaches();
        // TODO: Remove the internal
        internal LightLoopLightData m_LightLoopLightData = new LightLoopLightData();
        TileAndClusterData m_TileAndClusterData = new TileAndClusterData();
        TileAndClusterData m_ProbeVolumeClusterData;

        // HDRenderPipeline needs to cache m_ProbeVolumeList as a member variable, as it cannot be passed in directly into BuildGPULightListProbeVolumesCommon() async compute
        // due to the HDGPUAsyncTask API. We could have extended HDGPUAsyncTaskParams definition to contain a ProbeVolumeList, but this seems worse, as all other async compute
        // tasks do not care about it.
        ProbeVolumeList m_ProbeVolumeList;

        // This control if we use cascade borders for directional light by default
        static internal readonly bool s_UseCascadeBorders = true;

        // Keep sorting array around to avoid garbage
        uint[] m_SortKeys = null;
        DynamicArray<ProcessedLightData> m_ProcessedLightData = new DynamicArray<ProcessedLightData>();
        DynamicArray<ProcessedProbeData> m_ProcessedReflectionProbeData = new DynamicArray<ProcessedProbeData>();
        DynamicArray<ProcessedProbeData> m_ProcessedPlanarProbeData = new DynamicArray<ProcessedProbeData>();

        void UpdateSortKeysArray(int count)
        {
            if (m_SortKeys == null ||count > m_SortKeys.Length)
            {
                m_SortKeys = new uint[count];
            }
        }

        static readonly Matrix4x4 s_FlipMatrixLHSRHS = Matrix4x4.Scale(new Vector3(1, 1, -1));

        Matrix4x4 GetWorldToViewMatrix(HDCamera hdCamera, int viewIndex)
        {
            var viewMatrix = (hdCamera.xr.enabled ? hdCamera.xr.GetViewMatrix(viewIndex) : hdCamera.camera.worldToCameraMatrix);

            // camera.worldToCameraMatrix is RHS and Unity's transforms are LHS, we need to flip it to work with transforms.
            // Note that this is equivalent to s_FlipMatrixLHSRHS * viewMatrix, but faster given that it doesn't need full matrix multiply
            // However if for some reason s_FlipMatrixLHSRHS changes from Matrix4x4.Scale(new Vector3(1, 1, -1)), this need to change as well.
            viewMatrix.m20 *= -1;
            viewMatrix.m21 *= -1;
            viewMatrix.m22 *= -1;
            viewMatrix.m23 *= -1;

            return viewMatrix;
        }

        // Matrix used for LightList building, keep them around to avoid GC
        Matrix4x4[] m_LightListProjMatrices = new Matrix4x4[ShaderConfig.s_XrMaxViews];

        internal class LightList
        {
            public List<DirectionalLightData> directionalLights;
            public List<LightData> lights;
            public List<EnvLightData> envLights;
            public int punctualLightCount;
            public int areaLightCount;

            public struct LightsPerView
            {
                public List<SFiniteLightBound> bounds;
                public List<LightVolumeData> lightVolumes;
                public List<SFiniteLightBound> probeVolumesBounds;
                public List<LightVolumeData> probeVolumesLightVolumes;
            }

            public List<LightsPerView> lightsPerView;

            public void Clear()
            {
                directionalLights.Clear();
                lights.Clear();
                envLights.Clear();
                punctualLightCount = 0;
                areaLightCount = 0;

                for (int i = 0; i < lightsPerView.Count; ++i)
                {
                    lightsPerView[i].bounds.Clear();
                    lightsPerView[i].lightVolumes.Clear();
                    lightsPerView[i].probeVolumesBounds.Clear();
                    lightsPerView[i].probeVolumesLightVolumes.Clear();
                }
            }

            public void Allocate()
            {
                directionalLights = new List<DirectionalLightData>();
                lights = new List<LightData>();
                envLights = new List<EnvLightData>();

                lightsPerView = new List<LightsPerView>();
                for (int i = 0; i < TextureXR.slices; ++i)
                {
                    lightsPerView.Add(new LightsPerView { bounds = new List<SFiniteLightBound>(), lightVolumes = new List<LightVolumeData>(), probeVolumesBounds = new List<SFiniteLightBound>(), probeVolumesLightVolumes = new List<LightVolumeData>() });
                }
            }
        }

        internal LightList m_lightList;
        int m_TotalLightCount = 0;
        int m_DensityVolumeCount = 0;
        int m_ProbeVolumeCount = 0;
        bool m_EnableBakeShadowMask = false; // Track if any light require shadow mask. In this case we will need to enable the keyword shadow mask

        ComputeShader buildScreenAABBShader { get { return defaultResources.shaders.buildScreenAABBCS; } }
        ComputeShader buildPerTileLightListShader { get { return defaultResources.shaders.buildPerTileLightListCS; } }
        ComputeShader buildPerBigTileLightListShader { get { return defaultResources.shaders.buildPerBigTileLightListCS; } }
        ComputeShader buildPerVoxelLightListShader { get { return defaultResources.shaders.buildPerVoxelLightListCS; } }
        ComputeShader clearClusterAtomicIndexShader { get { return defaultResources.shaders.lightListClusterClearAtomicIndexCS; } }
        ComputeShader buildMaterialFlagsShader { get { return defaultResources.shaders.buildMaterialFlagsCS; } }
        ComputeShader buildDispatchIndirectShader { get { return defaultResources.shaders.buildDispatchIndirectCS; } }
        ComputeShader clearDispatchIndirectShader { get { return defaultResources.shaders.clearDispatchIndirectCS; } }
        ComputeShader deferredComputeShader { get { return defaultResources.shaders.deferredCS; } }
        ComputeShader contactShadowComputeShader { get { return defaultResources.shaders.contactShadowCS; } }
        Shader screenSpaceShadowsShader { get { return defaultResources.shaders.screenSpaceShadowPS; } }

        Shader deferredTilePixelShader { get { return defaultResources.shaders.deferredTilePS; } }

        ShaderVariablesLightList m_ShaderVariablesLightListCB = new ShaderVariablesLightList();
        ShaderVariablesLightList m_ShaderVariablesProbeVolumeLightListCB = new ShaderVariablesLightList();


        enum ClusterPrepassSource : int
        {
            None = 0,
            BigTile = 1,
            Count = 2,
        }

        enum ClusterDepthSource : int
        {
            NoDepth = 0,
            Depth = 1,
            MSAA_Depth = 2,
            Count = 3,
        }

        static string[,] s_ClusterKernelNames = new string[(int)ClusterPrepassSource.Count, (int)ClusterDepthSource.Count]
        {
            { "TileLightListGen_NoDepthRT", "TileLightListGen_DepthRT", "TileLightListGen_DepthRT_MSAA" },
            { "TileLightListGen_NoDepthRT_SrcBigTile", "TileLightListGen_DepthRT_SrcBigTile", "TileLightListGen_DepthRT_MSAA_SrcBigTile" }
        };
        static string[,] s_ClusterObliqueKernelNames = new string[(int)ClusterPrepassSource.Count, (int)ClusterDepthSource.Count]
        {
            { "TileLightListGen_NoDepthRT", "TileLightListGen_DepthRT_Oblique", "TileLightListGen_DepthRT_MSAA_Oblique" },
            { "TileLightListGen_NoDepthRT_SrcBigTile", "TileLightListGen_DepthRT_SrcBigTile_Oblique", "TileLightListGen_DepthRT_MSAA_SrcBigTile_Oblique" }
        };

        static int s_GenAABBKernel;
        static int s_GenListPerTileKernel;
        static int[,] s_ClusterKernels = new int[(int)ClusterPrepassSource.Count, (int)ClusterDepthSource.Count];
        static int[,] s_ClusterObliqueKernels = new int[(int)ClusterPrepassSource.Count, (int)ClusterDepthSource.Count];
        static int s_ClearVoxelAtomicKernel;
        static int s_ClearDispatchIndirectKernel;
        static int s_BuildIndirectKernel;
        static int s_ClearDrawProceduralIndirectKernel;
        static int s_BuildMaterialFlagsWriteKernel;
        static int s_BuildMaterialFlagsOrKernel;

        static int s_shadeOpaqueDirectFptlKernel;
        static int s_shadeOpaqueDirectFptlDebugDisplayKernel;
        static int s_shadeOpaqueDirectShadowMaskFptlKernel;
        static int s_shadeOpaqueDirectShadowMaskFptlDebugDisplayKernel;

        static int[] s_shadeOpaqueIndirectFptlKernels = new int[LightDefinitions.s_NumFeatureVariants];

        static int s_deferredContactShadowKernel;

        static int s_GenListPerBigTileKernel;

        const bool k_UseDepthBuffer = true;      // only has an impact when EnableClustered is true (requires a depth-prepass)

#if !UNITY_EDITOR && UNITY_SWITCH
        const int k_Log2NumClusters = 5;     // accepted range is from 0 to 5 (NR_THREADS is set to 32 on Switch). NumClusters is 1<<g_iLog2NumClusters
#else
        const int k_Log2NumClusters = 6;     // accepted range is from 0 to 6 (NR_THREADS is set to 64 on other platforms). NumClusters is 1<<g_iLog2NumClusters
#endif
        const float k_ClustLogBase = 1.02f;     // each slice 2% bigger than the previous
        float m_ClusterScale;

        static DebugLightVolumes s_lightVolumes = null;


        static Material s_DeferredTileRegularLightingMat;   // stencil-test set to touch regular pixels only
        static Material s_DeferredTileSplitLightingMat;     // stencil-test set to touch split-lighting pixels only
        static Material s_DeferredTileMat;                  // fallback when regular and split-lighting pixels must be touch
        static String[] s_variantNames = new String[LightDefinitions.s_NumFeatureVariants];

        ContactShadows m_ContactShadows = null;
        bool m_EnableContactShadow = false;

        IndirectLightingController m_indirectLightingController = null;

        // Following is an array of material of size eight for all combination of keyword: OUTPUT_SPLIT_LIGHTING - LIGHTLOOP_DISABLE_TILE_AND_CLUSTER - SHADOWS_SHADOWMASK - USE_FPTL_LIGHTLIST/USE_CLUSTERED_LIGHTLIST - DEBUG_DISPLAY
        Material[] m_deferredLightingMaterial;
        Material m_DebugViewTilesMaterial;
        Material m_DebugHDShadowMapMaterial;
        Material m_DebugBlitMaterial;
        Material m_DebugDisplayProbeVolumeMaterial;

        HashSet<HDAdditionalLightData> m_ScreenSpaceShadowsUnion = new HashSet<HDAdditionalLightData>();

        // Directional light
        Light m_CurrentSunLight;
        int m_CurrentShadowSortedSunLightIndex = -1;
        HDAdditionalLightData m_CurrentSunLightAdditionalLightData;
        DirectionalLightData m_CurrentSunLightDirectionalLightData;
        Light GetCurrentSunLight() { return m_CurrentSunLight; }

        // Screen space shadow data
        struct ScreenSpaceShadowData
        {
            public HDAdditionalLightData additionalLightData;
            public int lightDataIndex;
            public bool valid;
        }

        int m_ScreenSpaceShadowIndex = 0;
        int m_ScreenSpaceShadowChannelSlot = 0;
        ScreenSpaceShadowData[] m_CurrentScreenSpaceShadowData;

        // Contact shadow index reseted at the beginning of each frame, used to generate the contact shadow mask
        int m_ContactShadowIndex;

        // shadow related stuff
        HDShadowManager m_ShadowManager;
        HDShadowInitParameters m_ShadowInitParameters;

        // Used to shadow shadow maps with use selection enabled in the debug menu
        int m_DebugSelectedLightShadowIndex;
        int m_DebugSelectedLightShadowCount;

        // Data needed for the PrepareGPULightdata
        List<Matrix4x4> m_WorldToViewMatrices = new List<Matrix4x4>(ShaderConfig.s_XrMaxViews);

        static MaterialPropertyBlock m_LightLoopDebugMaterialProperties = new MaterialPropertyBlock();

        bool HasLightToCull()
        {
            return m_TotalLightCount > 0;
        }

        static int GetNumTileBigTileX(HDCamera hdCamera)
        {
            return HDUtils.DivRoundUp((int)hdCamera.screenSize.x, LightDefinitions.s_TileSizeBigTile);
        }

        static int GetNumTileBigTileY(HDCamera hdCamera)
        {
            return HDUtils.DivRoundUp((int)hdCamera.screenSize.y, LightDefinitions.s_TileSizeBigTile);
        }

        static int GetNumTileFtplX(HDCamera hdCamera)
        {
            return HDUtils.DivRoundUp((int)hdCamera.screenSize.x, LightDefinitions.s_TileSizeFptl);
        }

        static int GetNumTileFtplY(HDCamera hdCamera)
        {
            return HDUtils.DivRoundUp((int)hdCamera.screenSize.y, LightDefinitions.s_TileSizeFptl);
        }

        static int GetNumTileClusteredX(HDCamera hdCamera)
        {
            return HDUtils.DivRoundUp((int)hdCamera.screenSize.x, LightDefinitions.s_TileSizeClustered);
        }

        static int GetNumTileClusteredY(HDCamera hdCamera)
        {
            return HDUtils.DivRoundUp((int)hdCamera.screenSize.y, LightDefinitions.s_TileSizeClustered);
        }

        void InitShadowSystem(HDRenderPipelineAsset hdAsset, RenderPipelineResources defaultResources)
        {
            m_ShadowInitParameters = hdAsset.currentPlatformRenderPipelineSettings.hdShadowInitParams;
            m_ShadowManager = HDShadowManager.instance;
            m_ShadowManager.InitShadowManager(
                defaultResources,
                m_ShadowInitParameters,
                defaultResources.shaders.shadowClearPS
            );
        }

        void DeinitShadowSystem()
        {
            if(m_ShadowManager != null)
            {
                m_ShadowManager.Dispose();
                m_ShadowManager = null;
            }
        }

        static bool GetFeatureVariantsEnabled(FrameSettings frameSettings) =>
            frameSettings.litShaderMode == LitShaderMode.Deferred
            && frameSettings.IsEnabled(FrameSettingsField.DeferredTile)
            && (frameSettings.IsEnabled(FrameSettingsField.ComputeLightVariants) || frameSettings.IsEnabled(FrameSettingsField.ComputeMaterialVariants));

        int GetDeferredLightingMaterialIndex(int outputSplitLighting, int shadowMask, int debugDisplay)
        {
            return (outputSplitLighting) | (shadowMask << 1) | (debugDisplay << 2);
        }

        Material GetDeferredLightingMaterial(bool outputSplitLighting, bool shadowMask, bool debugDisplayEnabled)
        {
            int index = GetDeferredLightingMaterialIndex(outputSplitLighting ? 1 : 0,
                shadowMask ? 1 : 0,
                debugDisplayEnabled ? 1 : 0);

            return m_deferredLightingMaterial[index];
        }

        void InitializeLightLoop(IBLFilterBSDF[] iBLFilterBSDFArray)
        {
            var lightLoopSettings = asset.currentPlatformRenderPipelineSettings.lightLoopSettings;

            m_lightList = new LightList();
            m_lightList.Allocate();

            m_DebugViewTilesMaterial = CoreUtils.CreateEngineMaterial(defaultResources.shaders.debugViewTilesPS);
            m_DebugHDShadowMapMaterial = CoreUtils.CreateEngineMaterial(defaultResources.shaders.debugHDShadowMapPS);
            m_DebugBlitMaterial = CoreUtils.CreateEngineMaterial(defaultResources.shaders.debugBlitQuad);
            m_DebugDisplayProbeVolumeMaterial = CoreUtils.CreateEngineMaterial(defaultResources.shaders.debugDisplayProbeVolumePS);

            m_MaxDirectionalLightsOnScreen = lightLoopSettings.maxDirectionalLightsOnScreen;
            m_MaxPunctualLightsOnScreen = lightLoopSettings.maxPunctualLightsOnScreen;
            m_MaxAreaLightsOnScreen = lightLoopSettings.maxAreaLightsOnScreen;
            m_MaxDecalsOnScreen = lightLoopSettings.maxDecalsOnScreen;
            m_MaxEnvLightsOnScreen = lightLoopSettings.maxEnvLightsOnScreen;
            m_MaxLightsOnScreen = m_MaxDirectionalLightsOnScreen + m_MaxPunctualLightsOnScreen + m_MaxAreaLightsOnScreen + m_MaxEnvLightsOnScreen;
            m_MaxPlanarReflectionOnScreen = lightLoopSettings.maxPlanarReflectionOnScreen;

            s_GenAABBKernel = buildScreenAABBShader.FindKernel("ScreenBoundsAABB");

            // Cluster
            {
                s_ClearVoxelAtomicKernel = clearClusterAtomicIndexShader.FindKernel("ClearAtomic");

                for (int i = 0; i < (int)ClusterPrepassSource.Count; ++i)
                {
                    for (int j = 0; j < (int)ClusterDepthSource.Count; ++j)
                    {
                        s_ClusterKernels[i, j] = buildPerVoxelLightListShader.FindKernel(s_ClusterKernelNames[i, j]);
                        s_ClusterObliqueKernels[i, j] = buildPerVoxelLightListShader.FindKernel(s_ClusterObliqueKernelNames[i, j]);
                    }
                }
            }

            s_GenListPerTileKernel = buildPerTileLightListShader.FindKernel("TileLightListGen");

            s_GenListPerBigTileKernel = buildPerBigTileLightListShader.FindKernel("BigTileLightListGen");

            s_BuildIndirectKernel = buildDispatchIndirectShader.FindKernel("BuildIndirect");
            s_ClearDispatchIndirectKernel = clearDispatchIndirectShader.FindKernel("ClearDispatchIndirect");

            s_ClearDrawProceduralIndirectKernel = clearDispatchIndirectShader.FindKernel("ClearDrawProceduralIndirect");

            s_BuildMaterialFlagsWriteKernel = buildMaterialFlagsShader.FindKernel("MaterialFlagsGen");

            s_shadeOpaqueDirectFptlKernel = deferredComputeShader.FindKernel("Deferred_Direct_Fptl");
            s_shadeOpaqueDirectFptlDebugDisplayKernel = deferredComputeShader.FindKernel("Deferred_Direct_Fptl_DebugDisplay");

            s_deferredContactShadowKernel = contactShadowComputeShader.FindKernel("DeferredContactShadow");

            for (int variant = 0; variant < LightDefinitions.s_NumFeatureVariants; variant++)
            {
                s_shadeOpaqueIndirectFptlKernels[variant] = deferredComputeShader.FindKernel("Deferred_Indirect_Fptl_Variant" + variant);
            }

            m_TextureCaches.Initialize(asset, defaultResources, iBLFilterBSDFArray);
            // All the allocation of the compute buffers need to happened after the kernel finding in order to avoid the leak loop when a shader does not compile or is not available
            m_LightLoopLightData.Initialize(m_MaxDirectionalLightsOnScreen, m_MaxPunctualLightsOnScreen, m_MaxAreaLightsOnScreen, m_MaxEnvLightsOnScreen, m_MaxDecalsOnScreen);

            m_TileAndClusterData.Initialize(allocateTileBuffers: true, clusterNeedsDepth: k_UseDepthBuffer);
            if (ShaderConfig.s_ProbeVolumesEvaluationMode == ProbeVolumesEvaluationModes.MaterialPass)
            {
                m_ProbeVolumeClusterData = new TileAndClusterData();
                m_ProbeVolumeClusterData.Initialize(allocateTileBuffers: false, clusterNeedsDepth: false);
            }

            // OUTPUT_SPLIT_LIGHTING - SHADOWS_SHADOWMASK - DEBUG_DISPLAY
            m_deferredLightingMaterial = new Material[8];
            int stencilMask = (int)StencilUsage.RequiresDeferredLighting | (int)StencilUsage.SubsurfaceScattering;

            for (int outputSplitLighting = 0; outputSplitLighting < 2; ++outputSplitLighting)
            {
                for (int shadowMask = 0; shadowMask < 2; ++shadowMask)
                {
                    for (int debugDisplay = 0; debugDisplay < 2; ++debugDisplay)
                    {
                        int index = GetDeferredLightingMaterialIndex(outputSplitLighting, shadowMask, debugDisplay);

                        m_deferredLightingMaterial[index] = CoreUtils.CreateEngineMaterial(defaultResources.shaders.deferredPS);
                        m_deferredLightingMaterial[index].name = string.Format("{0}_{1}", defaultResources.shaders.deferredPS.name, index);
                        CoreUtils.SetKeyword(m_deferredLightingMaterial[index], "OUTPUT_SPLIT_LIGHTING", outputSplitLighting == 1);
                        CoreUtils.SetKeyword(m_deferredLightingMaterial[index], "SHADOWS_SHADOWMASK", shadowMask == 1);
                        CoreUtils.SetKeyword(m_deferredLightingMaterial[index], "DEBUG_DISPLAY", debugDisplay == 1);

                        int stencilRef = (int)StencilUsage.RequiresDeferredLighting;

                        if (outputSplitLighting == 1)
                        {
                            stencilRef |= (int)StencilUsage.SubsurfaceScattering;
                        }

                        m_deferredLightingMaterial[index].SetInt(HDShaderIDs._StencilMask, stencilMask);
                        m_deferredLightingMaterial[index].SetInt(HDShaderIDs._StencilRef, stencilRef);
                        m_deferredLightingMaterial[index].SetInt(HDShaderIDs._StencilCmp, (int)CompareFunction.Equal);
                    }
                }
            }

            // Stencil set to only touch "regular lighting" pixels.
            s_DeferredTileRegularLightingMat = CoreUtils.CreateEngineMaterial(deferredTilePixelShader);
            s_DeferredTileRegularLightingMat.SetInt(HDShaderIDs._StencilMask, (int)StencilUsage.RequiresDeferredLighting | (int)StencilUsage.SubsurfaceScattering);
            s_DeferredTileRegularLightingMat.SetInt(HDShaderIDs._StencilRef, (int)StencilUsage.RequiresDeferredLighting);
            s_DeferredTileRegularLightingMat.SetInt(HDShaderIDs._StencilCmp, (int)CompareFunction.Equal);

            // Stencil set to only touch "split-lighting" pixels.
            s_DeferredTileSplitLightingMat = CoreUtils.CreateEngineMaterial(deferredTilePixelShader);
            s_DeferredTileSplitLightingMat.SetInt(HDShaderIDs._StencilMask, (int)StencilUsage.SubsurfaceScattering);
            s_DeferredTileSplitLightingMat.SetInt(HDShaderIDs._StencilRef, (int)StencilUsage.SubsurfaceScattering);
            s_DeferredTileSplitLightingMat.SetInt(HDShaderIDs._StencilCmp, (int)CompareFunction.Equal);

            // Stencil set to touch all pixels excepted background/sky.
            s_DeferredTileMat = CoreUtils.CreateEngineMaterial(deferredTilePixelShader);
            s_DeferredTileMat.SetInt(HDShaderIDs._StencilMask, (int)StencilUsage.RequiresDeferredLighting);
            s_DeferredTileMat.SetInt(HDShaderIDs._StencilRef, (int)StencilUsage.Clear);
            s_DeferredTileMat.SetInt(HDShaderIDs._StencilCmp, (int)CompareFunction.NotEqual);

            for (int i = 0; i < LightDefinitions.s_NumFeatureVariants; ++i)
                s_variantNames[i] = "VARIANT" + i;

            m_DefaultTexture2DArray = new Texture2DArray(1, 1, 1, TextureFormat.ARGB32, false);
            m_DefaultTexture2DArray.hideFlags = HideFlags.HideAndDontSave;
            m_DefaultTexture2DArray.name = CoreUtils.GetTextureAutoName(1, 1, TextureFormat.ARGB32, depth: 1, dim: TextureDimension.Tex2DArray, name: "LightLoopDefault");
            m_DefaultTexture2DArray.SetPixels32(new Color32[1] { new Color32(128, 128, 128, 128) }, 0);
            m_DefaultTexture2DArray.Apply();

            m_DefaultTextureCube = new Cubemap(16, TextureFormat.ARGB32, false);
            m_DefaultTextureCube.Apply();

            // Setup shadow algorithms
            var shadowParams = asset.currentPlatformRenderPipelineSettings.hdShadowInitParams;
            var shadowKeywords = new[]{"SHADOW_LOW", "SHADOW_MEDIUM", "SHADOW_HIGH"};
            foreach (var p in shadowKeywords)
                Shader.DisableKeyword(p);
            Shader.EnableKeyword(shadowKeywords[(int)shadowParams.shadowFilteringQuality]);

            InitShadowSystem(asset, defaultResources);

            s_lightVolumes = new DebugLightVolumes();
            s_lightVolumes.InitData(defaultResources);

            // Screen space shadow
            int numMaxShadows = Math.Max(m_Asset.currentPlatformRenderPipelineSettings.hdShadowInitParams.maxScreenSpaceShadowSlots, 1);
            m_CurrentScreenSpaceShadowData = new ScreenSpaceShadowData[numMaxShadows];
        }

        void CleanupLightLoop()
        {
            s_lightVolumes.ReleaseData();

            DeinitShadowSystem();

            CoreUtils.Destroy(m_DefaultTexture2DArray);
            CoreUtils.Destroy(m_DefaultTextureCube);

            m_TextureCaches.Cleanup();
            m_LightLoopLightData.Cleanup();
            m_TileAndClusterData.Cleanup();
            if (m_ProbeVolumeClusterData != null)
                m_ProbeVolumeClusterData.Cleanup();

            LightLoopReleaseResolutionDependentBuffers();

            for (int outputSplitLighting = 0; outputSplitLighting < 2; ++outputSplitLighting)
            {
                for (int shadowMask = 0; shadowMask < 2; ++shadowMask)
                {
                    for (int debugDisplay = 0; debugDisplay < 2; ++debugDisplay)
                    {
                        int index = GetDeferredLightingMaterialIndex(outputSplitLighting, shadowMask, debugDisplay);
                        CoreUtils.Destroy(m_deferredLightingMaterial[index]);
                    }
                }
            }

            CoreUtils.Destroy(s_DeferredTileRegularLightingMat);
            CoreUtils.Destroy(s_DeferredTileSplitLightingMat);
            CoreUtils.Destroy(s_DeferredTileMat);

            CoreUtils.Destroy(m_DebugViewTilesMaterial);
            CoreUtils.Destroy(m_DebugHDShadowMapMaterial);
            CoreUtils.Destroy(m_DebugBlitMaterial);
            CoreUtils.Destroy(m_DebugDisplayProbeVolumeMaterial);
        }

        void LightLoopNewRender()
        {
            m_ScreenSpaceShadowsUnion.Clear();
        }

        void LightLoopNewFrame(CommandBuffer cmd, HDCamera hdCamera)
        {
            var frameSettings = hdCamera.frameSettings;

            m_ContactShadows = hdCamera.volumeStack.GetComponent<ContactShadows>();
            m_EnableContactShadow = frameSettings.IsEnabled(FrameSettingsField.ContactShadows) && m_ContactShadows.enable.value && m_ContactShadows.length.value > 0;
            m_indirectLightingController = hdCamera.volumeStack.GetComponent<IndirectLightingController>();

            m_ContactShadowIndex = 0;

            m_TextureCaches.NewFrame();

            m_WorldToViewMatrices.Clear();
            int viewCount = hdCamera.viewCount;
            for (int viewIndex = 0; viewIndex < viewCount; ++viewIndex)
            {
                m_WorldToViewMatrices.Add(GetWorldToViewMatrix(hdCamera, viewIndex));
            }

            // Clear the cookie atlas if needed at the beginning of the frame.
            if (m_DebugDisplaySettings.data.lightingDebugSettings.clearCookieAtlas)
            {
                m_TextureCaches.lightCookieManager.ResetAllocator();
                m_TextureCaches.lightCookieManager.ClearAtlasTexture(cmd);
            }
        }

        void LightLoopReleaseResolutionDependentBuffers()
        {
            m_TileAndClusterData.ReleaseResolutionDependentBuffers();
            if (m_ProbeVolumeClusterData != null)
                m_ProbeVolumeClusterData.ReleaseResolutionDependentBuffers();
        }

        static int NumLightIndicesPerClusteredTile()
        {
            return 32 * (1 << k_Log2NumClusters);       // total footprint for all layers of the tile (measured in light index entries)
        }

        void LightLoopAllocResolutionDependentBuffers(HDCamera hdCamera, int width, int height)
        {
            m_TileAndClusterData.AllocateResolutionDependentBuffers(hdCamera, width, height, m_MaxViewCount, m_MaxLightsOnScreen);
            if (m_ProbeVolumeClusterData != null)
                m_ProbeVolumeClusterData.AllocateResolutionDependentBuffers(hdCamera, width, height, m_MaxViewCount, k_MaxVisibleProbeVolumeCount);
        }

        internal static Matrix4x4 WorldToCamera(Camera camera)
        {
            // camera.worldToCameraMatrix is RHS and Unity's transforms are LHS
            // We need to flip it to work with transforms
            return s_FlipMatrixLHSRHS * camera.worldToCameraMatrix;
        }

        // For light culling system, we need non oblique projection matrices
        static Matrix4x4 CameraProjectionNonObliqueLHS(HDCamera camera)
        {
            // camera.projectionMatrix expect RHS data and Unity's transforms are LHS
            // We need to flip it to work with transforms
            return camera.nonObliqueProjMatrix * s_FlipMatrixLHSRHS;
        }

        internal static Vector3 GetLightColor(VisibleLight light)
        {
            return new Vector3(light.finalColor.r, light.finalColor.g, light.finalColor.b);
        }

        static float Saturate(float x)
        {
            return Mathf.Max(0, Mathf.Min(x, 1));
        }

        static float Rcp(float x)
        {
            return 1.0f / x;
        }

        static float Rsqrt(float x)
        {
            return Rcp(Mathf.Sqrt(x));
        }

        static float ComputeCosineOfHorizonAngle(float r, float R)
        {
            float sinHoriz = R * Rcp(r);
            return -Mathf.Sqrt(Saturate(1 - sinHoriz * sinHoriz));
        }

        static float ChapmanUpperApprox(float z, float cosTheta)
        {
            float c = cosTheta;
            float n = 0.761643f * ((1 + 2 * z) - (c * c * z));
            float d = c * z + Mathf.Sqrt(z * (1.47721f + 0.273828f * (c * c * z)));

            return 0.5f * c + (n * Rcp(d));
        }

        static float ChapmanHorizontal(float z)
        {
            float r = Rsqrt(z);
            float s = z * r; // sqrt(z)

            return 0.626657f * (r + 2 * s);
        }

        static Vector3 ComputeAtmosphericOpticalDepth(PhysicallyBasedSky skySettings, float r, float cosTheta, bool alwaysAboveHorizon = false)
        {
            float R = skySettings.GetPlanetaryRadius();

            Vector2 H    = new Vector2(skySettings.GetAirScaleHeight(), skySettings.GetAerosolScaleHeight());
            Vector2 rcpH = new Vector2(Rcp(H.x), Rcp(H.y));

            Vector2 z = r * rcpH;
            Vector2 Z = R * rcpH;

            float cosHoriz = ComputeCosineOfHorizonAngle(r, R);
	        float sinTheta = Mathf.Sqrt(Saturate(1 - cosTheta * cosTheta));

            Vector2 ch;
            ch.x = ChapmanUpperApprox(z.x, Mathf.Abs(cosTheta)) * Mathf.Exp(Z.x - z.x); // Rescaling adds 'exp'
            ch.y = ChapmanUpperApprox(z.y, Mathf.Abs(cosTheta)) * Mathf.Exp(Z.y - z.y); // Rescaling adds 'exp'

            if ((!alwaysAboveHorizon) && (cosTheta < cosHoriz)) // Below horizon, intersect sphere
	        {
		        float sinGamma = (r / R) * sinTheta;
		        float cosGamma = Mathf.Sqrt(Saturate(1 - sinGamma * sinGamma));

		        Vector2 ch_2;
                ch_2.x = ChapmanUpperApprox(Z.x, cosGamma); // No need to rescale
                ch_2.y = ChapmanUpperApprox(Z.y, cosGamma); // No need to rescale

		        ch = ch_2 - ch;
            }
            else if (cosTheta < 0)   // Above horizon, lower hemisphere
            {
    	        // z_0 = n * r_0 = (n * r) * sin(theta) = z * sin(theta).
                // Ch(z, theta) = 2 * exp(z - z_0) * Ch(z_0, Pi/2) - Ch(z, Pi - theta).
                Vector2 z_0  = z * sinTheta;
                Vector2 b    = new Vector2(Mathf.Exp(Z.x - z_0.x), Mathf.Exp(Z.x - z_0.x)); // Rescaling cancels out 'z' and adds 'Z'
                Vector2 a;
                a.x         = 2 * ChapmanHorizontal(z_0.x);
                a.y         = 2 * ChapmanHorizontal(z_0.y);
                Vector2 ch_2 = a * b;

                ch = ch_2 - ch;
            }

            Vector2 optDepth = ch * H;

            Vector3 airExtinction     = skySettings.GetAirExtinctionCoefficient();
            float   aerosolExtinction = skySettings.GetAerosolExtinctionCoefficient();

            return new Vector3(optDepth.x * airExtinction.x + optDepth.y * aerosolExtinction,
                               optDepth.x * airExtinction.y + optDepth.y * aerosolExtinction,
                               optDepth.x * airExtinction.z + optDepth.y * aerosolExtinction);
        }

        // Computes transmittance along the light path segment.
        static Vector3 EvaluateAtmosphericAttenuation(PhysicallyBasedSky skySettings, Vector3 L, Vector3 X)
        {
            Vector3 C = skySettings.GetPlanetCenterPosition(X); // X = camPosWS

            float r = Vector3.Distance(X, C);
            float R = skySettings.GetPlanetaryRadius();
            float cosHoriz = ComputeCosineOfHorizonAngle(r, R);
            float cosTheta = Vector3.Dot(X - C, L) * Rcp(r);

            if (cosTheta > cosHoriz) // Above horizon
            {
                Vector3 oDepth = ComputeAtmosphericOpticalDepth(skySettings, r, cosTheta, true);
                Vector3 transm;

                transm.x = Mathf.Exp(-oDepth.x);
                transm.y = Mathf.Exp(-oDepth.y);
                transm.z = Mathf.Exp(-oDepth.z);

                return transm;
            }
            else
            {
                return Vector3.zero;
            }
        }

        internal void GetDirectionalLightData(CommandBuffer cmd, HDCamera hdCamera, VisibleLight light, Light lightComponent, int lightIndex, int shadowIndex,
            int sortedIndex, bool isPhysicallyBasedSkyActive, ref int screenSpaceShadowIndex, ref int screenSpaceShadowslot)
        {
            var processedData = m_ProcessedLightData[lightIndex];
            var additionalLightData = processedData.additionalLightData;
            var gpuLightType = processedData.gpuLightType;

            var lightData = new DirectionalLightData();

            lightData.lightLayers = hdCamera.frameSettings.IsEnabled(FrameSettingsField.LightLayers) ? additionalLightData.GetLightLayers() : uint.MaxValue;

            // Light direction for directional is opposite to the forward direction
            lightData.forward = light.GetForward();
            // Rescale for cookies and windowing.
            lightData.right      = light.GetRight() * 2 / Mathf.Max(additionalLightData.shapeWidth, 0.001f);
            lightData.up         = light.GetUp() * 2 / Mathf.Max(additionalLightData.shapeHeight, 0.001f);
            lightData.positionRWS = light.GetPosition();
            lightData.color = GetLightColor(light);

            // Caution: This is bad but if additionalData == HDUtils.s_DefaultHDAdditionalLightData it mean we are trying to promote legacy lights, which is the case for the preview for example, so we need to multiply by PI as legacy Unity do implicit divide by PI for direct intensity.
            // So we expect that all light with additionalData == HDUtils.s_DefaultHDAdditionalLightData are currently the one from the preview, light in scene MUST have additionalData
            lightData.color *= (HDUtils.s_DefaultHDAdditionalLightData == additionalLightData) ? Mathf.PI : 1.0f;

            lightData.lightDimmer           = additionalLightData.lightDimmer;
            lightData.diffuseDimmer         = additionalLightData.affectDiffuse  ? additionalLightData.lightDimmer : 0;
            lightData.specularDimmer        = additionalLightData.affectSpecular ? additionalLightData.lightDimmer * hdCamera.frameSettings.specularGlobalDimmer : 0;
            lightData.volumetricLightDimmer = additionalLightData.volumetricDimmer;

            lightData.shadowIndex = -1;
            lightData.screenSpaceShadowIndex = (int)LightDefinitions.s_InvalidScreenSpaceShadow;
            lightData.isRayTracedContactShadow = 0.0f;

            if (lightComponent != null && lightComponent.cookie != null)
            {
                lightData.cookieMode = lightComponent.cookie.wrapMode == TextureWrapMode.Repeat ? CookieMode.Repeat : CookieMode.Clamp;
                lightData.cookieScaleOffset = m_TextureCaches.lightCookieManager.Fetch2DCookie(cmd, lightComponent.cookie);
            }
            else
            {
                lightData.cookieMode = CookieMode.None;
            }

            if (additionalLightData.surfaceTexture == null)
            {
                lightData.surfaceTextureScaleOffset = Vector4.zero;
            }
            else
            {
                lightData.surfaceTextureScaleOffset = m_TextureCaches.lightCookieManager.Fetch2DCookie(cmd, additionalLightData.surfaceTexture);
            }

            lightData.shadowDimmer           = additionalLightData.shadowDimmer;
            lightData.volumetricShadowDimmer = additionalLightData.volumetricShadowDimmer;
            GetContactShadowMask(additionalLightData, HDAdditionalLightData.ScalableSettings.UseContactShadow(m_Asset), hdCamera, isRasterization: true, ref lightData.contactShadowMask,ref lightData.isRayTracedContactShadow);

            // We want to have a colored penumbra if the flag is on and the color is not gray
            bool penumbraTint = additionalLightData.penumbraTint && ((additionalLightData.shadowTint.r != additionalLightData.shadowTint.g) || (additionalLightData.shadowTint.g != additionalLightData.shadowTint.b));
            lightData.penumbraTint = penumbraTint ? 1.0f : 0.0f;
            if (penumbraTint)
                lightData.shadowTint = new Vector3(additionalLightData.shadowTint.r * additionalLightData.shadowTint.r, additionalLightData.shadowTint.g * additionalLightData.shadowTint.g, additionalLightData.shadowTint.b * additionalLightData.shadowTint.b);
            else
                lightData.shadowTint = new Vector3(additionalLightData.shadowTint.r, additionalLightData.shadowTint.g, additionalLightData.shadowTint.b);

            // fix up shadow information
            lightData.shadowIndex = shadowIndex;
            if (shadowIndex != -1)
            {
                if (additionalLightData.WillRenderScreenSpaceShadow())
                {
                    lightData.screenSpaceShadowIndex = screenSpaceShadowslot;
                    if (additionalLightData.colorShadow && additionalLightData.WillRenderRayTracedShadow())
                    {
                        screenSpaceShadowslot += 3;
                        lightData.screenSpaceShadowIndex |= (int)LightDefinitions.s_ScreenSpaceColorShadowFlag;
                    }
                    else
                    {
                        screenSpaceShadowslot++;
                    }
                    screenSpaceShadowIndex++;
                    m_ScreenSpaceShadowsUnion.Add(additionalLightData);
                }
                m_CurrentSunLight = lightComponent;
                m_CurrentSunLightAdditionalLightData = additionalLightData;
                m_CurrentSunLightDirectionalLightData = lightData;
                m_CurrentShadowSortedSunLightIndex = sortedIndex;
            }
            //Value of max smoothness is derived from AngularDiameter. Formula results from eyeballing. Angular diameter of 0 results in 1 and angular diameter of 80 results in 0.
            float maxSmoothness = Mathf.Clamp01(1.35f / (1.0f + Mathf.Pow(1.15f * (0.0315f * additionalLightData.angularDiameter + 0.4f),2f)) - 0.11f);
            // Value of max smoothness is from artists point of view, need to convert from perceptual smoothness to roughness
            lightData.minRoughness = (1.0f - maxSmoothness) * (1.0f - maxSmoothness);

            lightData.shadowMaskSelector = Vector4.zero;

            if (processedData.isBakedShadowMask)
            {
                lightData.shadowMaskSelector[lightComponent.bakingOutput.occlusionMaskChannel] = 1.0f;
                lightData.nonLightMappedOnly = lightComponent.lightShadowCasterMode == LightShadowCasterMode.NonLightmappedOnly ? 1 : 0;
            }
            else
            {
                // use -1 to say that we don't use shadow mask
                lightData.shadowMaskSelector.x = -1.0f;
                lightData.nonLightMappedOnly = 0;
            }

            bool interactsWithSky = isPhysicallyBasedSkyActive && additionalLightData.interactsWithSky;

            lightData.distanceFromCamera = -1; // Encode 'interactsWithSky'

            if (interactsWithSky)
            {
                lightData.distanceFromCamera = additionalLightData.distance;

                if (ShaderConfig.s_PrecomputedAtmosphericAttenuation != 0)
                {
                    var skySettings = hdCamera.volumeStack.GetComponent<PhysicallyBasedSky>();

                    // Ignores distance (at infinity).
                    Vector3 transm = EvaluateAtmosphericAttenuation(skySettings, - lightData.forward, hdCamera.camera.transform.position);
                    lightData.color.x *= transm.x;
                    lightData.color.y *= transm.y;
                    lightData.color.z *= transm.z;
                }
            }

            lightData.angularDiameter = additionalLightData.angularDiameter * Mathf.Deg2Rad;
            lightData.flareSize       = Mathf.Max(additionalLightData.flareSize * Mathf.Deg2Rad, 5.960464478e-8f);
            lightData.flareFalloff    = additionalLightData.flareFalloff;
            lightData.flareTint       = (Vector3)(Vector4)additionalLightData.flareTint;
            lightData.surfaceTint     = (Vector3)(Vector4)additionalLightData.surfaceTint;

            // Fallback to the first non shadow casting directional light.
            m_CurrentSunLight = m_CurrentSunLight == null ? lightComponent : m_CurrentSunLight;

            m_lightList.directionalLights.Add(lightData);
        }

        // This function evaluates if there is currently enough screen space sahdow slots of a given light based on its light type
        bool EnoughScreenSpaceShadowSlots(GPULightType gpuLightType, int screenSpaceChannelSlot)
        {
            if(gpuLightType == GPULightType.Rectangle)
            {
                // Area lights require two shadow slots
                return (screenSpaceChannelSlot + 1) < m_Asset.currentPlatformRenderPipelineSettings.hdShadowInitParams.maxScreenSpaceShadowSlots;
            }
            else
            {
                return screenSpaceChannelSlot < m_Asset.currentPlatformRenderPipelineSettings.hdShadowInitParams.maxScreenSpaceShadowSlots;
            }
        }

        internal void GetLightData(CommandBuffer cmd, HDCamera hdCamera, HDShadowSettings shadowSettings, VisibleLight light, Light lightComponent,
            in ProcessedLightData processedData, int shadowIndex, BoolScalableSetting contactShadowsScalableSetting, bool isRasterization, ref Vector3 lightDimensions, ref int screenSpaceShadowIndex, ref int screenSpaceChannelSlot, ref LightData lightData)
        {
            var additionalLightData = processedData.additionalLightData;
            var gpuLightType = processedData.gpuLightType;
            var lightType = processedData.lightType;

            var visibleLightAxisAndPosition = light.GetAxisAndPosition();
            lightData.lightLayers = hdCamera.frameSettings.IsEnabled(FrameSettingsField.LightLayers) ? additionalLightData.GetLightLayers() : uint.MaxValue;

            lightData.lightType = gpuLightType;

            lightData.positionRWS = visibleLightAxisAndPosition.Position;

            lightData.range = light.range;

            if (additionalLightData.applyRangeAttenuation)
            {
                lightData.rangeAttenuationScale = 1.0f / (light.range * light.range);
                lightData.rangeAttenuationBias  = 1.0f;

                if (lightData.lightType == GPULightType.Rectangle)
                {
                    // Rect lights are currently a special case because they use the normalized
                    // [0, 1] attenuation range rather than the regular [0, r] one.
                    lightData.rangeAttenuationScale = 1.0f;
                }
            }
            else // Don't apply any attenuation but do a 'step' at range
            {
                // Solve f(x) = b - (a * x)^2 where x = (d/r)^2.
                // f(0) = huge -> b = huge.
                // f(1) = 0    -> huge - a^2 = 0 -> a = sqrt(huge).
                const float hugeValue = 16777216.0f;
                const float sqrtHuge  = 4096.0f;
                lightData.rangeAttenuationScale = sqrtHuge / (light.range * light.range);
                lightData.rangeAttenuationBias  = hugeValue;

                if (lightData.lightType == GPULightType.Rectangle)
                {
                    // Rect lights are currently a special case because they use the normalized
                    // [0, 1] attenuation range rather than the regular [0, r] one.
                    lightData.rangeAttenuationScale = sqrtHuge;
                }
            }

            lightData.color = GetLightColor(light);

            lightData.forward = visibleLightAxisAndPosition.Forward;
            lightData.up = visibleLightAxisAndPosition.Up;
            lightData.right = visibleLightAxisAndPosition.Right;

            lightDimensions.x = additionalLightData.shapeWidth;
            lightDimensions.y = additionalLightData.shapeHeight;
            lightDimensions.z = light.range;

            lightData.boxLightSafeExtent = 1.0f;
            if (lightData.lightType == GPULightType.ProjectorBox)
            {
                // Rescale for cookies and windowing.
                lightData.right *= 2.0f / Mathf.Max(additionalLightData.shapeWidth, 0.001f);
                lightData.up    *= 2.0f / Mathf.Max(additionalLightData.shapeHeight, 0.001f);

                // If we have shadows, we need to shrink the valid range so that we don't leak light due to filtering going out of bounds.
                if (shadowIndex >= 0)
                {
                    // We subtract a bit from the safe extent depending on shadow resolution
                    float shadowRes = additionalLightData.shadowResolution.Value(m_ShadowInitParameters.shadowResolutionPunctual);
                    shadowRes = Mathf.Clamp(shadowRes, 128.0f, 2048.0f); // Clamp in a somewhat plausible range.
                    // The idea is to subtract as much as 0.05 for small resolutions.
                    float shadowResFactor = Mathf.Lerp(0.05f, 0.01f, Mathf.Max(shadowRes / 2048.0f, 0.0f));
                    lightData.boxLightSafeExtent = 1.0f - shadowResFactor;
                }
            }
            else if (lightData.lightType == GPULightType.ProjectorPyramid)
            {
                // Get width and height for the current frustum
                var spotAngle = light.spotAngle;

                float frustumWidth, frustumHeight;

                if (additionalLightData.aspectRatio >= 1.0f)
                {
                    frustumHeight = 2.0f * Mathf.Tan(spotAngle * 0.5f * Mathf.Deg2Rad);
                    frustumWidth = frustumHeight * additionalLightData.aspectRatio;
                }
                else
                {
                    frustumWidth = 2.0f * Mathf.Tan(spotAngle * 0.5f * Mathf.Deg2Rad);
                    frustumHeight = frustumWidth / additionalLightData.aspectRatio;
                }

                // Adjust based on the new parametrization.
                lightDimensions.x = frustumWidth;
                lightDimensions.y = frustumHeight;

                // Rescale for cookies and windowing.
                lightData.right *= 2.0f / frustumWidth;
                lightData.up *= 2.0f / frustumHeight;
            }

            if (lightData.lightType == GPULightType.Spot)
            {
                var spotAngle = light.spotAngle;

                var innerConePercent = additionalLightData.innerSpotPercent01;
                var cosSpotOuterHalfAngle = Mathf.Clamp(Mathf.Cos(spotAngle * 0.5f * Mathf.Deg2Rad), 0.0f, 1.0f);
                var sinSpotOuterHalfAngle = Mathf.Sqrt(1.0f - cosSpotOuterHalfAngle * cosSpotOuterHalfAngle);
                var cosSpotInnerHalfAngle = Mathf.Clamp(Mathf.Cos(spotAngle * 0.5f * innerConePercent * Mathf.Deg2Rad), 0.0f, 1.0f); // inner cone

                var val = Mathf.Max(0.0001f, (cosSpotInnerHalfAngle - cosSpotOuterHalfAngle));
                lightData.angleScale  = 1.0f / val;
                lightData.angleOffset = -cosSpotOuterHalfAngle * lightData.angleScale;
                lightData.iesCut      = additionalLightData.spotIESCutoffPercent01;

                // Rescale for cookies and windowing.
                float cotOuterHalfAngle = cosSpotOuterHalfAngle / sinSpotOuterHalfAngle;
                lightData.up    *= cotOuterHalfAngle;
                lightData.right *= cotOuterHalfAngle;
            }
            else
            {
                // These are the neutral values allowing GetAngleAnttenuation in shader code to return 1.0
                lightData.angleScale = 0.0f;
                lightData.angleOffset = 1.0f;
                lightData.iesCut = 1.0f;
            }

            if (lightData.lightType != GPULightType.Directional && lightData.lightType != GPULightType.ProjectorBox)
            {
                // Store the squared radius of the light to simulate a fill light.
                lightData.size = new Vector4(additionalLightData.shapeRadius * additionalLightData.shapeRadius, 0, 0, 0);
            }

            if (lightData.lightType == GPULightType.Rectangle || lightData.lightType == GPULightType.Tube)
            {
                lightData.size = new Vector4(additionalLightData.shapeWidth, additionalLightData.shapeHeight, Mathf.Cos(additionalLightData.barnDoorAngle * Mathf.PI / 180.0f), additionalLightData.barnDoorLength);
            }

            lightData.lightDimmer           = processedData.lightDistanceFade * (additionalLightData.lightDimmer);
            lightData.diffuseDimmer         = processedData.lightDistanceFade * (additionalLightData.affectDiffuse  ? additionalLightData.lightDimmer : 0);
            lightData.specularDimmer        = processedData.lightDistanceFade * (additionalLightData.affectSpecular ? additionalLightData.lightDimmer * hdCamera.frameSettings.specularGlobalDimmer : 0);
            lightData.volumetricLightDimmer = processedData.lightDistanceFade * (additionalLightData.volumetricDimmer);

            lightData.cookieMode = CookieMode.None;
            lightData.shadowIndex = -1;
            lightData.screenSpaceShadowIndex = (int)LightDefinitions.s_InvalidScreenSpaceShadow;
            lightData.isRayTracedContactShadow = 0.0f;

            if (lightComponent != null && additionalLightData != null &&
                (
                    (lightType == HDLightType.Spot && (lightComponent.cookie != null || additionalLightData.IESPoint != null)) ||
                    ((lightType == HDLightType.Area && lightData.lightType == GPULightType.Rectangle) && (lightComponent.cookie != null || additionalLightData.IESSpot != null)) ||
                    (lightType == HDLightType.Point && (lightComponent.cookie != null || additionalLightData.IESPoint != null))
                ))
            {
                switch (lightType)
                {
                    case HDLightType.Spot:
                        lightData.cookieMode = (lightComponent.cookie?.wrapMode == TextureWrapMode.Repeat) ? CookieMode.Repeat : CookieMode.Clamp;
                        if (additionalLightData.IESSpot != null && lightComponent.cookie != null && additionalLightData.IESSpot != lightComponent.cookie)
                            lightData.cookieScaleOffset = m_TextureCaches.lightCookieManager.Fetch2DCookie(cmd, lightComponent.cookie, additionalLightData.IESSpot);
                        else if (lightComponent.cookie != null)
                            lightData.cookieScaleOffset = m_TextureCaches.lightCookieManager.Fetch2DCookie(cmd, lightComponent.cookie);
                        else if (additionalLightData.IESSpot != null)
                            lightData.cookieScaleOffset = m_TextureCaches.lightCookieManager.Fetch2DCookie(cmd, additionalLightData.IESSpot);
                        else
                            lightData.cookieScaleOffset = m_TextureCaches.lightCookieManager.Fetch2DCookie(cmd, Texture2D.whiteTexture);
                        break;
                    case HDLightType.Point:
                        lightData.cookieMode = CookieMode.Repeat;
                        if (additionalLightData.IESPoint != null && lightComponent.cookie != null && additionalLightData.IESPoint != lightComponent.cookie)
                            lightData.cookieScaleOffset = m_TextureCaches.lightCookieManager.FetchCubeCookie(cmd, lightComponent.cookie, additionalLightData.IESPoint);
                        else if (lightComponent.cookie != null)
                            lightData.cookieScaleOffset = m_TextureCaches.lightCookieManager.FetchCubeCookie(cmd, lightComponent.cookie);
                        else if (additionalLightData.IESPoint != null)
                            lightData.cookieScaleOffset = m_TextureCaches.lightCookieManager.FetchCubeCookie(cmd, additionalLightData.IESPoint);
                        break;
                    case HDLightType.Area:
                        lightData.cookieMode = CookieMode.Clamp;
                        if (additionalLightData.areaLightCookie != null && additionalLightData.IESSpot != null && additionalLightData.areaLightCookie != additionalLightData.IESSpot)
                            lightData.cookieScaleOffset = m_TextureCaches.lightCookieManager.FetchAreaCookie(cmd, additionalLightData.areaLightCookie, additionalLightData.IESSpot);
                        else if (additionalLightData.IESSpot != null)
                            lightData.cookieScaleOffset = m_TextureCaches.lightCookieManager.FetchAreaCookie(cmd, additionalLightData.IESSpot);
                        else if (additionalLightData.areaLightCookie != null)
                            lightData.cookieScaleOffset = m_TextureCaches.lightCookieManager.FetchAreaCookie(cmd, additionalLightData.areaLightCookie);
                        break;
                }
            }
            else if (lightType == HDLightType.Spot && additionalLightData.spotLightShape != SpotLightShape.Cone)
            {
                // Projectors lights must always have a cookie texture.
                // As long as the cache is a texture array and not an atlas, the 4x4 white texture will be rescaled to 128
                lightData.cookieMode = CookieMode.Clamp;
                lightData.cookieScaleOffset = m_TextureCaches.lightCookieManager.Fetch2DCookie(cmd, Texture2D.whiteTexture);
            }
            else if (lightData.lightType == GPULightType.Rectangle)
            {
                if (additionalLightData.areaLightCookie != null || additionalLightData.IESPoint != null)
                {
                    lightData.cookieMode = CookieMode.Clamp;
                    if (additionalLightData.areaLightCookie != null && additionalLightData.IESSpot != null && additionalLightData.areaLightCookie != additionalLightData.IESSpot)
                        lightData.cookieScaleOffset = m_TextureCaches.lightCookieManager.FetchAreaCookie(cmd, additionalLightData.areaLightCookie, additionalLightData.IESSpot);
                    else if (additionalLightData.IESSpot != null)
                        lightData.cookieScaleOffset = m_TextureCaches.lightCookieManager.FetchAreaCookie(cmd, additionalLightData.IESSpot);
                    else if (additionalLightData.areaLightCookie != null)
                        lightData.cookieScaleOffset = m_TextureCaches.lightCookieManager.FetchAreaCookie(cmd, additionalLightData.areaLightCookie);
                }
            }

            float shadowDistanceFade         = HDUtils.ComputeLinearDistanceFade(processedData.distanceToCamera, Mathf.Min(shadowSettings.maxShadowDistance.value, additionalLightData.shadowFadeDistance));
            lightData.shadowDimmer           = shadowDistanceFade * additionalLightData.shadowDimmer;
            lightData.volumetricShadowDimmer = shadowDistanceFade * additionalLightData.volumetricShadowDimmer;
            GetContactShadowMask(additionalLightData, contactShadowsScalableSetting, hdCamera, isRasterization: isRasterization, ref lightData.contactShadowMask, ref lightData.isRayTracedContactShadow);

            // We want to have a colored penumbra if the flag is on and the color is not gray
            bool penumbraTint = additionalLightData.penumbraTint && ((additionalLightData.shadowTint.r != additionalLightData.shadowTint.g) || (additionalLightData.shadowTint.g != additionalLightData.shadowTint.b));
            lightData.penumbraTint = penumbraTint ? 1.0f : 0.0f;
            if (penumbraTint)
                lightData.shadowTint = new Vector3(Mathf.Pow(additionalLightData.shadowTint.r, 2.2f), Mathf.Pow(additionalLightData.shadowTint.g, 2.2f), Mathf.Pow(additionalLightData.shadowTint.b, 2.2f));
            else
                lightData.shadowTint = new Vector3(additionalLightData.shadowTint.r, additionalLightData.shadowTint.g, additionalLightData.shadowTint.b);

            // If there is still a free slot in the screen space shadow array and this needs to render a screen space shadow
            if (hdCamera.frameSettings.IsEnabled(FrameSettingsField.RayTracing)
                && EnoughScreenSpaceShadowSlots(lightData.lightType, screenSpaceChannelSlot)
                && additionalLightData.WillRenderScreenSpaceShadow()
                && isRasterization)
            {
                if (lightData.lightType == GPULightType.Rectangle)
                {
                    // Rectangle area lights require 2 consecutive slots.
                    // Meaning if (screenSpaceChannelSlot % 4 ==3), we'll need to skip a slot
                    // so that the area shadow gets the first two slots of the next following texture
                    if (screenSpaceChannelSlot % 4 == 3)
                    {
                        screenSpaceChannelSlot++;
                    }
                }

                // Bind the next available slot to the light
                lightData.screenSpaceShadowIndex = screenSpaceChannelSlot;

                // Keep track of the screen space shadow data
                m_CurrentScreenSpaceShadowData[screenSpaceShadowIndex].additionalLightData = additionalLightData;
                m_CurrentScreenSpaceShadowData[screenSpaceShadowIndex].lightDataIndex = m_lightList.lights.Count;
                m_CurrentScreenSpaceShadowData[screenSpaceShadowIndex].valid = true;
                m_ScreenSpaceShadowsUnion.Add(additionalLightData);

                // increment the number of screen space shadows
                screenSpaceShadowIndex++;

                // Based on the light type, increment the slot usage
                if (lightData.lightType == GPULightType.Rectangle)
                    screenSpaceChannelSlot += 2;
                else
                    screenSpaceChannelSlot++;
            }

            lightData.shadowIndex = shadowIndex;

            if (isRasterization)
            {
                // Keep track of the shadow map (for indirect lighting and transparents)
                additionalLightData.shadowIndex = shadowIndex;
            }


            //Value of max smoothness is derived from Radius. Formula results from eyeballing. Radius of 0 results in 1 and radius of 2.5 results in 0.
            float maxSmoothness = Mathf.Clamp01(1.1725f / (1.01f + Mathf.Pow(1.0f * (additionalLightData.shapeRadius + 0.1f), 2f)) - 0.15f);
            // Value of max smoothness is from artists point of view, need to convert from perceptual smoothness to roughness
            lightData.minRoughness = (1.0f - maxSmoothness) * (1.0f - maxSmoothness);

            lightData.shadowMaskSelector = Vector4.zero;

            if (processedData.isBakedShadowMask)
            {
                lightData.shadowMaskSelector[lightComponent.bakingOutput.occlusionMaskChannel] = 1.0f;
                lightData.nonLightMappedOnly = lightComponent.lightShadowCasterMode == LightShadowCasterMode.NonLightmappedOnly ? 1 : 0;
            }
            else
            {
                // use -1 to say that we don't use shadow mask
                lightData.shadowMaskSelector.x = -1.0f;
                lightData.nonLightMappedOnly = 0;
            }
        }

        // TODO: we should be able to do this calculation only with LightData without VisibleLight light, but for now pass both
        void GetLightVolumeDataAndBound(LightCategory lightCategory, GPULightType gpuLightType, LightVolumeType lightVolumeType,
            VisibleLight light, LightData lightData, Vector3 lightDimensions, Matrix4x4 worldToView, int viewIndex)
        {
            // Then Culling side
            var range = lightDimensions.z;
            var lightToWorld = light.localToWorldMatrix;
            Vector3 positionWS = lightData.positionRWS;
            Vector3 positionVS = worldToView.MultiplyPoint(positionWS);

            Vector3 xAxisVS = worldToView.MultiplyVector(lightToWorld.GetColumn(0));
            Vector3 yAxisVS = worldToView.MultiplyVector(lightToWorld.GetColumn(1));
            Vector3 zAxisVS = worldToView.MultiplyVector(lightToWorld.GetColumn(2));

            // Fill bounds
            var bound = new SFiniteLightBound();
            var lightVolumeData = new LightVolumeData();

            lightVolumeData.lightCategory = (uint)lightCategory;
            lightVolumeData.lightVolume = (uint)lightVolumeType;

            if (gpuLightType == GPULightType.Spot || gpuLightType == GPULightType.ProjectorPyramid)
            {
                Vector3 lightDir = lightToWorld.GetColumn(2);

                // represents a left hand coordinate system in world space since det(worldToView)<0
                Vector3 vx = xAxisVS;
                Vector3 vy = yAxisVS;
                Vector3 vz = zAxisVS;

                const float pi = 3.1415926535897932384626433832795f;
                const float degToRad = (float)(pi / 180.0);

                var sa = light.spotAngle;
                var cs = Mathf.Cos(0.5f * sa * degToRad);
                var si = Mathf.Sin(0.5f * sa * degToRad);

                if (gpuLightType == GPULightType.ProjectorPyramid)
                {
                    Vector3 lightPosToProjWindowCorner = (0.5f * lightDimensions.x) * vx + (0.5f * lightDimensions.y) * vy + 1.0f * vz;
                    cs = Vector3.Dot(vz, Vector3.Normalize(lightPosToProjWindowCorner));
                    si = Mathf.Sqrt(1.0f - cs * cs);
                }

                const float FltMax = 3.402823466e+38F;
                var ta = cs > 0.0f ? (si / cs) : FltMax;
                var cota = si > 0.0f ? (cs / si) : FltMax;

                //const float cotasa = l.GetCotanHalfSpotAngle();

                // apply nonuniform scale to OBB of spot light
                var squeeze = true;//sa < 0.7f * 90.0f;      // arb heuristic
                var fS = squeeze ? ta : si;
                bound.center = worldToView.MultiplyPoint(positionWS + ((0.5f * range) * lightDir));    // use mid point of the spot as the center of the bounding volume for building screen-space AABB for tiled lighting.

                // scale axis to match box or base of pyramid
                bound.boxAxisX = (fS * range) * vx;
                bound.boxAxisY = (fS * range) * vy;
                bound.boxAxisZ = (0.5f * range) * vz;

                // generate bounding sphere radius
                var fAltDx = si;
                var fAltDy = cs;
                fAltDy = fAltDy - 0.5f;
                //if(fAltDy<0) fAltDy=-fAltDy;

                fAltDx *= range; fAltDy *= range;

                // Handle case of pyramid with this select (currently unused)
                var altDist = Mathf.Sqrt(fAltDy * fAltDy + (true ? 1.0f : 2.0f) * fAltDx * fAltDx);
                bound.radius = altDist > (0.5f * range) ? altDist : (0.5f * range);       // will always pick fAltDist
                bound.scaleXY = squeeze ? new Vector2(0.01f, 0.01f) : new Vector2(1.0f, 1.0f);

                lightVolumeData.lightAxisX = vx;
                lightVolumeData.lightAxisY = vy;
                lightVolumeData.lightAxisZ = vz;
                lightVolumeData.lightPos = positionVS;
                lightVolumeData.radiusSq = range * range;
                lightVolumeData.cotan = cota;
                lightVolumeData.featureFlags = (uint)LightFeatureFlags.Punctual;
            }
            else if (gpuLightType == GPULightType.Point)
            {
                Vector3 vx = xAxisVS;
                Vector3 vy = yAxisVS;
                Vector3 vz = zAxisVS;

                bound.center = positionVS;
                bound.boxAxisX = vx * range;
                bound.boxAxisY = vy * range;
                bound.boxAxisZ = vz * range;
                bound.scaleXY.Set(1.0f, 1.0f);
                bound.radius = range;

                // fill up ldata
                lightVolumeData.lightAxisX = vx;
                lightVolumeData.lightAxisY = vy;
                lightVolumeData.lightAxisZ = vz;
                lightVolumeData.lightPos = bound.center;
                lightVolumeData.radiusSq = range * range;
                lightVolumeData.featureFlags = (uint)LightFeatureFlags.Punctual;
            }
            else if (gpuLightType == GPULightType.Tube)
            {
                Vector3 dimensions = new Vector3(lightDimensions.x + 2 * range, 2 * range, 2 * range); // Omni-directional
                Vector3 extents    = 0.5f * dimensions;
                Vector3 centerVS   = positionVS;

                bound.center   = centerVS;
                bound.boxAxisX = extents.x * xAxisVS;
                bound.boxAxisY = extents.y * yAxisVS;
                bound.boxAxisZ = extents.z * zAxisVS;
                bound.radius   = extents.magnitude;
                bound.scaleXY.Set(1.0f, 1.0f);

                lightVolumeData.lightPos   = centerVS;
                lightVolumeData.lightAxisX = xAxisVS;
                lightVolumeData.lightAxisY = yAxisVS;
                lightVolumeData.lightAxisZ = zAxisVS;
                lightVolumeData.boxInvRange.Set(1.0f / extents.x, 1.0f / extents.y, 1.0f / extents.z);
                lightVolumeData.featureFlags = (uint)LightFeatureFlags.Area;
            }
            else if (gpuLightType == GPULightType.Rectangle)
            {
                Vector3 dimensions = new Vector3(lightDimensions.x + 2 * range, lightDimensions.y + 2 * range, range); // One-sided
                Vector3 extents    = 0.5f * dimensions;
                Vector3 centerVS   = positionVS + extents.z * zAxisVS;

                bound.center   = centerVS;
                bound.boxAxisX = extents.x * xAxisVS;
                bound.boxAxisY = extents.y * yAxisVS;
                bound.boxAxisZ = extents.z * zAxisVS;
                bound.radius   = extents.magnitude;
                bound.scaleXY.Set(1.0f, 1.0f);

                lightVolumeData.lightPos   = centerVS;
                lightVolumeData.lightAxisX = xAxisVS;
                lightVolumeData.lightAxisY = yAxisVS;
                lightVolumeData.lightAxisZ = zAxisVS;
                lightVolumeData.boxInvRange.Set(1.0f / extents.x, 1.0f / extents.y, 1.0f / extents.z);
                lightVolumeData.featureFlags = (uint)LightFeatureFlags.Area;
            }
            else if (gpuLightType == GPULightType.ProjectorBox)
            {
                Vector3 dimensions = new Vector3(lightDimensions.x, lightDimensions.y, range);  // One-sided
                Vector3 extents    = 0.5f * dimensions;
                Vector3 centerVS   = positionVS + extents.z * zAxisVS;

                bound.center   = centerVS;
                bound.boxAxisX = extents.x * xAxisVS;
                bound.boxAxisY = extents.y * yAxisVS;
                bound.boxAxisZ = extents.z * zAxisVS;
                bound.radius   = extents.magnitude;
                bound.scaleXY.Set(1.0f, 1.0f);

                lightVolumeData.lightPos   = centerVS;
                lightVolumeData.lightAxisX = xAxisVS;
                lightVolumeData.lightAxisY = yAxisVS;
                lightVolumeData.lightAxisZ = zAxisVS;
                lightVolumeData.boxInvRange.Set(1.0f / extents.x, 1.0f / extents.y, 1.0f / extents.z);
                lightVolumeData.featureFlags = (uint)LightFeatureFlags.Punctual;
            }
            else if (gpuLightType == GPULightType.Disc)
            {
                //not supported at real time at the moment
            }
            else
            {
                Debug.Assert(false, "TODO: encountered an unknown GPULightType.");
            }

            m_lightList.lightsPerView[viewIndex].bounds.Add(bound);
            m_lightList.lightsPerView[viewIndex].lightVolumes.Add(lightVolumeData);
        }

        internal bool GetEnvLightData(CommandBuffer cmd, HDCamera hdCamera, in ProcessedProbeData processedProbe, ref EnvLightData envLightData)
        {
            Camera camera = hdCamera.camera;
            HDProbe probe = processedProbe.hdProbe;

            // Skip the probe if the probe has never rendered (in realtime cases) or if texture is null
            if (!probe.HasValidRenderedData()) return false;

            var capturePosition = Vector3.zero;
            var influenceToWorld = probe.influenceToWorld;
            Vector4 atlasScaleOffset = Vector4.zero;

            // 31 bits index, 1 bit cache type
            var envIndex = int.MinValue;
            switch (probe)
            {
                case PlanarReflectionProbe planarProbe:
                    {
                        if (probe.mode == ProbeSettings.Mode.Realtime
                            && !hdCamera.frameSettings.IsEnabled(FrameSettingsField.PlanarProbe))
                            break;

                        // Grab the render data that was used to render the probe
                        var renderData = planarProbe.renderData;
                        // Grab the world to camera matrix of the capture camera
                        var worldToCameraRHSMatrix = renderData.worldToCameraRHS;
                        // Grab the projection matrix that was used to render
                        var projectionMatrix = renderData.projectionMatrix;
                        // Build an alternative matrix for projection that is not oblique
                        var projectionMatrixNonOblique = Matrix4x4.Perspective(renderData.fieldOfView, probe.texture.width / probe.texture.height, probe.settings.cameraSettings.frustum.nearClipPlaneRaw, probe.settings.cameraSettings.frustum.farClipPlane);

                        // Convert the projection matrices to their GPU version
                        var gpuProj = GL.GetGPUProjectionMatrix(projectionMatrix, true);
                        var gpuProjNonOblique = GL.GetGPUProjectionMatrix(projectionMatrixNonOblique, true);

                        // Build the oblique and non oblique view projection matrices
                        var vp = gpuProj * worldToCameraRHSMatrix;
                        var vpNonOblique = gpuProjNonOblique * worldToCameraRHSMatrix;

                        // We need to collect the set of parameters required for the filtering
                        IBLFilterBSDF.PlanarTextureFilteringParameters planarTextureFilteringParameters = new IBLFilterBSDF.PlanarTextureFilteringParameters();
                        planarTextureFilteringParameters.probeNormal = Vector3.Normalize(hdCamera.camera.transform.position - renderData.capturePosition);
                        planarTextureFilteringParameters.probePosition = probe.gameObject.transform.position;
                        planarTextureFilteringParameters.captureCameraDepthBuffer = planarProbe.realtimeDepthTexture;
                        planarTextureFilteringParameters.captureCameraScreenSize = new Vector4(probe.texture.width, probe.texture.height, 1.0f / probe.texture.width, 1.0f / probe.texture.height);
                        planarTextureFilteringParameters.captureCameraIVP = vp.inverse;
                        planarTextureFilteringParameters.captureCameraIVP_NonOblique = vpNonOblique.inverse;
                        planarTextureFilteringParameters.captureCameraVP_NonOblique = vpNonOblique;
                        planarTextureFilteringParameters.captureCameraPosition = renderData.capturePosition;
                        planarTextureFilteringParameters.captureFOV = renderData.fieldOfView;
                        planarTextureFilteringParameters.captureNearPlane = probe.settings.cameraSettings.frustum.nearClipPlaneRaw;
                        planarTextureFilteringParameters.captureFarPlane = probe.settings.cameraSettings.frustum.farClipPlane;

                        // Fetch the slice and do the filtering
                        var scaleOffset = m_TextureCaches.reflectionPlanarProbeCache.FetchSlice(cmd, probe.texture, ref planarTextureFilteringParameters, out int fetchIndex);

                        // We don't need to provide the capture position
                        // It is already encoded in the 'worldToCameraRHSMatrix'
                        capturePosition = Vector3.zero;

                        // Indices start at 1, because -0 == 0, we can know from the bit sign which cache to use
                        envIndex = scaleOffset == Vector4.zero ? int.MinValue : -(fetchIndex + 1);

                        // If the max number of planar on screen is reached
                        if (fetchIndex >= m_MaxPlanarReflectionOnScreen)
                        {
                            Debug.LogWarning("Maximum planar reflection probe on screen reached. To fix this error, increase the maximum number of planar reflections on screen in the HDRP asset.");
                            break;
                        }

                        atlasScaleOffset = scaleOffset;
                       
                        m_TextureCaches.env2DAtlasScaleOffset[fetchIndex] = scaleOffset;
                        m_TextureCaches.env2DCaptureVP[fetchIndex] = vp;

                        var capturedForwardWS = renderData.captureRotation * Vector3.forward;
                        //capturedForwardWS.z *= -1; // Transform to RHS standard
                        m_TextureCaches.env2DCaptureForward[fetchIndex] = new Vector4(capturedForwardWS.x, capturedForwardWS.y, capturedForwardWS.z, 0.0f);
                        break;
                    }
                case HDAdditionalReflectionData _:
                    {
                        envIndex = m_TextureCaches.reflectionProbeCache.FetchSlice(cmd, probe.texture);
                        // Indices start at 1, because -0 == 0, we can know from the bit sign which cache to use
                        envIndex = envIndex == -1 ? int.MinValue : (envIndex + 1);

                        // Calculate settings to use for the probe
                        var probePositionSettings = ProbeCapturePositionSettings.ComputeFrom(probe, camera.transform);
                        HDRenderUtilities.ComputeCameraSettingsFromProbeSettings(
                            probe.settings, probePositionSettings,
                            out _, out var cameraPositionSettings, 0
                        );
                        capturePosition = cameraPositionSettings.position;

                        break;
                    }
            }
            // int.MinValue means that the texture is not ready yet (ie not convolved/compressed yet)
            if (envIndex == int.MinValue)
                return false;

            InfluenceVolume influence = probe.influenceVolume;
            envLightData.lightLayers = hdCamera.frameSettings.IsEnabled(FrameSettingsField.LightLayers) ? probe.lightLayersAsUInt : uint.MaxValue;
            envLightData.influenceShapeType = influence.envShape;
            envLightData.weight = processedProbe.weight;
            envLightData.multiplier = probe.multiplier * m_indirectLightingController.indirectSpecularIntensity.value;
            envLightData.rangeCompressionFactorCompensation = Mathf.Max(probe.rangeCompressionFactor, 1e-6f);
            envLightData.influenceExtents = influence.extents;
            switch (influence.envShape)
            {
                case EnvShapeType.Box:
                    envLightData.blendNormalDistancePositive = influence.boxBlendNormalDistancePositive;
                    envLightData.blendNormalDistanceNegative = influence.boxBlendNormalDistanceNegative;
                    envLightData.blendDistancePositive = influence.boxBlendDistancePositive;
                    envLightData.blendDistanceNegative = influence.boxBlendDistanceNegative;
                    envLightData.boxSideFadePositive = influence.boxSideFadePositive;
                    envLightData.boxSideFadeNegative = influence.boxSideFadeNegative;
                    break;
                case EnvShapeType.Sphere:
                    envLightData.blendNormalDistancePositive.x = influence.sphereBlendNormalDistance;
                    envLightData.blendDistancePositive.x = influence.sphereBlendDistance;
                    break;
                default:
                    throw new ArgumentOutOfRangeException("Unknown EnvShapeType");
            }

            envLightData.influenceRight = influenceToWorld.GetColumn(0).normalized;
            envLightData.influenceUp = influenceToWorld.GetColumn(1).normalized;
            envLightData.influenceForward = influenceToWorld.GetColumn(2).normalized;
            envLightData.capturePositionRWS = capturePosition;
            envLightData.influencePositionRWS = influenceToWorld.GetColumn(3);

            envLightData.envIndex = envIndex;

            // Proxy data
            var proxyToWorld = probe.proxyToWorld;
            envLightData.proxyExtents = probe.proxyExtents;
            envLightData.minProjectionDistance = probe.isProjectionInfinite ? 65504f : 0;
            envLightData.proxyRight = proxyToWorld.GetColumn(0).normalized;
            envLightData.proxyUp = proxyToWorld.GetColumn(1).normalized;
            envLightData.proxyForward = proxyToWorld.GetColumn(2).normalized;
            envLightData.proxyPositionRWS = proxyToWorld.GetColumn(3);

            return true;
        }

        void GetEnvLightVolumeDataAndBound(HDProbe probe, LightVolumeType lightVolumeType, Matrix4x4 worldToView, int viewIndex)
        {
            var bound = new SFiniteLightBound();
            var lightVolumeData = new LightVolumeData();

            // C is reflection volume center in world space (NOT same as cube map capture point)
            var influenceExtents = probe.influenceExtents;       // 0.5f * Vector3.Max(-boxSizes[p], boxSizes[p]);

            var influenceToWorld = probe.influenceToWorld;

            // transform to camera space (becomes a left hand coordinate frame in Unity since Determinant(worldToView)<0)
            var influenceRightVS = worldToView.MultiplyVector(influenceToWorld.GetColumn(0).normalized);
            var influenceUpVS = worldToView.MultiplyVector(influenceToWorld.GetColumn(1).normalized);
            var influenceForwardVS = worldToView.MultiplyVector(influenceToWorld.GetColumn(2).normalized);
            var influencePositionVS = worldToView.MultiplyPoint(influenceToWorld.GetColumn(3));

            lightVolumeData.lightCategory = (uint)LightCategory.Env;
            lightVolumeData.lightVolume = (uint)lightVolumeType;
            lightVolumeData.featureFlags = (uint)LightFeatureFlags.Env;

            switch (lightVolumeType)
            {
                case LightVolumeType.Sphere:
                {
                    lightVolumeData.lightPos = influencePositionVS;
                    lightVolumeData.radiusSq = influenceExtents.x * influenceExtents.x;
                    lightVolumeData.lightAxisX = influenceRightVS;
                    lightVolumeData.lightAxisY = influenceUpVS;
                    lightVolumeData.lightAxisZ = influenceForwardVS;

                    bound.center = influencePositionVS;
                    bound.boxAxisX = influenceRightVS * influenceExtents.x;
                    bound.boxAxisY = influenceUpVS * influenceExtents.x;
                    bound.boxAxisZ = influenceForwardVS * influenceExtents.x;
                    bound.scaleXY.Set(1.0f, 1.0f);
                    bound.radius = influenceExtents.x;
                    break;
                }
                case LightVolumeType.Box:
                {
                    bound.center = influencePositionVS;
                    bound.boxAxisX = influenceExtents.x * influenceRightVS;
                    bound.boxAxisY = influenceExtents.y * influenceUpVS;
                    bound.boxAxisZ = influenceExtents.z * influenceForwardVS;
                    bound.scaleXY.Set(1.0f, 1.0f);
                    bound.radius = influenceExtents.magnitude;

                    // The culling system culls pixels that are further
                    //   than a threshold to the box influence extents.
                    // So we use an arbitrary threshold here (k_BoxCullingExtentOffset)
                    lightVolumeData.lightPos = influencePositionVS;
                    lightVolumeData.lightAxisX = influenceRightVS;
                    lightVolumeData.lightAxisY = influenceUpVS;
                    lightVolumeData.lightAxisZ = influenceForwardVS;
                    lightVolumeData.boxInnerDist = influenceExtents - k_BoxCullingExtentThreshold;
                    lightVolumeData.boxInvRange.Set(1.0f / k_BoxCullingExtentThreshold.x, 1.0f / k_BoxCullingExtentThreshold.y, 1.0f / k_BoxCullingExtentThreshold.z);
                    break;
                }
            }

            m_lightList.lightsPerView[viewIndex].bounds.Add(bound);
            m_lightList.lightsPerView[viewIndex].lightVolumes.Add(lightVolumeData);
        }

        void CreateBoxVolumeDataAndBound(OrientedBBox obb, LightCategory category, LightFeatureFlags featureFlags, Matrix4x4 worldToView, float normalBiasDilation, out LightVolumeData volumeData, out SFiniteLightBound bound)
        {
            volumeData = new LightVolumeData();
            bound = new SFiniteLightBound();

            // Used in Probe Volumes:
            // Conservatively dilate bounds used for tile / cluster assignment by normal bias.
            // Otherwise, surfaces could bias outside of valid data within a tile.
            var extentConservativeX = obb.extentX + normalBiasDilation;
            var extentConservativeY = obb.extentY + normalBiasDilation;
            var extentConservativeZ = obb.extentZ + normalBiasDilation;
            var extentConservativeMagnitude = Mathf.Sqrt(extentConservativeX * extentConservativeX + extentConservativeY * extentConservativeY + extentConservativeZ * extentConservativeZ);

            // transform to camera space (becomes a left hand coordinate frame in Unity since Determinant(worldToView)<0)
            var positionVS = worldToView.MultiplyPoint(obb.center);
            var rightVS    = worldToView.MultiplyVector(obb.right);
            var upVS       = worldToView.MultiplyVector(obb.up);
            var forwardVS  = Vector3.Cross(upVS, rightVS);
            var extents    = new Vector3(extentConservativeX, extentConservativeY, extentConservativeZ);

            volumeData.lightVolume   = (uint)LightVolumeType.Box;
            volumeData.lightCategory = (uint)category;
            volumeData.featureFlags  = (uint)featureFlags;

            bound.center   = positionVS;
            bound.boxAxisX = extentConservativeX * rightVS;
            bound.boxAxisY = extentConservativeY * upVS;
            bound.boxAxisZ = extentConservativeZ * forwardVS;
            bound.radius   = extentConservativeMagnitude;
            bound.scaleXY.Set(1.0f, 1.0f);

            // The culling system culls pixels that are further
            //   than a threshold to the box influence extents.
            // So we use an arbitrary threshold here (k_BoxCullingExtentOffset)
            volumeData.lightPos     = positionVS;
            volumeData.lightAxisX   = rightVS;
            volumeData.lightAxisY   = upVS;
            volumeData.lightAxisZ   = forwardVS;
            volumeData.boxInnerDist = extents - k_BoxCullingExtentThreshold; // We have no blend range, but the culling code needs a small EPS value for some reason???
            volumeData.boxInvRange.Set(1.0f / k_BoxCullingExtentThreshold.x, 1.0f / k_BoxCullingExtentThreshold.y, 1.0f / k_BoxCullingExtentThreshold.z);
        }

        internal int GetCurrentShadowCount()
        {
            return m_ShadowManager.GetShadowRequestCount();
        }

        void LightLoopUpdateCullingParameters(ref ScriptableCullingParameters cullingParams, HDCamera hdCamera)
        {
            var shadowMaxDistance = hdCamera.volumeStack.GetComponent<HDShadowSettings>().maxShadowDistance.value;
            m_ShadowManager.UpdateCullingParameters(ref cullingParams, shadowMaxDistance);

            // In HDRP we don't need per object light/probe info so we disable the native code that handles it.
            cullingParams.cullingOptions |= CullingOptions.DisablePerObjectCulling;
        }

        internal static bool IsBakedShadowMaskLight(Light light)
        {
            // This can happen for particle lights.
            if (light == null)
                return false;

            return light.bakingOutput.lightmapBakeType == LightmapBakeType.Mixed &&
                light.bakingOutput.mixedLightingMode == MixedLightingMode.Shadowmask &&
                light.bakingOutput.occlusionMaskChannel != -1;     // We need to have an occlusion mask channel assign, else we have no shadow mask
        }

        internal static void EvaluateGPULightType(HDLightType lightType, SpotLightShape spotLightShape, AreaLightShape areaLightShape,
            ref LightCategory lightCategory, ref GPULightType gpuLightType, ref LightVolumeType lightVolumeType)
        {
            lightCategory = LightCategory.Count;
            gpuLightType = GPULightType.Point;
            lightVolumeType = LightVolumeType.Count;

            switch (lightType)
            {
                case HDLightType.Spot:
                    lightCategory = LightCategory.Punctual;

                    switch (spotLightShape)
                    {
                        case SpotLightShape.Cone:
                            gpuLightType = GPULightType.Spot;
                            lightVolumeType = LightVolumeType.Cone;
                            break;
                        case SpotLightShape.Pyramid:
                            gpuLightType = GPULightType.ProjectorPyramid;
                            lightVolumeType = LightVolumeType.Cone;
                            break;
                        case SpotLightShape.Box:
                            gpuLightType = GPULightType.ProjectorBox;
                            lightVolumeType = LightVolumeType.Box;
                            break;
                        default:
                            Debug.Assert(false, "Encountered an unknown SpotLightShape.");
                            break;
                    }
                    break;

                case HDLightType.Directional:
                    lightCategory = LightCategory.Punctual;
                    gpuLightType = GPULightType.Directional;
                    // No need to add volume, always visible
                    lightVolumeType = LightVolumeType.Count; // Count is none
                    break;

                case HDLightType.Point:
                    lightCategory = LightCategory.Punctual;
                    gpuLightType = GPULightType.Point;
                    lightVolumeType = LightVolumeType.Sphere;
                    break;

                case HDLightType.Area:
                    lightCategory = LightCategory.Area;

                    switch (areaLightShape)
                    {
                        case AreaLightShape.Rectangle:
                            gpuLightType = GPULightType.Rectangle;
                            lightVolumeType = LightVolumeType.Box;
                            break;

                        case AreaLightShape.Tube:
                            gpuLightType = GPULightType.Tube;
                            lightVolumeType = LightVolumeType.Box;
                            break;

                        case AreaLightShape.Disc:
                            //not used in real-time at the moment anyway
                            gpuLightType = GPULightType.Disc;
                            lightVolumeType = LightVolumeType.Sphere;
                            break;

                        default:
                            Debug.Assert(false, "Encountered an unknown AreaLightShape.");
                            break;
                    }
                    break;

                default:
                    Debug.Assert(false, "Encountered an unknown LightType.");
                    break;
            }
        }

        bool TrivialRejectLight(VisibleLight light, HDCamera hdCamera, in AOVRequestData aovRequest)
        {
            // We can skip the processing of lights that are so small to not affect at least a pixel on screen.
            // TODO: The minimum pixel size on screen should really be exposed as parameter, to allow small lights to be culled to user's taste.
            const int minimumPixelAreaOnScreen = 1;
            if ((light.screenRect.height * hdCamera.actualHeight) * (light.screenRect.width * hdCamera.actualWidth) < minimumPixelAreaOnScreen)
            {
                return true;
            }

            if (light.light != null && !aovRequest.IsLightEnabled(light.light.gameObject))
                return true;

            return false;
        }

        // Compute data that will be used during the light loop for a particular light.
        void PreprocessLightData(ref ProcessedLightData processedData, VisibleLight light, HDCamera hdCamera)
        {
            Light lightComponent = light.light;
            HDAdditionalLightData additionalLightData = GetHDAdditionalLightData(lightComponent);

            processedData.additionalLightData = additionalLightData;
            processedData.lightType = additionalLightData.ComputeLightType(lightComponent);
            processedData.distanceToCamera = (additionalLightData.transform.position - hdCamera.camera.transform.position).magnitude;

            // Evaluate the types that define the current light
            processedData.lightCategory = LightCategory.Count;
            processedData.gpuLightType = GPULightType.Point;
            processedData.lightVolumeType = LightVolumeType.Count;
            HDRenderPipeline.EvaluateGPULightType(processedData.lightType, processedData.additionalLightData.spotLightShape, processedData.additionalLightData.areaLightShape,
                                                    ref processedData.lightCategory, ref processedData.gpuLightType, ref processedData.lightVolumeType);

            processedData.lightDistanceFade = processedData.gpuLightType == GPULightType.Directional ? 1.0f : HDUtils.ComputeLinearDistanceFade(processedData.distanceToCamera, additionalLightData.fadeDistance);
            processedData.isBakedShadowMask = IsBakedShadowMaskLight(lightComponent);
        }

        // This will go through the list of all visible light and do two main things:
        // - Precompute data that will be reused through the light loop
        // - Discard all lights considered unnecessary (too far away, explicitly discarded by type, ...)
        int PreprocessVisibleLights(HDCamera hdCamera, CullingResults cullResults, DebugDisplaySettings debugDisplaySettings, in AOVRequestData aovRequest)
        {
            var hdShadowSettings = hdCamera.volumeStack.GetComponent<HDShadowSettings>();

            var debugLightFilter = debugDisplaySettings.GetDebugLightFilterMode();
            var hasDebugLightFilter = debugLightFilter != DebugLightFilterMode.None;

            // 1. Count the number of lights and sort all lights by category, type and volume - This is required for the fptl/cluster shader code
            // If we reach maximum of lights available on screen, then we discard the light.
            // Lights are processed in order, so we don't discards light based on their importance but based on their ordering in visible lights list.
            int directionalLightcount = 0;
            int punctualLightcount = 0;
            int areaLightCount = 0;

            m_ProcessedLightData.Resize(cullResults.visibleLights.Length);

            int lightCount = Math.Min(cullResults.visibleLights.Length, m_MaxLightsOnScreen);
            UpdateSortKeysArray(lightCount);
            int sortCount = 0;
            for (int lightIndex = 0, numLights = cullResults.visibleLights.Length; (lightIndex < numLights) && (sortCount < lightCount); ++lightIndex)
            {
                var light = cullResults.visibleLights[lightIndex];

                // First we do all the trivial rejects.
                if (TrivialRejectLight(light, hdCamera, aovRequest))
                    continue;

                // Then we compute all light data that will be reused for the rest of the light loop.
                ref ProcessedLightData processedData = ref m_ProcessedLightData[lightIndex];
                PreprocessLightData(ref processedData, light, hdCamera);

                // Then we can reject lights based on processed data.
                var additionalData = processedData.additionalLightData;
                var lightType = processedData.lightType;

                if (ShaderConfig.s_AreaLights == 0 && (lightType == HDLightType.Area && (additionalData.areaLightShape == AreaLightShape.Rectangle || additionalData.areaLightShape == AreaLightShape.Tube)))
                    continue;

                bool contributesToLighting = ((additionalData.lightDimmer > 0) && (additionalData.affectDiffuse || additionalData.affectSpecular)) || (additionalData.volumetricDimmer > 0);
                contributesToLighting = contributesToLighting && (processedData.lightDistanceFade > 0);

                if (!contributesToLighting)
                    continue;

                // Do NOT process lights beyond the specified limit!
                switch (processedData.lightCategory)
                {
                    case LightCategory.Punctual:
                        if (processedData.gpuLightType == GPULightType.Directional) // Our directional lights are "punctual"...
                        {
                            if (!debugDisplaySettings.data.lightingDebugSettings.showDirectionalLight || directionalLightcount >= m_MaxDirectionalLightsOnScreen) continue;
                            directionalLightcount++;
                            break;
                        }
                        if (!debugDisplaySettings.data.lightingDebugSettings.showPunctualLight || punctualLightcount >= m_MaxPunctualLightsOnScreen) continue;
                        punctualLightcount++;
                        break;
                    case LightCategory.Area:
                        if (!debugDisplaySettings.data.lightingDebugSettings.showAreaLight || areaLightCount >= m_MaxAreaLightsOnScreen) continue;
                        areaLightCount++;
                        break;
                    default:
                        break;
                }

                // First we should evaluate the shadow information for this frame
                additionalData.EvaluateShadowState(hdCamera, processedData, cullResults, hdCamera.frameSettings, lightIndex);

                // Reserve shadow map resolutions and check if light needs to render shadows
                if (additionalData.WillRenderShadowMap())
                {
                    additionalData.ReserveShadowMap(hdCamera.camera, m_ShadowManager, hdShadowSettings, m_ShadowInitParameters, light.screenRect, lightType);
                }

                // Reserve the cookie resolution in the 2D atlas
                ReserveCookieAtlasTexture(additionalData, light.light, lightType);

                if (hasDebugLightFilter
                    && !debugLightFilter.IsEnabledFor(processedData.gpuLightType, additionalData.spotLightShape))
                    continue;

                // 5 bit (0x1F) light category, 5 bit (0x1F) GPULightType, 5 bit (0x1F) lightVolume, 1 bit for shadow casting, 16 bit index
                m_SortKeys[sortCount++] = (uint)processedData.lightCategory << 27 | (uint)processedData.gpuLightType << 22 | (uint)processedData.lightVolumeType << 17 | (uint)lightIndex;
            }

            CoreUnsafeUtils.QuickSort(m_SortKeys, 0, sortCount - 1); // Call our own quicksort instead of Array.Sort(sortKeys, 0, sortCount) so we don't allocate memory (note the SortCount-1 that is different from original call).
            return sortCount;
        }

        void PrepareGPULightdata(CommandBuffer cmd, HDCamera hdCamera, CullingResults cullResults, int processedLightCount)
        {
            Vector3 camPosWS = hdCamera.mainViewConstants.worldSpaceCameraPos;

            int directionalLightcount = 0;
            int punctualLightcount = 0;
            int areaLightCount = 0;

            // Now that all the lights have requested a shadow resolution, we can layout them in the atlas
            // And if needed rescale the whole atlas
            m_ShadowManager.LayoutShadowMaps(m_CurrentDebugDisplaySettings.data.lightingDebugSettings);

            // Using the same pattern than shadowmaps, light have requested space in the atlas for their
            // cookies and now we can layout the atlas (re-insert all entries by order of size) if needed
            m_TextureCaches.lightCookieManager.LayoutIfNeeded();

            var visualEnvironment = hdCamera.volumeStack.GetComponent<VisualEnvironment>();
            Debug.Assert(visualEnvironment != null);

            bool isPbrSkyActive = visualEnvironment.skyType.value == (int)SkyType.PhysicallyBased;

            var hdShadowSettings = hdCamera.volumeStack.GetComponent<HDShadowSettings>();

            // TODO: Refactor shadow management
            // The good way of managing shadow:
            // Here we sort everyone and we decide which light is important or not (this is the responsibility of the lightloop)
            // we allocate shadow slot based on maximum shadow allowed on screen and attribute slot by bigger solid angle
            // THEN we ask to the ShadowRender to render the shadow, not the reverse as it is today (i.e render shadow than expect they
            // will be use...)
            // The lightLoop is in charge, not the shadow pass.
            // For now we will still apply the maximum of shadow here but we don't apply the sorting by priority + slot allocation yet

            BoolScalableSetting contactShadowScalableSetting = HDAdditionalLightData.ScalableSettings.UseContactShadow(m_Asset);
            var shadowFilteringQuality = HDRenderPipeline.currentAsset.currentPlatformRenderPipelineSettings.hdShadowInitParams.shadowFilteringQuality;

            // 2. Go through all lights, convert them to GPU format.
            // Simultaneously create data for culling (LightVolumeData and SFiniteLightBound)

            for (int sortIndex = 0; sortIndex < processedLightCount; ++sortIndex)
            {
                // In 1. we have already classify and sorted the light, we need to use this sorted order here
                uint sortKey = m_SortKeys[sortIndex];
                LightCategory lightCategory = (LightCategory)((sortKey >> 27) & 0x1F);
                GPULightType gpuLightType = (GPULightType)((sortKey >> 22) & 0x1F);
                LightVolumeType lightVolumeType = (LightVolumeType)((sortKey >> 17) & 0x1F);
                int lightIndex = (int)(sortKey & 0xFFFF);

                var light = cullResults.visibleLights[lightIndex];
                var lightComponent = light.light;
                ProcessedLightData processedData = m_ProcessedLightData[lightIndex];

                m_EnableBakeShadowMask = m_EnableBakeShadowMask || processedData.isBakedShadowMask;

                // Light should always have additional data, however preview light right don't have, so we must handle the case by assigning HDUtils.s_DefaultHDAdditionalLightData
                var additionalLightData = processedData.additionalLightData;

                int shadowIndex = -1;

                // Manage shadow requests
                if (additionalLightData.WillRenderShadowMap())
                {
                    int shadowRequestCount;
                    shadowIndex = additionalLightData.UpdateShadowRequest(hdCamera, m_ShadowManager, hdShadowSettings, light, cullResults, lightIndex, m_CurrentDebugDisplaySettings.data.lightingDebugSettings, shadowFilteringQuality, out shadowRequestCount);

#if UNITY_EDITOR
                    if ((m_CurrentDebugDisplaySettings.data.lightingDebugSettings.shadowDebugUseSelection
                            || m_CurrentDebugDisplaySettings.data.lightingDebugSettings.shadowDebugMode == ShadowMapDebugMode.SingleShadow)
                        && UnityEditor.Selection.activeGameObject == lightComponent.gameObject)
                    {
                        m_DebugSelectedLightShadowIndex = shadowIndex;
                        m_DebugSelectedLightShadowCount = shadowRequestCount;
                    }
#endif
                }

                // Directional rendering side, it is separated as it is always visible so no volume to handle here
                if (gpuLightType == GPULightType.Directional)
                {
                    GetDirectionalLightData(cmd, hdCamera, light, lightComponent, lightIndex, shadowIndex, directionalLightcount, isPbrSkyActive, ref m_ScreenSpaceShadowIndex, ref m_ScreenSpaceShadowChannelSlot);

                    directionalLightcount++;

                    // We make the light position camera-relative as late as possible in order
                    // to allow the preceding code to work with the absolute world space coordinates.
                    if (ShaderConfig.s_CameraRelativeRendering != 0)
                    {
                        // Caution: 'DirectionalLightData.positionWS' is camera-relative after this point.
                        int last = m_lightList.directionalLights.Count - 1;
                        DirectionalLightData lightData = m_lightList.directionalLights[last];
                        lightData.positionRWS -= camPosWS;
                        m_lightList.directionalLights[last] = lightData;
                    }
                }
                else
                {
                    Vector3 lightDimensions = new Vector3(); // X = length or width, Y = height, Z = range (depth)

                    // Allocate a light data
                    LightData lightData = new LightData();

                    // Punctual, area, projector lights - the rendering side.
                    GetLightData(cmd, hdCamera, hdShadowSettings, light, lightComponent, in m_ProcessedLightData[lightIndex], shadowIndex, contactShadowScalableSetting, isRasterization: true, ref lightDimensions, ref m_ScreenSpaceShadowIndex, ref m_ScreenSpaceShadowChannelSlot, ref lightData);

                    // Add the previously created light data
                    m_lightList.lights.Add(lightData);

                    switch (lightCategory)
                    {
                        case LightCategory.Punctual:
                            punctualLightcount++;
                            break;
                        case LightCategory.Area:
                            areaLightCount++;
                            break;
                        default:
                            Debug.Assert(false, "TODO: encountered an unknown LightCategory.");
                            break;
                    }

                    // Then culling side. Must be call in this order as we pass the created Light data to the function
                    for (int viewIndex = 0; viewIndex < hdCamera.viewCount; ++viewIndex)
                    {
                        GetLightVolumeDataAndBound(lightCategory, gpuLightType, lightVolumeType, light, m_lightList.lights[m_lightList.lights.Count - 1], lightDimensions, m_WorldToViewMatrices[viewIndex], viewIndex);
                    }

                    // We make the light position camera-relative as late as possible in order
                    // to allow the preceding code to work with the absolute world space coordinates.
                    if (ShaderConfig.s_CameraRelativeRendering != 0)
                    {
                        // Caution: 'LightData.positionWS' is camera-relative after this point.
                        int last = m_lightList.lights.Count - 1;
                        lightData = m_lightList.lights[last];
                        lightData.positionRWS -= camPosWS;
                        m_lightList.lights[last] = lightData;
                    }
                }
            }

            // Sanity check
            Debug.Assert(m_lightList.directionalLights.Count == directionalLightcount);
            Debug.Assert(m_lightList.lights.Count == areaLightCount + punctualLightcount);

            m_lightList.punctualLightCount = punctualLightcount;
            m_lightList.areaLightCount = areaLightCount;
        }

        bool TrivialRejectProbe(in ProcessedProbeData processedProbe, HDCamera hdCamera)
        {
            // For now we won't display real time probe when rendering one.
            // TODO: We may want to display last frame result but in this case we need to be careful not to update the atlas before all realtime probes are rendered (for frame coherency).
            // Unfortunately we don't have this information at the moment.
            if (processedProbe.hdProbe.mode == ProbeSettings.Mode.Realtime && hdCamera.camera.cameraType == CameraType.Reflection)
                return true;

            // Discard probe if disabled in debug menu
            if (!m_CurrentDebugDisplaySettings.data.lightingDebugSettings.showReflectionProbe)
                return true;

            // Discard probe if its distance is too far or if its weight is at 0
            if (processedProbe.weight <= 0f)
                return true;

            // Exclude env lights based on hdCamera.probeLayerMask
            if ((hdCamera.probeLayerMask.value & (1 << processedProbe.hdProbe.gameObject.layer)) == 0)
                return true;

            // probe.texture can be null when we are adding a reflection probe in the editor
            if (processedProbe.hdProbe.texture == null)
                return true;

            return false;
        }

        internal static void PreprocessReflectionProbeData(ref ProcessedProbeData processedData, VisibleReflectionProbe probe, HDCamera hdCamera)
        {
            var add = probe.reflectionProbe.GetComponent<HDAdditionalReflectionData>();
            if (add == null)
            {
                add = HDUtils.s_DefaultHDAdditionalReflectionData;
                Vector3 distance = Vector3.one * probe.blendDistance;
                add.influenceVolume.boxBlendDistancePositive = distance;
                add.influenceVolume.boxBlendDistanceNegative = distance;
                add.influenceVolume.shape = InfluenceShape.Box;
            }

            PreprocessProbeData(ref processedData, add, hdCamera);
        }

        internal static void PreprocessProbeData(ref ProcessedProbeData processedData, HDProbe probe, HDCamera hdCamera)
        {
            processedData.hdProbe = probe;
            processedData.weight = HDUtils.ComputeWeightedLinearFadeDistance(processedData.hdProbe.transform.position, hdCamera.camera.transform.position, processedData.hdProbe.weight, processedData.hdProbe.fadeDistance);
        }

        int PreprocessVisibleProbes(HDCamera hdCamera, CullingResults cullResults, HDProbeCullingResults hdProbeCullingResults, in AOVRequestData aovRequest)
        {
            var debugLightFilter = m_CurrentDebugDisplaySettings.GetDebugLightFilterMode();
            var hasDebugLightFilter = debugLightFilter != DebugLightFilterMode.None;

            // Redo everything but this time with envLights
            Debug.Assert(m_MaxEnvLightsOnScreen <= 256); //for key construction
            int envLightCount = 0;

            var totalProbes = cullResults.visibleReflectionProbes.Length + hdProbeCullingResults.visibleProbes.Count;

            m_ProcessedReflectionProbeData.Resize(cullResults.visibleReflectionProbes.Length);
            m_ProcessedPlanarProbeData.Resize(hdProbeCullingResults.visibleProbes.Count);

            int maxProbeCount = Math.Min(totalProbes, m_MaxEnvLightsOnScreen);
            UpdateSortKeysArray(maxProbeCount);

            var enableReflectionProbes = hdCamera.frameSettings.IsEnabled(FrameSettingsField.ReflectionProbe) &&
                                            (!hasDebugLightFilter || debugLightFilter.IsEnabledFor(ProbeSettings.ProbeType.ReflectionProbe));

            var enablePlanarProbes = hdCamera.frameSettings.IsEnabled(FrameSettingsField.PlanarProbe) &&
                                        (!hasDebugLightFilter || debugLightFilter.IsEnabledFor(ProbeSettings.ProbeType.PlanarProbe));

            if (enableReflectionProbes)
            {
                for (int probeIndex = 0; probeIndex < cullResults.visibleReflectionProbes.Length; probeIndex++)
                {
                    var probe = cullResults.visibleReflectionProbes[probeIndex];

                    if (probe.reflectionProbe == null
                        || probe.reflectionProbe.Equals(null) || !probe.reflectionProbe.isActiveAndEnabled
                        || !aovRequest.IsLightEnabled(probe.reflectionProbe.gameObject))
                        continue;

                    ref ProcessedProbeData processedData = ref m_ProcessedReflectionProbeData[probeIndex];
                    PreprocessReflectionProbeData(ref processedData, probe, hdCamera);

                    if (TrivialRejectProbe(processedData, hdCamera))
                        continue;

                    // Work around the data issues.
                    if (probe.localToWorldMatrix.determinant == 0)
                    {
                        Debug.LogError("Reflection probe " + probe.reflectionProbe.name + " has an invalid local frame and needs to be fixed.");
                        continue;
                    }

                    // This test needs to be the last one otherwise we may consume an available slot and then discard the probe.
                    if (envLightCount >= maxProbeCount)
                        continue;

                    LightVolumeType lightVolumeType = LightVolumeType.Box;
                    if (processedData.hdProbe != null && processedData.hdProbe.influenceVolume.shape == InfluenceShape.Sphere)
                        lightVolumeType = LightVolumeType.Sphere;

                    var logVolume = CalculateProbeLogVolume(probe.bounds);

                    m_SortKeys[envLightCount++] = PackProbeKey(logVolume, lightVolumeType, 0u, probeIndex); // Sort by volume
                }
            }

            if (enablePlanarProbes)
            {
                for (int planarProbeIndex = 0; planarProbeIndex < hdProbeCullingResults.visibleProbes.Count; planarProbeIndex++)
                {
                    var probe = hdProbeCullingResults.visibleProbes[planarProbeIndex];

                    ref ProcessedProbeData processedData = ref m_ProcessedPlanarProbeData[planarProbeIndex];
                    PreprocessProbeData(ref processedData, probe, hdCamera);

                    if (!aovRequest.IsLightEnabled(probe.gameObject))
                        continue;

                    // This test needs to be the last one otherwise we may consume an available slot and then discard the probe.
                    if (envLightCount >= maxProbeCount)
                        continue;

                    var lightVolumeType = LightVolumeType.Box;
                    if (probe.influenceVolume.shape == InfluenceShape.Sphere)
                        lightVolumeType = LightVolumeType.Sphere;

                    var logVolume = CalculateProbeLogVolume(probe.bounds);

                    m_SortKeys[envLightCount++] = PackProbeKey(logVolume, lightVolumeType, 1u, planarProbeIndex); // Sort by volume
                }
            }

            // Not necessary yet but call it for future modification with sphere influence volume
            CoreUnsafeUtils.QuickSort(m_SortKeys, 0, envLightCount - 1); // Call our own quicksort instead of Array.Sort(sortKeys, 0, sortCount) so we don't allocate memory (note the SortCount-1 that is different from original call).
            return envLightCount;
        }

        void PrepareGPUProbeData(CommandBuffer cmd, HDCamera hdCamera, CullingResults cullResults, HDProbeCullingResults hdProbeCullingResults, int processedLightCount)
        {
            Vector3 camPosWS = hdCamera.mainViewConstants.worldSpaceCameraPos;

            for (int sortIndex = 0; sortIndex < processedLightCount; ++sortIndex)
            {
                // In 1. we have already classify and sorted the light, we need to use this sorted order here
                uint sortKey = m_SortKeys[sortIndex];
                LightVolumeType lightVolumeType;
                int probeIndex;
                int listType;
                UnpackProbeSortKey(sortKey, out lightVolumeType, out probeIndex, out listType);

                ProcessedProbeData processedProbe = (listType == 0) ? m_ProcessedReflectionProbeData[probeIndex] : m_ProcessedPlanarProbeData[probeIndex];

                EnvLightData envLightData = new EnvLightData();

                if (GetEnvLightData(cmd, hdCamera, processedProbe, ref envLightData))
                {
                    // it has been filled
                    m_lightList.envLights.Add(envLightData);

                    for (int viewIndex = 0; viewIndex < hdCamera.viewCount; ++viewIndex)
                    {
                        var worldToView = GetWorldToViewMatrix(hdCamera, viewIndex);
                        GetEnvLightVolumeDataAndBound(processedProbe.hdProbe, lightVolumeType, worldToView, viewIndex);
                    }

                    // We make the light position camera-relative as late as possible in order
                    // to allow the preceding code to work with the absolute world space coordinates.
                    UpdateEnvLighCameraRelativetData(ref envLightData, camPosWS);

                    int last = m_lightList.envLights.Count - 1;
                    m_lightList.envLights[last] = envLightData;
                }
            }
        }

        // Return true if BakedShadowMask are enabled
        bool PrepareLightsForGPU(CommandBuffer cmd, HDCamera hdCamera, CullingResults cullResults,
        HDProbeCullingResults hdProbeCullingResults, DensityVolumeList densityVolumes, ProbeVolumeList probeVolumes, DebugDisplaySettings debugDisplaySettings, AOVRequestData aovRequest)
        {
            var debugLightFilter = debugDisplaySettings.GetDebugLightFilterMode();
            var hasDebugLightFilter = debugLightFilter != DebugLightFilterMode.None;

            HDShadowManager.cachedShadowManager.AssignSlotsInAtlases();

            using (new ProfilingScope(cmd, ProfilingSampler.Get(HDProfileId.PrepareLightsForGPU)))
            {
                Camera camera = hdCamera.camera;

                // If any light require it, we need to enabled bake shadow mask feature
                m_EnableBakeShadowMask = false;

                m_lightList.Clear();

                // We need to properly reset this here otherwise if we go from 1 light to no visible light we would keep the old reference active.
                m_CurrentSunLight = null;
                m_CurrentSunLightAdditionalLightData = null;
                m_CurrentShadowSortedSunLightIndex = -1;
                m_DebugSelectedLightShadowIndex = -1;
                m_DebugSelectedLightShadowCount = 0;

                int decalDatasCount = Math.Min(DecalSystem.m_DecalDatasCount, m_MaxDecalsOnScreen);

                // We must clear the shadow requests before checking if they are any visible light because we would have requests from the last frame executed in the case where we don't see any lights
                m_ShadowManager.Clear();

                // Because we don't support baking planar reflection probe, we can clear the atlas.
                // Every visible probe will be blitted again.
                m_TextureCaches.reflectionPlanarProbeCache.ClearAtlasAllocator();

                m_ScreenSpaceShadowIndex = 0;
                m_ScreenSpaceShadowChannelSlot = 0;
                // Set all the light data to invalid
                for (int i = 0; i < m_Asset.currentPlatformRenderPipelineSettings.hdShadowInitParams.maxScreenSpaceShadowSlots; ++i)
                {
                    m_CurrentScreenSpaceShadowData[i].additionalLightData = null;
                    m_CurrentScreenSpaceShadowData[i].lightDataIndex = -1;
                    m_CurrentScreenSpaceShadowData[i].valid = false;
                }

                // Note: Light with null intensity/Color are culled by the C++, no need to test it here
                if (cullResults.visibleLights.Length != 0)
                {
                    int processedLightCount = PreprocessVisibleLights(hdCamera, cullResults, debugDisplaySettings, aovRequest);

                    // In case ray tracing supported and a light cluster is built, we need to make sure to reserve all the cookie slots we need
                    if (m_RayTracingSupported)
                        ReserveRayTracingCookieAtlasSlots();

                    PrepareGPULightdata(cmd, hdCamera, cullResults, processedLightCount);

                    // Update the compute buffer with the shadow request datas
                    m_ShadowManager.PrepareGPUShadowDatas(cullResults, hdCamera);
                }
                else if (m_RayTracingSupported)
                {
                    // In case there is no rasterization lights, we stil need to do it for ray tracing
                    ReserveRayTracingCookieAtlasSlots();
                    m_TextureCaches.lightCookieManager.LayoutIfNeeded();
                }

                if (cullResults.visibleReflectionProbes.Length != 0 || hdProbeCullingResults.visibleProbes.Count != 0)
                {
                    int processedProbesCount = PreprocessVisibleProbes(hdCamera, cullResults, hdProbeCullingResults, aovRequest);
                    PrepareGPUProbeData(cmd, hdCamera, cullResults, hdProbeCullingResults, processedProbesCount);
                }

                if (decalDatasCount > 0)
                {
                    for (int i = 0; i < decalDatasCount; i++)
                    {
                        for (int viewIndex = 0; viewIndex < hdCamera.viewCount; ++viewIndex)
                        {
                            m_lightList.lightsPerView[viewIndex].bounds.Add(DecalSystem.m_Bounds[i]);
                            m_lightList.lightsPerView[viewIndex].lightVolumes.Add(DecalSystem.m_LightVolumes[i]);
                        }
                    }
                }

                // Inject density volumes into the clustered data structure for efficient look up.
                m_DensityVolumeCount = densityVolumes.bounds != null ? densityVolumes.bounds.Count : 0;
                m_ProbeVolumeCount = probeVolumes.bounds != null ? probeVolumes.bounds.Count : 0;

                bool probeVolumeNormalBiasEnabled = false;
                if (ShaderConfig.s_ProbeVolumesEvaluationMode != ProbeVolumesEvaluationModes.Disabled)
                {
                    var settings = hdCamera.volumeStack.GetComponent<ProbeVolumeController>();
                    probeVolumeNormalBiasEnabled = !(settings == null || (settings.leakMitigationMode.value != LeakMitigationMode.NormalBias && settings.leakMitigationMode.value != LeakMitigationMode.OctahedralDepthOcclusionFilter));
                }

                for (int viewIndex = 0; viewIndex < hdCamera.viewCount; ++viewIndex)
                {
                    Matrix4x4 worldToViewCR = GetWorldToViewMatrix(hdCamera, viewIndex);

                    if (ShaderConfig.s_CameraRelativeRendering != 0)
                    {
                        // The OBBs are camera-relative, the matrix is not. Fix it.
                        worldToViewCR.SetColumn(3, new Vector4(0, 0, 0, 1));
                    }

                    for (int i = 0, n = m_DensityVolumeCount; i < n; i++)
                    {
                        // Density volumes are not lights and therefore should not affect light classification.
                        LightFeatureFlags featureFlags = 0;
                        CreateBoxVolumeDataAndBound(densityVolumes.bounds[i], LightCategory.DensityVolume, featureFlags, worldToViewCR, 0.0f, out LightVolumeData volumeData, out SFiniteLightBound bound);
                        m_lightList.lightsPerView[viewIndex].lightVolumes.Add(volumeData);
                        m_lightList.lightsPerView[viewIndex].bounds.Add(bound);
                    }

                    for (int i = 0, n = m_ProbeVolumeCount; i < n; i++)
                    {
                        // Probe volumes are not lights and therefore should not affect light classification.
                        LightFeatureFlags featureFlags = 0;
                        float probeVolumeNormalBiasWS = probeVolumeNormalBiasEnabled ? probeVolumes.data[i].normalBiasWS : 0.0f;
                        CreateBoxVolumeDataAndBound(probeVolumes.bounds[i], LightCategory.ProbeVolume, featureFlags, worldToViewCR, probeVolumeNormalBiasWS, out LightVolumeData volumeData, out SFiniteLightBound bound);
                        if (ShaderConfig.s_ProbeVolumesEvaluationMode == ProbeVolumesEvaluationModes.MaterialPass)
                        {
                            // Only probe volume evaluation in the material pass use these custom probe volume specific lists.
                            // Probe volumes evaluated in the light loop, as well as other volume data such as Decals get folded into the standard list data.
                            m_lightList.lightsPerView[viewIndex].probeVolumesLightVolumes.Add(volumeData);
                            m_lightList.lightsPerView[viewIndex].probeVolumesBounds.Add(bound);
                        }
                        else
                        {
                            
                            m_lightList.lightsPerView[viewIndex].lightVolumes.Add(volumeData);
                            m_lightList.lightsPerView[viewIndex].bounds.Add(bound);
                        }
                    }
                }

                m_TotalLightCount = m_lightList.lights.Count + m_lightList.envLights.Count + decalDatasCount + m_DensityVolumeCount;
                if (ShaderConfig.s_ProbeVolumesEvaluationMode == ProbeVolumesEvaluationModes.LightLoop)
                {
                    m_TotalLightCount += m_ProbeVolumeCount;
                }

                Debug.Assert(m_TotalLightCount == m_lightList.lightsPerView[0].bounds.Count);
                Debug.Assert(m_TotalLightCount == m_lightList.lightsPerView[0].lightVolumes.Count);

                // Aggregate the remaining views into the first entry of the list (view 0)
                for (int viewIndex = 1; viewIndex < hdCamera.viewCount; ++viewIndex)
                {
                    Debug.Assert(m_lightList.lightsPerView[viewIndex].bounds.Count == m_TotalLightCount);
                    m_lightList.lightsPerView[0].bounds.AddRange(m_lightList.lightsPerView[viewIndex].bounds);

                    Debug.Assert(m_lightList.lightsPerView[viewIndex].lightVolumes.Count == m_TotalLightCount);
                    m_lightList.lightsPerView[0].lightVolumes.AddRange(m_lightList.lightsPerView[viewIndex].lightVolumes);
                }

                if (ShaderConfig.s_ProbeVolumesEvaluationMode == ProbeVolumesEvaluationModes.MaterialPass)
                {
                    // Aggregate the remaining probe volume views into the first entry of the list (view 0)
                    for (int viewIndex = 1; viewIndex < hdCamera.viewCount; ++viewIndex)
                    {
                        Debug.Assert(m_lightList.lightsPerView[viewIndex].probeVolumesBounds.Count == m_ProbeVolumeCount);
                        m_lightList.lightsPerView[0].probeVolumesBounds.AddRange(m_lightList.lightsPerView[viewIndex].probeVolumesBounds);

                        Debug.Assert(m_lightList.lightsPerView[viewIndex].probeVolumesLightVolumes.Count == m_ProbeVolumeCount);
                        m_lightList.lightsPerView[0].probeVolumesLightVolumes.AddRange(m_lightList.lightsPerView[viewIndex].probeVolumesLightVolumes);
                    }
                }

                PushLightDataGlobalParams(cmd);
                PushShadowGlobalParams(cmd);
            }

            m_EnableBakeShadowMask = m_EnableBakeShadowMask && hdCamera.frameSettings.IsEnabled(FrameSettingsField.Shadowmask);
            return m_EnableBakeShadowMask;
        }

        internal void ReserveCookieAtlasTexture(HDAdditionalLightData hdLightData, Light light, HDLightType lightType)
        {
            // Note: light component can be null if a Light is used for shuriken particle lighting.
            lightType = light == null ? HDLightType.Point : lightType;
            switch (lightType)
            {
                case HDLightType.Directional:
                    m_TextureCaches.lightCookieManager.ReserveSpace(hdLightData.surfaceTexture);
                    m_TextureCaches.lightCookieManager.ReserveSpace(light?.cookie);
                    break;
                case HDLightType.Point:
                    if (light.cookie != null && hdLightData.IESPoint != null && light.cookie != hdLightData.IESPoint)
                        m_TextureCaches.lightCookieManager.ReserveSpaceCube(light.cookie, hdLightData.IESPoint);
                    else if (light?.cookie != null)
                        m_TextureCaches.lightCookieManager.ReserveSpaceCube(light.cookie);
                    else if (hdLightData.IESPoint != null)
                        m_TextureCaches.lightCookieManager.ReserveSpaceCube(hdLightData.IESPoint);
                    break;
                case HDLightType.Spot:
                    // Projectors lights must always have a cookie texture.
                    if (light.cookie != null && hdLightData.IESSpot != null && light.cookie != hdLightData.IESSpot)
                        m_TextureCaches.lightCookieManager.ReserveSpace(light.cookie, hdLightData.IESSpot);
                    else if (light?.cookie != null)
                        m_TextureCaches.lightCookieManager.ReserveSpace(light.cookie);
                    else if (hdLightData.IESSpot != null)
                        m_TextureCaches.lightCookieManager.ReserveSpace(hdLightData.IESSpot);
                    else
                        m_TextureCaches.lightCookieManager.ReserveSpace(Texture2D.whiteTexture);
                    break;
                case HDLightType.Area:
                    // Only rectangle can have cookies
                    if (hdLightData.areaLightShape == AreaLightShape.Rectangle)
                    {
                        if (hdLightData.IESSpot != null && hdLightData.areaLightCookie != null && hdLightData.IESSpot != hdLightData.areaLightCookie)
                            m_TextureCaches.lightCookieManager.ReserveSpace(hdLightData.areaLightCookie, hdLightData.IESSpot);
                        else if (hdLightData.IESSpot != null)
                            m_TextureCaches.lightCookieManager.ReserveSpace(hdLightData.IESSpot);
                        else if (hdLightData.areaLightCookie != null)
                            m_TextureCaches.lightCookieManager.ReserveSpace(hdLightData.areaLightCookie);
                    }
                    break;
            }
        }

        internal static void UpdateLightCameraRelativetData(ref LightData lightData, Vector3 camPosWS)
        {
            if (ShaderConfig.s_CameraRelativeRendering != 0)
            {
                lightData.positionRWS -= camPosWS;
            }
        }

        internal static void UpdateEnvLighCameraRelativetData(ref EnvLightData envLightData, Vector3 camPosWS)
        {
            if (ShaderConfig.s_CameraRelativeRendering != 0)
            {
                // Caution: 'EnvLightData.positionRWS' is camera-relative after this point.
                envLightData.capturePositionRWS -= camPosWS;
                envLightData.influencePositionRWS -= camPosWS;
                envLightData.proxyPositionRWS -= camPosWS;
            }
        }

        static float CalculateProbeLogVolume(Bounds bounds)
        {
            //Notes:
            // - 1+ term is to prevent having negative values in the log result
            // - 1000* is too keep 3 digit after the dot while we truncate the result later
            // - 1048575 is 2^20-1 as we pack the result on 20bit later
            float boxVolume = 8f* bounds.extents.x * bounds.extents.y * bounds.extents.z;
            float logVolume = Mathf.Clamp(Mathf.Log(1 + boxVolume, 1.05f)*1000, 0, 1048575);
            return logVolume;
        }

        static void UnpackProbeSortKey(uint sortKey, out LightVolumeType lightVolumeType, out int probeIndex, out int listType)
        {
            lightVolumeType = (LightVolumeType)((sortKey >> 9) & 0x3);
            probeIndex = (int)(sortKey & 0xFF);
            listType = (int)((sortKey >> 8) & 1);
        }

        static uint PackProbeKey(float logVolume, LightVolumeType lightVolumeType, uint listType, int probeIndex)
        {
            // 20 bit volume, 3 bit LightVolumeType, 1 bit list type, 8 bit index
            return (uint)logVolume << 12 | (uint)lightVolumeType << 9 | listType << 8 | ((uint)probeIndex & 0xFF);
        }

        struct BuildGPULightListParameters
        {
            // Common
            public int totalLightCount; // Regular + Env + Decal + Density Volumes
            public int viewCount;
            public bool runLightList;
            public bool clearLightLists;
            public bool enableFeatureVariants;
            public bool computeMaterialVariants;
            public bool computeLightVariants;
            public bool skyEnabled;
            public bool probeVolumeEnabled;
            public LightList lightList;

            // Clear Light lists
            public ComputeShader clearLightListCS;
            public int clearLightListKernel;

            // Screen Space AABBs
            public ComputeShader screenSpaceAABBShader;
            public int screenSpaceAABBKernel;

            // Big Tile
            public ComputeShader bigTilePrepassShader;
            public int bigTilePrepassKernel;
            public bool runBigTilePrepass;
            public int numBigTilesX, numBigTilesY;

            // FPTL
            public ComputeShader buildPerTileLightListShader;
            public int buildPerTileLightListKernel;
            public bool runFPTL;
            public int numTilesFPTLX;
            public int numTilesFPTLY;
            public int numTilesFPTL;

            // Cluster
            public ComputeShader buildPerVoxelLightListShader;
            public ComputeShader clearClusterAtomicIndexShader;
            public int buildPerVoxelLightListKernel;
            public int numTilesClusterX;
            public int numTilesClusterY;
            public bool clusterNeedsDepth;

            // Build dispatch indirect
            public ComputeShader buildMaterialFlagsShader;
            public ComputeShader clearDispatchIndirectShader;
            public ComputeShader buildDispatchIndirectShader;
            public bool useComputeAsPixel;

            public ShaderVariablesLightList lightListCB;
        }

        struct BuildGPULightListResources
        {
            public RTHandle depthBuffer;
            public RTHandle stencilTexture;
            public RTHandle[] gBuffer;

            // Internal to light list building
            public ComputeBuffer lightVolumeDataBuffer;
            public ComputeBuffer convexBoundsBuffer;
            public ComputeBuffer AABBBoundsBuffer;
            public ComputeBuffer globalLightListAtomic;

            // Output
            public ComputeBuffer tileFeatureFlags; // Deferred
            public ComputeBuffer dispatchIndirectBuffer; // Deferred
            public ComputeBuffer perVoxelOffset; // Cluster
            public ComputeBuffer perTileLogBaseTweak; // Cluster
            public ComputeBuffer tileList; // Deferred
            // used for pre-pass coarse culling on 64x64 tiles
            public ComputeBuffer bigTileLightList; // Volumetrics
            public ComputeBuffer perVoxelLightLists; // Cluster
            public ComputeBuffer lightList; // ContactShadows, Deferred, Forward w/ fptl
        }

        BuildGPULightListResources PrepareBuildGPULightListResources(TileAndClusterData tileAndClusterData, RTHandle depthBuffer, RTHandle stencilTexture, bool isGBufferNeeded)
        {
            var resources = new BuildGPULightListResources();

            resources.depthBuffer = depthBuffer;
            resources.stencilTexture = stencilTexture;
            resources.gBuffer = isGBufferNeeded ? m_GbufferManager.GetBuffers() : null;

            resources.bigTileLightList = tileAndClusterData.bigTileLightList;
            resources.lightList = tileAndClusterData.lightList;
            resources.perVoxelOffset = tileAndClusterData.perVoxelOffset;
            resources.convexBoundsBuffer = tileAndClusterData.convexBoundsBuffer;
            resources.AABBBoundsBuffer = tileAndClusterData.AABBBoundsBuffer;
            resources.lightVolumeDataBuffer = tileAndClusterData.lightVolumeDataBuffer;
            resources.tileFeatureFlags = tileAndClusterData.tileFeatureFlags;
            resources.globalLightListAtomic = tileAndClusterData.globalLightListAtomic;
            resources.perVoxelLightLists = tileAndClusterData.perVoxelLightLists;
            resources.perTileLogBaseTweak = tileAndClusterData.perTileLogBaseTweak;
            resources.dispatchIndirectBuffer = tileAndClusterData.dispatchIndirectBuffer;
            resources.tileList = tileAndClusterData.tileList;

            return resources;
        }

        static void ClearLightList(in BuildGPULightListParameters parameters, CommandBuffer cmd, ComputeBuffer bufferToClear)
        {
            cmd.SetComputeBufferParam(parameters.clearLightListCS, parameters.clearLightListKernel, HDShaderIDs._LightListToClear, bufferToClear);
            cmd.SetComputeIntParam(parameters.clearLightListCS, HDShaderIDs._LightListEntries, bufferToClear.count);

            int groupSize = 64;
            cmd.DispatchCompute(parameters.clearLightListCS, parameters.clearLightListKernel, (bufferToClear.count + groupSize - 1) / groupSize, 1, 1);
        }

        static void ClearLightLists(    in BuildGPULightListParameters parameters,
                                        in BuildGPULightListResources resources,
                                        CommandBuffer cmd)
        {
            if (parameters.clearLightLists)
            {
                // Note we clear the whole content and not just the header since it is fast enough, happens only in one frame and is a bit more robust
                // to changes to the inner workings of the lists.
                // Also, we clear all the lists and to be resilient to changes in pipeline.
                if (parameters.runBigTilePrepass)
                    ClearLightList(parameters, cmd, resources.bigTileLightList);
                if (resources.lightList != null) // This can happen for probe volume light list build where we only generate clusters.
                    ClearLightList(parameters, cmd, resources.lightList);
                ClearLightList(parameters, cmd, resources.perVoxelOffset);
            }
        }

        // generate screen-space AABBs (used for both fptl and clustered).
        static void GenerateLightsScreenSpaceAABBs(in BuildGPULightListParameters parameters, in BuildGPULightListResources resources, CommandBuffer cmd)
        {
            if (parameters.totalLightCount != 0)
            {
                // With XR single-pass, we have one set of light bounds per view to iterate over (bounds are in view space for each view)
                cmd.SetComputeBufferParam(parameters.screenSpaceAABBShader, parameters.screenSpaceAABBKernel, HDShaderIDs.g_data, resources.convexBoundsBuffer);
                cmd.SetComputeBufferParam(parameters.screenSpaceAABBShader, parameters.screenSpaceAABBKernel, HDShaderIDs.g_vBoundsBuffer, resources.AABBBoundsBuffer);

                ConstantBuffer.Push(cmd, parameters.lightListCB, parameters.screenSpaceAABBShader, HDShaderIDs._ShaderVariablesLightList);

                cmd.DispatchCompute(parameters.screenSpaceAABBShader, parameters.screenSpaceAABBKernel, (parameters.totalLightCount + 7) / 8, parameters.viewCount, 1);
            }
        }

        // enable coarse 2D pass on 64x64 tiles (used for both fptl and clustered).
        static void BigTilePrepass(in BuildGPULightListParameters parameters, in BuildGPULightListResources resources, CommandBuffer cmd)
        {
            if (parameters.runLightList && parameters.runBigTilePrepass)
            {
                cmd.SetComputeBufferParam(parameters.bigTilePrepassShader, parameters.bigTilePrepassKernel, HDShaderIDs.g_vLightList, resources.bigTileLightList);
                cmd.SetComputeBufferParam(parameters.bigTilePrepassShader, parameters.bigTilePrepassKernel, HDShaderIDs.g_vBoundsBuffer, resources.AABBBoundsBuffer);
                cmd.SetComputeBufferParam(parameters.bigTilePrepassShader, parameters.bigTilePrepassKernel, HDShaderIDs._LightVolumeData, resources.lightVolumeDataBuffer);
                cmd.SetComputeBufferParam(parameters.bigTilePrepassShader, parameters.bigTilePrepassKernel, HDShaderIDs.g_data, resources.convexBoundsBuffer);

                ConstantBuffer.Push(cmd, parameters.lightListCB, parameters.bigTilePrepassShader, HDShaderIDs._ShaderVariablesLightList);

                cmd.DispatchCompute(parameters.bigTilePrepassShader, parameters.bigTilePrepassKernel, parameters.numBigTilesX, parameters.numBigTilesY, parameters.viewCount);
            }
        }

        static void BuildPerTileLightList(in BuildGPULightListParameters parameters, in BuildGPULightListResources resources, ref bool tileFlagsWritten, CommandBuffer cmd)
        {
            // optimized for opaques only
            if (parameters.runLightList && parameters.runFPTL)
            {
                cmd.SetComputeBufferParam(parameters.buildPerTileLightListShader, parameters.buildPerTileLightListKernel, HDShaderIDs.g_vBoundsBuffer, resources.AABBBoundsBuffer);
                cmd.SetComputeBufferParam(parameters.buildPerTileLightListShader, parameters.buildPerTileLightListKernel, HDShaderIDs._LightVolumeData, resources.lightVolumeDataBuffer);
                cmd.SetComputeBufferParam(parameters.buildPerTileLightListShader, parameters.buildPerTileLightListKernel, HDShaderIDs.g_data, resources.convexBoundsBuffer);

                cmd.SetComputeTextureParam(parameters.buildPerTileLightListShader, parameters.buildPerTileLightListKernel, HDShaderIDs.g_depth_tex, resources.depthBuffer);
                cmd.SetComputeBufferParam(parameters.buildPerTileLightListShader, parameters.buildPerTileLightListKernel, HDShaderIDs.g_vLightList, resources.lightList);
                if (parameters.runBigTilePrepass)
                    cmd.SetComputeBufferParam(parameters.buildPerTileLightListShader, parameters.buildPerTileLightListKernel, HDShaderIDs.g_vBigTileLightList, resources.bigTileLightList);

                var localLightListCB = parameters.lightListCB;

                if (parameters.enableFeatureVariants)
                {
                    uint baseFeatureFlags = 0;
                    if (parameters.lightList.directionalLights.Count > 0)
                    {
                        baseFeatureFlags |= (uint)LightFeatureFlags.Directional;
                    }
                    if (parameters.skyEnabled)
                    {
                        baseFeatureFlags |= (uint)LightFeatureFlags.Sky;
                    }
                    if (!parameters.computeMaterialVariants)
                    {
                        baseFeatureFlags |= LightDefinitions.s_MaterialFeatureMaskFlags;
                    }

                    if (parameters.probeVolumeEnabled)
                    {
                        // If probe volume feature is enabled, we toggle this feature on for all tiles.
                        // This is necessary because all tiles must sample ambient probe fallback.
                        // It is possible we could save a little bit of work by having 2x feature flags for probe volumes:
                        // one specifiying which tiles contain probe volumes,
                        // and another triggered for all tiles to handle fallback.
                        baseFeatureFlags |= (uint)LightFeatureFlags.ProbeVolume;
                    }

                    localLightListCB.g_BaseFeatureFlags = baseFeatureFlags;

                    cmd.SetComputeBufferParam(parameters.buildPerTileLightListShader, parameters.buildPerTileLightListKernel, HDShaderIDs.g_TileFeatureFlags, resources.tileFeatureFlags);
                    tileFlagsWritten = true;
                }

                ConstantBuffer.Push(cmd, localLightListCB, parameters.buildPerTileLightListShader, HDShaderIDs._ShaderVariablesLightList);

                cmd.DispatchCompute(parameters.buildPerTileLightListShader, parameters.buildPerTileLightListKernel, parameters.numTilesFPTLX, parameters.numTilesFPTLY, parameters.viewCount);
            }
        }
        static void VoxelLightListGeneration(in BuildGPULightListParameters parameters, in BuildGPULightListResources resources, CommandBuffer cmd)
        {
            if (parameters.runLightList)
            {
                // clear atomic offset index
                cmd.SetComputeBufferParam(parameters.clearClusterAtomicIndexShader, s_ClearVoxelAtomicKernel, HDShaderIDs.g_LayeredSingleIdxBuffer, resources.globalLightListAtomic);
                cmd.DispatchCompute(parameters.clearClusterAtomicIndexShader, s_ClearVoxelAtomicKernel, 1, 1, 1);

                cmd.SetComputeBufferParam(parameters.buildPerVoxelLightListShader, s_ClearVoxelAtomicKernel, HDShaderIDs.g_LayeredSingleIdxBuffer, resources.globalLightListAtomic);
                cmd.SetComputeTextureParam(parameters.buildPerVoxelLightListShader, parameters.buildPerVoxelLightListKernel, HDShaderIDs.g_depth_tex, resources.depthBuffer);
                cmd.SetComputeBufferParam(parameters.buildPerVoxelLightListShader, parameters.buildPerVoxelLightListKernel, HDShaderIDs.g_vLayeredLightList, resources.perVoxelLightLists);
                cmd.SetComputeBufferParam(parameters.buildPerVoxelLightListShader, parameters.buildPerVoxelLightListKernel, HDShaderIDs.g_LayeredOffset, resources.perVoxelOffset);
                cmd.SetComputeBufferParam(parameters.buildPerVoxelLightListShader, parameters.buildPerVoxelLightListKernel, HDShaderIDs.g_LayeredSingleIdxBuffer, resources.globalLightListAtomic);
                if (parameters.runBigTilePrepass)
                    cmd.SetComputeBufferParam(parameters.buildPerVoxelLightListShader, parameters.buildPerVoxelLightListKernel, HDShaderIDs.g_vBigTileLightList, resources.bigTileLightList);

                if (parameters.clusterNeedsDepth)
                {
                    cmd.SetComputeBufferParam(parameters.buildPerVoxelLightListShader, parameters.buildPerVoxelLightListKernel, HDShaderIDs.g_logBaseBuffer, resources.perTileLogBaseTweak);
                }

                cmd.SetComputeBufferParam(parameters.buildPerVoxelLightListShader, parameters.buildPerVoxelLightListKernel, HDShaderIDs.g_vBoundsBuffer, resources.AABBBoundsBuffer);
                cmd.SetComputeBufferParam(parameters.buildPerVoxelLightListShader, parameters.buildPerVoxelLightListKernel, HDShaderIDs._LightVolumeData, resources.lightVolumeDataBuffer);
                cmd.SetComputeBufferParam(parameters.buildPerVoxelLightListShader, parameters.buildPerVoxelLightListKernel, HDShaderIDs.g_data, resources.convexBoundsBuffer);

                ConstantBuffer.Push(cmd, parameters.lightListCB, parameters.buildPerVoxelLightListShader, HDShaderIDs._ShaderVariablesLightList);

                cmd.DispatchCompute(parameters.buildPerVoxelLightListShader, parameters.buildPerVoxelLightListKernel, parameters.numTilesClusterX, parameters.numTilesClusterY, parameters.viewCount);
            }
        }

        static void BuildDispatchIndirectArguments(in BuildGPULightListParameters parameters, in BuildGPULightListResources resources, bool tileFlagsWritten, CommandBuffer cmd)
        {
            if (parameters.enableFeatureVariants)
            {
                // We need to touch up the tile flags if we need material classification or, if disabled, to patch up for missing flags during the skipped light tile gen
                bool needModifyingTileFeatures = !tileFlagsWritten || parameters.computeMaterialVariants;
                if (needModifyingTileFeatures)
                {
                    int buildMaterialFlagsKernel = s_BuildMaterialFlagsWriteKernel;
                    parameters.buildMaterialFlagsShader.shaderKeywords = null;
                    if (tileFlagsWritten && parameters.computeLightVariants)
                    {
                        parameters.buildMaterialFlagsShader.EnableKeyword("USE_OR");
                    }

                    uint baseFeatureFlags = 0;
                    if (!parameters.computeLightVariants)
                    {
                        baseFeatureFlags |= LightDefinitions.s_LightFeatureMaskFlags;
                    }
                    if (parameters.probeVolumeEnabled)
                    {
                        // TODO: Verify that we should be globally enabling ProbeVolume feature for all tiles here, or if we should be using per-tile culling.
                        baseFeatureFlags |= (uint)LightFeatureFlags.ProbeVolume;
                    }

                    // If we haven't run the light list building, we are missing some basic lighting flags.
                    if (!tileFlagsWritten)
                    {
                        if (parameters.lightList.directionalLights.Count > 0)
                        {
                            baseFeatureFlags |= (uint)LightFeatureFlags.Directional;
                        }
                        if (parameters.skyEnabled)
                        {
                            baseFeatureFlags |= (uint)LightFeatureFlags.Sky;
                        }
                        if (!parameters.computeMaterialVariants)
                        {
                            baseFeatureFlags |= LightDefinitions.s_MaterialFeatureMaskFlags;
                        }
                    }

                    var localLightListCB = parameters.lightListCB;
                    localLightListCB.g_BaseFeatureFlags = baseFeatureFlags;

                    cmd.SetComputeBufferParam(parameters.buildMaterialFlagsShader, buildMaterialFlagsKernel, HDShaderIDs.g_TileFeatureFlags, resources.tileFeatureFlags);

                    for (int i = 0; i < resources.gBuffer.Length; ++i)
                        cmd.SetComputeTextureParam(parameters.buildMaterialFlagsShader, buildMaterialFlagsKernel, HDShaderIDs._GBufferTexture[i], resources.gBuffer[i]);

                    if(resources.stencilTexture.rt.stencilFormat == GraphicsFormat.None) // We are accessing MSAA resolved version and not the depth stencil buffer directly.
                    {
                        cmd.SetComputeTextureParam(parameters.buildMaterialFlagsShader, buildMaterialFlagsKernel, HDShaderIDs._StencilTexture, resources.stencilTexture);
                    }
                    else
                    {
                        cmd.SetComputeTextureParam(parameters.buildMaterialFlagsShader, buildMaterialFlagsKernel, HDShaderIDs._StencilTexture, resources.stencilTexture, 0, RenderTextureSubElement.Stencil);
                    }

                    ConstantBuffer.Push(cmd, localLightListCB, parameters.buildMaterialFlagsShader, HDShaderIDs._ShaderVariablesLightList);

                    cmd.DispatchCompute(parameters.buildMaterialFlagsShader, buildMaterialFlagsKernel, parameters.numTilesFPTLX, parameters.numTilesFPTLY, parameters.viewCount);
                }

                // clear dispatch indirect buffer
                if (parameters.useComputeAsPixel)
                {
                    cmd.SetComputeBufferParam(parameters.clearDispatchIndirectShader, s_ClearDrawProceduralIndirectKernel, HDShaderIDs.g_DispatchIndirectBuffer, resources.dispatchIndirectBuffer);
                    cmd.SetComputeIntParam(parameters.clearDispatchIndirectShader, HDShaderIDs.g_NumTiles, parameters.numTilesFPTL);
                    cmd.SetComputeIntParam(parameters.clearDispatchIndirectShader, HDShaderIDs.g_VertexPerTile, k_HasNativeQuadSupport ? 4 : 6);
                    cmd.DispatchCompute(parameters.clearDispatchIndirectShader, s_ClearDrawProceduralIndirectKernel, 1, 1, 1);

                }
                else
                {
                    cmd.SetComputeBufferParam(parameters.clearDispatchIndirectShader, s_ClearDispatchIndirectKernel, HDShaderIDs.g_DispatchIndirectBuffer, resources.dispatchIndirectBuffer);
                    cmd.DispatchCompute(parameters.clearDispatchIndirectShader, s_ClearDispatchIndirectKernel, 1, 1, 1);
                }

                // add tiles to indirect buffer
                cmd.SetComputeBufferParam(parameters.buildDispatchIndirectShader, s_BuildIndirectKernel, HDShaderIDs.g_DispatchIndirectBuffer, resources.dispatchIndirectBuffer);
                cmd.SetComputeBufferParam(parameters.buildDispatchIndirectShader, s_BuildIndirectKernel, HDShaderIDs.g_TileList, resources.tileList);
                cmd.SetComputeBufferParam(parameters.buildDispatchIndirectShader, s_BuildIndirectKernel, HDShaderIDs.g_TileFeatureFlags, resources.tileFeatureFlags);
                cmd.SetComputeIntParam(parameters.buildDispatchIndirectShader, HDShaderIDs.g_NumTiles, parameters.numTilesFPTL);
                cmd.SetComputeIntParam(parameters.buildDispatchIndirectShader, HDShaderIDs.g_NumTilesX, parameters.numTilesFPTLX);
                // Round on k_ThreadGroupOptimalSize so we have optimal thread for buildDispatchIndirectShader kernel
                cmd.DispatchCompute(parameters.buildDispatchIndirectShader, s_BuildIndirectKernel, (parameters.numTilesFPTL + k_ThreadGroupOptimalSize - 1) / k_ThreadGroupOptimalSize, 1, parameters.viewCount);
            }
        }

        static bool DeferredUseComputeAsPixel(FrameSettings frameSettings)
        {
            return frameSettings.IsEnabled(FrameSettingsField.DeferredTile) && (!frameSettings.IsEnabled(FrameSettingsField.ComputeLightEvaluation) || k_PreferFragment);
        }

        unsafe BuildGPULightListParameters PrepareBuildGPULightListParameters(  HDCamera                        hdCamera,
                                                                                TileAndClusterData              tileAndClusterData,
                                                                                ref ShaderVariablesLightList    constantBuffer,
                                                                                int                             totalLightCount)
        {
            BuildGPULightListParameters parameters = new BuildGPULightListParameters();

            var camera = hdCamera.camera;

            var w = (int)hdCamera.screenSize.x;
            var h = (int)hdCamera.screenSize.y;

            // Fill the shared constant buffer.
            // We don't fill directly the one in the parameter struct because we will need those parameters for volumetric lighting as well.
            ref var cb = ref constantBuffer;
            var temp = new Matrix4x4();
            temp.SetRow(0, new Vector4(0.5f * w, 0.0f, 0.0f, 0.5f * w));
            temp.SetRow(1, new Vector4(0.0f, 0.5f * h, 0.0f, 0.5f * h));
            temp.SetRow(2, new Vector4(0.0f, 0.0f, 0.5f, 0.5f));
            temp.SetRow(3, new Vector4(0.0f, 0.0f, 0.0f, 1.0f));

            // camera to screen matrix (and it's inverse)
            for (int viewIndex = 0; viewIndex < hdCamera.viewCount; ++viewIndex)
            {
                var proj = hdCamera.xr.enabled ? hdCamera.xr.GetProjMatrix(viewIndex) : camera.projectionMatrix;
                m_LightListProjMatrices[viewIndex] = proj * s_FlipMatrixLHSRHS;

                for (int i = 0; i < 16; ++i)
                {
                    var tempMatrix = temp * m_LightListProjMatrices[viewIndex];
                    var invTempMatrix = tempMatrix.inverse;
                    cb.g_mScrProjectionArr[viewIndex * 16 + i] = tempMatrix[i];
                    cb.g_mInvScrProjectionArr[viewIndex * 16 + i] = invTempMatrix[i];
                }
            }

            // camera to screen matrix (and it's inverse)
            for (int viewIndex = 0; viewIndex < hdCamera.viewCount; ++viewIndex)
            {
                temp.SetRow(0, new Vector4(1.0f, 0.0f, 0.0f, 0.0f));
                temp.SetRow(1, new Vector4(0.0f, 1.0f, 0.0f, 0.0f));
                temp.SetRow(2, new Vector4(0.0f, 0.0f, 0.5f, 0.5f));
                temp.SetRow(3, new Vector4(0.0f, 0.0f, 0.0f, 1.0f));

                for (int i = 0; i < 16; ++i)
                {
                    var tempMatrix = temp * m_LightListProjMatrices[viewIndex];
                    var invTempMatrix = tempMatrix.inverse;
                    cb.g_mProjectionArr[viewIndex * 16 + i] = tempMatrix[i];
                    cb.g_mInvProjectionArr[viewIndex * 16 + i] = invTempMatrix[i];
                }
            }

            var decalDatasCount = Math.Min(DecalSystem.m_DecalDatasCount, m_MaxDecalsOnScreen);

            cb.g_iNrVisibLights = totalLightCount;
            cb.g_screenSize = hdCamera.screenSize; // TODO remove and use global one.
            cb.g_viDimensions = new Vector2Int((int)hdCamera.screenSize.x, (int)hdCamera.screenSize.y);
            cb.g_isOrthographic = camera.orthographic ? 1u : 0u;
            cb.g_BaseFeatureFlags = 0; // Filled for each individual pass.
            cb.g_iNumSamplesMSAA = (int)hdCamera.msaaSamples;
            cb._EnvLightIndexShift = (uint)m_lightList.lights.Count;
            cb._DecalIndexShift = (uint)(m_lightList.lights.Count + m_lightList.envLights.Count);
            cb._DensityVolumeIndexShift = (uint)(m_lightList.lights.Count + m_lightList.envLights.Count + decalDatasCount);

            int probeVolumeIndexShift = (ShaderConfig.s_ProbeVolumesEvaluationMode == ProbeVolumesEvaluationModes.LightLoop)
                    ? (m_lightList.lights.Count + m_lightList.envLights.Count + decalDatasCount + m_DensityVolumeCount)
                    : 0;
            cb._ProbeVolumeIndexShift = (uint)probeVolumeIndexShift;

            // Copy the constant buffer into the parameter struct.
            parameters.lightListCB = cb;

            parameters.totalLightCount = totalLightCount;
            parameters.runLightList = parameters.totalLightCount > 0;
            parameters.clearLightLists = false;

            // Always build the light list in XR mode to avoid issues with multi-pass
            if (hdCamera.xr.enabled)
            {
                parameters.runLightList = true;
            }
            else if (!parameters.runLightList && !tileAndClusterData.listsAreClear)
            {
                parameters.clearLightLists = true;
                // After that, No need to clear it anymore until we start and stop running light list building.
                tileAndClusterData.listsAreClear = true;
            }
            else if (parameters.runLightList)
            {
                tileAndClusterData.listsAreClear = false;
            }

            parameters.viewCount = hdCamera.viewCount;
            parameters.enableFeatureVariants = GetFeatureVariantsEnabled(hdCamera.frameSettings);
            parameters.computeMaterialVariants = hdCamera.frameSettings.IsEnabled(FrameSettingsField.ComputeMaterialVariants);
            parameters.computeLightVariants = hdCamera.frameSettings.IsEnabled(FrameSettingsField.ComputeLightVariants);
            parameters.lightList = m_lightList;
            parameters.skyEnabled = m_SkyManager.IsLightingSkyValid(hdCamera);
            parameters.useComputeAsPixel = DeferredUseComputeAsPixel(hdCamera.frameSettings);
            parameters.probeVolumeEnabled = hdCamera.frameSettings.IsEnabled(FrameSettingsField.ProbeVolume) && m_ProbeVolumeCount > 0;

            bool isProjectionOblique = GeometryUtils.IsProjectionMatrixOblique(m_LightListProjMatrices[0]);

            // Clear light lsts
            parameters.clearLightListCS = defaultResources.shaders.clearLightListsCS;
            parameters.clearLightListKernel = parameters.clearLightListCS.FindKernel("ClearList");

            // Screen space AABB
            parameters.screenSpaceAABBShader = buildScreenAABBShader;
            parameters.screenSpaceAABBShader.shaderKeywords = null;
            if (isProjectionOblique)
            {
                parameters.screenSpaceAABBShader.EnableKeyword("USE_OBLIQUE_MODE");
            }
            parameters.screenSpaceAABBKernel = s_GenAABBKernel;

            // Big tile prepass
            parameters.runBigTilePrepass = hdCamera.frameSettings.IsEnabled(FrameSettingsField.BigTilePrepass);
            parameters.bigTilePrepassShader = buildPerBigTileLightListShader;
            parameters.bigTilePrepassKernel = s_GenListPerBigTileKernel;
            parameters.numBigTilesX = (w + 63) / 64;
            parameters.numBigTilesY = (h + 63) / 64;

            // Fptl
            parameters.runFPTL = hdCamera.frameSettings.fptl;
            parameters.buildPerTileLightListShader = buildPerTileLightListShader;
            parameters.buildPerTileLightListShader.shaderKeywords = null;
            if (hdCamera.frameSettings.IsEnabled(FrameSettingsField.BigTilePrepass))
            {
                parameters.buildPerTileLightListShader.EnableKeyword("USE_TWO_PASS_TILED_LIGHTING");
            }
            if (isProjectionOblique)
            {
                parameters.buildPerTileLightListShader.EnableKeyword("USE_OBLIQUE_MODE");
            }
            if (GetFeatureVariantsEnabled(hdCamera.frameSettings))
            {
                parameters.buildPerTileLightListShader.EnableKeyword("USE_FEATURE_FLAGS");
            }
            parameters.buildPerTileLightListKernel = s_GenListPerTileKernel;

            parameters.numTilesFPTLX = GetNumTileFtplX(hdCamera);
            parameters.numTilesFPTLY = GetNumTileFtplY(hdCamera);
            parameters.numTilesFPTL = parameters.numTilesFPTLX * parameters.numTilesFPTLY;

            // Cluster
            bool msaa = hdCamera.frameSettings.IsEnabled(FrameSettingsField.MSAA);
            var clustPrepassSourceIdx = hdCamera.frameSettings.IsEnabled(FrameSettingsField.BigTilePrepass) ? ClusterPrepassSource.BigTile : ClusterPrepassSource.None;
            var clustDepthSourceIdx = ClusterDepthSource.NoDepth;
            if (tileAndClusterData.clusterNeedsDepth)
                clustDepthSourceIdx = msaa ? ClusterDepthSource.MSAA_Depth : ClusterDepthSource.Depth;

            parameters.buildPerVoxelLightListShader = buildPerVoxelLightListShader;
            parameters.clearClusterAtomicIndexShader = clearClusterAtomicIndexShader;
            parameters.buildPerVoxelLightListKernel = isProjectionOblique ? s_ClusterObliqueKernels[(int)clustPrepassSourceIdx, (int)clustDepthSourceIdx] : s_ClusterKernels[(int)clustPrepassSourceIdx, (int)clustDepthSourceIdx];
            parameters.numTilesClusterX = GetNumTileClusteredX(hdCamera);
            parameters.numTilesClusterY = GetNumTileClusteredY(hdCamera);
            parameters.clusterNeedsDepth = tileAndClusterData.clusterNeedsDepth;

            // Build dispatch indirect
            parameters.buildMaterialFlagsShader = buildMaterialFlagsShader;
            parameters.clearDispatchIndirectShader = clearDispatchIndirectShader;
            parameters.buildDispatchIndirectShader = buildDispatchIndirectShader;
            parameters.buildDispatchIndirectShader.shaderKeywords = null;
            if (parameters.useComputeAsPixel)
            {
                parameters.buildDispatchIndirectShader.EnableKeyword("IS_DRAWPROCEDURALINDIRECT");
            }


            return parameters;
        }

        // Note: This is a trivial setter and could be removed if we do not like that style.
        // I exposed it as a function, even though it will only ever be set by HDRenderPipeline just to make it more clear that
        // m_ProbeVolumeList is not set inside of LightLoop.cs
        void SetProbeVolumeList(ProbeVolumeList probeVolumeList)
        {
            m_ProbeVolumeList = probeVolumeList;
        }

        static void PushProbeVolumeLightListGlobalParams(in LightLoopGlobalParameters param, CommandBuffer cmd)
        {
            Debug.Assert(ShaderConfig.s_ProbeVolumesEvaluationMode == ProbeVolumesEvaluationModes.MaterialPass);

            if (!param.hdCamera.frameSettings.IsEnabled(FrameSettingsField.ProbeVolume))
                return;

            using (new ProfilingScope(cmd, ProfilingSampler.Get(HDProfileId.PushProbeVolumeLightListGlobalParameters)))
            {
                Camera camera = param.hdCamera.camera;

                if (param.hdCamera.frameSettings.IsEnabled(FrameSettingsField.BigTilePrepass))
                    cmd.SetGlobalBuffer(HDShaderIDs.g_vBigTileLightList, param.tileAndClusterData.bigTileLightList);

                // int useDepthBuffer = 0;
                // cmd.SetGlobalInt(HDShaderIDs.g_isLogBaseBufferEnabled, useDepthBuffer);
                cmd.SetGlobalBuffer(HDShaderIDs.g_vProbeVolumesLayeredOffsetsBuffer, param.tileAndClusterData.perVoxelOffset);
                cmd.SetGlobalBuffer(HDShaderIDs.g_vProbeVolumesLightListGlobal, param.tileAndClusterData.perVoxelLightLists);
            }
        }

        void BuildGPULightListProbeVolumesCommon(HDCamera hdCamera, CommandBuffer cmd)
        {
            // Custom probe volume only light list is only needed if we are evaluating probe volumes early, in the GBuffer phase.
            // If probe volumes are evaluated in the Light Loop, they are folded into the standard light lists.
            if (ShaderConfig.s_ProbeVolumesEvaluationMode != ProbeVolumesEvaluationModes.MaterialPass)
                return;

            if (!hdCamera.frameSettings.IsEnabled(FrameSettingsField.ProbeVolume))
                return;

            using (new ProfilingScope(cmd, ProfilingSampler.Get(HDProfileId.BuildGPULightListProbeVolumes)))
            {
                var parameters = PrepareBuildGPULightListParameters(hdCamera, m_ProbeVolumeClusterData, ref m_ShaderVariablesProbeVolumeLightListCB, m_ProbeVolumeCount);
                var resources = PrepareBuildGPULightListResources(
                    m_ProbeVolumeClusterData,
                    m_SharedRTManager.GetDepthStencilBuffer(hdCamera.frameSettings.IsEnabled(FrameSettingsField.MSAA)),
                    m_SharedRTManager.GetStencilBuffer(hdCamera.frameSettings.IsEnabled(FrameSettingsField.MSAA)),
                    isGBufferNeeded: false
                );

                ClearLightLists(parameters, resources, cmd);
                GenerateLightsScreenSpaceAABBs(parameters, resources, cmd);
                BigTilePrepass(parameters, resources, cmd);
                VoxelLightListGeneration(parameters, resources, cmd);
            }
        }

        void BuildGPULightListsCommon(HDCamera hdCamera, CommandBuffer cmd)
        {
            using (new ProfilingScope(cmd, ProfilingSampler.Get(HDProfileId.BuildLightList)))
            {
                var parameters = PrepareBuildGPULightListParameters(hdCamera, m_TileAndClusterData, ref m_ShaderVariablesLightListCB, m_TotalLightCount);
                var resources = PrepareBuildGPULightListResources(
                    m_TileAndClusterData,
                    m_SharedRTManager.GetDepthStencilBuffer(hdCamera.frameSettings.IsEnabled(FrameSettingsField.MSAA)),
                    m_SharedRTManager.GetStencilBuffer(hdCamera.frameSettings.IsEnabled(FrameSettingsField.MSAA)),
                    isGBufferNeeded: true
                );

                bool tileFlagsWritten = false;

                ClearLightLists(parameters, resources, cmd);
                GenerateLightsScreenSpaceAABBs(parameters, resources, cmd);
                BigTilePrepass(parameters, resources, cmd);
                BuildPerTileLightList(parameters, resources, ref tileFlagsWritten, cmd);
                VoxelLightListGeneration(parameters, resources, cmd);

                BuildDispatchIndirectArguments(parameters, resources, tileFlagsWritten, cmd);
            }
        }

        void BuildGPULightLists(HDCamera hdCamera, CommandBuffer cmd)
        {
            cmd.SetRenderTarget(BuiltinRenderTextureType.None);

            BuildGPULightListsCommon(hdCamera, cmd);

            var globalParams = PrepareLightLoopGlobalParameters(hdCamera, m_TileAndClusterData);
            PushLightLoopGlobalParams(globalParams, cmd);
        }

        HDAdditionalLightData GetHDAdditionalLightData(Light light)
        {
            HDAdditionalLightData add = null;

            // Light reference can be null for particle lights.
            if (light != null)
                light.TryGetComponent<HDAdditionalLightData>(out add);

            // Light should always have additional data, however preview light right don't have, so we must handle the case by assigning HDUtils.s_DefaultHDAdditionalLightData
            if (add == null)
                add = HDUtils.s_DefaultHDAdditionalLightData;

            return add;
        }

        struct LightLoopGlobalParameters
        {
            public HDCamera                 hdCamera;
            public TileAndClusterData       tileAndClusterData;
        }

        LightLoopGlobalParameters PrepareLightLoopGlobalParameters(HDCamera hdCamera, TileAndClusterData tileAndClusterData)
        {
            LightLoopGlobalParameters parameters = new LightLoopGlobalParameters();
            parameters.hdCamera = hdCamera;
            parameters.tileAndClusterData = tileAndClusterData;
            return parameters;
        }

        unsafe void UpdateShaderVariablesGlobalLightLoop(ref ShaderVariablesGlobal cb, HDCamera hdCamera)
        {
            // Atlases
            cb._CookieAtlasSize = m_TextureCaches.lightCookieManager.GetCookieAtlasSize();
            cb._CookieAtlasData = m_TextureCaches.lightCookieManager.GetCookieAtlasDatas();
            cb._PlanarAtlasData = m_TextureCaches.reflectionPlanarProbeCache.GetAtlasDatas();
            cb._EnvSliceSize = m_TextureCaches.reflectionProbeCache.GetEnvSliceSize();

            // Planar reflections
            for (int i = 0; i < asset.currentPlatformRenderPipelineSettings.lightLoopSettings.maxPlanarReflectionOnScreen; ++i)
            {
                for (int j = 0; j < 16; ++j)
                    cb._Env2DCaptureVP[i * 16 + j] = m_TextureCaches.env2DCaptureVP[i][j];

                for (int j = 0; j < 4; ++j)
                    cb._Env2DCaptureForward[i * 4 + j] = m_TextureCaches.env2DCaptureForward[i][j];

                for (int j = 0; j < 4; ++j)
                    cb._Env2DAtlasScaleOffset[i * 4 + j] = m_TextureCaches.env2DAtlasScaleOffset[i][j];
            }

            // Light info
            cb._PunctualLightCount = (uint)m_lightList.punctualLightCount;
            cb._AreaLightCount = (uint)m_lightList.areaLightCount;
            cb._EnvLightCount = (uint)m_lightList.envLights.Count;
            cb._DirectionalLightCount = (uint)m_lightList.directionalLights.Count;
            cb._DecalCount = (uint)DecalSystem.m_DecalDatasCount;
            HDAdditionalLightData sunLightData = GetHDAdditionalLightData(m_CurrentSunLight);
            bool sunLightShadow = sunLightData != null && m_CurrentShadowSortedSunLightIndex >= 0;
            cb._DirectionalShadowIndex = sunLightShadow ? m_CurrentShadowSortedSunLightIndex : -1;
            cb._EnableLightLayers = hdCamera.frameSettings.IsEnabled(FrameSettingsField.LightLayers) ? 1u : 0u;
            cb._EnvLightSkyEnabled = m_SkyManager.IsLightingSkyValid(hdCamera) ? 1 : 0;

            const float C = (float)(1 << k_Log2NumClusters);
            var geomSeries = (1.0 - Mathf.Pow(k_ClustLogBase, C)) / (1 - k_ClustLogBase); // geometric series: sum_k=0^{C-1} base^k

            // Tile/Cluster
            cb._NumTileFtplX = (uint)GetNumTileFtplX(hdCamera);
            cb._NumTileFtplY = (uint)GetNumTileFtplY(hdCamera);
            cb.g_fClustScale = (float)(geomSeries / (hdCamera.camera.farClipPlane - hdCamera.camera.nearClipPlane)); ;
            cb.g_fClustBase = k_ClustLogBase;
            cb.g_fNearPlane = hdCamera.camera.nearClipPlane;
            cb.g_fFarPlane = hdCamera.camera.farClipPlane;
            cb.g_iLog2NumClusters = k_Log2NumClusters;
            cb.g_isLogBaseBufferEnabled = k_UseDepthBuffer ? 1 : 0;
            cb._NumTileClusteredX = (uint)GetNumTileClusteredX(hdCamera);
            cb._NumTileClusteredY = (uint)GetNumTileClusteredY(hdCamera);

            // Misc
            cb._EnableSSRefraction = hdCamera.frameSettings.IsEnabled(FrameSettingsField.Refraction) ? 1u : 0u;
        }

        void PushLightDataGlobalParams(CommandBuffer cmd)
        {
            m_LightLoopLightData.directionalLightData.SetData(m_lightList.directionalLights);
            m_LightLoopLightData.lightData.SetData(m_lightList.lights);
            m_LightLoopLightData.envLightData.SetData(m_lightList.envLights);
            m_LightLoopLightData.decalData.SetData(DecalSystem.m_DecalDatas, 0, 0, Math.Min(DecalSystem.m_DecalDatasCount, m_MaxDecalsOnScreen)); // don't add more than the size of the buffer

            // These two buffers have been set in Rebuild(). At this point, view 0 contains combined data from all views
            m_TileAndClusterData.convexBoundsBuffer.SetData(m_lightList.lightsPerView[0].bounds);
            m_TileAndClusterData.lightVolumeDataBuffer.SetData(m_lightList.lightsPerView[0].lightVolumes);

            if (ShaderConfig.s_ProbeVolumesEvaluationMode == ProbeVolumesEvaluationModes.MaterialPass)
            {
                m_ProbeVolumeClusterData.convexBoundsBuffer.SetData(m_lightList.lightsPerView[0].probeVolumesBounds);
                m_ProbeVolumeClusterData.lightVolumeDataBuffer.SetData(m_lightList.lightsPerView[0].probeVolumesLightVolumes);
            }

            cmd.SetGlobalTexture(HDShaderIDs._CookieAtlas, m_TextureCaches.lightCookieManager.atlasTexture);
            cmd.SetGlobalTexture(HDShaderIDs._EnvCubemapTextures, m_TextureCaches.reflectionProbeCache.GetTexCache());
            cmd.SetGlobalTexture(HDShaderIDs._Env2DTextures, m_TextureCaches.reflectionPlanarProbeCache.GetTexCache());

            cmd.SetGlobalBuffer(HDShaderIDs._LightDatas, m_LightLoopLightData.lightData);
            cmd.SetGlobalBuffer(HDShaderIDs._EnvLightDatas, m_LightLoopLightData.envLightData);
            cmd.SetGlobalBuffer(HDShaderIDs._DecalDatas, m_LightLoopLightData.decalData);
            cmd.SetGlobalBuffer(HDShaderIDs._DirectionalLightDatas, m_LightLoopLightData.directionalLightData);
        }

        void PushShadowGlobalParams(CommandBuffer cmd)
        {
            m_ShadowManager.PushGlobalParameters(cmd);
        }

        static void PushLightLoopGlobalParams(in LightLoopGlobalParameters param, CommandBuffer cmd)
        {
            using (new ProfilingScope(cmd, ProfilingSampler.Get(HDProfileId.PushGlobalParameters)))
            {
                if (param.hdCamera.frameSettings.IsEnabled(FrameSettingsField.BigTilePrepass))
                    cmd.SetGlobalBuffer(HDShaderIDs.g_vBigTileLightList, param.tileAndClusterData.bigTileLightList);

                // Cluster
                {
                    cmd.SetGlobalBuffer(HDShaderIDs.g_vLayeredOffsetsBuffer, param.tileAndClusterData.perVoxelOffset);
                    if (k_UseDepthBuffer)
                    {
                        cmd.SetGlobalBuffer(HDShaderIDs.g_logBaseBuffer, param.tileAndClusterData.perTileLogBaseTweak);
                    }

                    // Set up clustered lighting for volumetrics.
                    cmd.SetGlobalBuffer(HDShaderIDs.g_vLightListGlobal, param.tileAndClusterData.perVoxelLightLists);
                }
            }
        }


        void RenderShadowMaps(ScriptableRenderContext renderContext, CommandBuffer cmd, in ShaderVariablesGlobal globalCB, CullingResults cullResults, HDCamera hdCamera)
        {
            // kick off the shadow jobs here
            m_ShadowManager.RenderShadows(renderContext, cmd, globalCB, cullResults, hdCamera);

            // Bind the shadow data
            m_ShadowManager.BindResources(cmd);
        }

        bool WillRenderContactShadow()
        {
            // When contact shadow index is 0, then there is no light casting contact shadow in the view
            return m_EnableContactShadow && m_ContactShadowIndex != 0;
        }

        void SetContactShadowsTexture(HDCamera hdCamera, RTHandle contactShadowsRT, CommandBuffer cmd)
        {
            if (!WillRenderContactShadow())
            {
                cmd.SetGlobalTexture(HDShaderIDs._ContactShadowTexture, TextureXR.GetBlackUIntTexture());
                return;
            }
            cmd.SetGlobalTexture(HDShaderIDs._ContactShadowTexture, contactShadowsRT);
        }

        // The first rendered 24 lights that have contact shadow enabled have a mask used to select the bit that contains
        // the contact shadow shadowed information (occluded or not). Otherwise -1 is written
        void GetContactShadowMask(HDAdditionalLightData hdAdditionalLightData, BoolScalableSetting contactShadowEnabled, HDCamera hdCamera, bool isRasterization, ref int contactShadowMask, ref float rayTracingShadowFlag)
        {
            contactShadowMask = 0;
            rayTracingShadowFlag = 0.0f;
            // If contact shadows are not enabled or we already reached the manimal number of contact shadows
            // or this is not rasterization
            if ((!hdAdditionalLightData.useContactShadow.Value(contactShadowEnabled))
                || m_ContactShadowIndex >= LightDefinitions.s_LightListMaxPrunedEntries
                || !isRasterization)
                return;

            // Evaluate the contact shadow index of this light
            contactShadowMask = 1 << m_ContactShadowIndex++;

            // If this light has ray traced contact shadow
            if (hdCamera.frameSettings.IsEnabled(FrameSettingsField.RayTracing) && hdAdditionalLightData.rayTraceContactShadow)
                rayTracingShadowFlag = 1.0f;
        }

        struct ContactShadowsParameters
        {
            public ComputeShader    contactShadowsCS;
            public int              kernel;

            public Vector4          params1;
            public Vector4          params2;
            public int              sampleCount;

            public int              numTilesX;
            public int              numTilesY;
            public int              viewCount;

            public bool             rayTracingEnabled;
            public RayTracingShader contactShadowsRTS;
            public RayTracingAccelerationStructure accelerationStructure;
            public int              actualWidth;
            public int              actualHeight;
            public int              depthTextureParameterName;
        }

        ContactShadowsParameters PrepareContactShadowsParameters(HDCamera hdCamera, float firstMipOffsetY)
        {
            var parameters = new ContactShadowsParameters();

            parameters.contactShadowsCS = contactShadowComputeShader;
            parameters.contactShadowsCS.shaderKeywords = null;
            if(hdCamera.frameSettings.IsEnabled(FrameSettingsField.MSAA))
            {
                parameters.contactShadowsCS.EnableKeyword("ENABLE_MSAA");
            }

            parameters.rayTracingEnabled = hdCamera.frameSettings.IsEnabled(FrameSettingsField.RayTracing);
            if (hdCamera.frameSettings.IsEnabled(FrameSettingsField.RayTracing))
            {
<<<<<<< HEAD
                RayTracingSettings raySettings = hdCamera.volumeStack.GetComponent<RayTracingSettings>();
                parameters.contactShadowsRTS = HDDefaultSettings.instance.renderPipelineRayTracingResources.contactShadowRayTracingRT;
                parameters.rayTracingBias = raySettings.rayBias.value;
=======
                parameters.contactShadowsRTS = m_Asset.renderPipelineRayTracingResources.contactShadowRayTracingRT;
>>>>>>> 2d17d40a
                parameters.accelerationStructure = RequestAccelerationStructure();

                parameters.actualWidth = hdCamera.actualWidth;
                parameters.actualHeight = hdCamera.actualHeight;
            }

            parameters.kernel = s_deferredContactShadowKernel;

            float contactShadowRange = Mathf.Clamp(m_ContactShadows.fadeDistance.value, 0.0f, m_ContactShadows.maxDistance.value);
            float contactShadowFadeEnd = m_ContactShadows.maxDistance.value;
            float contactShadowOneOverFadeRange = 1.0f / Math.Max(1e-6f, contactShadowRange);

            float contactShadowMinDist = Mathf.Min(m_ContactShadows.minDistance.value, contactShadowFadeEnd);
            float contactShadowFadeIn = Mathf.Clamp(m_ContactShadows.fadeInDistance.value, 1e-6f, contactShadowFadeEnd);

            parameters.params1 = new Vector4(m_ContactShadows.length.value, m_ContactShadows.distanceScaleFactor.value, contactShadowFadeEnd, contactShadowOneOverFadeRange);
            parameters.params2 = new Vector4(firstMipOffsetY, contactShadowMinDist, contactShadowFadeIn, 0.0f);
            parameters.sampleCount = m_ContactShadows.sampleCount;

            int deferredShadowTileSize = 16; // Must match DeferreDirectionalShadow.compute
            parameters.numTilesX = (hdCamera.actualWidth + (deferredShadowTileSize - 1)) / deferredShadowTileSize;
            parameters.numTilesY = (hdCamera.actualHeight + (deferredShadowTileSize - 1)) / deferredShadowTileSize;
            parameters.viewCount = hdCamera.viewCount;

            // TODO: Remove once we switch fully to render graph (auto binding of textures)
            parameters.depthTextureParameterName = hdCamera.frameSettings.IsEnabled(FrameSettingsField.MSAA) ? HDShaderIDs._CameraDepthValuesTexture : HDShaderIDs._CameraDepthTexture;

            return parameters;
        }

        static void RenderContactShadows(   in ContactShadowsParameters parameters,
                                            RTHandle                    contactShadowRT,
                                            RTHandle                    depthTexture,
                                            LightLoopLightData          lightLoopLightData,
                                            ComputeBuffer               lightList,
                                            CommandBuffer               cmd)
        {

            cmd.SetComputeVectorParam(parameters.contactShadowsCS, HDShaderIDs._ContactShadowParamsParameters, parameters.params1);
            cmd.SetComputeVectorParam(parameters.contactShadowsCS, HDShaderIDs._ContactShadowParamsParameters2, parameters.params2);
            cmd.SetComputeIntParam(parameters.contactShadowsCS, HDShaderIDs._DirectionalContactShadowSampleCount, parameters.sampleCount);
            cmd.SetComputeBufferParam(parameters.contactShadowsCS, parameters.kernel, HDShaderIDs._DirectionalLightDatas, lightLoopLightData.directionalLightData);

            // Send light list to the compute
            cmd.SetComputeBufferParam(parameters.contactShadowsCS, parameters.kernel, HDShaderIDs._LightDatas, lightLoopLightData.lightData);
            cmd.SetComputeBufferParam(parameters.contactShadowsCS, parameters.kernel, HDShaderIDs.g_vLightListGlobal, lightList);

            cmd.SetComputeTextureParam(parameters.contactShadowsCS, parameters.kernel, parameters.depthTextureParameterName, depthTexture);
            cmd.SetComputeTextureParam(parameters.contactShadowsCS, parameters.kernel, HDShaderIDs._ContactShadowTextureUAV, contactShadowRT);

            cmd.DispatchCompute(parameters.contactShadowsCS, parameters.kernel, parameters.numTilesX, parameters.numTilesY, parameters.viewCount);

            if (parameters.rayTracingEnabled)
            {
                cmd.SetRayTracingShaderPass(parameters.contactShadowsRTS, "VisibilityDXR");
                cmd.SetRayTracingAccelerationStructure(parameters.contactShadowsRTS, HDShaderIDs._RaytracingAccelerationStructureName, parameters.accelerationStructure);

                cmd.SetRayTracingVectorParam(parameters.contactShadowsRTS, HDShaderIDs._ContactShadowParamsParameters, parameters.params1);
                cmd.SetRayTracingVectorParam(parameters.contactShadowsRTS, HDShaderIDs._ContactShadowParamsParameters2, parameters.params2);
                cmd.SetRayTracingBufferParam(parameters.contactShadowsRTS, HDShaderIDs._DirectionalLightDatas, lightLoopLightData.directionalLightData);

                // Send light list to the compute
                cmd.SetRayTracingBufferParam(parameters.contactShadowsRTS, HDShaderIDs._LightDatas, lightLoopLightData.lightData);
                cmd.SetRayTracingBufferParam(parameters.contactShadowsRTS, HDShaderIDs.g_vLightListGlobal, lightList);

                cmd.SetRayTracingTextureParam(parameters.contactShadowsRTS, HDShaderIDs._DepthTexture, depthTexture);
                cmd.SetRayTracingTextureParam(parameters.contactShadowsRTS, HDShaderIDs._ContactShadowTextureUAV, contactShadowRT);

                cmd.DispatchRays(parameters.contactShadowsRTS, "RayGenContactShadows", (uint)parameters.actualWidth, (uint)parameters.actualHeight, (uint)parameters.viewCount);
            }
        }

        void RenderContactShadows(HDCamera hdCamera, CommandBuffer cmd)
        {
            // if there is no need to compute contact shadows, we just quit
            if (!WillRenderContactShadow())
                return;

            using (new ProfilingScope(cmd, ProfilingSampler.Get(HDProfileId.ContactShadows)))
            {
                m_ShadowManager.BindResources(cmd);

                var depthTexture = hdCamera.frameSettings.IsEnabled(FrameSettingsField.MSAA) ? m_SharedRTManager.GetDepthValuesTexture() : m_SharedRTManager.GetDepthTexture();
                int firstMipOffsetY = m_SharedRTManager.GetDepthBufferMipChainInfo().mipLevelOffsets[1].y;
                var parameters = PrepareContactShadowsParameters(hdCamera, firstMipOffsetY);
                RenderContactShadows(parameters, m_ContactShadowBuffer, depthTexture, m_LightLoopLightData, m_TileAndClusterData.lightList, cmd);
            }
        }

        struct DeferredLightingParameters
        {
            public int                  numTilesX;
            public int                  numTilesY;
            public int                  numTiles;
            public bool                 enableTile;
            public bool                 outputSplitLighting;
            public bool                 useComputeLightingEvaluation;
            public bool                 enableFeatureVariants;
            public bool                 enableShadowMasks;
            public int                  numVariants;
            public DebugDisplaySettings debugDisplaySettings;

            // Compute Lighting
            public ComputeShader        deferredComputeShader;
            public int                  viewCount;

            // Full Screen Pixel (debug)
            public Material             splitLightingMat;
            public Material             regularLightingMat;
        }

        DeferredLightingParameters PrepareDeferredLightingParameters(HDCamera hdCamera, DebugDisplaySettings debugDisplaySettings)
        {
            var parameters = new DeferredLightingParameters();

            bool debugDisplayOrSceneLightOff = CoreUtils.IsSceneLightingDisabled(hdCamera.camera) || debugDisplaySettings.IsDebugDisplayEnabled();

            int w = hdCamera.actualWidth;
            int h = hdCamera.actualHeight;
            parameters.numTilesX = (w + 15) / 16;
            parameters.numTilesY = (h + 15) / 16;
            parameters.numTiles = parameters.numTilesX * parameters.numTilesY;
            parameters.enableTile = hdCamera.frameSettings.IsEnabled(FrameSettingsField.DeferredTile);
            parameters.outputSplitLighting = hdCamera.frameSettings.IsEnabled(FrameSettingsField.SubsurfaceScattering);
            parameters.useComputeLightingEvaluation = hdCamera.frameSettings.IsEnabled(FrameSettingsField.ComputeLightEvaluation);
            parameters.enableFeatureVariants = GetFeatureVariantsEnabled(hdCamera.frameSettings) && !debugDisplayOrSceneLightOff;
            parameters.enableShadowMasks = m_EnableBakeShadowMask;
            parameters.numVariants = LightDefinitions.s_NumFeatureVariants;
            parameters.debugDisplaySettings = debugDisplaySettings;

            // Compute Lighting
            parameters.deferredComputeShader = deferredComputeShader;
            parameters.viewCount = hdCamera.viewCount;

            // Full Screen Pixel (debug)
            parameters.splitLightingMat = GetDeferredLightingMaterial(true /*split lighting*/, parameters.enableShadowMasks, debugDisplayOrSceneLightOff);
            parameters.regularLightingMat = GetDeferredLightingMaterial(false /*split lighting*/, parameters.enableShadowMasks, debugDisplayOrSceneLightOff);

            return parameters;
        }

        struct DeferredLightingResources
        {
            public RenderTargetIdentifier[] colorBuffers;

            public RTHandle depthStencilBuffer;
            public RTHandle depthTexture;

            public ComputeBuffer lightListBuffer;
            public ComputeBuffer tileFeatureFlagsBuffer;
            public ComputeBuffer tileListBuffer;
            public ComputeBuffer dispatchIndirectBuffer;
        }

        DeferredLightingResources PrepareDeferredLightingResources()
        {
            var resources = new DeferredLightingResources();

            resources.colorBuffers = m_MRTCache2;
            resources.colorBuffers[0] = m_CameraColorBuffer;
            resources.colorBuffers[1] = m_CameraSssDiffuseLightingBuffer;
            resources.depthStencilBuffer = m_SharedRTManager.GetDepthStencilBuffer();
            resources.depthTexture = m_SharedRTManager.GetDepthTexture();
            resources.lightListBuffer = m_TileAndClusterData.lightList;
            resources.tileFeatureFlagsBuffer = m_TileAndClusterData.tileFeatureFlags;
            resources.tileListBuffer = m_TileAndClusterData.tileList;
            resources.dispatchIndirectBuffer = m_TileAndClusterData.dispatchIndirectBuffer;

            return resources;
        }

        void RenderDeferredLighting(HDCamera hdCamera, CommandBuffer cmd)
        {
            if (hdCamera.frameSettings.litShaderMode != LitShaderMode.Deferred)
                return;

            var parameters = PrepareDeferredLightingParameters(hdCamera, m_CurrentDebugDisplaySettings);
            var resources = PrepareDeferredLightingResources();

            if (parameters.enableTile)
            {
                bool useCompute = parameters.useComputeLightingEvaluation && !k_PreferFragment;
                if (useCompute)
                    RenderComputeDeferredLighting(parameters, resources, cmd);
                else
                    RenderComputeAsPixelDeferredLighting(parameters, resources, cmd);
            }
            else
            {
                RenderPixelDeferredLighting(parameters, resources, cmd);
            }
        }

        static void RenderComputeDeferredLighting(in DeferredLightingParameters parameters, in DeferredLightingResources resources, CommandBuffer cmd)
        {
            using (new ProfilingScope(cmd, ProfilingSampler.Get(HDProfileId.RenderDeferredLightingCompute)))
            {
                cmd.SetGlobalBuffer(HDShaderIDs.g_vLightListGlobal, resources.lightListBuffer);
                parameters.deferredComputeShader.shaderKeywords = null;

                switch (HDRenderPipeline.currentAsset.currentPlatformRenderPipelineSettings.hdShadowInitParams.shadowFilteringQuality)
                {
                    case HDShadowFilteringQuality.Low:
                        parameters.deferredComputeShader.EnableKeyword("SHADOW_LOW");
                        break;
                    case HDShadowFilteringQuality.Medium:
                        parameters.deferredComputeShader.EnableKeyword("SHADOW_MEDIUM");
                        break;
                    case HDShadowFilteringQuality.High:
                        parameters.deferredComputeShader.EnableKeyword("SHADOW_HIGH");
                        break;
                    default:
                        parameters.deferredComputeShader.EnableKeyword("SHADOW_MEDIUM");
                        break;
                }

                if (parameters.enableShadowMasks)
                {
                    parameters.deferredComputeShader.EnableKeyword("SHADOWS_SHADOWMASK");
                }

                for (int variant = 0; variant < parameters.numVariants; variant++)
                {
                    int kernel;

                    if (parameters.enableFeatureVariants)
                    {
                        kernel = s_shadeOpaqueIndirectFptlKernels[variant];
                    }
                    else
                    {
                        kernel = parameters.debugDisplaySettings.IsDebugDisplayEnabled() ? s_shadeOpaqueDirectFptlDebugDisplayKernel : s_shadeOpaqueDirectFptlKernel;
                    }

                    cmd.SetComputeTextureParam(parameters.deferredComputeShader, kernel, HDShaderIDs._CameraDepthTexture, resources.depthTexture);

                    // TODO: Is it possible to setup this outside the loop ? Can figure out how, get this: Property (specularLightingUAV) at kernel index (21) is not set
                    cmd.SetComputeTextureParam(parameters.deferredComputeShader, kernel, HDShaderIDs.specularLightingUAV, resources.colorBuffers[0]);
                    cmd.SetComputeTextureParam(parameters.deferredComputeShader, kernel, HDShaderIDs.diffuseLightingUAV, resources.colorBuffers[1]);

                    cmd.SetComputeTextureParam(parameters.deferredComputeShader, kernel, HDShaderIDs._StencilTexture, resources.depthStencilBuffer, 0, RenderTextureSubElement.Stencil);

                    // always do deferred lighting in blocks of 16x16 (not same as tiled light size)
                    if (parameters.enableFeatureVariants)
                    {
                        cmd.SetComputeBufferParam(parameters.deferredComputeShader, kernel, HDShaderIDs.g_TileFeatureFlags, resources.tileFeatureFlagsBuffer);
                        cmd.SetComputeIntParam(parameters.deferredComputeShader, HDShaderIDs.g_TileListOffset, variant * parameters.numTiles * parameters.viewCount);
                        cmd.SetComputeBufferParam(parameters.deferredComputeShader, kernel, HDShaderIDs.g_TileList, resources.tileListBuffer);
                        cmd.DispatchCompute(parameters.deferredComputeShader, kernel, resources.dispatchIndirectBuffer, (uint)variant * 3 * sizeof(uint));
                    }
                    else
                    {
                        // 4x 8x8 groups per a 16x16 tile.
                        cmd.DispatchCompute(parameters.deferredComputeShader, kernel, parameters.numTilesX * 2, parameters.numTilesY * 2, parameters.viewCount);
                    }
                }
            }
        }

        static void RenderComputeAsPixelDeferredLighting(in DeferredLightingParameters parameters, in DeferredLightingResources resources, Material deferredMat, bool outputSplitLighting, CommandBuffer cmd)
        {
            CoreUtils.SetKeyword(cmd, "OUTPUT_SPLIT_LIGHTING", outputSplitLighting);
            CoreUtils.SetKeyword(cmd, "SHADOWS_SHADOWMASK", parameters.enableShadowMasks);

            if (parameters.enableFeatureVariants)
            {
                if (outputSplitLighting)
                    CoreUtils.SetRenderTarget(cmd, resources.colorBuffers, resources.depthStencilBuffer);
                else
                    CoreUtils.SetRenderTarget(cmd, resources.colorBuffers[0], resources.depthStencilBuffer);

                for (int variant = 0; variant < parameters.numVariants; variant++)
                {
                    cmd.SetGlobalInt(HDShaderIDs.g_TileListOffset, variant * parameters.numTiles);

                    cmd.EnableShaderKeyword(s_variantNames[variant]);

                    MeshTopology topology = k_HasNativeQuadSupport ? MeshTopology.Quads : MeshTopology.Triangles;
                    cmd.DrawProceduralIndirect(Matrix4x4.identity, deferredMat, 0, topology, resources.dispatchIndirectBuffer, variant * 4 * sizeof(uint), null);

                    // Must disable variant keyword because it will not get overridden.
                    cmd.DisableShaderKeyword(s_variantNames[variant]);
                }
            }
            else
            {
                CoreUtils.SetKeyword(cmd, "DEBUG_DISPLAY", parameters.debugDisplaySettings.IsDebugDisplayEnabled());

                if (outputSplitLighting)
                    CoreUtils.DrawFullScreen(cmd, deferredMat, resources.colorBuffers, resources.depthStencilBuffer, null, 1);
                else
                    CoreUtils.DrawFullScreen(cmd, deferredMat, resources.colorBuffers[0], resources.depthStencilBuffer, null, 1);
            }
        }

        static void RenderComputeAsPixelDeferredLighting(in DeferredLightingParameters parameters, in DeferredLightingResources resources, CommandBuffer cmd)
        {
            using (new ProfilingScope(cmd, ProfilingSampler.Get(HDProfileId.RenderDeferredLightingComputeAsPixel)))
            {
                cmd.SetGlobalBuffer(HDShaderIDs.g_vLightListGlobal, resources.lightListBuffer);

                cmd.SetGlobalTexture(HDShaderIDs._CameraDepthTexture, resources.depthTexture);
                cmd.SetGlobalBuffer(HDShaderIDs.g_TileFeatureFlags, resources.tileFeatureFlagsBuffer);
                cmd.SetGlobalBuffer(HDShaderIDs.g_TileList, resources.tileListBuffer);

                // If SSS is disabled, do lighting for both split lighting and no split lighting
                // Must set stencil parameters through Material.
                if (parameters.outputSplitLighting)
                {
                    RenderComputeAsPixelDeferredLighting(parameters, resources, s_DeferredTileSplitLightingMat, true, cmd);
                    RenderComputeAsPixelDeferredLighting(parameters, resources, s_DeferredTileRegularLightingMat, false, cmd);
                }
                else
                {
                    RenderComputeAsPixelDeferredLighting(parameters, resources, s_DeferredTileMat, false, cmd);
                }
            }
        }

        static void RenderPixelDeferredLighting(in DeferredLightingParameters parameters, in DeferredLightingResources resources, CommandBuffer cmd)
        {
            cmd.SetGlobalBuffer(HDShaderIDs.g_vLightListGlobal, resources.lightListBuffer);

            // First, render split lighting.
            if (parameters.outputSplitLighting)
            {
                using (new ProfilingScope(cmd, ProfilingSampler.Get(HDProfileId.RenderDeferredLightingSinglePassMRT)))
                {
                    CoreUtils.DrawFullScreen(cmd, parameters.splitLightingMat, resources.colorBuffers, resources.depthStencilBuffer);
                }
            }

            using (new ProfilingScope(cmd, ProfilingSampler.Get(HDProfileId.RenderDeferredLightingSinglePass)))
            {
                var currentLightingMaterial = parameters.regularLightingMat;
                // If SSS is disable, do lighting for both split lighting and no split lighting
                // This is for debug purpose, so fine to use immediate material mode here to modify render state
                if (!parameters.outputSplitLighting)
                {
                    currentLightingMaterial.SetInt(HDShaderIDs._StencilRef, (int)StencilUsage.Clear);
                    currentLightingMaterial.SetInt(HDShaderIDs._StencilMask, (int)StencilUsage.RequiresDeferredLighting | (int)StencilUsage.SubsurfaceScattering);
                    currentLightingMaterial.SetInt(HDShaderIDs._StencilCmp, (int)CompareFunction.NotEqual);
                }
                else
                {
                    currentLightingMaterial.SetInt(HDShaderIDs._StencilRef, (int)StencilUsage.RequiresDeferredLighting);
                    currentLightingMaterial.SetInt(HDShaderIDs._StencilMask, (int)StencilUsage.RequiresDeferredLighting);
                    currentLightingMaterial.SetInt(HDShaderIDs._StencilCmp, (int)CompareFunction.Equal);
                }

                CoreUtils.DrawFullScreen(cmd, currentLightingMaterial, resources.colorBuffers[0], resources.depthStencilBuffer);
            }
        }

        struct LightLoopDebugOverlayParameters
        {
            public Material                 debugViewTilesMaterial;
            public TileAndClusterData       tileAndClusterData;
            public HDShadowManager          shadowManager;
            public int                      debugSelectedLightShadowIndex;
            public int                      debugSelectedLightShadowCount;
            public Material                 debugShadowMapMaterial;
            public Material                 debugBlitMaterial;
            public LightCookieManager       cookieManager;
            public PlanarReflectionProbeCache planarProbeCache;
        }

        LightLoopDebugOverlayParameters PrepareLightLoopDebugOverlayParameters()
        {
            var parameters = new LightLoopDebugOverlayParameters();

            parameters.debugViewTilesMaterial = m_DebugViewTilesMaterial;
            parameters.tileAndClusterData = m_TileAndClusterData;
            parameters.shadowManager = m_ShadowManager;
            parameters.debugSelectedLightShadowIndex = m_DebugSelectedLightShadowIndex;
            parameters.debugSelectedLightShadowCount = m_DebugSelectedLightShadowCount;
            parameters.debugShadowMapMaterial = m_DebugHDShadowMapMaterial;
            parameters.debugBlitMaterial = m_DebugBlitMaterial;
            parameters.cookieManager = m_TextureCaches.lightCookieManager;
            parameters.planarProbeCache = m_TextureCaches.reflectionPlanarProbeCache;

            return parameters;
        }

        static void RenderLightLoopDebugOverlay(in DebugParameters debugParameters, CommandBuffer cmd, ref float x, ref float y, float overlaySize, RTHandle depthTexture)
        {
            var hdCamera = debugParameters.hdCamera;
            var parameters = debugParameters.lightingOverlayParameters;
            LightingDebugSettings lightingDebug = debugParameters.debugDisplaySettings.data.lightingDebugSettings;
            if (lightingDebug.tileClusterDebug != TileClusterDebug.None)
            {
                using (new ProfilingScope(cmd, ProfilingSampler.Get(HDProfileId.TileClusterLightingDebug)))
                {

                    int w = hdCamera.actualWidth;
                    int h = hdCamera.actualHeight;
                    int numTilesX = (w + 15) / 16;
                    int numTilesY = (h + 15) / 16;
                    int numTiles = numTilesX * numTilesY;

                    // Debug tiles
                    if (lightingDebug.tileClusterDebug == TileClusterDebug.MaterialFeatureVariants)
                    {
                        if (GetFeatureVariantsEnabled(hdCamera.frameSettings))
                        {
                            // featureVariants
                            parameters.debugViewTilesMaterial.SetInt(HDShaderIDs._NumTiles, numTiles);
                            parameters.debugViewTilesMaterial.SetInt(HDShaderIDs._ViewTilesFlags, (int)lightingDebug.tileClusterDebugByCategory);
                            parameters.debugViewTilesMaterial.SetVector(HDShaderIDs._MousePixelCoord, HDUtils.GetMouseCoordinates(hdCamera));
                            parameters.debugViewTilesMaterial.SetVector(HDShaderIDs._MouseClickPixelCoord, HDUtils.GetMouseClickCoordinates(hdCamera));
                            parameters.debugViewTilesMaterial.SetBuffer(HDShaderIDs.g_TileList, parameters.tileAndClusterData.tileList);
                            parameters.debugViewTilesMaterial.SetBuffer(HDShaderIDs.g_DispatchIndirectBuffer, parameters.tileAndClusterData.dispatchIndirectBuffer);
                            parameters.debugViewTilesMaterial.EnableKeyword("USE_FPTL_LIGHTLIST");
                            parameters.debugViewTilesMaterial.DisableKeyword("USE_CLUSTERED_LIGHTLIST");
                            parameters.debugViewTilesMaterial.DisableKeyword("SHOW_LIGHT_CATEGORIES");
                            parameters.debugViewTilesMaterial.EnableKeyword("SHOW_FEATURE_VARIANTS");
                            if (DeferredUseComputeAsPixel(hdCamera.frameSettings))
                                parameters.debugViewTilesMaterial.EnableKeyword("IS_DRAWPROCEDURALINDIRECT");
                            else
                                parameters.debugViewTilesMaterial.DisableKeyword("IS_DRAWPROCEDURALINDIRECT");
                            cmd.DrawProcedural(Matrix4x4.identity, parameters.debugViewTilesMaterial, 0, MeshTopology.Triangles, numTiles * 6);
                        }
                    }
                    else // tile or cluster
                    {
                        bool bUseClustered = lightingDebug.tileClusterDebug == TileClusterDebug.Cluster;

                        // lightCategories
                        parameters.debugViewTilesMaterial.SetInt(HDShaderIDs._ViewTilesFlags, (int)lightingDebug.tileClusterDebugByCategory);
                        parameters.debugViewTilesMaterial.SetVector(HDShaderIDs._MousePixelCoord, HDUtils.GetMouseCoordinates(hdCamera));
                        parameters.debugViewTilesMaterial.SetVector(HDShaderIDs._MouseClickPixelCoord, HDUtils.GetMouseClickCoordinates(hdCamera));
                        parameters.debugViewTilesMaterial.SetBuffer(HDShaderIDs.g_vLightListGlobal, bUseClustered ? parameters.tileAndClusterData.perVoxelLightLists : parameters.tileAndClusterData.lightList);
                        parameters.debugViewTilesMaterial.SetTexture(HDShaderIDs._CameraDepthTexture, depthTexture);
                        parameters.debugViewTilesMaterial.EnableKeyword(bUseClustered ? "USE_CLUSTERED_LIGHTLIST" : "USE_FPTL_LIGHTLIST");
                        parameters.debugViewTilesMaterial.DisableKeyword(!bUseClustered ? "USE_CLUSTERED_LIGHTLIST" : "USE_FPTL_LIGHTLIST");
                        parameters.debugViewTilesMaterial.EnableKeyword("SHOW_LIGHT_CATEGORIES");
                        parameters.debugViewTilesMaterial.DisableKeyword("SHOW_FEATURE_VARIANTS");

                        CoreUtils.DrawFullScreen(cmd, parameters.debugViewTilesMaterial, 0);
                    }
                }
            }

            if (lightingDebug.displayCookieAtlas)
            {
                using (new ProfilingScope(cmd, ProfilingSampler.Get(HDProfileId.DisplayCookieAtlas)))
                {
                    m_LightLoopDebugMaterialProperties.SetFloat(HDShaderIDs._ApplyExposure, 0.0f);
                    m_LightLoopDebugMaterialProperties.SetFloat(HDShaderIDs._Mipmap, lightingDebug.cookieAtlasMipLevel);
                    m_LightLoopDebugMaterialProperties.SetTexture(HDShaderIDs._InputTexture, parameters.cookieManager.atlasTexture);
                    cmd.SetViewport(new Rect(x, y, overlaySize, overlaySize));
                    cmd.DrawProcedural(Matrix4x4.identity, parameters.debugBlitMaterial, 0, MeshTopology.Triangles, 3, 1, m_LightLoopDebugMaterialProperties);
                    HDUtils.NextOverlayCoord(ref x, ref y, overlaySize, overlaySize, hdCamera);
                }
            }

            if (lightingDebug.clearPlanarReflectionProbeAtlas)
            {
                parameters.planarProbeCache.Clear(cmd);
            }

            if (lightingDebug.displayPlanarReflectionProbeAtlas)
            {
                using (new ProfilingScope(cmd, ProfilingSampler.Get(HDProfileId.DisplayPlanarReflectionProbeAtlas)))
                {
                    m_LightLoopDebugMaterialProperties.SetFloat(HDShaderIDs._ApplyExposure, 1.0f);
                    m_LightLoopDebugMaterialProperties.SetFloat(HDShaderIDs._Mipmap, lightingDebug.planarReflectionProbeMipLevel);
                    m_LightLoopDebugMaterialProperties.SetTexture(HDShaderIDs._InputTexture, parameters.planarProbeCache.GetTexCache());
                    cmd.SetViewport(new Rect(x, y, overlaySize, overlaySize));
                    cmd.DrawProcedural(Matrix4x4.identity, parameters.debugBlitMaterial, 0, MeshTopology.Triangles, 3, 1, m_LightLoopDebugMaterialProperties);
                    HDUtils.NextOverlayCoord(ref x, ref y, overlaySize, overlaySize, hdCamera);
                }
            }
        }

        static void RenderShadowsDebugOverlay(in DebugParameters debugParameters, in HDShadowManager.ShadowDebugAtlasTextures atlasTextures, CommandBuffer cmd, ref float x, ref float y, float overlaySize, MaterialPropertyBlock mpb)
        {
            LightingDebugSettings lightingDebug = debugParameters.debugDisplaySettings.data.lightingDebugSettings;
            if (lightingDebug.shadowDebugMode != ShadowMapDebugMode.None)
            {
                using (new ProfilingScope(cmd, ProfilingSampler.Get(HDProfileId.DisplayShadows)))
                {
                    var hdCamera = debugParameters.hdCamera;
                    var parameters = debugParameters.lightingOverlayParameters;

                    switch (lightingDebug.shadowDebugMode)
                    {
                        case ShadowMapDebugMode.VisualizeShadowMap:
                            int startShadowIndex = (int)lightingDebug.shadowMapIndex;
                            int shadowRequestCount = 1;

#if UNITY_EDITOR
                            if (lightingDebug.shadowDebugUseSelection)
                            {
                                if (parameters.debugSelectedLightShadowIndex != -1 && parameters.debugSelectedLightShadowCount != 0)
                                {
                                    startShadowIndex = parameters.debugSelectedLightShadowIndex;
                                    shadowRequestCount = parameters.debugSelectedLightShadowCount;
                                }
                                else
                                {
                                    // We don't display any shadow map if the selected object is not a light
                                    shadowRequestCount = 0;
                                }
                            }
#endif

                            for (int shadowIndex = startShadowIndex; shadowIndex < startShadowIndex + shadowRequestCount; shadowIndex++)
                            {
                                parameters.shadowManager.DisplayShadowMap(atlasTextures, shadowIndex, cmd, parameters.debugShadowMapMaterial, x, y, overlaySize, overlaySize, lightingDebug.shadowMinValue, lightingDebug.shadowMaxValue, mpb);
                                HDUtils.NextOverlayCoord(ref x, ref y, overlaySize, overlaySize, hdCamera);
                            }
                            break;
                        case ShadowMapDebugMode.VisualizePunctualLightAtlas:
                            parameters.shadowManager.DisplayShadowAtlas(atlasTextures.punctualShadowAtlas, cmd, parameters.debugShadowMapMaterial, x, y, overlaySize, overlaySize, lightingDebug.shadowMinValue, lightingDebug.shadowMaxValue, mpb);
                            HDUtils.NextOverlayCoord(ref x, ref y, overlaySize, overlaySize, hdCamera);
                            break;
                        case ShadowMapDebugMode.VisualizeCachedPunctualLightAtlas:
                            parameters.shadowManager.DisplayCachedPunctualShadowAtlas(atlasTextures.cachedPunctualShadowAtlas, cmd, parameters.debugShadowMapMaterial, x, y, overlaySize, overlaySize, lightingDebug.shadowMinValue, lightingDebug.shadowMaxValue, mpb);
                            HDUtils.NextOverlayCoord(ref x, ref y, overlaySize, overlaySize, hdCamera);
                            break;
                        case ShadowMapDebugMode.VisualizeDirectionalLightAtlas:
                            parameters.shadowManager.DisplayShadowCascadeAtlas(atlasTextures.cascadeShadowAtlas, cmd, parameters.debugShadowMapMaterial, x, y, overlaySize, overlaySize, lightingDebug.shadowMinValue, lightingDebug.shadowMaxValue, mpb);
                            HDUtils.NextOverlayCoord(ref x, ref y, overlaySize, overlaySize, hdCamera);
                            break;
                        case ShadowMapDebugMode.VisualizeAreaLightAtlas:
                            parameters.shadowManager.DisplayAreaLightShadowAtlas(atlasTextures.areaShadowAtlas, cmd, parameters.debugShadowMapMaterial, x, y, overlaySize, overlaySize, lightingDebug.shadowMinValue, lightingDebug.shadowMaxValue, mpb);
                            HDUtils.NextOverlayCoord(ref x, ref y, overlaySize, overlaySize, hdCamera);
                            break;
                        case ShadowMapDebugMode.VisualizeCachedAreaLightAtlas:
                            parameters.shadowManager.DisplayCachedAreaShadowAtlas(atlasTextures.cachedAreaShadowAtlas, cmd, parameters.debugShadowMapMaterial, x, y, overlaySize, overlaySize, lightingDebug.shadowMinValue, lightingDebug.shadowMaxValue, mpb);
                            HDUtils.NextOverlayCoord(ref x, ref y, overlaySize, overlaySize, hdCamera);
                            break;
                        default:
                            break;
                    }
                }
            }
        }

        static void RenderProbeVolumeDebugOverlay(in DebugParameters debugParameters, CommandBuffer cmd, ref float x, ref float y, float overlaySize, Material debugDisplayProbeVolumeMaterial)
        {
            LightingDebugSettings lightingDebug = debugParameters.debugDisplaySettings.data.lightingDebugSettings;
            if (lightingDebug.probeVolumeDebugMode != ProbeVolumeDebugMode.None)
            {
                using (new ProfilingScope(cmd, ProfilingSampler.Get(HDProfileId.ProbeVolumeDebug)))
                {
                    if (lightingDebug.probeVolumeDebugMode == ProbeVolumeDebugMode.VisualizeAtlas)
                    {
                        HDRenderPipeline hdrp = RenderPipelineManager.currentPipeline as HDRenderPipeline;
                        HDCamera hdCamera = debugParameters.hdCamera;
                        hdrp.DisplayProbeVolumeAtlas(cmd, debugDisplayProbeVolumeMaterial, x, y, overlaySize, overlaySize, lightingDebug.probeVolumeMinValue, lightingDebug.probeVolumeMaxValue, (int)lightingDebug.probeVolumeAtlasSliceMode);
                        HDUtils.NextOverlayCoord(ref x, ref y, overlaySize, overlaySize, hdCamera);
                    }

                }
            }
        }
    }
}

// Memo used when debugging to remember order of dispatch and value
// GenerateLightsScreenSpaceAABBs
// cmd.DispatchCompute(parameters.screenSpaceAABBShader, parameters.screenSpaceAABBKernel, (parameters.totalLightCount + 7) / 8, parameters.viewCount, 1);
// BigTilePrepass(ScreenX / 64, ScreenY / 64)
// cmd.DispatchCompute(parameters.bigTilePrepassShader, parameters.bigTilePrepassKernel, parameters.numBigTilesX, parameters.numBigTilesY, parameters.viewCount);
// BuildPerTileLightList(ScreenX / 16, ScreenY / 16)
// cmd.DispatchCompute(parameters.buildPerTileLightListShader, parameters.buildPerTileLightListKernel, parameters.numTilesFPTLX, parameters.numTilesFPTLY, parameters.viewCount);
// VoxelLightListGeneration(ScreenX / 32, ScreenY / 32)
// cmd.DispatchCompute(parameters.buildPerVoxelLightListShader, s_ClearVoxelAtomicKernel, 1, 1, 1);
// cmd.DispatchCompute(parameters.buildPerVoxelLightListShader, parameters.buildPerVoxelLightListKernel, parameters.numTilesClusterX, parameters.numTilesClusterY, parameters.viewCount);
// buildMaterialFlags (ScreenX / 16, ScreenY / 16)
// cmd.DispatchCompute(parameters.buildMaterialFlagsShader, buildMaterialFlagsKernel, parameters.numTilesFPTLX, parameters.numTilesFPTLY, parameters.viewCount);
// cmd.DispatchCompute(parameters.clearDispatchIndirectShader, s_ClearDispatchIndirectKernel, 1, 1, 1);
// BuildDispatchIndirectArguments
// cmd.DispatchCompute(parameters.buildDispatchIndirectShader, s_BuildDispatchIndirectKernel, (parameters.numTilesFPTL + k_ThreadGroupOptimalSize - 1) / k_ThreadGroupOptimalSize, 1, parameters.viewCount);
// Then dispatch indirect will trigger the number of tile for a variant x4 as we process by wavefront of 64 (16x16 => 4 x 8x8)<|MERGE_RESOLUTION|>--- conflicted
+++ resolved
@@ -3688,13 +3688,8 @@
             parameters.rayTracingEnabled = hdCamera.frameSettings.IsEnabled(FrameSettingsField.RayTracing);
             if (hdCamera.frameSettings.IsEnabled(FrameSettingsField.RayTracing))
             {
-<<<<<<< HEAD
                 RayTracingSettings raySettings = hdCamera.volumeStack.GetComponent<RayTracingSettings>();
                 parameters.contactShadowsRTS = HDDefaultSettings.instance.renderPipelineRayTracingResources.contactShadowRayTracingRT;
-                parameters.rayTracingBias = raySettings.rayBias.value;
-=======
-                parameters.contactShadowsRTS = m_Asset.renderPipelineRayTracingResources.contactShadowRayTracingRT;
->>>>>>> 2d17d40a
                 parameters.accelerationStructure = RequestAccelerationStructure();
 
                 parameters.actualWidth = hdCamera.actualWidth;
