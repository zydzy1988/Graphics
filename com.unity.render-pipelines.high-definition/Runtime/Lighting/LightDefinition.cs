namespace UnityEngine.Rendering.HighDefinition
{
    //-----------------------------------------------------------------------------
    // structure definition
    //-----------------------------------------------------------------------------

    // Caution: Order is important and is use for optimization in light loop
    [GenerateHLSL]
    public enum GPULightType
    {
        Directional,
        Point,
        Spot,
        ProjectorPyramid,
        ProjectorBox,

        // AreaLight
        Tube, // Keep Line lights before Rectangle. This is needed because of a compiler bug (see LightLoop.hlsl)
        Rectangle,
        // Currently not supported in real time (just use for reference)
        Disc,
        // Sphere,
    };

    public static class GPULightTypeExtension
    {
        public static bool IsAreaLight(this GPULightType lightType)
        {
            return lightType == GPULightType.Rectangle || lightType == GPULightType.Tube;
        }

        public static bool IsSpot(this GPULightType lightType)
        {
            return lightType == GPULightType.Spot || lightType == GPULightType.ProjectorBox || lightType == GPULightType.ProjectorPyramid;
        }
    }

    // This is use to distinguish between reflection and refraction probe in LightLoop
    [GenerateHLSL]
    enum GPUImageBasedLightingType
    {
        Reflection,
        Refraction
    };

    // These structures share between C# and hlsl need to be align on float4, so we pad them.
    [GenerateHLSL(PackingRules.Exact, false)]
    struct DirectionalLightData
    {
        // Packing order depends on chronological access to avoid cache misses
        // Make sure to respect the 16-byte alignment
        public Vector3 positionRWS;
        public uint    lightLayers;

        public float   lightDimmer;
        public float   volumetricLightDimmer;   // Replaces 'lightDimer'

        public Vector3 forward;
        public int     cookieIndex;             // -1 if unused (TODO: 16 bit)

        public Vector3 right;                   // Rescaled by (2 / shapeWidth)
        public int     tileCookie;              // (TODO: use a bitfield)

        public Vector3 up;                      // Rescaled by (2 / shapeHeight)
        public int     shadowIndex;             // -1 if unused (TODO: 16 bit)

        public Vector3 color;
        public int     contactShadowMask;       // 0 if unused (TODO: 16 bit)

        public Vector3 shadowTint;              // Use to tint shadow color
        public float   shadowDimmer;

        public float   volumetricShadowDimmer;  // Replaces 'shadowDimmer'
        public int     nonLightMappedOnly;      // Used with ShadowMask (TODO: use a bitfield)
        [SurfaceDataAttributes(precision = FieldPrecision.Real)]
        public float   minRoughness;            // Hack
        public int     screenSpaceShadowIndex;  // -1 if unused (TODO: 16 bit)

        [SurfaceDataAttributes(precision = FieldPrecision.Real)]
        public Vector4 shadowMaskSelector;      // Used with ShadowMask feature

        public float   diffuseDimmer;
        public float   specularDimmer;
        public float   angularDiameter;         // Units: radians
        public float   distanceFromCamera;      // -1 -> no sky interaction. Units: km
        public float   isRayTracedContactShadow;
        public float   penumbraTint;
    };

    [GenerateHLSL(PackingRules.Exact, false)]
    struct LightData
    {
        // Packing order depends on chronological access to avoid cache misses
        // Make sure to respect the 16-byte alignment
        public Vector3 positionRWS;
        public uint    lightLayers;

        public float   lightDimmer;
        public float   volumetricLightDimmer;   // Replaces 'lightDimer'
        [SurfaceDataAttributes(precision = FieldPrecision.Real)]
        public float   angleScale;              // Spot light
        [SurfaceDataAttributes(precision = FieldPrecision.Real)]
        public float   angleOffset;             // Spot light

        public Vector3 forward;
        public GPULightType lightType;          // TODO: move this up?

        public Vector3 right;                   // If spot: rescaled by cot(outerHalfAngle); if projector: rescaled by (2 / shapeWidth)
        [SurfaceDataAttributes(precision = FieldPrecision.Real)]
        public float   range;

        public Vector3 up;                      // If spot: rescaled by cot(outerHalfAngle); if projector: rescaled by (2 / shapeHeight)
        public float   rangeAttenuationScale;

        public Vector3 color;
        public float   rangeAttenuationBias;

        public int     cookieIndex;             // -1 if unused
        public int     tileCookie;              // (TODO: use a bitfield)
        public int     shadowIndex;             // -1 if unused (TODO: 16 bit)
        public int     contactShadowMask;       // negative if unused (TODO: 16 bit)

        public Vector3 shadowTint;              // Use to tint shadow color
        public float   shadowDimmer;

        public float   volumetricShadowDimmer;  // Replaces 'shadowDimmer'
        public int     nonLightMappedOnly;      // Used with ShadowMask feature (TODO: use a bitfield)
        [SurfaceDataAttributes(precision = FieldPrecision.Real)]
        public float   minRoughness;            // This is use to give a small "area" to punctual light, as if we have a light with a radius.
        // TODO: Instead of doing this, we should pack the ray traced shadow index into the tile cookie for instance
        public int     screenSpaceShadowIndex;  // -1 if unused (TODO: 16 bit)

        [SurfaceDataAttributes(precision = FieldPrecision.Real)]
        public Vector4 shadowMaskSelector;      // Used with ShadowMask feature

        [SurfaceDataAttributes(precision = FieldPrecision.Real)]
        public Vector4 size;                    // Used by area (X = length or width, Y = height, Z = CosBarnDoorAngle, W = BarnDoorLength) and punctual lights (X = radius) 
        public float   diffuseDimmer;
        public float   specularDimmer;
<<<<<<< HEAD

        public Vector3 padding;
        public float   boxLightSafeExtent;
=======
        public float   isRayTracedContactShadow;
        public float   penumbraTint;
>>>>>>> 851d747f
    };


    [GenerateHLSL]
    enum EnvShapeType
    {
        None,
        Box,
        Sphere,
        Sky
    };

    [GenerateHLSL]
    enum EnvConstants
    {
        SpecCubeLodStep = 6
    }


    // Guideline for reflection volume: In HDRenderPipeline we separate the projection volume (the proxy of the scene) from the influence volume (what pixel on the screen is affected)
    // However we add the constrain that the shape of the projection and influence volume is the same (i.e if we have a sphere shape projection volume, we have a shape influence).
    // It allow to have more coherence for the dynamic if in shader code.
    // Users can also chose to not have any projection, in this case we use the property minProjectionDistance to minimize code change. minProjectionDistance is set to huge number
    // that simulate effect of no shape projection
    [GenerateHLSL(PackingRules.Exact, false)]
    struct EnvLightData
    {
        // Packing order depends on chronological access to avoid cache misses
        public uint lightLayers;

        // Proxy properties
        public Vector3 capturePositionRWS;
        public EnvShapeType influenceShapeType;

        // Box: extents = box extents
        // Sphere: extents.x = sphere radius
        public Vector3 proxyExtents;
        // User can chose if they use This is use in case we want to force infinite projection distance (i.e no projection);
        [SurfaceDataAttributes(precision = FieldPrecision.Real)]
        public float minProjectionDistance;

        public Vector3 proxyPositionRWS;
        public Vector3 proxyForward;
        public Vector3 proxyUp;
        public Vector3 proxyRight;

        // Influence properties
        public Vector3 influencePositionRWS;
        public Vector3 influenceForward;
        public Vector3 influenceUp;
        public Vector3 influenceRight;

        public Vector3 influenceExtents;
        public float unused00;

        public Vector3 blendDistancePositive;
        public Vector3 blendDistanceNegative;
        public Vector3 blendNormalDistancePositive;
        public Vector3 blendNormalDistanceNegative;

        [SurfaceDataAttributes(precision = FieldPrecision.Real)]
        public Vector3 boxSideFadePositive;
        [SurfaceDataAttributes(precision = FieldPrecision.Real)]
        public Vector3 boxSideFadeNegative;
        public float weight;
        public float multiplier;
        public float rangeCompressionFactorCompensation;

        // Sampling properties
        public int envIndex;
    };

    [GenerateHLSL]
    enum EnvCacheType
    {
        Texture2D,
        Cubemap
    }

    // Usage of StencilBits.Lighting on 2 bits.
    // We support both deferred and forward renderer.  Here is the current usage of this 2 bits:
    // 0. Everything except case below. This include any forward opaque object. No lighting in deferred lighting path.
    // 1. All deferred opaque object that require split lighting (i.e output both specular and diffuse in two different render target). Typically Subsurface scattering material.
    // 2. All deferred opaque object.
    // 3. unused
    [GenerateHLSL]
    // Caution: Value below are hardcoded in some shader (because properties doesn't support include). If order or value is change, please update corresponding ".shader"
    enum StencilLightingUsage
    {
        NoLighting,
        SplitLighting,
        RegularLighting
    }
}<|MERGE_RESOLUTION|>--- conflicted
+++ resolved
@@ -135,16 +135,14 @@
 
         [SurfaceDataAttributes(precision = FieldPrecision.Real)]
         public Vector4 size;                    // Used by area (X = length or width, Y = height, Z = CosBarnDoorAngle, W = BarnDoorLength) and punctual lights (X = radius) 
+
         public float   diffuseDimmer;
         public float   specularDimmer;
-<<<<<<< HEAD
+        public float   isRayTracedContactShadow;
+        public float   penumbraTint;
 
         public Vector3 padding;
         public float   boxLightSafeExtent;
-=======
-        public float   isRayTracedContactShadow;
-        public float   penumbraTint;
->>>>>>> 851d747f
     };
 
 
