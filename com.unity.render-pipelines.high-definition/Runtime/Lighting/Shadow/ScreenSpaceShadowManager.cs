--- conflicted
+++ resolved
@@ -901,11 +901,6 @@
 
         void EvaluateShadowDebugView(CommandBuffer cmd, HDCamera hdCamera)
         {
-<<<<<<< HEAD
-            ComputeShader shadowFilter = HDDefaultSettings.instance.renderPipelineRayTracingResources.shadowFilterCS;
-
-=======
->>>>>>> 2d17d40a
             // If this is the right debug mode and the index we are asking for is in the range
             HDRenderPipeline hdrp = HDRenderPipeline.currentPipeline;
             if (FullScreenDebugMode.ScreenSpaceShadows == hdrp.m_CurrentDebugDisplaySettings.data.fullScreenDebugMode)
@@ -918,7 +913,7 @@
                 }
 
                 // TODO: move the debug kernel outside of the ray tracing resources
-                ComputeShader shadowFilter = m_Asset.renderPipelineRayTracingResources.shadowFilterCS;
+                ComputeShader shadowFilter = HDDefaultSettings.instance.renderPipelineRayTracingResources.shadowFilterCS;
 
                 // Texture dimensions
                 int texWidth = hdCamera.actualWidth;
