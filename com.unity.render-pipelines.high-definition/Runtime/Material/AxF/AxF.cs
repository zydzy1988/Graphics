--- conflicted
+++ resolved
@@ -27,44 +27,15 @@
             AxfClearCoatRefraction  = 1 << 2,
             AxfUseHeightMap         = 1 << 3,
             AxfBRDFColorDiagonalClamp = 1 << 4,
-<<<<<<< HEAD
-            AxfHonorMinRoughness    = 1 << 8,
-            AxfHonorMinRoughnessCoat = 1 << 9,  // the X-Rite viewer never shows a specular highlight on coat for dirac lights
-            //Experimental:
-            AxfLtcPseudoRefraction  = 1 << 10,
-            AxfLtcFlakeMode         = 1 << 11,  // flake BTF handling mode for LTC lights, 11 and 12
-            AxfLtcBRDFColorMode     = 1 << 13,  // BRDFColor handling mode for LTC lights, 13 and 14
-            AxfEnvironmentMode      = 1 << 15   // Environment (specular indirect, IBL) handling mode, 15 and 16
-=======
             //Some TODO:
             AxfHonorMinRoughness    = 1 << 8,
             AxfHonorMinRoughnessCoat = 1 << 9,  // the X-Rite viewer never shows a specular highlight on coat for dirac lights
             //Experimental:
->>>>>>> 689b5252
             //
             // Warning: don't go over 23, or need to use float and bitcast on the UI side, and in the shader,
             // use float property/uniform and bitcast in hlsl code asuint()
         };
 
-<<<<<<< HEAD
-        [GenerateHLSL]
-        public class AxFDefinitions
-        {
-            public static int s_AxfLtcFlakeModeNumbits = 2;
-            public static int s_AxfLtcBRDFColorModeNumbits = 2;
-            public static int s_AxfEnvironmentModeNumbits = 2;
-        };
-
-        // automatically set from quality param (0 => disables, eg see _AXF_ENV_SAMPLING_MODE_ON)
-        //[GenerateHLSL(PackingRules.Exact)]
-        //public enum MaterialFeatureFlags
-        //{
-        //    AxfSampleEnvironments   = 1 << 0,
-        //    AxfSampleLTC            = 1 << 1
-        //};
-
-=======
->>>>>>> 689b5252
         //-----------------------------------------------------------------------------
         // SurfaceData
         //-----------------------------------------------------------------------------
