--- conflicted
+++ resolved
@@ -36,8 +36,6 @@
     bsdfData.roughnessB = max(minRoughness, bsdfData.roughnessB);
 }
 
-<<<<<<< HEAD
-=======
 float ComputeMicroShadowing(BSDFData bsdfData, float NdotL)
 {
     return ComputeMicroShadowing(bsdfData.ambientOcclusion, NdotL, _MicroShadowOpacity);
@@ -48,7 +46,6 @@
     return true;
 }
 
->>>>>>> 5e0d958b
 // This function is use to help with debugging and must be implemented by any lit material
 // Implementer must take into account what are the current override component and
 // adjust SurfaceData properties accordingdly
@@ -302,17 +299,6 @@
     PreLightData preLightData = GetPreLightData(V, posInput, bsdfData);
 
     // Add GI transmission contribution to bakeDiffuseLighting, we then drop backBakeDiffuseLighting (i.e it is not used anymore, this save VGPR)
-<<<<<<< HEAD
-    if (HasFlag(bsdfData.materialFeatures, MATERIALFEATUREFLAGS_HAIR_TRANSMISSION))
-    {
-        // TODO!
-        // builtinData.bakeDiffuseLighting += builtinData.backBakeDiffuseLighting * bsdfData.transmittance;
-    }
-
-    // For SSS we need to take into account the state of diffuseColor 
-    if (HasFlag(bsdfData.materialFeatures, MATERIALFEATUREFLAGS_HAIR_SUBSURFACE_SCATTERING))
-=======
->>>>>>> 5e0d958b
     {
         // TODO: disabled until further notice (not clear how to handle occlusion).
         //builtinData.bakeDiffuseLighting += builtinData.backBakeDiffuseLighting * bsdfData.transmittance;
@@ -426,11 +412,6 @@
     #else
         // Double-sided Lambert.
         cbxdf.diffR = Lambert() * saturate(NdotL);
-<<<<<<< HEAD
-        // Morten's rim lighting hack.
-        cbxdf.diffT = Lambert() * pow(saturate(-LdotV), 3.0) * pow(1 - NdotV * NdotV, 5.0);
-    #endif
-=======
     #endif
         // Bypass the normal map...
         float geomNdotV = dot(bsdfData.geomNormalWS, V);
@@ -443,7 +424,6 @@
         float scatterFresnel2 = saturate(PositivePow((1 - geomNdotV), 20));
 
         cbxdf.specT = scatterFresnel1 + bsdfData.rimTransmissionIntensity * scatterFresnel2;
->>>>>>> 5e0d958b
     }
 
     // We don't multiply by 'bsdfData.diffuseColor' here. It's done only once in PostEvaluateBSDF().
