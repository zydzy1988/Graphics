--- conflicted
+++ resolved
@@ -26,14 +26,8 @@
 
         public void Init(HDRenderPipeline renderPipeline)
         {
-            // Keep track of the pipeline asset
-<<<<<<< HEAD
-            m_PipelineSettings = renderPipeline.currentPlatformRenderPipelineSettings;
-            m_PipelineResources = HDDefaultSettings.instance.renderPipelineResources;
+            // Keep track of the resources
             m_PipelineRayTracingResources = HDDefaultSettings.instance.renderPipelineRayTracingResources;
-=======
-            m_PipelineRayTracingResources = renderPipeline.asset.renderPipelineRayTracingResources;
->>>>>>> 2799049e
 
             // keep track of the render pipeline
             m_RenderPipeline = renderPipeline;
