--- conflicted
+++ resolved
@@ -113,21 +113,9 @@
 
         internal void InitRayTracingManager()
         {
-<<<<<<< HEAD
-            // Init the denoisers
-            m_TemporalFilter.Init(HDDefaultSettings.instance.renderPipelineRayTracingResources, m_SharedRTManager, this);
-            m_SimpleDenoiser.Init(HDDefaultSettings.instance.renderPipelineRayTracingResources, m_SharedRTManager, this);
-            m_DiffuseDenoiser.Init(HDDefaultSettings.instance.renderPipelineResources, HDDefaultSettings.instance.renderPipelineRayTracingResources, m_SharedRTManager, this);
-            m_ReflectionDenoiser.Init(HDDefaultSettings.instance.renderPipelineRayTracingResources, m_SharedRTManager, this);
-            m_DiffuseShadowDenoiser.Init(HDDefaultSettings.instance.renderPipelineRayTracingResources, m_SharedRTManager, this);
-
-            // Init the ray count manager
-            m_RayCountManager.Init(HDDefaultSettings.instance.renderPipelineRayTracingResources);
-=======
             // Init the ray count manager
             m_RayCountManager = new RayCountManager();
-            m_RayCountManager.Init(m_Asset.renderPipelineRayTracingResources);
->>>>>>> 2d17d40a
+            m_RayCountManager.Init(HDDefaultSettings.instance.renderPipelineRayTracingResources);
 
             // Build the light cluster
             m_RayTracingLightCluster = new HDRaytracingLightCluster();
