--- conflicted
+++ resolved
@@ -328,14 +328,8 @@
             using (new ProfilingScope(cmd, ProfilingSampler.Get(HDProfileId.XRMirrorView)))
             {
                 cmd.SetRenderTarget(BuiltinRenderTextureType.CameraTarget);
-<<<<<<< HEAD
-              
+
                 if (display.GetMirrorViewBlitDesc(null, out var blitDesc))
-=======
-
-                int mirrorBlitMode = display.GetPreferredMirrorBlitMode();
-                if (display.GetMirrorViewBlitDesc(null, out var blitDesc, mirrorBlitMode))
->>>>>>> d786c6ac
                 {
                     if (blitDesc.nativeBlitAvailable)
                     {
