using System.Collections.Generic;
using UnityEngine.VFX;
using System;
using System.Diagnostics;
using System.Linq;
using UnityEngine.Experimental.GlobalIllumination;
using UnityEngine.Experimental.Rendering;
using UnityEngine.Experimental.Rendering.RenderGraphModule;
using Utilities;

namespace UnityEngine.Rendering.HighDefinition
{
    public partial class HDRenderPipeline : RenderPipeline
    {
        #region Default Settings
        internal static HDRenderPipelineAsset defaultAsset
            => GraphicsSettings.renderPipelineAsset is HDRenderPipelineAsset hdrpAsset ? hdrpAsset : null;

        internal static HDRenderPipelineAsset currentAsset
            => GraphicsSettings.currentRenderPipeline is HDRenderPipelineAsset hdrpAsset ? hdrpAsset : null;

        internal static HDRenderPipeline currentPipeline
            => RenderPipelineManager.currentPipeline is HDRenderPipeline hdrp ? hdrp : null;

        internal static bool pipelineSupportsRayTracing => HDRenderPipeline.currentPipeline != null && HDRenderPipeline.currentPipeline.rayTracingSupported;


        private static Volume s_DefaultVolume = null;
        static VolumeProfile defaultVolumeProfile
            => defaultAsset?.defaultVolumeProfile;

        static HDRenderPipeline()
        {
#if UNITY_EDITOR
            UnityEditor.AssemblyReloadEvents.beforeAssemblyReload += () =>
            {
                if (s_DefaultVolume != null && !s_DefaultVolume.Equals(null))
                {
                    CoreUtils.Destroy(s_DefaultVolume.gameObject);
                    s_DefaultVolume = null;
                }
            };
#endif
        }

        static Volume GetOrCreateDefaultVolume()
        {
            if (s_DefaultVolume == null || s_DefaultVolume.Equals(null))
            {
                var go = new GameObject("Default Volume") { hideFlags = HideFlags.HideAndDontSave };
                s_DefaultVolume = go.AddComponent<Volume>();
                s_DefaultVolume.isGlobal = true;
                s_DefaultVolume.priority = float.MinValue;
                s_DefaultVolume.sharedProfile = defaultVolumeProfile;
            }
            if (
                // In case the asset was deleted or the reference removed
                s_DefaultVolume.sharedProfile == null || s_DefaultVolume.sharedProfile.Equals(null)
#if UNITY_EDITOR

                // In case the serialization recreated an empty volume sharedProfile

                || !UnityEditor.AssetDatabase.Contains(s_DefaultVolume.sharedProfile)
#endif
            )
                s_DefaultVolume.sharedProfile = defaultVolumeProfile;

            return s_DefaultVolume;
        }
        #endregion

        public const string k_ShaderTagName = "HDRenderPipeline";

        readonly HDRenderPipelineAsset m_Asset;
        internal HDRenderPipelineAsset asset { get { return m_Asset; } }
        readonly HDRenderPipelineAsset m_DefaultAsset;
        internal RenderPipelineResources defaultResources { get { return m_DefaultAsset.renderPipelineResources; } }

        internal RenderPipelineSettings currentPlatformRenderPipelineSettings { get { return m_Asset.currentPlatformRenderPipelineSettings; } }

        readonly RenderPipelineMaterial m_DeferredMaterial;
        readonly List<RenderPipelineMaterial> m_MaterialList = new List<RenderPipelineMaterial>();

        readonly GBufferManager m_GbufferManager;
        readonly DBufferManager m_DbufferManager;
#if ENABLE_VIRTUALTEXTURES
        readonly VTBufferManager m_VtBufferManager;
#endif
        readonly SharedRTManager m_SharedRTManager = new SharedRTManager();
        internal SharedRTManager sharedRTManager { get { return m_SharedRTManager; } }

        readonly PostProcessSystem m_PostProcessSystem;
        readonly XRSystem m_XRSystem;

        bool m_FrameSettingsHistoryEnabled = false;

        /// <summary>
        /// This functions allows the user to have an approximation of the number of rays that were traced for a given frame.
        /// </summary>
        /// <param name="rayValues">Specifes which ray count value should be returned.</param>
        /// <returns>The approximated ray count for a frame</returns>
        public uint GetRaysPerFrame(RayCountValues rayValues) { return m_RayCountManager.GetRaysPerFrame(rayValues); }

        // Renderer Bake configuration can vary depends on if shadow mask is enabled or no
        PerObjectData m_CurrentRendererConfigurationBakedLighting = HDUtils.k_RendererConfigurationBakedLighting;
        MaterialPropertyBlock m_CopyDepthPropertyBlock = new MaterialPropertyBlock();
        Material m_CopyDepth;
        Material m_DownsampleDepthMaterial;
        Material m_UpsampleTransparency;
        GPUCopy m_GPUCopy;
        MipGenerator m_MipGenerator;
        BlueNoise m_BlueNoise;

        IBLFilterBSDF[] m_IBLFilterArray = null;

        ComputeShader m_ScreenSpaceReflectionsCS { get { return defaultResources.shaders.screenSpaceReflectionsCS; } }
        int m_SsrTracingKernel      = -1;
        int m_SsrReprojectionKernel = -1;

        Material m_ApplyDistortionMaterial;

        Material m_CameraMotionVectorsMaterial;
        Material m_DecalNormalBufferMaterial;

        Material m_ClearStencilBufferMaterial;

        // Debug material
        Material m_DebugViewMaterialGBuffer;
        Material m_DebugViewMaterialGBufferShadowMask;
        Material m_currentDebugViewMaterialGBuffer;
        Material m_DebugDisplayLatlong;
        Material m_DebugFullScreen;
        MaterialPropertyBlock m_DebugFullScreenPropertyBlock = new MaterialPropertyBlock();
        Material m_DebugColorPicker;
        Material m_ErrorMaterial;

        Material m_Blit;
        Material m_BlitTexArray;
        Material m_BlitTexArraySingleSlice;
        MaterialPropertyBlock m_BlitPropertyBlock = new MaterialPropertyBlock();


        RenderTargetIdentifier[] m_MRTCache2 = new RenderTargetIdentifier[2];

        // 'm_CameraColorBuffer' does not contain diffuse lighting of SSS materials until the SSS pass. It is stored within 'm_CameraSssDiffuseLightingBuffer'.
        RTHandle m_CameraColorBuffer;
        RTHandle m_OpaqueAtmosphericScatteringBuffer; // Necessary to perform dual-source (polychromatic alpha) blending which is not supported by Unity
        RTHandle m_CameraSssDiffuseLightingBuffer;

        RTHandle m_ContactShadowBuffer;
        RTHandle m_ScreenSpaceShadowsBuffer;
        RTHandle m_DistortionBuffer;

        RTHandle m_LowResTransparentBuffer;

        // TODO: remove me, I am just a temporary debug texture. :-)
        // RTHandle m_SsrDebugTexture;
        RTHandle m_SsrHitPointTexture;
        RTHandle m_SsrLightingTexture;
        // MSAA Versions of regular textures
        RTHandle m_CameraColorMSAABuffer;
        RTHandle m_OpaqueAtmosphericScatteringMSAABuffer;  // Necessary to perform dual-source (polychromatic alpha) blending which is not supported by Unity
        RTHandle m_CameraSssDiffuseLightingMSAABuffer;

        Lazy<RTHandle> m_CustomPassColorBuffer;
        Lazy<RTHandle> m_CustomPassDepthBuffer;

        // The current MSAA count
        MSAASamples m_MSAASamples;

        // The pass "SRPDefaultUnlit" is a fall back to legacy unlit rendering and is required to support unity 2d + unity UI that render in the scene.
        ShaderTagId[] m_ForwardAndForwardOnlyPassNames = { HDShaderPassNames.s_ForwardOnlyName, HDShaderPassNames.s_ForwardName, HDShaderPassNames.s_SRPDefaultUnlitName };
        ShaderTagId[] m_ForwardOnlyPassNames = { HDShaderPassNames.s_ForwardOnlyName, HDShaderPassNames.s_SRPDefaultUnlitName };

        ShaderTagId[] m_AllTransparentPassNames = {  HDShaderPassNames.s_TransparentBackfaceName,
                                                        HDShaderPassNames.s_ForwardOnlyName,
                                                        HDShaderPassNames.s_ForwardName,
                                                        HDShaderPassNames.s_SRPDefaultUnlitName };

        ShaderTagId[] m_TransparentNoBackfaceNames = {  HDShaderPassNames.s_ForwardOnlyName,
                                                        HDShaderPassNames.s_ForwardName,
                                                        HDShaderPassNames.s_SRPDefaultUnlitName };


        ShaderTagId[] m_AllForwardOpaquePassNames = {    HDShaderPassNames.s_ForwardOnlyName,
                                                            HDShaderPassNames.s_ForwardName,
                                                            HDShaderPassNames.s_SRPDefaultUnlitName };

        ShaderTagId[] m_DepthOnlyAndDepthForwardOnlyPassNames = { HDShaderPassNames.s_DepthForwardOnlyName, HDShaderPassNames.s_DepthOnlyName };
        ShaderTagId[] m_DepthForwardOnlyPassNames = { HDShaderPassNames.s_DepthForwardOnlyName };
        ShaderTagId[] m_DepthOnlyPassNames = { HDShaderPassNames.s_DepthOnlyName };
        ShaderTagId[] m_TransparentDepthPrepassNames = { HDShaderPassNames.s_TransparentDepthPrepassName };
        ShaderTagId[] m_TransparentDepthPostpassNames = { HDShaderPassNames.s_TransparentDepthPostpassName };
        ShaderTagId[] m_ForwardErrorPassNames = { HDShaderPassNames.s_AlwaysName, HDShaderPassNames.s_ForwardBaseName, HDShaderPassNames.s_DeferredName, HDShaderPassNames.s_PrepassBaseName, HDShaderPassNames.s_VertexName, HDShaderPassNames.s_VertexLMRGBMName, HDShaderPassNames.s_VertexLMName };
        ShaderTagId[] m_DecalsEmissivePassNames = { HDShaderPassNames.s_MeshDecalsForwardEmissiveName, HDShaderPassNames.s_ShaderGraphMeshDecalsForwardEmissiveName };
        ShaderTagId[] m_SinglePassName = new ShaderTagId[1];
        ShaderTagId[] m_Decals4RTPassNames = { HDShaderPassNames.s_MeshDecalsMName , HDShaderPassNames.s_MeshDecalsAOName , HDShaderPassNames.s_MeshDecalsMAOName, HDShaderPassNames.s_MeshDecalsSName ,
                                                HDShaderPassNames.s_MeshDecalsMSName, HDShaderPassNames.s_MeshDecalsAOSName, HDShaderPassNames.s_MeshDecalsMAOSName, HDShaderPassNames.s_ShaderGraphMeshDecalsName4RT};
        ShaderTagId[] m_Decals3RTPassNames = { HDShaderPassNames.s_MeshDecals3RTName , HDShaderPassNames.s_ShaderGraphMeshDecalsName3RT };

        RenderStateBlock m_DepthStateOpaque;

        // Detect when windows size is changing
        int m_MaxCameraWidth;
        int m_MaxCameraHeight;

        // Use to detect frame changes
        int m_FrameCount;
        float m_LastTime, m_Time; // Do NOT take the 'animateMaterials' setting into account.

        public int   GetFrameCount() { return m_FrameCount; }
        public float GetLastTime()   { return m_LastTime;   }
        public float GetTime()       { return m_Time;       }

        GraphicsFormat GetColorBufferFormat()
            => (GraphicsFormat)m_Asset.currentPlatformRenderPipelineSettings.colorBufferFormat;

        GraphicsFormat GetCustomBufferFormat()
            => (GraphicsFormat)m_Asset.currentPlatformRenderPipelineSettings.customBufferFormat;

        internal int GetDecalAtlasMipCount()
        {
            int highestDim = Math.Max(currentPlatformRenderPipelineSettings.decalSettings.atlasWidth, currentPlatformRenderPipelineSettings.decalSettings.atlasHeight);
            return (int)Math.Log(highestDim, 2);
        }

        internal int GetCookieAtlasMipCount() => (int)Mathf.Log((int)currentPlatformRenderPipelineSettings.lightLoopSettings.cookieAtlasSize, 2);
        internal int GetCookieCubeArraySize() => currentPlatformRenderPipelineSettings.lightLoopSettings.cubeCookieTexArraySize;

        internal int GetPlanarReflectionProbeMipCount()
        {
            int size = (int)currentPlatformRenderPipelineSettings.lightLoopSettings.planarReflectionAtlasSize;
            return (int)Mathf.Log(size, 2);
        }

        internal int GetMaxScreenSpaceShadows()
        {
            return currentPlatformRenderPipelineSettings.hdShadowInitParams.supportScreenSpaceShadows ? currentPlatformRenderPipelineSettings.hdShadowInitParams.maxScreenSpaceShadowSlots : 0;
        }

        readonly SkyManager m_SkyManager = new SkyManager();
        readonly AmbientOcclusionSystem m_AmbientOcclusionSystem;

        // Debugging
        MaterialPropertyBlock m_SharedPropertyBlock = new MaterialPropertyBlock();
        DebugDisplaySettings m_DebugDisplaySettings = new DebugDisplaySettings();
        public DebugDisplaySettings debugDisplaySettings { get { return m_DebugDisplaySettings; } }
        static DebugDisplaySettings s_NeutralDebugDisplaySettings = new DebugDisplaySettings();
        internal DebugDisplaySettings m_CurrentDebugDisplaySettings;
        RTHandle                        m_DebugColorPickerBuffer;
        RTHandle                        m_DebugFullScreenTempBuffer;
        // This target is only used in Dev builds as an intermediate destination for post process and where debug rendering will be done.
        RTHandle                        m_IntermediateAfterPostProcessBuffer;
        // We need this flag because otherwise if no full screen debug is pushed (like for example if the corresponding pass is disabled), when we render the result in RenderDebug m_DebugFullScreenTempBuffer will contain potential garbage
        bool                            m_FullScreenDebugPushed;
        bool                            m_ValidAPI; // False by default mean we render normally, true mean we don't render anything
        bool                            m_IsDepthBufferCopyValid;
        RenderTexture                   m_TemporaryTargetForCubemaps;

        private CameraCache<(Transform viewer, HDProbe probe, int face)> m_ProbeCameraCache = new
            CameraCache<(Transform viewer, HDProbe probe, int face)>();

        RenderTargetIdentifier[] m_MRTTransparentMotionVec;
#if ENABLE_VIRTUALTEXTURES
        RenderTargetIdentifier[] m_MRTWithSSS = new RenderTargetIdentifier[3 + VTBufferManager.AdditionalForwardRT]; // Specular, (optional) VT, diffuse, sss buffer; note: vt is alway on slot 1 to keep in sync with unlit.
        RenderTargetIdentifier[] m_MRTWithVTFeedback = new RenderTargetIdentifier[2];
#else
        RenderTargetIdentifier[] m_MRTWithSSS = new RenderTargetIdentifier[3]; // Specular, diffuse, sss buffer;
#endif
        RenderTargetIdentifier[] mMRTSingle = new RenderTargetIdentifier[1];
        string m_ForwardPassProfileName;

        internal Material GetBlitMaterial(bool useTexArray, bool singleSlice) { return useTexArray ? (singleSlice ? m_BlitTexArraySingleSlice : m_BlitTexArray) : m_Blit; }

        ComputeBuffer m_DepthPyramidMipLevelOffsetsBuffer = null;

        ScriptableCullingParameters frozenCullingParams;
        bool frozenCullingParamAvailable = false;

        internal bool showCascade
        {
            get => m_CurrentDebugDisplaySettings.GetDebugLightingMode() == DebugLightingMode.VisualizeCascade;
            set
            {
                if (value)
                    m_CurrentDebugDisplaySettings.SetDebugLightingMode(DebugLightingMode.VisualizeCascade);
                else
                    m_CurrentDebugDisplaySettings.SetDebugLightingMode(DebugLightingMode.None);
            }
        }

        // RENDER GRAPH
        RenderGraph             m_RenderGraph;

        // MSAA resolve materials
        Material m_ColorResolveMaterial = null;

        // Flag that defines if ray tracing is supported by the current asset and platform
        bool m_RayTracingSupported = false;
        /// <summary>
        ///  Flag that defines if ray tracing is supported by the current HDRP asset and platform
        /// </summary>
        public bool rayTracingSupported { get { return m_RayTracingSupported; } }


#if UNITY_EDITOR
        bool m_ResourcesInitialized = false;
#endif

        public HDRenderPipeline(HDRenderPipelineAsset asset, HDRenderPipelineAsset defaultAsset)
        {
            m_Asset = asset;
            m_DefaultAsset = defaultAsset;
            HDProbeSystem.Parameters = asset.reflectionSystemParameters;

            DebugManager.instance.RefreshEditor();

            m_ValidAPI = true;

            if (!SetRenderingFeatures())
            {
                m_ValidAPI = false;

                return;
            }

            // The first thing we need to do is to set the defines that depend on the render pipeline settings
            m_RayTracingSupported = GatherRayTracingSupport(m_Asset.currentPlatformRenderPipelineSettings);

#if UNITY_EDITOR
            m_Asset.EvaluateSettings();

            UpgradeResourcesIfNeeded();

            //In case we are loading element in the asset pipeline (occurs when library is not fully constructed) the creation of the HDRenderPipeline is done at a time we cannot access resources.
            //So in this case, the reloader would fail and the resources cannot be validated. So skip validation here.
            //The HDRenderPipeline will be reconstructed in a few frame which will fix this issue.
            if (HDRenderPipeline.defaultAsset.renderPipelineResources == null
                || HDRenderPipeline.defaultAsset.renderPipelineEditorResources == null
                || (m_RayTracingSupported && HDRenderPipeline.defaultAsset.renderPipelineRayTracingResources == null))
                return;
            else
                m_ResourcesInitialized = true;

            ValidateResources();
#endif

#if ENABLE_VIRTUALTEXTURES
<<<<<<< HEAD
            if (asset.virtualTexturingSettings != null)
            {
                VirtualTexturing.System.ApplyVirtualTexturingSettings(asset.virtualTexturingSettings.GetSettings());
            }
            else
            {
                VirtualTexturing.System.ApplyVirtualTexturingSettings(new VirtualTexturing.VirtualTexturingSettings());
=======
            if (asset.virtualTexturingSettings)
            {
                VirtualTexturing.System.ApplyVirtualTexturingSettings(asset.virtualTexturingSettings.settings);
            }
            else
            {
                VirtualTexturing.System.ApplyVirtualTexturingSettings(VirtualTexturingSettings.Default);
>>>>>>> f35bfedc
            }
#endif

            // Initial state of the RTHandle system.
            // Tells the system that we will require MSAA or not so that we can avoid wasteful render texture allocation.
            // TODO: Might want to initialize to at least the window resolution to avoid un-necessary re-alloc in the player
            RTHandles.Initialize(1, 1, m_Asset.currentPlatformRenderPipelineSettings.supportMSAA, m_Asset.currentPlatformRenderPipelineSettings.msaaSampleCount);

            m_XRSystem = new XRSystem(asset.renderPipelineResources.shaders);
            m_GPUCopy = new GPUCopy(defaultResources.shaders.copyChannelCS);

            m_MipGenerator = new MipGenerator(defaultResources);
            m_BlueNoise = new BlueNoise(defaultResources);

            EncodeBC6H.DefaultInstance = EncodeBC6H.DefaultInstance ?? new EncodeBC6H(defaultResources.shaders.encodeBC6HCS);

            // Scan material list and assign it
            m_MaterialList = HDUtils.GetRenderPipelineMaterialList();
            // Find first material that have non 0 Gbuffer count and assign it as deferredMaterial
            m_DeferredMaterial = null;
            foreach (var material in m_MaterialList)
            {
                if (material.IsDefferedMaterial())
                    m_DeferredMaterial = material;
            }

            // TODO: Handle the case of no Gbuffer material
            // TODO: I comment the assert here because m_DeferredMaterial for whatever reasons contain the correct class but with a "null" in the name instead of the real name and then trigger the assert
            // whereas it work. Don't know what is happening, DebugDisplay use the same code and name is correct there.
            // Debug.Assert(m_DeferredMaterial != null);

            m_GbufferManager = new GBufferManager(asset, m_DeferredMaterial);
            m_DbufferManager = new DBufferManager();
            m_DbufferManager.InitializeHDRPResouces(asset);
#if ENABLE_VIRTUALTEXTURES
            m_VtBufferManager = new VTBufferManager(asset);
#endif

            m_SharedRTManager.Build(asset);
            m_PostProcessSystem = new PostProcessSystem(asset, defaultResources);
            m_AmbientOcclusionSystem = new AmbientOcclusionSystem(asset, defaultResources);

            // Initialize various compute shader resources
            m_SsrTracingKernel      = m_ScreenSpaceReflectionsCS.FindKernel("ScreenSpaceReflectionsTracing");
            m_SsrReprojectionKernel = m_ScreenSpaceReflectionsCS.FindKernel("ScreenSpaceReflectionsReprojection");

            // General material
            m_CameraMotionVectorsMaterial = CoreUtils.CreateEngineMaterial(defaultResources.shaders.cameraMotionVectorsPS);
            m_DecalNormalBufferMaterial = CoreUtils.CreateEngineMaterial(defaultResources.shaders.decalNormalBufferPS);

            m_CopyDepth = CoreUtils.CreateEngineMaterial(defaultResources.shaders.copyDepthBufferPS);
            m_DownsampleDepthMaterial = CoreUtils.CreateEngineMaterial(defaultResources.shaders.downsampleDepthPS);
            m_UpsampleTransparency = CoreUtils.CreateEngineMaterial(defaultResources.shaders.upsampleTransparentPS);

            m_ApplyDistortionMaterial = CoreUtils.CreateEngineMaterial(defaultResources.shaders.applyDistortionPS);

            m_ClearStencilBufferMaterial = CoreUtils.CreateEngineMaterial(defaultResources.shaders.clearStencilBufferPS);

            InitializeDebugMaterials();

            m_MaterialList.ForEach(material => material.Build(asset, defaultResources));

            if (m_Asset.currentPlatformRenderPipelineSettings.lightLoopSettings.supportFabricConvolution)
            {
                m_IBLFilterArray = new IBLFilterBSDF[2];
                m_IBLFilterArray[0] = new IBLFilterGGX(defaultResources, m_MipGenerator);
                m_IBLFilterArray[1] = new IBLFilterCharlie(defaultResources, m_MipGenerator);
            }
            else
            {
                m_IBLFilterArray = new IBLFilterBSDF[1];
                m_IBLFilterArray[0] = new IBLFilterGGX(defaultResources, m_MipGenerator);
            }

            InitializeLightLoop(m_IBLFilterArray);

            m_SkyManager.Build(asset, defaultResources, m_IBLFilterArray);

            InitializeVolumetricLighting();
            InitializeSubsurfaceScattering();

            m_DebugDisplaySettings.RegisterDebug();
#if UNITY_EDITOR
            // We don't need the debug of Scene View at runtime (each camera have its own debug settings)
            // All scene view will share the same FrameSettings for now as sometimes Dispose is called after
            // another instance of HDRenderPipeline constructor is called.

            Camera firstSceneViewCamera = UnityEditor.SceneView.sceneViews.Count > 0 ? (UnityEditor.SceneView.sceneViews[0] as UnityEditor.SceneView).camera : null;
            if (firstSceneViewCamera != null)
            {
                var history = FrameSettingsHistory.RegisterDebug(null, true);
                DebugManager.instance.RegisterData(history);
            }
#endif

            m_DepthPyramidMipLevelOffsetsBuffer = new ComputeBuffer(15, sizeof(int) * 2);

            InitializeRenderTextures();

            // For debugging
            MousePositionDebug.instance.Build();

            InitializeRenderStateBlocks();

            // Keep track of the original msaa sample value
            // TODO : Bind this directly to the debug menu instead of having an intermediate value
            m_MSAASamples = m_Asset ? m_Asset.currentPlatformRenderPipelineSettings.msaaSampleCount : MSAASamples.None;

            // Propagate it to the debug menu
            m_DebugDisplaySettings.data.msaaSamples = m_MSAASamples;

#if ENABLE_VIRTUALTEXTURES
            Debug.Log("Scriptable renderpipeline VT enabled");
            m_MRTTransparentMotionVec = new RenderTargetIdentifier[2 + VTBufferManager.AdditionalForwardRT];
#else
            Debug.Log("Scriptable renderpipeline VT disabled");
            m_MRTTransparentMotionVec = new RenderTargetIdentifier[2];
#endif

            if (m_RayTracingSupported)
            {
                InitRayTracingManager();
                InitRayTracedReflections();
                InitRayTracedIndirectDiffuse();
                InitRaytracingDeferred();
                InitRecursiveRenderer();
                InitPathTracing();

                m_AmbientOcclusionSystem.InitRaytracing(this);
            }

            // Initialize screen space shadows
            InitializeScreenSpaceShadows();

            CameraCaptureBridge.enabled = true;

            // Render Graph
            m_RenderGraph = new RenderGraph(m_Asset.currentPlatformRenderPipelineSettings.supportMSAA, m_MSAASamples);
            m_RenderGraph.RegisterDebug();

            InitializePrepass(m_Asset);
            m_ColorResolveMaterial = CoreUtils.CreateEngineMaterial(asset.renderPipelineResources.shaders.colorResolvePS);
        }

#if UNITY_EDITOR
        void UpgradeResourcesIfNeeded()
        {
            // The first thing we need to do is to set the defines that depend on the render pipeline settings
            m_Asset.EvaluateSettings();

            // Check that the serialized Resources are not broken
            if (HDRenderPipeline.defaultAsset.renderPipelineResources == null)
                HDRenderPipeline.defaultAsset.renderPipelineResources
                    = UnityEditor.AssetDatabase.LoadAssetAtPath<RenderPipelineResources>(HDUtils.GetHDRenderPipelinePath() + "Runtime/RenderPipelineResources/HDRenderPipelineResources.asset");
			ResourceReloader.ReloadAllNullIn(HDRenderPipeline.defaultAsset.renderPipelineResources, HDUtils.GetHDRenderPipelinePath());

            if (m_RayTracingSupported)
            {
                if (HDRenderPipeline.defaultAsset.renderPipelineRayTracingResources == null)
                    HDRenderPipeline.defaultAsset.renderPipelineRayTracingResources
                        = UnityEditor.AssetDatabase.LoadAssetAtPath<HDRenderPipelineRayTracingResources>(HDUtils.GetHDRenderPipelinePath() + "Runtime/RenderPipelineResources/HDRenderPipelineRayTracingResources.asset");
                ResourceReloader.ReloadAllNullIn(HDRenderPipeline.defaultAsset.renderPipelineRayTracingResources, HDUtils.GetHDRenderPipelinePath());
            }
            else
            {
                // If ray tracing is not enabled we do not want to have ray tracing resources referenced
                HDRenderPipeline.defaultAsset.renderPipelineRayTracingResources = null;
            }

            if (HDRenderPipeline.defaultAsset.renderPipelineEditorResources == null)
                HDRenderPipeline.defaultAsset.renderPipelineEditorResources
                    = UnityEditor.AssetDatabase.LoadAssetAtPath<HDRenderPipelineEditorResources>(HDUtils.GetHDRenderPipelinePath() + "Editor/RenderPipelineResources/HDRenderPipelineEditorResources.asset");
            ResourceReloader.ReloadAllNullIn(HDRenderPipeline.defaultAsset.renderPipelineEditorResources, HDUtils.GetHDRenderPipelinePath());

            // Upgrade the resources (re-import every references in RenderPipelineResources) if the resource version mismatches
            // It's done here because we know every HDRP assets have been imported before
            HDRenderPipeline.defaultAsset.renderPipelineResources?.UpgradeIfNeeded();
        }

        void ValidateResources()
        {
            var resources = HDRenderPipeline.defaultAsset.renderPipelineResources;

            // We iterate over all compute shader to verify if they are all compiled, if it's not the case
            // then we throw an exception to avoid allocating resources and crashing later on by using a null
            // compute kernel.
            foreach (var computeShader in resources.shaders.GetAllComputeShaders())
            {
                foreach (var message in UnityEditor.ShaderUtil.GetComputeShaderMessages(computeShader))
                {
                    if (message.severity == UnityEditor.Rendering.ShaderCompilerMessageSeverity.Error)
                    {
                        // Will be catched by the try in HDRenderPipelineAsset.CreatePipeline()
                        throw new Exception(String.Format(
                            "Compute Shader compilation error on platform {0} in file {1}:{2}: {3}{4}\n" +
                            "HDRP will not run until the error is fixed.\n",
                            message.platform, message.file, message.line, message.message, message.messageDetails
                        ));
                    }
                }
            }
        }

#endif

        void InitializeRenderTextures()
        {
            RenderPipelineSettings settings = m_Asset.currentPlatformRenderPipelineSettings;

            if (settings.supportedLitShaderMode != RenderPipelineSettings.SupportedLitShaderMode.ForwardOnly)
                m_GbufferManager.CreateBuffers();

            if (settings.supportDecals)
                m_DbufferManager.CreateBuffers();

#if ENABLE_VIRTUALTEXTURES
            m_VtBufferManager.CreateBuffers(settings);
#endif

            InitSSSBuffers();
            m_SharedRTManager.InitSharedBuffers(m_GbufferManager, m_Asset.currentPlatformRenderPipelineSettings, defaultResources);

            m_CameraColorBuffer = RTHandles.Alloc(Vector2.one, TextureXR.slices, dimension: TextureXR.dimension, colorFormat: GetColorBufferFormat(), enableRandomWrite: true, useMipMap: false, useDynamicScale: true, name: "CameraColor");
            m_OpaqueAtmosphericScatteringBuffer = RTHandles.Alloc(Vector2.one, TextureXR.slices, dimension: TextureXR.dimension, colorFormat: GetColorBufferFormat(), enableRandomWrite: true, useMipMap: false, useDynamicScale: true, name: "OpaqueAtmosphericScattering");
            m_CameraSssDiffuseLightingBuffer = RTHandles.Alloc(Vector2.one, TextureXR.slices, dimension: TextureXR.dimension, colorFormat: GraphicsFormat.B10G11R11_UFloatPack32, enableRandomWrite: true, useDynamicScale: true, name: "CameraSSSDiffuseLighting");

            m_CustomPassColorBuffer = new Lazy<RTHandle>(() => RTHandles.Alloc(Vector2.one, TextureXR.slices, dimension: TextureXR.dimension, colorFormat: GetCustomBufferFormat(), enableRandomWrite: true, useDynamicScale: true, name: "CustomPassColorBuffer"));
            m_CustomPassDepthBuffer = new Lazy<RTHandle>(() => RTHandles.Alloc(Vector2.one, TextureXR.slices, dimension: TextureXR.dimension, colorFormat: GraphicsFormat.R32_UInt, enableRandomWrite: true, useDynamicScale: true, isShadowMap: true, name: "CustomPassDepthBuffer", depthBufferBits: DepthBits.Depth32));

            m_DistortionBuffer = RTHandles.Alloc(Vector2.one, TextureXR.slices, dimension: TextureXR.dimension, colorFormat: Builtin.GetDistortionBufferFormat(), useDynamicScale: true, name: "Distortion");

            m_ContactShadowBuffer = RTHandles.Alloc(Vector2.one, TextureXR.slices, dimension: TextureXR.dimension, colorFormat: GraphicsFormat.R32_UInt, enableRandomWrite: true, useDynamicScale: true, name: "ContactShadowsBuffer");

            if (m_Asset.currentPlatformRenderPipelineSettings.lowresTransparentSettings.enabled)
            {
                // We need R16G16B16A16_SFloat as we need a proper alpha channel for compositing.
                m_LowResTransparentBuffer = RTHandles.Alloc(Vector2.one * 0.5f, TextureXR.slices, dimension: TextureXR.dimension, colorFormat: GraphicsFormat.R16G16B16A16_SFloat, enableRandomWrite: true, useDynamicScale: true, name: "Low res transparent");
            }

            if (settings.supportSSR)
            {
                // m_SsrDebugTexture    = RTHandles.Alloc(Vector2.one, TextureXR.slices, dimension: TextureXR.dimension, colorFormat: RenderTextureFormat.ARGBFloat, sRGB: false, enableRandomWrite: true, useDynamicScale: true, name: "SSR_Debug_Texture");
                m_SsrHitPointTexture = RTHandles.Alloc(Vector2.one, TextureXR.slices, dimension: TextureXR.dimension, colorFormat: GraphicsFormat.R16G16_UNorm, enableRandomWrite: true, useDynamicScale: true, name: "SSR_Hit_Point_Texture");
                m_SsrLightingTexture = RTHandles.Alloc(Vector2.one, TextureXR.slices, dimension: TextureXR.dimension, colorFormat: GraphicsFormat.R16G16B16A16_SFloat, enableRandomWrite: true, useDynamicScale: true, name: "SSR_Lighting_Texture");
            }

            // Let's create the MSAA textures
            if (m_Asset.currentPlatformRenderPipelineSettings.supportMSAA)
            {
                m_CameraColorMSAABuffer = RTHandles.Alloc(Vector2.one, TextureXR.slices, dimension: TextureXR.dimension, colorFormat: GetColorBufferFormat(), bindTextureMS: true, enableMSAA: true, useDynamicScale: true, name: "CameraColorMSAA");
                m_OpaqueAtmosphericScatteringMSAABuffer = RTHandles.Alloc(Vector2.one, TextureXR.slices, dimension: TextureXR.dimension, colorFormat: GetColorBufferFormat(), bindTextureMS: true, enableMSAA: true, useDynamicScale: true, name: "OpaqueAtmosphericScatteringMSAA");
                m_CameraSssDiffuseLightingMSAABuffer = RTHandles.Alloc(Vector2.one, TextureXR.slices, dimension: TextureXR.dimension, colorFormat: GetColorBufferFormat(), bindTextureMS: true, enableMSAA: true, useDynamicScale: true, name: "CameraSSSDiffuseLightingMSAA");
            }
        }

        void GetOrCreateDebugTextures()
        {
            //Debug.isDebugBuild can be changed during DoBuildPlayer, these allocation has to be check on every frames
            //TODO : Clean this with the RenderGraph system
            if (Debug.isDebugBuild && m_DebugColorPickerBuffer == null && m_DebugFullScreenTempBuffer == null)
            {
                m_DebugColorPickerBuffer = RTHandles.Alloc(Vector2.one, filterMode: FilterMode.Point, colorFormat: GraphicsFormat.R16G16B16A16_SFloat, useDynamicScale: true, name: "DebugColorPicker");
                m_DebugFullScreenTempBuffer = RTHandles.Alloc(Vector2.one, TextureXR.slices, dimension: TextureXR.dimension, colorFormat: GraphicsFormat.R16G16B16A16_SFloat, useDynamicScale: true, name: "DebugFullScreen");
            }

            if (m_IntermediateAfterPostProcessBuffer == null)
            {
                // We always need this target because there could be a custom pass in after post process mode.
                // In that case, we need to do the flip y after this pass.
                m_IntermediateAfterPostProcessBuffer = RTHandles.Alloc(Vector2.one, TextureXR.slices, dimension: TextureXR.dimension, colorFormat: GetColorBufferFormat(), useDynamicScale: true, name: "AfterPostProcess"); // Needs to be FP16 because output target might be HDR
            }
        }

        void DestroyRenderTextures()
        {
            m_GbufferManager.DestroyBuffers();
            m_DbufferManager.DestroyBuffers();
#if ENABLE_VIRTUALTEXTURES
            m_VtBufferManager.DestroyBuffers();
#endif
            m_MipGenerator.Release();

            RTHandles.Release(m_CameraColorBuffer);
            if (m_CustomPassColorBuffer.IsValueCreated)
                RTHandles.Release(m_CustomPassColorBuffer.Value);
            if (m_CustomPassDepthBuffer.IsValueCreated)
                RTHandles.Release(m_CustomPassDepthBuffer.Value);
            RTHandles.Release(m_OpaqueAtmosphericScatteringBuffer);
            RTHandles.Release(m_CameraSssDiffuseLightingBuffer);

            RTHandles.Release(m_DistortionBuffer);
            RTHandles.Release(m_ContactShadowBuffer);

            RTHandles.Release(m_LowResTransparentBuffer);

            // RTHandles.Release(m_SsrDebugTexture);
            RTHandles.Release(m_SsrHitPointTexture);
            RTHandles.Release(m_SsrLightingTexture);

            RTHandles.Release(m_DebugColorPickerBuffer);
            RTHandles.Release(m_DebugFullScreenTempBuffer);
            RTHandles.Release(m_IntermediateAfterPostProcessBuffer);

            RTHandles.Release(m_CameraColorMSAABuffer);
            RTHandles.Release(m_OpaqueAtmosphericScatteringMSAABuffer);
            RTHandles.Release(m_CameraSssDiffuseLightingMSAABuffer);
        }

        bool SetRenderingFeatures()
        {
            // Set sub-shader pipeline tag
            Shader.globalRenderPipeline = "HDRenderPipeline";

            // HD use specific GraphicsSettings
            GraphicsSettings.lightsUseLinearIntensity = true;
            GraphicsSettings.lightsUseColorTemperature = true;

            GraphicsSettings.useScriptableRenderPipelineBatching = m_Asset.enableSRPBatcher;

            SupportedRenderingFeatures.active = new SupportedRenderingFeatures()
            {
                reflectionProbeModes = SupportedRenderingFeatures.ReflectionProbeModes.Rotation,
                defaultMixedLightingModes = SupportedRenderingFeatures.LightmapMixedBakeModes.IndirectOnly,
                mixedLightingModes = SupportedRenderingFeatures.LightmapMixedBakeModes.IndirectOnly | SupportedRenderingFeatures.LightmapMixedBakeModes.Shadowmask,
                lightmapBakeTypes = LightmapBakeType.Baked | LightmapBakeType.Mixed | LightmapBakeType.Realtime,
                lightmapsModes = LightmapsMode.NonDirectional | LightmapsMode.CombinedDirectional,
                lightProbeProxyVolumes = true,
                motionVectors = true,
                receiveShadows = false,
                reflectionProbes = true,
                rendererPriority = true,
                overridesFog = true,
                overridesOtherLightingSettings = true,
                editableMaterialRenderQueue = false
                // Enlighten is deprecated in 2019.3 and above
                , enlighten = false
                , overridesLODBias = true
                , overridesMaximumLODLevel = true
            };

            Lightmapping.SetDelegate(GlobalIlluminationUtils.hdLightsDelegate);

#if UNITY_EDITOR
            SceneViewDrawMode.SetupDrawMode();

            if (UnityEditor.PlayerSettings.colorSpace == ColorSpace.Gamma)
            {
                Debug.LogError("High Definition Render Pipeline doesn't support Gamma mode, change to Linear mode (HDRP isn't set up properly. Go to Windows > RenderPipeline > HDRP Wizard to fix your settings).");
            }
#endif

            GraphicsDeviceType unsupportedDeviceType;
            if (!IsSupportedPlatform(out unsupportedDeviceType))
            {
                HDUtils.DisplayUnsupportedAPIMessage(unsupportedDeviceType.ToString());

                // Display more information to the users when it should have use Metal instead of OpenGL
                if (SystemInfo.graphicsDeviceType.ToString().StartsWith("OpenGL"))
                {
                    if (SystemInfo.operatingSystem.StartsWith("Mac"))
                        HDUtils.DisplayUnsupportedMessage("Use Metal API instead.");
                    else if (SystemInfo.operatingSystem.StartsWith("Windows"))
                        HDUtils.DisplayUnsupportedMessage("Use Vulkan API instead.");
                }

                return false;
            }

            return true;
        }

        // Note: If you add new platform in this function, think about adding support when building the player to in HDRPCustomBuildProcessor.cs
        bool IsSupportedPlatform(out GraphicsDeviceType unsupportedGraphicDevice)
        {
            unsupportedGraphicDevice = SystemInfo.graphicsDeviceType;

            if (!SystemInfo.supportsComputeShaders)
                return false;

            if (!(defaultResources?.shaders.defaultPS?.isSupported ?? true))
                return false;

#if UNITY_EDITOR
            UnityEditor.BuildTarget activeBuildTarget = UnityEditor.EditorUserBuildSettings.activeBuildTarget;
            // If the build target matches the operating system of the editor
            if (SystemInfo.operatingSystemFamily == HDUtils.BuildTargetToOperatingSystemFamily(activeBuildTarget))
            {
                bool autoAPI = UnityEditor.PlayerSettings.GetUseDefaultGraphicsAPIs(activeBuildTarget);

                // then, there is two configuration possible:
                if (autoAPI)
                {
                    // if the graphic api is chosen automatically, then only the system's graphic device type matters
                    if (!HDUtils.IsSupportedGraphicDevice(SystemInfo.graphicsDeviceType))
                        return false;
                }
                else
                {
                    // otherwise, we need to iterate over every graphic api available in the list to track every non-supported APIs
                    return HDUtils.AreGraphicsAPIsSupported(activeBuildTarget, out unsupportedGraphicDevice);
                }
            }
            else // if the build target does not match the editor OS, then we have to check using the graphic api list
            {
                return HDUtils.AreGraphicsAPIsSupported(activeBuildTarget, out unsupportedGraphicDevice);
            }

            if (!HDUtils.IsSupportedBuildTarget(activeBuildTarget))
                return false;
#else
            if (!HDUtils.IsSupportedGraphicDevice(SystemInfo.graphicsDeviceType))
                return false;
#endif

            if (!HDUtils.IsOperatingSystemSupported(SystemInfo.operatingSystem))
                return false;

            return true;
        }

        void UnsetRenderingFeatures()
        {
            Shader.globalRenderPipeline = "";

            SupportedRenderingFeatures.active = new SupportedRenderingFeatures();

            // Reset srp batcher state just in case
            GraphicsSettings.useScriptableRenderPipelineBatching = false;

            Lightmapping.ResetDelegate();
        }

        void InitializeDebugMaterials()
        {
            m_DebugViewMaterialGBuffer = CoreUtils.CreateEngineMaterial(defaultResources.shaders.debugViewMaterialGBufferPS);
            m_DebugViewMaterialGBufferShadowMask = CoreUtils.CreateEngineMaterial(defaultResources.shaders.debugViewMaterialGBufferPS);
            m_DebugViewMaterialGBufferShadowMask.EnableKeyword("SHADOWS_SHADOWMASK");
            m_DebugDisplayLatlong = CoreUtils.CreateEngineMaterial(defaultResources.shaders.debugDisplayLatlongPS);
            m_DebugFullScreen = CoreUtils.CreateEngineMaterial(defaultResources.shaders.debugFullScreenPS);
            m_DebugColorPicker = CoreUtils.CreateEngineMaterial(defaultResources.shaders.debugColorPickerPS);
            m_Blit = CoreUtils.CreateEngineMaterial(defaultResources.shaders.blitPS);
            m_ErrorMaterial = CoreUtils.CreateEngineMaterial("Hidden/InternalErrorShader");

            // With texture array enabled, we still need the normal blit version for other systems like atlas
            if (TextureXR.useTexArray)
            {
                m_Blit.EnableKeyword("DISABLE_TEXTURE2D_X_ARRAY");
                m_BlitTexArray = CoreUtils.CreateEngineMaterial(defaultResources.shaders.blitPS);
                m_BlitTexArraySingleSlice = CoreUtils.CreateEngineMaterial(defaultResources.shaders.blitPS);
                m_BlitTexArraySingleSlice.EnableKeyword("BLIT_SINGLE_SLICE");
            }
        }

        void InitializeRenderStateBlocks()
        {
            m_DepthStateOpaque = new RenderStateBlock
            {
                depthState = new DepthState(true, CompareFunction.LessEqual),
                mask = RenderStateMask.Depth
            };
        }

        protected override void Dispose(bool disposing)
        {
            DisposeProbeCameraPool();

            UnsetRenderingFeatures();

            if (!m_ValidAPI)
                return;

#if UNITY_EDITOR
            if (!m_ResourcesInitialized)
                return;
#endif

            base.Dispose(disposing);

            ReleaseScreenSpaceShadows();

            if (m_RayTracingSupported)
            {
                ReleaseRecursiveRenderer();
                ReleaseRayTracingDeferred();
                ReleaseRayTracedIndirectDiffuse();
                ReleaseRayTracedReflections();
                ReleasePathTracing();
                ReleaseRayTracingManager();
            }
            m_DebugDisplaySettings.UnregisterDebug();

            CleanupLightLoop();

            // For debugging
            MousePositionDebug.instance.Cleanup();

            DecalSystem.instance.Cleanup();

            m_MaterialList.ForEach(material => material.Cleanup());

            CoreUtils.Destroy(m_CameraMotionVectorsMaterial);
            CoreUtils.Destroy(m_DecalNormalBufferMaterial);

            CoreUtils.Destroy(m_DebugViewMaterialGBuffer);
            CoreUtils.Destroy(m_DebugViewMaterialGBufferShadowMask);
            CoreUtils.Destroy(m_DebugDisplayLatlong);
            CoreUtils.Destroy(m_DebugFullScreen);
            CoreUtils.Destroy(m_DebugColorPicker);
            CoreUtils.Destroy(m_Blit);
            CoreUtils.Destroy(m_BlitTexArray);
            CoreUtils.Destroy(m_BlitTexArraySingleSlice);
            CoreUtils.Destroy(m_CopyDepth);
            CoreUtils.Destroy(m_ErrorMaterial);
            CoreUtils.Destroy(m_DownsampleDepthMaterial);
            CoreUtils.Destroy(m_UpsampleTransparency);
            CoreUtils.Destroy(m_ApplyDistortionMaterial);
            CoreUtils.Destroy(m_ClearStencilBufferMaterial);

            CleanupSubsurfaceScattering();
            m_SharedRTManager.Cleanup();
            m_XRSystem.Cleanup();
            m_SkyManager.Cleanup();
            CleanupVolumetricLighting();

            for(int bsdfIdx = 0; bsdfIdx < m_IBLFilterArray.Length; ++bsdfIdx)
            {
                m_IBLFilterArray[bsdfIdx].Cleanup();
            }

            m_PostProcessSystem.Cleanup();
            m_AmbientOcclusionSystem.Cleanup();
            m_BlueNoise.Cleanup();

            HDCamera.ClearAll();

            DestroyRenderTextures();
            CullingGroupManager.instance.Cleanup();

            CoreUtils.SafeRelease(m_DepthPyramidMipLevelOffsetsBuffer);

            CustomPassVolume.Cleanup();

            // RenderGraph
            m_RenderGraph.Cleanup();
            m_RenderGraph.UnRegisterDebug();
            CleanupPrepass();
            CoreUtils.Destroy(m_ColorResolveMaterial);


#if UNITY_EDITOR
            SceneViewDrawMode.ResetDrawMode();

            // Do not attempt to unregister SceneView FrameSettings. It is shared amongst every scene view and take only a little place.
            // For removing it, you should be sure that Dispose could never be called after the constructor of another instance of this SRP.
            // Also, at the moment, applying change to hdrpAsset cause the SRP to be Disposed and Constructed again.
            // Not always in that order.
#endif

            // Dispose m_ProbeCameraPool properly
            void DisposeProbeCameraPool()
            {
#if UNITY_EDITOR
                // Special case here: when the HDRP asset is modified in the Editor,
                //   it is disposed during an `OnValidate` call.
                //   But during `OnValidate` call, game object must not be destroyed.
                //   So, only when this method was called during an `OnValidate` call, the destruction of the
                //   pool is delayed, otherwise, it is destroyed as usual with `CoreUtils.Destroy`
                var isInOnValidate = false;
                isInOnValidate = new StackTrace().ToString().Contains("OnValidate");
                if (isInOnValidate)
                {
                    var pool = m_ProbeCameraCache;
                    UnityEditor.EditorApplication.delayCall += () => pool.Dispose();
                    m_ProbeCameraCache = null;
                }
                else
                {
#endif
                    m_ProbeCameraCache.Dispose();
                    m_ProbeCameraCache = null;
#if UNITY_EDITOR
                }
#endif
            }

            CameraCaptureBridge.enabled = false;
        }


        void Resize(HDCamera hdCamera)
        {
            bool resolutionChanged = (hdCamera.actualWidth > m_MaxCameraWidth) || (hdCamera.actualHeight > m_MaxCameraHeight);

            if (resolutionChanged || LightLoopNeedResize(hdCamera, m_TileAndClusterData))
            {
                // update recorded window resolution
                m_MaxCameraWidth = Mathf.Max(m_MaxCameraWidth, hdCamera.actualWidth);
                m_MaxCameraHeight = Mathf.Max(m_MaxCameraHeight, hdCamera.actualHeight);

                if (m_MaxCameraWidth > 0 && m_MaxCameraHeight > 0)
                {
                    LightLoopReleaseResolutionDependentBuffers();
                    m_DbufferManager.ReleaseResolutionDependentBuffers();
                    m_SharedRTManager.DisposeCoarseStencilBuffer();
                }

                LightLoopAllocResolutionDependentBuffers(hdCamera, m_MaxCameraWidth, m_MaxCameraHeight);
                m_DbufferManager.AllocResolutionDependentBuffers(hdCamera, m_MaxCameraWidth, m_MaxCameraHeight);
                m_SharedRTManager.AllocateCoarseStencilBuffer(m_MaxCameraWidth, m_MaxCameraHeight, hdCamera.viewCount);
            }
        }

        void PushGlobalParams(HDCamera hdCamera, CommandBuffer cmd)
        {
            using (new ProfilingScope(cmd, ProfilingSampler.Get(HDProfileId.PushGlobalParameters)))
            {
                // Set up UnityPerFrame CBuffer.
                PushSubsurfaceScatteringGlobalParams(hdCamera, cmd);

                PushDecalsGlobalParams(hdCamera, cmd);

                Fog.PushFogShaderParameters(hdCamera, cmd);

                PushVolumetricLightingGlobalParams(hdCamera, cmd, m_FrameCount);

                SetMicroShadowingSettings(hdCamera, cmd);

                HDShadowSettings shadowSettings = hdCamera.volumeStack.GetComponent<HDShadowSettings>();
                cmd.SetGlobalFloat(HDShaderIDs._DirectionalTransmissionMultiplier, shadowSettings.directionalTransmissionMultiplier.value);

                m_AmbientOcclusionSystem.PushGlobalParameters(hdCamera, cmd);

                var ssRefraction = hdCamera.volumeStack.GetComponent<ScreenSpaceRefraction>()
                    ?? ScreenSpaceRefraction.defaultInstance;
                ssRefraction.PushShaderParameters(cmd);

                // Set up UnityPerView CBuffer.
                hdCamera.SetupGlobalParams(cmd, m_FrameCount);

                cmd.SetGlobalVector(HDShaderIDs._IndirectLightingMultiplier, new Vector4(hdCamera.volumeStack.GetComponent<IndirectLightingController>().indirectDiffuseIntensity.value, 0, 0, 0));

                // It will be overridden for transparent pass.
                cmd.SetGlobalInt(HDShaderIDs._ColorMaskTransparentVel, (int)UnityEngine.Rendering.ColorWriteMask.All);

                if (hdCamera.frameSettings.IsEnabled(FrameSettingsField.MotionVectors))
                {
                    var buf = m_SharedRTManager.GetMotionVectorsBuffer();

                    cmd.SetGlobalTexture(HDShaderIDs._CameraMotionVectorsTexture, buf);
                    cmd.SetGlobalVector( HDShaderIDs._CameraMotionVectorsSize, new Vector4(buf.referenceSize.x,
                                                                                           buf.referenceSize.y,
                                                                                           1.0f / buf.referenceSize.x,
                                                                                           1.0f / buf.referenceSize.y));
                    cmd.SetGlobalVector(HDShaderIDs._CameraMotionVectorsScale, new Vector4(buf.referenceSize.x / (float)buf.rt.width,
                                                                                           buf.referenceSize.y / (float)buf.rt.height));
                }
                else
                {
                    cmd.SetGlobalTexture(HDShaderIDs._CameraMotionVectorsTexture, TextureXR.GetBlackTexture());
                }

                // Light loop stuff...
                if (hdCamera.frameSettings.IsEnabled(FrameSettingsField.SSR))
                    cmd.SetGlobalTexture(HDShaderIDs._SsrLightingTexture, m_SsrLightingTexture);
                else
                    cmd.SetGlobalTexture(HDShaderIDs._SsrLightingTexture, TextureXR.GetClearTexture());

                // Off screen rendering is disabled for most of the frame by default.
                cmd.SetGlobalInt(HDShaderIDs._OffScreenRendering, 0);
                cmd.SetGlobalFloat(HDShaderIDs._ReplaceDiffuseForIndirect, hdCamera.frameSettings.IsEnabled(FrameSettingsField.ReplaceDiffuseForIndirect) ? 1.0f : 0.0f);
                cmd.SetGlobalInt(HDShaderIDs._EnableSkyReflection, hdCamera.frameSettings.IsEnabled(FrameSettingsField.SkyReflection) ? 1 : 0);

                m_SkyManager.SetGlobalSkyData(cmd, hdCamera);

                if (hdCamera.frameSettings.IsEnabled(FrameSettingsField.RayTracing))
                {
                    bool validIndirectDiffuse = ValidIndirectDiffuseState(hdCamera);
                    cmd.SetGlobalInt(HDShaderIDs._RaytracedIndirectDiffuse, validIndirectDiffuse ? 1 : 0);

                    // Bind the camera's ray tracing frame index
                    cmd.SetGlobalInt(HDShaderIDs._RaytracingFrameIndex, RayTracingFrameIndex(hdCamera));
                }
                cmd.SetGlobalFloat(HDShaderIDs._ContactShadowOpacity, m_ContactShadows.opacity.value);
            }
        }

        void CopyDepthBufferIfNeeded(HDCamera hdCamera, CommandBuffer cmd)
        {
            if (!m_IsDepthBufferCopyValid)
            {
                using (new ProfilingScope(cmd, ProfilingSampler.Get(HDProfileId.CopyDepthBuffer)))
                {
                    // TODO: maybe we don't actually need the top MIP level?
                    // That way we could avoid making the copy, and build the MIP hierarchy directly.
                    // The downside is that our SSR tracing accuracy would decrease a little bit.
                    // But since we never render SSR at full resolution, this may be acceptable.

                    // TODO: reading the depth buffer with a compute shader will cause it to decompress in place.
                    // On console, to preserve the depth test performance, we must NOT decompress the 'm_CameraDepthStencilBuffer' in place.
                    // We should call decompressDepthSurfaceToCopy() and decompress it to 'm_CameraDepthBufferMipChain'.
                    m_GPUCopy.SampleCopyChannel_xyzw2x(cmd, m_SharedRTManager.GetDepthStencilBuffer(), m_SharedRTManager.GetDepthTexture(), new RectInt(0, 0, hdCamera.actualWidth, hdCamera.actualHeight));
                    // Depth texture is now ready, bind it.
                    cmd.SetGlobalTexture(HDShaderIDs._CameraDepthTexture, m_SharedRTManager.GetDepthTexture());
                }
                m_IsDepthBufferCopyValid = true;
            }
        }

        void BuildCoarseStencilAndResolveIfNeeded(HDCamera hdCamera, RTHandle depthStencilBuffer, RTHandle resolvedStencilBuffer, ComputeBuffer coarseStencilBuffer, CommandBuffer cmd)
        {
            using (new ProfilingScope(cmd, ProfilingSampler.Get(HDProfileId.CoarseStencilGeneration)))
            {
                bool MSAAEnabled = hdCamera.frameSettings.IsEnabled(FrameSettingsField.MSAA);

                // The following features require a copy of the stencil, if none are active, no need to do the resolve.
                bool resolveIsNecessary = GetFeatureVariantsEnabled(hdCamera.frameSettings);
                resolveIsNecessary = resolveIsNecessary || hdCamera.frameSettings.IsEnabled(FrameSettingsField.SSR);

                // We need the resolve only with msaa
                resolveIsNecessary = resolveIsNecessary && MSAAEnabled;
                  
                ComputeShader cs = defaultResources.shaders.resolveStencilCS;
                int kernel = SampleCountToPassIndex(MSAAEnabled ? hdCamera.msaaSamples : MSAASamples.None);
                kernel = resolveIsNecessary ? kernel + 3 : kernel; // We have a different variant if we need to resolve to non-MSAA stencil
                int coarseStencilWidth = HDUtils.DivRoundUp(hdCamera.actualWidth, 8);
                int coarseStencilHeight = HDUtils.DivRoundUp(hdCamera.actualHeight, 8);
                cmd.SetGlobalVector(HDShaderIDs._CoarseStencilBufferSize, new Vector4(coarseStencilWidth, coarseStencilHeight, 1.0f / coarseStencilWidth, 1.0f / coarseStencilHeight));
                cmd.SetComputeBufferParam(cs, kernel, HDShaderIDs._CoarseStencilBuffer, coarseStencilBuffer);
                cmd.SetComputeTextureParam(cs, kernel, HDShaderIDs._StencilTexture, depthStencilBuffer, 0, RenderTextureSubElement.Stencil);

                if (resolveIsNecessary)
                {
                    cmd.SetComputeTextureParam(cs, kernel, HDShaderIDs._OutputStencilBuffer, resolvedStencilBuffer);
                }

                cmd.DispatchCompute(cs, kernel, coarseStencilWidth, coarseStencilHeight, hdCamera.viewCount);
            }
        }

        void SetMicroShadowingSettings(HDCamera hdCamera, CommandBuffer cmd)
        {
            MicroShadowing microShadowingSettings = hdCamera.volumeStack.GetComponent<MicroShadowing>();
            cmd.SetGlobalFloat(HDShaderIDs._MicroShadowOpacity, microShadowingSettings.enable.value ? microShadowingSettings.opacity.value : 0.0f);
        }

        void ConfigureKeywords(bool enableBakeShadowMask, HDCamera hdCamera, CommandBuffer cmd)
        {
            // Globally enable (for GBuffer shader and forward lit (opaque and transparent) the keyword SHADOWS_SHADOWMASK
            CoreUtils.SetKeyword(cmd, "SHADOWS_SHADOWMASK", enableBakeShadowMask);
            // Configure material to use depends on shadow mask option
            m_CurrentRendererConfigurationBakedLighting = enableBakeShadowMask ? HDUtils.k_RendererConfigurationBakedLightingWithShadowMask : HDUtils.k_RendererConfigurationBakedLighting;
            m_currentDebugViewMaterialGBuffer = enableBakeShadowMask ? m_DebugViewMaterialGBufferShadowMask : m_DebugViewMaterialGBuffer;

            CoreUtils.SetKeyword(cmd, "LIGHT_LAYERS", hdCamera.frameSettings.IsEnabled(FrameSettingsField.LightLayers));
            cmd.SetGlobalInt(HDShaderIDs._EnableLightLayers, hdCamera.frameSettings.IsEnabled(FrameSettingsField.LightLayers) ? 1 : 0);

            // configure keyword for both decal.shader and material
            if (m_Asset.currentPlatformRenderPipelineSettings.supportDecals)
            {
                CoreUtils.SetKeyword(cmd, "DECALS_OFF", false);
                CoreUtils.SetKeyword(cmd, "DECALS_3RT", !m_Asset.currentPlatformRenderPipelineSettings.decalSettings.perChannelMask);
                CoreUtils.SetKeyword(cmd, "DECALS_4RT", m_Asset.currentPlatformRenderPipelineSettings.decalSettings.perChannelMask);
            }
            else
            {
                CoreUtils.SetKeyword(cmd, "DECALS_OFF", true);
                CoreUtils.SetKeyword(cmd, "DECALS_3RT", false);
                CoreUtils.SetKeyword(cmd, "DECALS_4RT", false);
            }

            // Raise the normal buffer flag only if we are in forward rendering
            CoreUtils.SetKeyword(cmd, "WRITE_NORMAL_BUFFER", hdCamera.frameSettings.litShaderMode == LitShaderMode.Forward);

            // Raise or remove the depth msaa flag based on the frame setting
            CoreUtils.SetKeyword(cmd, "WRITE_MSAA_DEPTH", hdCamera.frameSettings.IsEnabled(FrameSettingsField.MSAA));
        }

        struct RenderRequest
        {
            public struct Target
            {
                public RenderTargetIdentifier id;
                public CubemapFace face;
                public RenderTexture copyToTarget;
            }
            public HDCamera hdCamera;
            public bool clearCameraSettings;
            public Target target;
            public HDCullingResults cullingResults;
            public int index;
            // Indices of render request to render before this one
            public List<int> dependsOnRenderRequestIndices;
            public CameraSettings cameraSettings;
        }
        struct HDCullingResults
        {
            public CullingResults cullingResults;
            public CullingResults? customPassCullingResults;
            public HDProbeCullingResults hdProbeCullingResults;
            public DecalSystem.CullResult decalCullResults;
            // TODO: DecalCullResults

            internal void Reset()
            {
                hdProbeCullingResults.Reset();
                if (decalCullResults != null)
                    decalCullResults.Clear();
                else
                    decalCullResults = GenericPool<DecalSystem.CullResult>.Get();
            }
        }

        protected override void Render(ScriptableRenderContext renderContext, Camera[] cameras)
        {
#if UNITY_EDITOR
            if (!m_ResourcesInitialized)
                return;
#endif

            if (!m_ValidAPI || cameras.Length == 0)
                return;

            GetOrCreateDefaultVolume();
            GetOrCreateDebugTextures();

            // This function should be called once every render (once for all camera)
            LightLoopNewRender();

            BeginFrameRendering(renderContext, cameras);

            // Check if we can speed up FrameSettings process by skiping history
            // or go in detail if debug is activated. Done once for all renderer.
            m_FrameSettingsHistoryEnabled = FrameSettingsHistory.enabled;

            int  newCount = Time.frameCount;
            bool newFrame = newCount != m_FrameCount;
            m_FrameCount  = newCount;

            if (newFrame)
            {
                m_LastTime = m_Time;                        // Only update time once per frame.
                m_Time     = Time.time;                     // Does NOT take the 'animateMaterials' setting into account.
                m_LastTime = Mathf.Min(m_Time, m_LastTime); // Guard against broken Unity behavior. Should not be necessary.

                m_ProbeCameraCache.ClearCamerasUnusedFor(2, m_FrameCount);
                HDCamera.CleanUnused();
            }

            var dynResHandler = DynamicResolutionHandler.instance;
            dynResHandler.Update(m_Asset.currentPlatformRenderPipelineSettings.dynamicResolutionSettings, () =>
            {
                var hdrp = (RenderPipelineManager.currentPipeline as HDRenderPipeline);
                var stencilBuffer = hdrp.m_SharedRTManager.GetDepthStencilBuffer().rt;
                var stencilBufferSize = new Vector2Int(stencilBuffer.width, stencilBuffer.height);
                hdrp.m_SharedRTManager.ComputeDepthBufferMipChainSize(DynamicResolutionHandler.instance.GetScaledSize(stencilBufferSize));
            }
            );

            // This syntax is awful and hostile to debugging, please don't use it...
            using (ListPool<RenderRequest>.Get(out List<RenderRequest> renderRequests))
            using (ListPool<int>.Get(out List<int> rootRenderRequestIndices))
            using (HashSetPool<int>.Get(out HashSet<int> skipClearCullingResults))
            using (DictionaryPool<HDProbe, List<(int index, float weight)>>.Get(out Dictionary<HDProbe, List<(int index, float weight)>> renderRequestIndicesWhereTheProbeIsVisible))
            using (ListPool<CameraSettings>.Get(out List<CameraSettings> cameraSettings))
            using (ListPool<CameraPositionSettings>.Get(out List<CameraPositionSettings> cameraPositionSettings))
            {
                // With XR multi-pass enabled, each camera can be rendered multiple times with different parameters
                var multipassCameras = m_XRSystem.SetupFrame(cameras, m_Asset.currentPlatformRenderPipelineSettings.xrSettings.singlePass, m_DebugDisplaySettings.data.xrSinglePassTestMode);

#if UNITY_EDITOR
                // See comment below about the preview camera workaround
                bool hasGameViewCamera = false;
                foreach (var c in cameras)
                {
                    if (c.cameraType == CameraType.Game)
                    {
                        hasGameViewCamera = true;
                        break;
                    }
                }
#endif

                // Culling loop
                foreach ((Camera camera, XRPass xrPass) in multipassCameras)
                {
                    if (camera == null)
                        continue;

#if UNITY_EDITOR
                    // We selecting a camera in the editor, we have a preview that is drawn.
                    // For legacy reasons, Unity will render all preview cameras when rendering the GameView
                    // Actually, we don't need this here because we call explicitly Camera.Render when we
                    // need a preview
                    //
                    // This is an issue, because at some point, you end up with 2 cameras to render:
                    // - Main Camera (game view)
                    // - Preview Camera (preview)
                    // If the preview camera is rendered last, it will alter the "GameView RT" RenderTexture
                    // that was previously rendered by the Main Camera.
                    // This is an issue.
                    //
                    // Meanwhile, skipping all preview camera when rendering the game views is sane,
                    // and will workaround the aformentionned issue.
                    if (hasGameViewCamera && camera.cameraType == CameraType.Preview)
                        continue;
#endif

                    bool cameraRequestedDynamicRes = false;
                    HDAdditionalCameraData hdCam;
                    if (camera.TryGetComponent<HDAdditionalCameraData>(out hdCam))
                    {
                        cameraRequestedDynamicRes = hdCam.allowDynamicResolution;

                        // We are in a case where the platform does not support hw dynamic resolution, so we force the software fallback.
                        // TODO: Expose the graphics caps info on whether the platform supports hw dynamic resolution or not.
                        if (dynResHandler.RequestsHardwareDynamicResolution() && cameraRequestedDynamicRes && !camera.allowDynamicResolution)
                        {
                            dynResHandler.ForceSoftwareFallback();
                        }
                    }

                    dynResHandler.SetCurrentCameraRequest(cameraRequestedDynamicRes);
                    RTHandles.SetHardwareDynamicResolutionState(dynResHandler.HardwareDynamicResIsEnabled());

                    VFXManager.PrepareCamera(camera);

                    // Reset pooled variables
                    cameraSettings.Clear();
                    cameraPositionSettings.Clear();
                    skipClearCullingResults.Clear();

                    var cullingResults = UnsafeGenericPool<HDCullingResults>.Get();
                    cullingResults.Reset();

                    // Try to compute the parameters of the request or skip the request
                    var skipRequest = !TryCalculateFrameParameters(
                            camera,
                            xrPass,
                            out var additionalCameraData,
                            out var hdCamera,
                            out var cullingParameters);

                    // Note: In case of a custom render, we have false here and 'TryCull' is not executed
                    if (!skipRequest)
                    {
                        var needCulling = true;

                        // In XR multipass, culling results can be shared if the pass has the same culling id
                        if (xrPass.multipassId > 0)
                        {
                            foreach (var req in renderRequests)
                            {
                                if (req.hdCamera.xr.cullingPassId == xrPass.cullingPassId)
                                {
                                    UnsafeGenericPool<HDCullingResults>.Release(cullingResults);
                                    cullingResults = req.cullingResults;
                                    skipClearCullingResults.Add(req.index);
                                    needCulling = false;
                                }
                            }
                        }

                        if (needCulling)
                            skipRequest = !TryCull(camera, hdCamera, renderContext, m_SkyManager, cullingParameters, m_Asset, ref cullingResults);
                    }

                    if (additionalCameraData != null && additionalCameraData.hasCustomRender)
                    {
                        skipRequest = true;
                        // Execute custom render
                        additionalCameraData.ExecuteCustomRender(renderContext, hdCamera);
                    }

                    if (skipRequest)
                    {
                        // Submit render context and free pooled resources for this request
                        UnityEngine.Rendering.RenderPipeline.BeginCameraRendering(renderContext, camera);
                        renderContext.Submit();
                        UnsafeGenericPool<HDCullingResults>.Release(cullingResults);
                        UnityEngine.Rendering.RenderPipeline.EndCameraRendering(renderContext, camera);
                        continue;
                    }

                    // Select render target
                    RenderTargetIdentifier targetId = camera.targetTexture ?? new RenderTargetIdentifier(BuiltinRenderTextureType.CameraTarget);
                    if (camera.targetTexture != null)
                    {
                        camera.targetTexture.IncrementUpdateCount(); // Necessary if the texture is used as a cookie.
                    }

                    // Render directly to XR render target if active
                    if (hdCamera.xr.enabled && hdCamera.xr.renderTargetValid)
                        targetId = hdCamera.xr.renderTarget;

                    // Add render request
                    var request = new RenderRequest
                    {
                        hdCamera = hdCamera,
                        cullingResults = cullingResults,
                        target = new RenderRequest.Target
                        {
                            id = targetId,
                            face = CubemapFace.Unknown
                        },
                        dependsOnRenderRequestIndices = ListPool<int>.Get(),
                        index = renderRequests.Count,
                        cameraSettings = CameraSettings.From(hdCamera)
                        // TODO: store DecalCullResult
                    };
                    renderRequests.Add(request);
                    // This is a root render request
                    rootRenderRequestIndices.Add(request.index);

                    // Add visible probes to list
                    for (var i = 0; i < cullingResults.cullingResults.visibleReflectionProbes.Length; ++i)
                    {
                        var visibleProbe = cullingResults.cullingResults.visibleReflectionProbes[i];

                        // TODO: The following fix is temporary.
                        // We should investigate why we got null cull result when we change scene
                        if (visibleProbe == null || visibleProbe.Equals(null) || visibleProbe.reflectionProbe == null || visibleProbe.reflectionProbe.Equals(null))
                            continue;

                        HDAdditionalReflectionData additionalReflectionData;
                        if (!visibleProbe.reflectionProbe.TryGetComponent<HDAdditionalReflectionData>(out additionalReflectionData))
                            additionalReflectionData = visibleProbe.reflectionProbe.gameObject.AddComponent<HDAdditionalReflectionData>();

                        AddVisibleProbeVisibleIndexIfUpdateIsRequired(additionalReflectionData, request.index);
                    }
                    for (var i = 0; i < cullingResults.hdProbeCullingResults.visibleProbes.Count; ++i)
                        AddVisibleProbeVisibleIndexIfUpdateIsRequired(cullingResults.hdProbeCullingResults.visibleProbes[i], request.index);

                    // local function to help insertion of visible probe
                    void AddVisibleProbeVisibleIndexIfUpdateIsRequired(HDProbe probe, int visibleInIndex)
                    {
                        // Don't add it if it has already been updated this frame or not a real time probe
                        // TODO: discard probes that are baked once per frame and already baked this frame
                        if (!probe.requiresRealtimeUpdate)
                            return;

                        // Notify that we render the probe at this frame
                        probe.SetIsRendered(m_FrameCount);

                        float visibility = ComputeVisibility(visibleInIndex, probe);

                        if (!renderRequestIndicesWhereTheProbeIsVisible.TryGetValue(probe, out var visibleInIndices))
                        {
                            visibleInIndices = ListPool<(int index, float weight)>.Get();
                            renderRequestIndicesWhereTheProbeIsVisible.Add(probe, visibleInIndices);
                        }
                        if (!visibleInIndices.Contains((visibleInIndex, visibility)))
                            visibleInIndices.Add((visibleInIndex, visibility));
                    }

                    float ComputeVisibility(int visibleInIndex, HDProbe visibleProbe)
                    {
                        var visibleInRenderRequest = renderRequests[visibleInIndex];
                        var viewerTransform = visibleInRenderRequest.hdCamera.camera.transform;
                        return HDUtils.ComputeWeightedLinearFadeDistance(visibleProbe.transform.position, viewerTransform.position, visibleProbe.weight, visibleProbe.fadeDistance);
                    }
                }

                foreach (var probeToRenderAndDependencies in renderRequestIndicesWhereTheProbeIsVisible)
                {
                    var visibleProbe = probeToRenderAndDependencies.Key;
                    var visibilities = probeToRenderAndDependencies.Value;

                    // Two cases:
                    //   - If the probe is view independent, we add only one render request per face that is
                    //      a dependency for all its 'visibleIn' render requests
                    //   - If the probe is view dependent, we add one render request per face per 'visibleIn'
                    //      render requests
                    var isViewDependent = visibleProbe.type == ProbeSettings.ProbeType.PlanarProbe;

                    Camera parentCamera;

                    if (isViewDependent)
                    {
                        for (int i = 0; i < visibilities.Count; ++i)
                        {
                            var visibility = visibilities[i];
                            if (visibility.weight <= 0f)
                                continue;

                            var visibleInIndex = visibility.index;
                            var visibleInRenderRequest = renderRequests[visibleInIndex];
                            var viewerTransform = visibleInRenderRequest.hdCamera.camera.transform;

                            parentCamera = visibleInRenderRequest.hdCamera.camera;

                            AddHDProbeRenderRequests(
                                visibleProbe,
                                viewerTransform,
                                new List<(int index, float weight)>{visibility},
                                HDUtils.GetSceneCullingMaskFromCamera(visibleInRenderRequest.hdCamera.camera),
                                parentCamera,
                                visibleInRenderRequest.hdCamera.camera.fieldOfView,
                                visibleInRenderRequest.hdCamera.camera.aspect
                            );
                        }
                    }
                    else
                    {
                        // No single parent camera for view dependent probes.
                        parentCamera = null;

                        bool visibleInOneViewer = false;
                        for (int i = 0; i < visibilities.Count && !visibleInOneViewer; ++i)
                        {
                            if (visibilities[i].weight > 0f)
                                visibleInOneViewer = true;
                        }
                        if (visibleInOneViewer)
                            AddHDProbeRenderRequests(visibleProbe, null, visibilities, 0, parentCamera);
                    }
                }
                foreach (var pair in renderRequestIndicesWhereTheProbeIsVisible)
                    ListPool<(int index, float weight)>.Release(pair.Value);
                renderRequestIndicesWhereTheProbeIsVisible.Clear();

                // Local function to share common code between view dependent and view independent requests
                void AddHDProbeRenderRequests(
                    HDProbe visibleProbe,
                    Transform viewerTransform,
                    List<(int index, float weight)> visibilities,
                    ulong overrideSceneCullingMask,
                    Camera parentCamera,
                    float referenceFieldOfView = 90,
                    float referenceAspect = 1
                )
                {
                    var position = ProbeCapturePositionSettings.ComputeFrom(
                        visibleProbe,
                        viewerTransform
                    );
                    cameraSettings.Clear();
                    cameraPositionSettings.Clear();
                    HDRenderUtilities.GenerateRenderingSettingsFor(
                        visibleProbe.settings, position,
                        cameraSettings, cameraPositionSettings, overrideSceneCullingMask,
                        referenceFieldOfView: referenceFieldOfView,
                        referenceAspect: referenceAspect
                    );

                    switch (visibleProbe.type)
                    {
                        case ProbeSettings.ProbeType.ReflectionProbe:
                            int desiredProbeSize = (int)((HDRenderPipeline)RenderPipelineManager.currentPipeline).currentPlatformRenderPipelineSettings.lightLoopSettings.reflectionCubemapSize;
                            if (visibleProbe.realtimeTexture == null || visibleProbe.realtimeTexture.width != desiredProbeSize)
                            {
                                visibleProbe.SetTexture(ProbeSettings.Mode.Realtime, HDRenderUtilities.CreateReflectionProbeRenderTarget(desiredProbeSize));
                            }
                            break;
                        case ProbeSettings.ProbeType.PlanarProbe:
                            int desiredPlanarProbeSize = (int)visibleProbe.resolution;
                            if (visibleProbe.realtimeTexture == null || visibleProbe.realtimeTexture.width != desiredPlanarProbeSize)
                            {
                                visibleProbe.SetTexture(ProbeSettings.Mode.Realtime, HDRenderUtilities.CreatePlanarProbeRenderTarget(desiredPlanarProbeSize));
                            }
                            // Set the viewer's camera as the default camera anchor
                            for (var i = 0; i < cameraSettings.Count; ++i)
                            {
                                var v = cameraSettings[i];
                                if (v.volumes.anchorOverride == null)
                                {
                                    v.volumes.anchorOverride = viewerTransform;
                                    cameraSettings[i] = v;
                                }
                            }
                            break;
                    }

                    for (int j = 0; j < cameraSettings.Count; ++j)
                    {
                        var camera = m_ProbeCameraCache.GetOrCreate((viewerTransform, visibleProbe, j), m_FrameCount);
                        var additionalCameraData = camera.GetComponent<HDAdditionalCameraData>();

                        if (additionalCameraData == null)
                            additionalCameraData = camera.gameObject.AddComponent<HDAdditionalCameraData>();
                        additionalCameraData.hasPersistentHistory = true;

                        // We need to set a targetTexture with the right otherwise when setting pixelRect, it will be rescaled internally to the size of the screen
                        camera.targetTexture = visibleProbe.realtimeTexture;
                        camera.gameObject.hideFlags = HideFlags.HideAndDontSave;
                        camera.gameObject.SetActive(false);

                        // Warning: accessing Object.name generate 48B of garbage at each frame here
                        // camera.name = HDUtils.ComputeProbeCameraName(visibleProbe.name, j, viewerTransform?.name);
                        // Non Alloc version of ComputeProbeCameraName but without the viewerTransform name part
                        camera.name = visibleProbe.probeName[j];

                        camera.ApplySettings(cameraSettings[j]);
                        camera.ApplySettings(cameraPositionSettings[j]);
                        camera.cameraType = CameraType.Reflection;
                        camera.pixelRect = new Rect(0, 0, visibleProbe.realtimeTexture.width, visibleProbe.realtimeTexture.height);

                        var _cullingResults = UnsafeGenericPool<HDCullingResults>.Get();
                        _cullingResults.Reset();

                        if (!(TryCalculateFrameParameters(
                                camera,
                                m_XRSystem.emptyPass,
                                out _,
                                out var hdCamera,
                                out var cullingParameters
                            )
                            && TryCull(
                                camera, hdCamera, renderContext, m_SkyManager, cullingParameters, m_Asset,
                                ref _cullingResults
                            )))
                        {
                            // Skip request and free resources
                            UnsafeGenericPool<HDCullingResults>.Release(_cullingResults);
                            continue;
                        }

                        hdCamera.parentCamera = parentCamera; // Used to inherit the properties of the view

                        HDAdditionalCameraData hdCam;
                        camera.TryGetComponent<HDAdditionalCameraData>(out hdCam);
                        hdCam.flipYMode = visibleProbe.type == ProbeSettings.ProbeType.ReflectionProbe
                                ? HDAdditionalCameraData.FlipYMode.ForceFlipY
                                : HDAdditionalCameraData.FlipYMode.Automatic;

                        if (!visibleProbe.realtimeTexture.IsCreated())
                            visibleProbe.realtimeTexture.Create();

                        visibleProbe.SetRenderData(
                            ProbeSettings.Mode.Realtime,
                            new HDProbe.RenderData(
                                camera.worldToCameraMatrix,
                                camera.projectionMatrix,
                                camera.transform.position,
                                camera.transform.rotation,
                                cameraSettings[j].frustum.fieldOfView,
                                cameraSettings[j].frustum.aspect
                            )
                        );

                        // TODO: Assign the actual final target to render to.
                        //   Currently, we use a target for each probe, and then copy it into the cache before using it
                        //   during the lighting pass.
                        //   But what we actually want here, is to render directly into the cache (either CubeArray,
                        //   or Texture2DArray)
                        //   To do so, we need to first allocate in the cache the location of the target and then assign
                        //   it here.
                        var request = new RenderRequest
                        {
                            hdCamera = hdCamera,
                            cullingResults = _cullingResults,
                            clearCameraSettings = true,
                            dependsOnRenderRequestIndices = ListPool<int>.Get(),
                            index = renderRequests.Count,
                            cameraSettings = cameraSettings[j]
                            // TODO: store DecalCullResult
                        };

                        // As we render realtime texture on GPU side, we must tag the texture so our texture array cache detect that something have change
                        visibleProbe.realtimeTexture.IncrementUpdateCount();

                        if (cameraSettings.Count > 1)
                        {
                            var face = (CubemapFace)j;
                            request.target = new RenderRequest.Target
                            {
                                copyToTarget = visibleProbe.realtimeTexture,
                                face = face
                            };
                        }
                        else
                        {
                            request.target = new RenderRequest.Target
                            {
                                id = visibleProbe.realtimeTexture,
                                face = CubemapFace.Unknown
                            };
                        }
                        renderRequests.Add(request);


                        foreach (var visibility in visibilities)
                            renderRequests[visibility.index].dependsOnRenderRequestIndices.Add(request.index);
                    }
                }

                // TODO: Refactor into a method. If possible remove the intermediate target
                // Find max size for Cubemap face targets and resize/allocate if required the intermediate render target
                {
                    var size = Vector2Int.zero;
                    for (int i = 0; i < renderRequests.Count; ++i)
                    {
                        var renderRequest = renderRequests[i];
                        var isCubemapFaceTarget = renderRequest.target.face != CubemapFace.Unknown;
                        if (!isCubemapFaceTarget)
                            continue;

                        var width = renderRequest.hdCamera.actualWidth;
                        var height = renderRequest.hdCamera.actualHeight;
                        size.x = Mathf.Max(width, size.x);
                        size.y = Mathf.Max(height, size.y);
                    }

                    if (size != Vector2.zero)
                    {
                        if (m_TemporaryTargetForCubemaps != null)
                        {
                            if (m_TemporaryTargetForCubemaps.width != size.x
                                || m_TemporaryTargetForCubemaps.height != size.y)
                            {
                                m_TemporaryTargetForCubemaps.Release();
                                m_TemporaryTargetForCubemaps = null;
                            }
                        }
                        if (m_TemporaryTargetForCubemaps == null)
                        {
                            m_TemporaryTargetForCubemaps = new RenderTexture(
                                size.x, size.y, 1, GraphicsFormat.R16G16B16A16_SFloat
                            )
                            {
                                autoGenerateMips = false,
                                useMipMap = false,
                                name = "Temporary Target For Cubemap Face",
                                volumeDepth = 1,
                                useDynamicScale = false
                            };
                        }
                    }
                }

                using (ListPool<int>.Get(out List<int> renderRequestIndicesToRender))
                {
                    // Flatten the render requests graph in an array that guarantee dependency constraints
                    {
                        using (GenericPool<Stack<int>>.Get(out Stack<int> stack))
                        {
                            stack.Clear();
                            for (int i = rootRenderRequestIndices.Count -1; i >= 0; --i)
                            {
                                stack.Push(rootRenderRequestIndices[i]);
                                while (stack.Count > 0)
                                {
                                    var index = stack.Pop();
                                    if (!renderRequestIndicesToRender.Contains(index))
                                        renderRequestIndicesToRender.Add(index);

                                    var request = renderRequests[index];
                                    for (int j = 0; j < request.dependsOnRenderRequestIndices.Count; ++j)
                                        stack.Push(request.dependsOnRenderRequestIndices[j]);
                                }
                            }
                        }
                    }

                    using (new ProfilingScope(null, ProfilingSampler.Get(HDProfileId.HDRenderPipelineAllRenderRequest)))
                    {
                        // Execute render request graph, in reverse order
                        for (int i = renderRequestIndicesToRender.Count - 1; i >= 0; --i)
                        {
                            var renderRequestIndex = renderRequestIndicesToRender[i];
                            var renderRequest = renderRequests[renderRequestIndex];

                            var cmd = CommandBufferPool.Get("");

                            // TODO: Avoid the intermediate target and render directly into final target
                            //  CommandBuffer.Blit does not work on Cubemap faces
                            //  So we use an intermediate RT to perform a CommandBuffer.CopyTexture in the target Cubemap face
                            if (renderRequest.target.face != CubemapFace.Unknown)
                            {
                                if (!m_TemporaryTargetForCubemaps.IsCreated())
                                    m_TemporaryTargetForCubemaps.Create();

                                var hdCamera = renderRequest.hdCamera;
                                ref var target = ref renderRequest.target;
                                target.id = m_TemporaryTargetForCubemaps;
                            }


                            // var aovRequestIndex = 0;
                            foreach (var aovRequest in renderRequest.hdCamera.aovRequests)
                            {
                                using (new ProfilingScope(cmd, ProfilingSampler.Get(HDProfileId.HDRenderPipelineRenderAOV)))
                                {
                                    cmd.SetInvertCulling(renderRequest.cameraSettings.invertFaceCulling);
                                    ExecuteRenderRequest(renderRequest, renderContext, cmd, aovRequest);
                                    cmd.SetInvertCulling(false);
                                }
                                renderContext.ExecuteCommandBuffer(cmd);
                                CommandBufferPool.Release(cmd);
                                renderContext.Submit();
                                cmd = CommandBufferPool.Get();
                            }

                            using (new ProfilingScope(cmd, renderRequest.hdCamera.profilingSampler))
                            {
                                cmd.SetInvertCulling(renderRequest.cameraSettings.invertFaceCulling);
                                UnityEngine.Rendering.RenderPipeline.BeginCameraRendering(renderContext, renderRequest.hdCamera.camera);
                                ExecuteRenderRequest(renderRequest, renderContext, cmd, AOVRequestData.defaultAOVRequestDataNonAlloc);
                                cmd.SetInvertCulling(false);
                                UnityEngine.Rendering.RenderPipeline.EndCameraRendering(renderContext, renderRequest.hdCamera.camera);
                            }

                            {
                                var target = renderRequest.target;
                                // Handle the copy if requested
                                if (target.copyToTarget != null)
                                {
                                    cmd.CopyTexture(
                                        target.id, 0, 0, 0, 0, renderRequest.hdCamera.actualWidth, renderRequest.hdCamera.actualHeight,
                                        target.copyToTarget, (int)target.face, 0, 0, 0
                                    );
                                }
                                if (renderRequest.clearCameraSettings)
                                    // release reference because the RenderTexture might be destroyed before the camera
                                    renderRequest.hdCamera.camera.targetTexture = null;

                                ListPool<int>.Release(renderRequest.dependsOnRenderRequestIndices);

                                // Culling results can be shared between render requests: clear only when required
                                if (!skipClearCullingResults.Contains(renderRequest.index))
                                {
                                    renderRequest.cullingResults.decalCullResults?.Clear();
                                    UnsafeGenericPool<HDCullingResults>.Release(renderRequest.cullingResults);
                                }
                            }

                            // Render XR mirror view once all render requests have been completed
                            if (i == 0 && renderRequest.hdCamera.camera.cameraType == CameraType.Game)
                            {
                                m_XRSystem.RenderMirrorView(cmd);
                            }

                            // Now that all cameras have been rendered, let's propagate the data required for screen space shadows
                            PropagateScreenSpaceShadowData();

                            renderContext.ExecuteCommandBuffer(cmd);
                            CommandBufferPool.Release(cmd);
                            renderContext.Submit();
                        }
                    }
                }
            }

            m_XRSystem.ReleaseFrame();
            UnityEngine.Rendering.RenderPipeline.EndFrameRendering(renderContext, cameras);
        }


        void PropagateScreenSpaceShadowData()
        {
            // For every unique light that has been registered, update the previous transform
            foreach (HDAdditionalLightData lightData in m_ScreenSpaceShadowsUnion)
            {
                lightData.previousTransform = lightData.transform.localToWorldMatrix;
            }
        }

        void ExecuteRenderRequest(
            RenderRequest renderRequest,
            ScriptableRenderContext renderContext,
            CommandBuffer cmd,
            AOVRequestData aovRequest
        )
        {
            InitializeGlobalResources(renderContext);

            var hdCamera = renderRequest.hdCamera;
            var camera = hdCamera.camera;
            var cullingResults = renderRequest.cullingResults.cullingResults;
            var customPassCullingResults = renderRequest.cullingResults.customPassCullingResults ?? cullingResults;
            var hdProbeCullingResults = renderRequest.cullingResults.hdProbeCullingResults;
            var decalCullingResults = renderRequest.cullingResults.decalCullResults;
            var target = renderRequest.target;

            // Updates RTHandle
            hdCamera.BeginRender(cmd);

            if (m_RayTracingSupported)
            {
                // This call need to happen once per camera
                // TODO: This can be wasteful for "compatible" cameras.
                // We need to determine the minimum set of feature used by all the camera and build the minimum number of acceleration structures.
                BuildRayTracingAccelerationStructure(hdCamera);
            }

#if ENABLE_VIRTUALTEXTURES
            m_VtBufferManager.BeginRender(hdCamera.actualWidth, hdCamera.actualHeight);
#endif

            using (ListPool<RTHandle>.Get(out var aovBuffers))
            {
                aovRequest.AllocateTargetTexturesIfRequired(ref aovBuffers);

            // If we render a reflection view or a preview we should not display any debug information
            // This need to be call before ApplyDebugDisplaySettings()
            if (camera.cameraType == CameraType.Reflection || camera.cameraType == CameraType.Preview)
            {
                // Neutral allow to disable all debug settings
                m_CurrentDebugDisplaySettings = s_NeutralDebugDisplaySettings;
            }
            else
            {
                // Make sure we are in sync with the debug menu for the msaa count
                m_MSAASamples = m_DebugDisplaySettings.data.msaaSamples;
                m_SharedRTManager.SetNumMSAASamples(m_MSAASamples);

                m_DebugDisplaySettings.UpdateCameraFreezeOptions();

                m_CurrentDebugDisplaySettings = m_DebugDisplaySettings;
            }

            aovRequest.SetupDebugData(ref m_CurrentDebugDisplaySettings);

            if (hdCamera.frameSettings.IsEnabled(FrameSettingsField.RayTracing))
            {
                // Must update after getting DebugDisplaySettings
                m_RayCountManager.ClearRayCount(cmd, hdCamera, m_CurrentDebugDisplaySettings.data.countRays);
            }


            if (hdCamera.frameSettings.IsEnabled(FrameSettingsField.Decals))
            {
                using (new ProfilingScope(cmd, ProfilingSampler.Get(HDProfileId.DBufferPrepareDrawData)))
                {
                    // TODO: update singleton with DecalCullResults
                    DecalSystem.instance.CurrentCamera = hdCamera.camera; // Singletons are extremely dangerous...
                    DecalSystem.instance.LoadCullResults(decalCullingResults);
                    DecalSystem.instance.UpdateCachedMaterialData();    // textures, alpha or fade distances could've changed
                    DecalSystem.instance.CreateDrawData();              // prepare data is separate from draw
                    DecalSystem.instance.UpdateTextureAtlas(cmd);       // as this is only used for transparent pass, would've been nice not to have to do this if no transparent renderers are visible, needs to happen after CreateDrawData
                }
            }

            using (new ProfilingScope(null, ProfilingSampler.Get(HDProfileId.CustomPassVolumeUpdate)))
            {
                if (hdCamera.frameSettings.IsEnabled(FrameSettingsField.CustomPass))
                    CustomPassVolume.Update(hdCamera);
            }

            // Do anything we need to do upon a new frame.
            // The NewFrame must be after the VolumeManager update and before Resize because it uses properties set in NewFrame
            LightLoopNewFrame(hdCamera);

            // Apparently scissor states can leak from editor code. As it is not used currently in HDRP (apart from VR). We disable scissor at the beginning of the frame.
            cmd.DisableScissorRect();

            Resize(hdCamera);
            m_PostProcessSystem.BeginFrame(cmd, hdCamera, this);

            ApplyDebugDisplaySettings(hdCamera, cmd);
            m_SkyManager.UpdateCurrentSkySettings(hdCamera);

            SetupCameraProperties(hdCamera, renderContext, cmd);

            // TODO: Find a correct place to bind these material textures
            // We have to bind the material specific global parameters in this mode
            foreach (var material in m_MaterialList)
                material.Bind(cmd);

            // Frustum cull density volumes on the CPU. Can be performed as soon as the camera is set up.
            DensityVolumeList densityVolumes = PrepareVisibleDensityVolumeList(hdCamera, cmd, hdCamera.time);

            // Note: Legacy Unity behave like this for ShadowMask
            // When you select ShadowMask in Lighting panel it recompile shaders on the fly with the SHADOW_MASK keyword.
            // However there is no C# function that we can query to know what mode have been select in Lighting Panel and it will be wrong anyway. Lighting Panel setup what will be the next bake mode. But until light is bake, it is wrong.
            // Currently to know if you need shadow mask you need to go through all visible lights (of CullResult), check the LightBakingOutput struct and look at lightmapBakeType/mixedLightingMode. If one light have shadow mask bake mode, then you need shadow mask features (i.e extra Gbuffer).
            // It mean that when we build a standalone player, if we detect a light with bake shadow mask, we generate all shader variant (with and without shadow mask) and at runtime, when a bake shadow mask light is visible, we dynamically allocate an extra GBuffer and switch the shader.
            // So the first thing to do is to go through all the light: PrepareLightsForGPU
            bool enableBakeShadowMask = PrepareLightsForGPU(cmd, hdCamera, cullingResults, hdProbeCullingResults, densityVolumes, m_CurrentDebugDisplaySettings, aovRequest);

            // Let's bind as soon as possible the light data
            BindLightDataParameters(hdCamera, cmd);

            // Configure all the keywords
            ConfigureKeywords(enableBakeShadowMask, hdCamera, cmd);

            // Caution: We require sun light here as some skies use the sun light to render, it means that UpdateSkyEnvironment must be called after PrepareLightsForGPU.
            // TODO: Try to arrange code so we can trigger this call earlier and use async compute here to run sky convolution during other passes (once we move convolution shader to compute).
            if (!m_CurrentDebugDisplaySettings.IsMatcapViewEnabled(hdCamera))
                UpdateSkyEnvironment(hdCamera, renderContext, m_FrameCount, cmd);
            else
                cmd.SetGlobalTexture(HDShaderIDs._SkyTexture, CoreUtils.magentaCubeTextureArray);

            // PushGlobalParams must be call after UpdateSkyEnvironment so AmbientProbe is correctly setup for volumetric
            PushGlobalParams(hdCamera, cmd);
            VFXManager.ProcessCameraCommand(camera, cmd);


            if (GL.wireframe)
            {
                RenderWireFrame(cullingResults, hdCamera, target.id, renderContext, cmd);
                return;
            }

            if (m_RenderGraph.enabled)
            {
                ExecuteWithRenderGraph(renderRequest, aovRequest, aovBuffers, renderContext, cmd);
                return;
            }

            hdCamera.xr.StartSinglePass(cmd, camera, renderContext);

            ClearBuffers(hdCamera, cmd);

            // Render XR occlusion mesh to depth buffer early in the frame to improve performance
            if (hdCamera.xr.enabled && m_Asset.currentPlatformRenderPipelineSettings.xrSettings.occlusionMesh)
            {
                hdCamera.xr.StopSinglePass(cmd, camera, renderContext);
                hdCamera.xr.RenderOcclusionMeshes(cmd, m_SharedRTManager.GetDepthStencilBuffer(hdCamera.frameSettings.IsEnabled(FrameSettingsField.MSAA)));
                hdCamera.xr.StartSinglePass(cmd, camera, renderContext);
            }

            // Bind the custom color/depth before the first custom pass
            if (hdCamera.frameSettings.IsEnabled(FrameSettingsField.CustomPass))
            {
                if (m_CustomPassColorBuffer.IsValueCreated)
                    cmd.SetGlobalTexture(HDShaderIDs._CustomColorTexture, m_CustomPassColorBuffer.Value);
                if (m_CustomPassDepthBuffer.IsValueCreated)
                    cmd.SetGlobalTexture(HDShaderIDs._CustomDepthTexture, m_CustomPassDepthBuffer.Value);
            }

            RenderCustomPass(renderContext, cmd, hdCamera, customPassCullingResults, CustomPassInjectionPoint.BeforeRendering);

            // This is always false in forward and if it is true, is equivalent of saying we have a partial depth prepass.
            bool shouldRenderMotionVectorAfterGBuffer = RenderDepthPrepass(cullingResults, hdCamera, renderContext, cmd);
            if (!shouldRenderMotionVectorAfterGBuffer)
            {
                // If objects motion vectors if enabled, this will render the objects with motion vector into the target buffers (in addition to the depth)
                // Note: An object with motion vector must not be render in the prepass otherwise we can have motion vector write that should have been rejected
                RenderObjectsMotionVectors(cullingResults, hdCamera, renderContext, cmd);
            }
            // If we have MSAA, we need to complete the motion vector buffer before buffer resolves, hence we need to run camera mv first.
            // This is always fine since shouldRenderMotionVectorAfterGBuffer is always false for forward.
            bool needCameraMVBeforeResolve = hdCamera.frameSettings.IsEnabled(FrameSettingsField.MSAA);
            if (needCameraMVBeforeResolve)
            {
                RenderCameraMotionVectors(cullingResults, hdCamera, renderContext, cmd);
            }

            PreRenderSky(hdCamera, cmd);

            // Now that all depths have been rendered, resolve the depth buffer
            m_SharedRTManager.ResolveSharedRT(cmd, hdCamera);

            RenderDBuffer(hdCamera, cmd, renderContext, cullingResults);

            RenderGBuffer(cullingResults, hdCamera, renderContext, cmd);

            DecalNormalPatch(hdCamera, cmd, renderContext);

            // We can now bind the normal buffer to be use by any effect
            m_SharedRTManager.BindNormalBuffer(cmd);

            // After Depth and Normals/roughness including decals
            RenderCustomPass(renderContext, cmd, hdCamera, customPassCullingResults, CustomPassInjectionPoint.AfterOpaqueDepthAndNormal);

            // In both forward and deferred, everything opaque should have been rendered at this point so we can safely copy the depth buffer for later processing.
            GenerateDepthPyramid(hdCamera, cmd, FullScreenDebugMode.DepthPyramid);

            // Depth texture is now ready, bind it (Depth buffer could have been bind before if DBuffer is enable)
            cmd.SetGlobalTexture(HDShaderIDs._CameraDepthTexture, m_SharedRTManager.GetDepthTexture());

            if (shouldRenderMotionVectorAfterGBuffer)
            {
                // See the call RenderObjectsMotionVectors() above and comment
                RenderObjectsMotionVectors(cullingResults, hdCamera, renderContext, cmd);
            }

            // In case we don't have MSAA, we always run camera motion vectors when is safe to assume Object MV are rendered
            if(!needCameraMVBeforeResolve)
            {
                RenderCameraMotionVectors(cullingResults, hdCamera, renderContext, cmd);
            }

#if UNITY_EDITOR
            var showGizmos = camera.cameraType == CameraType.SceneView ||
                            (camera.targetTexture == null && camera.cameraType == CameraType.Game);
#endif

            RenderTransparencyOverdraw(cullingResults, hdCamera, renderContext, cmd);

            if (m_CurrentDebugDisplaySettings.IsDebugMaterialDisplayEnabled() || m_CurrentDebugDisplaySettings.IsMaterialValidationEnabled() || CoreUtils.IsSceneLightingDisabled(hdCamera.camera))
            {
                RenderDebugViewMaterial(cullingResults, hdCamera, renderContext, cmd);
            }
            else if (hdCamera.frameSettings.IsEnabled(FrameSettingsField.RayTracing) &&
                     hdCamera.volumeStack.GetComponent<PathTracing>().enable.value)
            {
                // Update the light clusters that we need to update
                BuildRayTracingLightCluster(cmd, hdCamera);

                // We only request the light cluster if we are gonna use it for debug mode
                if (FullScreenDebugMode.LightCluster == m_CurrentDebugDisplaySettings.data.fullScreenDebugMode && GetRayTracingClusterState())
                {
                    HDRaytracingLightCluster lightCluster = RequestLightCluster();
                    lightCluster.EvaluateClusterDebugView(cmd, hdCamera);
                }

                RenderPathTracing(hdCamera, cmd, m_CameraColorBuffer, renderContext, m_FrameCount);
            }
            else
            {

                // When debug is enabled we need to clear otherwise we may see non-shadows areas with stale values.
                if (hdCamera.frameSettings.IsEnabled(FrameSettingsField.ContactShadows) && m_CurrentDebugDisplaySettings.data.fullScreenDebugMode == FullScreenDebugMode.ContactShadows)
                {
                    CoreUtils.SetRenderTarget(cmd, m_ContactShadowBuffer, ClearFlag.Color, Color.clear);
                }

                bool msaaEnabled = hdCamera.frameSettings.IsEnabled(FrameSettingsField.MSAA);
                BuildCoarseStencilAndResolveIfNeeded(hdCamera, m_SharedRTManager.GetDepthStencilBuffer(msaaEnabled),
                                                     msaaEnabled ? m_SharedRTManager.GetStencilBuffer(msaaEnabled) : null,
                                                     m_SharedRTManager.GetCoarseStencilBuffer(), cmd);

                hdCamera.xr.StopSinglePass(cmd, camera, renderContext);

                var buildLightListTask = new HDGPUAsyncTask("Build light list", ComputeQueueType.Background);
                // It is important that this task is in the same queue as the build light list due to dependency it has on it. If really need to move it, put an extra fence to make sure buildLightListTask has finished.
                var volumeVoxelizationTask = new HDGPUAsyncTask("Volumetric voxelization", ComputeQueueType.Background);
                var SSRTask = new HDGPUAsyncTask("Screen Space Reflection", ComputeQueueType.Background);
                var SSAOTask = new HDGPUAsyncTask("SSAO", ComputeQueueType.Background);

                // Avoid garbage by explicitely passing parameters to the lambdas
                var asyncParams = new HDGPUAsyncTaskParams
                {
                    renderContext = renderContext,
                    hdCamera = hdCamera,
                    frameCount = m_FrameCount,
                };

                var haveAsyncTaskWithShadows = false;
                if (hdCamera.frameSettings.BuildLightListRunsAsync())
                {
                    buildLightListTask.Start(cmd, asyncParams, Callback, !haveAsyncTaskWithShadows);

                    haveAsyncTaskWithShadows = true;

                    void Callback(CommandBuffer c, HDGPUAsyncTaskParams a)
                        => BuildGPULightListsCommon(a.hdCamera, c);
                }

                if (hdCamera.frameSettings.VolumeVoxelizationRunsAsync())
                {
                    volumeVoxelizationTask.Start(cmd, asyncParams, Callback, !haveAsyncTaskWithShadows);

                    haveAsyncTaskWithShadows = true;

                    void Callback(CommandBuffer c, HDGPUAsyncTaskParams a)
                        => VolumeVoxelizationPass(a.hdCamera, c);
                }

                if (hdCamera.frameSettings.SSRRunsAsync())
                {
                    SSRTask.Start(cmd, asyncParams, Callback, !haveAsyncTaskWithShadows);

                    haveAsyncTaskWithShadows = true;

                void Callback(CommandBuffer c, HDGPUAsyncTaskParams a)
                        => RenderSSR(a.hdCamera, c, a.renderContext);
                }

                if (hdCamera.frameSettings.SSAORunsAsync())
                {
                    SSAOTask.Start(cmd, asyncParams, AsyncSSAODispatch, !haveAsyncTaskWithShadows);
                    haveAsyncTaskWithShadows = true;

                    void AsyncSSAODispatch(CommandBuffer c, HDGPUAsyncTaskParams a)
                        => m_AmbientOcclusionSystem.Dispatch(c, a.hdCamera, a.frameCount);
                }

                using (new ProfilingScope(cmd, ProfilingSampler.Get(HDProfileId.RenderShadowMaps)))
                {
                    // This call overwrites camera properties passed to the shader system.
                    RenderShadowMaps(renderContext, cmd, cullingResults, hdCamera);

                    hdCamera.SetupGlobalParams(cmd, m_FrameCount);
                }

                if (hdCamera.frameSettings.IsEnabled(FrameSettingsField.RayTracing))
                {
                    // Update the light clusters that we need to update
                    BuildRayTracingLightCluster(cmd, hdCamera);

                    // We only request the light cluster if we are gonna use it for debug mode
                    if (FullScreenDebugMode.LightCluster == m_CurrentDebugDisplaySettings.data.fullScreenDebugMode && GetRayTracingClusterState())
                    {
                        HDRaytracingLightCluster lightCluster = RequestLightCluster();
                        lightCluster.EvaluateClusterDebugView(cmd, hdCamera);
                    }

                    bool validIndirectDiffuse = ValidIndirectDiffuseState(hdCamera);
                    if (validIndirectDiffuse)
                    {
                        RenderIndirectDiffuse(hdCamera, cmd, renderContext, m_FrameCount);
                    }
                }

                if (!hdCamera.frameSettings.SSRRunsAsync())
                {
                    // Needs the depth pyramid and motion vectors, as well as the render of the previous frame.
                    RenderSSR(hdCamera, cmd, renderContext);
                }

                // Contact shadows needs the light loop so we do them after the build light list
                if (hdCamera.frameSettings.BuildLightListRunsAsync())
                {
                    buildLightListTask.EndWithPostWork(cmd, hdCamera, Callback);

                    void Callback(CommandBuffer c, HDCamera cam)
                    {
                        var hdrp = (RenderPipelineManager.currentPipeline as HDRenderPipeline);
                        var globalParams = hdrp.PrepareLightLoopGlobalParameters(cam);
                        PushLightLoopGlobalParams(globalParams, c);
                    }
                }
                else
                {
                    BuildGPULightLists(hdCamera, cmd);
                }

                if (!hdCamera.frameSettings.SSAORunsAsync())
                    m_AmbientOcclusionSystem.Render(cmd, hdCamera, renderContext, m_FrameCount);

                // Run the contact shadows here as they the light list
                    HDUtils.CheckRTCreated(m_ContactShadowBuffer);
                    RenderContactShadows(hdCamera, cmd);
                    PushFullScreenDebugTexture(hdCamera, cmd, m_ContactShadowBuffer, FullScreenDebugMode.ContactShadows);

                    hdCamera.xr.StartSinglePass(cmd, camera, renderContext);
                    RenderScreenSpaceShadows(hdCamera, cmd);
                    hdCamera.xr.StopSinglePass(cmd, camera, renderContext);

                if (hdCamera.frameSettings.VolumeVoxelizationRunsAsync())
                {
                    volumeVoxelizationTask.End(cmd, hdCamera);
                }
                else
                {
                    // Perform the voxelization step which fills the density 3D texture.
                    VolumeVoxelizationPass(hdCamera, cmd);
                }

                // Render the volumetric lighting.
                // The pass requires the volume properties, the light list and the shadows, and can run async.
                VolumetricLightingPass(hdCamera, cmd, m_FrameCount);

                if (hdCamera.frameSettings.SSAORunsAsync())
                {
                    SSAOTask.EndWithPostWork(cmd, hdCamera, Callback);
                    void Callback(CommandBuffer c, HDCamera cam)
                    {
                        var hdrp = (RenderPipelineManager.currentPipeline as HDRenderPipeline);
                        hdrp.m_AmbientOcclusionSystem.PostDispatchWork(c, cam);
                    }
                }

                SetContactShadowsTexture(hdCamera, m_ContactShadowBuffer, cmd);


                if (hdCamera.frameSettings.SSRRunsAsync())
                {
                    SSRTask.End(cmd, hdCamera);
                }

                hdCamera.xr.StartSinglePass(cmd, camera, renderContext);

                RenderDeferredLighting(hdCamera, cmd);

                RenderForwardOpaque(cullingResults, hdCamera, renderContext, cmd);

                m_SharedRTManager.ResolveMSAAColor(cmd, hdCamera, m_CameraSssDiffuseLightingMSAABuffer, m_CameraSssDiffuseLightingBuffer);
                m_SharedRTManager.ResolveMSAAColor(cmd, hdCamera, GetSSSBufferMSAA(), GetSSSBuffer());

                if(hdCamera.frameSettings.IsEnabled(FrameSettingsField.SubsurfaceScattering))
                {
                    // We need htile for SSS, but we don't need to resolve again
                    BuildCoarseStencilAndResolveIfNeeded(hdCamera, m_SharedRTManager.GetDepthStencilBuffer(msaaEnabled),
                                                     msaaEnabled ? m_SharedRTManager.GetStencilBuffer(msaaEnabled) : null,
                                                     m_SharedRTManager.GetCoarseStencilBuffer(), cmd);
                }

                // SSS pass here handle both SSS material from deferred and forward
                RenderSubsurfaceScattering(hdCamera, cmd, hdCamera.frameSettings.IsEnabled(FrameSettingsField.MSAA) ? m_CameraColorMSAABuffer : m_CameraColorBuffer,
                                           m_CameraSssDiffuseLightingBuffer, m_SharedRTManager.GetDepthStencilBuffer(hdCamera.frameSettings.IsEnabled(FrameSettingsField.MSAA)), m_SharedRTManager.GetDepthTexture());

                RenderForwardEmissive(cullingResults, hdCamera, renderContext, cmd);

                RenderSky(hdCamera, cmd);

                // Send all the geometry graphics buffer to client systems if required (must be done after the pyramid and before the transparent depth pre-pass)
                SendGeometryGraphicsBuffers(cmd, hdCamera);

                m_PostProcessSystem.DoUserAfterOpaqueAndSky(cmd, hdCamera, m_CameraColorBuffer);

                // No need for old stencil values here since from transparent on different features are tagged
                ClearStencilBuffer(hdCamera, cmd);

                RenderTransparentDepthPrepass(cullingResults, hdCamera, renderContext, cmd);

                if (hdCamera.frameSettings.IsEnabled(FrameSettingsField.RayTracing))
                {
                    RaytracingRecursiveRender(hdCamera, cmd, renderContext, cullingResults);
                }

                // To allow users to fetch the current color buffer, we temporarily bind the camera color buffer
                cmd.SetGlobalTexture(HDShaderIDs._ColorPyramidTexture, m_CameraColorBuffer);
                RenderCustomPass(renderContext, cmd, hdCamera, customPassCullingResults, CustomPassInjectionPoint.BeforePreRefraction);

                // Render pre refraction objects
                RenderForwardTransparent(cullingResults, hdCamera, true, renderContext, cmd);

                if (hdCamera.frameSettings.IsEnabled(FrameSettingsField.Refraction))
                {
                    // First resolution of the color buffer for the color pyramid
                    m_SharedRTManager.ResolveMSAAColor(cmd, hdCamera, m_CameraColorMSAABuffer, m_CameraColorBuffer);

                    RenderColorPyramid(hdCamera, cmd, true);

                    // Bind current color pyramid for shader graph SceneColorNode on transparent objects
                    cmd.SetGlobalTexture(HDShaderIDs._ColorPyramidTexture, hdCamera.GetCurrentFrameRT((int)HDCameraFrameHistoryType.ColorBufferMipChain));
                }
                else
                {
                    cmd.SetGlobalTexture(HDShaderIDs._ColorPyramidTexture, TextureXR.GetBlackTexture());
                }

                // We don't have access to the color pyramid with transparent if rough refraction is disabled
                RenderCustomPass(renderContext, cmd, hdCamera, customPassCullingResults, CustomPassInjectionPoint.BeforeTransparent);

                // Render all type of transparent forward (unlit, lit, complex (hair...)) to keep the sorting between transparent objects.
                RenderForwardTransparent(cullingResults, hdCamera, false, renderContext, cmd);

                // We push the motion vector debug texture here as transparent object can overwrite the motion vector texture content.
                if(m_Asset.currentPlatformRenderPipelineSettings.supportMotionVectors)
                    PushFullScreenDebugTexture(hdCamera, cmd, m_SharedRTManager.GetMotionVectorsBuffer(), FullScreenDebugMode.MotionVectors);

                // Second resolve the color buffer for finishing the frame
                m_SharedRTManager.ResolveMSAAColor(cmd, hdCamera, m_CameraColorMSAABuffer, m_CameraColorBuffer);

                // Render All forward error
                RenderForwardError(cullingResults, hdCamera, renderContext, cmd);

                DownsampleDepthForLowResTransparency(hdCamera, cmd);

                RenderLowResTransparent(cullingResults, hdCamera, renderContext, cmd);

                UpsampleTransparent(hdCamera, cmd);

                // Fill depth buffer to reduce artifact for transparent object during postprocess
                RenderTransparentDepthPostpass(cullingResults, hdCamera, renderContext, cmd);

                RenderColorPyramid(hdCamera, cmd, false);

                AccumulateDistortion(cullingResults, hdCamera, renderContext, cmd);
                RenderDistortion(hdCamera, cmd);

                PushFullScreenDebugTexture(hdCamera, cmd, m_CameraColorBuffer, FullScreenDebugMode.NanTracker);
                PushFullScreenLightingDebugTexture(hdCamera, cmd, m_CameraColorBuffer);

#if UNITY_EDITOR
                // Render gizmos that should be affected by post processes
                if (showGizmos)
                {
                    if(m_CurrentDebugDisplaySettings.GetDebugLightingMode() == DebugLightingMode.MatcapView)
                    {
                        Gizmos.exposure = Texture2D.blackTexture;
                    }
                    else
                    {
                        Gizmos.exposure = m_PostProcessSystem.GetExposureTexture(hdCamera).rt;
                    }

                    RenderGizmos(cmd, camera, renderContext, GizmoSubset.PreImageEffects);
                }
#endif
            }

#if ENABLE_VIRTUALTEXTURES
            m_VtBufferManager.Resolve(cmd, m_GbufferManager.GetVTFeedbackBuffer(), hdCamera.actualWidth, hdCamera.actualHeight);
            VirtualTexturing.System.Update();
#endif

            // At this point, m_CameraColorBuffer has been filled by either debug views are regular rendering so we can push it here.
            PushColorPickerDebugTexture(cmd, hdCamera, m_CameraColorBuffer);

            RenderCustomPass(renderContext, cmd, hdCamera, customPassCullingResults, CustomPassInjectionPoint.BeforePostProcess);

            bool hasAfterPostProcessCustomPass = WillCustomPassBeExecuted(hdCamera, CustomPassInjectionPoint.AfterPostProcess);

            aovRequest.PushCameraTexture(cmd, AOVBuffers.Color, hdCamera, m_CameraColorBuffer, aovBuffers);
            RenderPostProcess(cullingResults, hdCamera, target.id, renderContext, cmd, !hasAfterPostProcessCustomPass);

            RenderCustomPass(renderContext, cmd, hdCamera, customPassCullingResults, CustomPassInjectionPoint.AfterPostProcess);

            // Copy and rescale depth buffer for XR devices
            if (hdCamera.xr.enabled && hdCamera.xr.copyDepth)
            {
                using (new ProfilingScope(cmd, ProfilingSampler.Get(HDProfileId.XRDepthCopy)))
                {
                    var depthBuffer = m_SharedRTManager.GetDepthStencilBuffer();
                    var rtScale = depthBuffer.rtHandleProperties.rtHandleScale / DynamicResolutionHandler.instance.GetCurrentScale();

                    m_CopyDepthPropertyBlock.SetTexture(HDShaderIDs._InputDepth, depthBuffer);
                    m_CopyDepthPropertyBlock.SetVector(HDShaderIDs._BlitScaleBias, rtScale);
                    m_CopyDepthPropertyBlock.SetInt("_FlipY", 1);

                    cmd.SetRenderTarget(target.id, 0, CubemapFace.Unknown, -1);
                    cmd.SetViewport(hdCamera.finalViewport);
                    CoreUtils.DrawFullScreen(cmd, m_CopyDepth, m_CopyDepthPropertyBlock);
                }
            }

            // In developer build, we always render post process in m_AfterPostProcessBuffer at (0,0) in which we will then render debug.
            // Because of this, we need another blit here to the final render target at the right viewport.
            if (!HDUtils.PostProcessIsFinalPass() || aovRequest.isValid || hasAfterPostProcessCustomPass)
            {
                hdCamera.ExecuteCaptureActions(m_IntermediateAfterPostProcessBuffer, cmd);

                RenderDebug(hdCamera, cmd, cullingResults);

                hdCamera.xr.StopSinglePass(cmd, hdCamera.camera, renderContext);

                using (new ProfilingScope(cmd, ProfilingSampler.Get(HDProfileId.BlitToFinalRTDevBuildOnly)))
                {
                    for (int viewIndex = 0; viewIndex < hdCamera.viewCount; ++viewIndex)
                    {
                        var finalBlitParams = PrepareFinalBlitParameters(hdCamera, viewIndex);
                        BlitFinalCameraTexture(finalBlitParams, m_BlitPropertyBlock, m_IntermediateAfterPostProcessBuffer, target.id, cmd);
                    }
                }

                aovRequest.PushCameraTexture(cmd, AOVBuffers.Output, hdCamera, m_IntermediateAfterPostProcessBuffer, aovBuffers);
            }

            // XR mirror view and blit do device
            hdCamera.xr.EndCamera(cmd, hdCamera, renderContext);

            // Send all the color graphics buffer to client systems if required.
            SendColorGraphicsBuffer(cmd, hdCamera);

            // Due to our RT handle system we don't write into the backbuffer depth buffer (as our depth buffer can be bigger than the one provided)
            // So we need to do a copy of the corresponding part of RT depth buffer in the target depth buffer in various situation:
            // - RenderTexture (camera.targetTexture != null) has a depth buffer (camera.targetTexture.depth != 0)
            // - We are rendering into the main game view (i.e not a RenderTexture camera.cameraType == CameraType.Game && hdCamera.camera.targetTexture == null) in the editor for allowing usage of Debug.DrawLine and Debug.Ray.
            // - We draw Gizmo/Icons in the editor (hdCamera.camera.targetTexture != null && camera.targetTexture.depth != 0 - The Scene view has a targetTexture and a depth texture)
            // TODO: If at some point we get proper render target aliasing, we will be able to use the provided depth texture directly with our RT handle system
            // Note: Debug.DrawLine and Debug.Ray only work in editor, not in player
            var copyDepth = hdCamera.camera.targetTexture != null && hdCamera.camera.targetTexture.depth != 0;
#if UNITY_EDITOR
            copyDepth = copyDepth || hdCamera.isMainGameView; // Specific case of Debug.DrawLine and Debug.Ray
#endif
            if (copyDepth && !hdCamera.xr.enabled)
            {
                using (new ProfilingScope(cmd, ProfilingSampler.Get(HDProfileId.CopyDepthInTargetTexture)))
                {
                    cmd.SetRenderTarget(target.id);
                    cmd.SetViewport(hdCamera.finalViewport);
                    m_CopyDepthPropertyBlock.SetTexture(HDShaderIDs._InputDepth, m_SharedRTManager.GetDepthStencilBuffer());
                    // When we are Main Game View we need to flip the depth buffer ourselves as we are after postprocess / blit that have already flipped the screen
                    m_CopyDepthPropertyBlock.SetInt("_FlipY", hdCamera.isMainGameView ? 1 : 0);
                    m_CopyDepthPropertyBlock.SetVector(HDShaderIDs._BlitScaleBias, new Vector4(1.0f, 1.0f, 0.0f, 0.0f));
                    CoreUtils.DrawFullScreen(cmd, m_CopyDepth, m_CopyDepthPropertyBlock);
                }
            }
                aovRequest.PushCameraTexture(cmd, AOVBuffers.DepthStencil, hdCamera, m_SharedRTManager.GetDepthStencilBuffer(), aovBuffers);
                aovRequest.PushCameraTexture(cmd, AOVBuffers.Normals, hdCamera, m_SharedRTManager.GetNormalBuffer(), aovBuffers);
                if (m_Asset.currentPlatformRenderPipelineSettings.supportMotionVectors)
                    aovRequest.PushCameraTexture(cmd, AOVBuffers.MotionVectors, hdCamera, m_SharedRTManager.GetMotionVectorsBuffer(), aovBuffers);

#if UNITY_EDITOR
            // We need to make sure the viewport is correctly set for the editor rendering. It might have been changed by debug overlay rendering just before.
            cmd.SetViewport(hdCamera.finalViewport);

            // Render overlay Gizmos
            if (showGizmos)
                RenderGizmos(cmd, camera, renderContext, GizmoSubset.PostImageEffects);
#endif

                aovRequest.Execute(cmd, aovBuffers, RenderOutputProperties.From(hdCamera));
            }

            // This is required so that all commands up to here are executed before EndCameraRendering is called for the user.
            // Otherwise command would not be rendered in order.
            renderContext.ExecuteCommandBuffer(cmd);
            cmd.Clear();
        }

        struct BlitFinalCameraTextureParameters
        {
            public bool                     flip;
            public int                      srcTexArraySlice;
            public int                      dstTexArraySlice;
            public Rect                     viewport;
            public Material                 blitMaterial;
        }

        internal RTHandle GetExposureTexture(HDCamera hdCamera) =>
            m_PostProcessSystem.GetExposureTexture(hdCamera);

        BlitFinalCameraTextureParameters PrepareFinalBlitParameters(HDCamera hdCamera, int viewIndex)
        {
            var parameters = new BlitFinalCameraTextureParameters();

            if (hdCamera.xr.enabled)
            {
                parameters.viewport = hdCamera.xr.GetViewport(viewIndex);
                parameters.srcTexArraySlice = viewIndex;
                parameters.dstTexArraySlice = hdCamera.xr.GetTextureArraySlice(viewIndex);
            }
            else
            {
                parameters.viewport = hdCamera.finalViewport;
                parameters.srcTexArraySlice = -1;
                parameters.dstTexArraySlice = -1;
            }

            parameters.flip = hdCamera.flipYMode == HDAdditionalCameraData.FlipYMode.ForceFlipY || hdCamera.isMainGameView;
            parameters.blitMaterial = HDUtils.GetBlitMaterial(TextureXR.useTexArray ? TextureDimension.Tex2DArray : TextureDimension.Tex2D, singleSlice: parameters.srcTexArraySlice >= 0);

            return parameters;
        }

        static void BlitFinalCameraTexture(BlitFinalCameraTextureParameters parameters, MaterialPropertyBlock propertyBlock, RTHandle source, RenderTargetIdentifier destination, CommandBuffer cmd)
        {
            // Here we can't use the viewport scale provided in hdCamera. The reason is that this scale is for internal rendering before post process with dynamic resolution factored in.
            // Here the input texture is already at the viewport size but may be smaller than the RT itself (because of the RTHandle system) so we compute the scale specifically here.
            var scaleBias = new Vector4((float)parameters.viewport.width / source.rt.width, (float)parameters.viewport.height / source.rt.height, 0.0f, 0.0f);

            if (parameters.flip)
            {
                scaleBias.w = scaleBias.y;
                scaleBias.y *= -1;
            }

            propertyBlock.SetTexture(HDShaderIDs._BlitTexture, source);
            propertyBlock.SetVector(HDShaderIDs._BlitScaleBias, scaleBias);
            propertyBlock.SetFloat(HDShaderIDs._BlitMipLevel, 0);
            propertyBlock.SetInt(HDShaderIDs._BlitTexArraySlice, parameters.srcTexArraySlice);
            HDUtils.DrawFullScreen(cmd, parameters.viewport, parameters.blitMaterial, destination, propertyBlock, 0, parameters.dstTexArraySlice);
        }

        void SetupCameraProperties(HDCamera hdCamera, ScriptableRenderContext renderContext, CommandBuffer cmd)
        {
            // The next 2 functions are required to flush the command buffer before calling functions directly on the render context.
            // This way, the commands will execute in the order specified by the C# code.
            renderContext.ExecuteCommandBuffer(cmd);
            cmd.Clear();

            if (hdCamera.xr.legacyMultipassEnabled)
                renderContext.SetupCameraProperties(hdCamera.camera, hdCamera.xr.enabled, hdCamera.xr.legacyMultipassEye);
            else
                renderContext.SetupCameraProperties(hdCamera.camera, hdCamera.xr.enabled);
        }

        void InitializeGlobalResources(ScriptableRenderContext renderContext)
        {
            // Global resources initialization
            var cmd = CommandBufferPool.Get("");
            // Init material if needed
            for (int bsdfIdx = 0; bsdfIdx < m_IBLFilterArray.Length; ++bsdfIdx)
            {
                if (!m_IBLFilterArray[bsdfIdx].IsInitialized())
                    m_IBLFilterArray[bsdfIdx].Initialize(cmd);
            }

            foreach (var material in m_MaterialList)
                material.RenderInit(cmd);

            TextureXR.Initialize(cmd, defaultResources.shaders.clearUIntTextureCS);

            renderContext.ExecuteCommandBuffer(cmd);
            CommandBufferPool.Release(cmd);
        }

        bool TryCalculateFrameParameters(
            Camera camera,
            XRPass xrPass,
            out HDAdditionalCameraData additionalCameraData,
            out HDCamera hdCamera,
            out ScriptableCullingParameters cullingParams
        )
        {
            // First, get aggregate of frame settings base on global settings, camera frame settings and debug settings
            // Note: the SceneView camera will never have additionalCameraData
            additionalCameraData = HDUtils.TryGetAdditionalCameraDataOrDefault(camera);
            hdCamera = default;
            cullingParams = default;

            FrameSettings currentFrameSettings = new FrameSettings();
            // Compute the FrameSettings actually used to draw the frame
            // FrameSettingsHistory do the same while keeping all step of FrameSettings aggregation in memory for DebugMenu
            if (m_FrameSettingsHistoryEnabled && camera.cameraType != CameraType.Preview && camera.cameraType != CameraType.Reflection)
                FrameSettingsHistory.AggregateFrameSettings(ref currentFrameSettings, camera, additionalCameraData, m_Asset, m_DefaultAsset);
            else
                FrameSettings.AggregateFrameSettings(ref currentFrameSettings, camera, additionalCameraData, m_Asset, m_DefaultAsset);

            // Specific pass to simply display the content of the camera buffer if users have fill it themselves (like video player)
            if (additionalCameraData.fullscreenPassthrough)
                return false;

            // Retrieve debug display settings to init FrameSettings, unless we are a reflection and in this case we don't have debug settings apply.
            DebugDisplaySettings debugDisplaySettings = (camera.cameraType == CameraType.Reflection || camera.cameraType == CameraType.Preview) ? s_NeutralDebugDisplaySettings : m_DebugDisplaySettings;

            // Disable post process if we enable debug mode or if the post process layer is disabled
            if (debugDisplaySettings.IsDebugDisplayEnabled())
            {
                if (debugDisplaySettings.IsDebugDisplayRemovePostprocess())
                {
                    currentFrameSettings.SetEnabled(FrameSettingsField.Postprocess, false);
                    currentFrameSettings.SetEnabled(FrameSettingsField.CustomPass, false);
                }

                // Disable exposure if required
                if (!debugDisplaySettings.DebugNeedsExposure())
                {
                    currentFrameSettings.SetEnabled(FrameSettingsField.ExposureControl, false);
                }

                // Disable SSS if luxmeter is enabled
                if (debugDisplaySettings.data.lightingDebugSettings.debugLightingMode == DebugLightingMode.LuxMeter)
                {
                    currentFrameSettings.SetEnabled(FrameSettingsField.SubsurfaceScattering, false);
                }
            }

            if(CoreUtils.IsSceneLightingDisabled(camera))
            {
                currentFrameSettings.SetEnabled(FrameSettingsField.ExposureControl, false);
            }

            // Disable object-motion vectors in everything but the game view
            if (camera.cameraType != CameraType.Game)
            {
                currentFrameSettings.SetEnabled(FrameSettingsField.ObjectMotionVectors, false);
            }

            hdCamera = HDCamera.GetOrCreate(camera, xrPass.multipassId);

            // From this point, we should only use frame settings from the camera
            hdCamera.Update(currentFrameSettings, this, m_MSAASamples, xrPass);

            // Custom Render requires a proper HDCamera, so we return after the HDCamera was setup
            if (additionalCameraData != null && additionalCameraData.hasCustomRender)
                return false;

            if (hdCamera.xr.enabled)
            {
                cullingParams = hdCamera.xr.cullingParams;
            }
            else
            {
                if (!camera.TryGetCullingParameters(camera.stereoEnabled, out cullingParams))
                    return false;
            }

            if (m_DebugDisplaySettings.IsCameraFreezeEnabled())
            {
                if (m_DebugDisplaySettings.IsCameraFrozen(camera))
                {
                    if (!frozenCullingParamAvailable)
                    {
                        frozenCullingParams = cullingParams;
                        frozenCullingParamAvailable = true;
                    }
                    cullingParams = frozenCullingParams;
                }
            }
            else
            {
                frozenCullingParamAvailable = false;
            }

            LightLoopUpdateCullingParameters(ref cullingParams, hdCamera);

            // If we don't use environment light (like when rendering reflection probes)
            //   we don't have to cull them.
            if (hdCamera.frameSettings.IsEnabled(FrameSettingsField.ReflectionProbe))
                cullingParams.cullingOptions |= CullingOptions.NeedsReflectionProbes;
            else
                cullingParams.cullingOptions &= ~CullingOptions.NeedsReflectionProbes;

            return true;
        }

        static bool TryCull(
            Camera camera,
            HDCamera hdCamera,
            ScriptableRenderContext renderContext,
            SkyManager skyManager,
            ScriptableCullingParameters cullingParams,
            HDRenderPipelineAsset hdrp,
            ref HDCullingResults cullingResults
        )
        {
#if UNITY_EDITOR
            // emit scene view UI
            if (camera.cameraType == CameraType.SceneView)
            {
                ScriptableRenderContext.EmitWorldGeometryForSceneView(camera);
            }
#endif

            // Set the LOD bias and store current value to be able to restore it.
            // Use a try/finalize pattern to be sure to restore properly the qualitySettings.lodBias
            var initialLODBias = QualitySettings.lodBias;
            var initialMaximumLODLevel = QualitySettings.maximumLODLevel;
            try
            {
                QualitySettings.lodBias = hdCamera.frameSettings.GetResolvedLODBias(hdrp);
                QualitySettings.maximumLODLevel = hdCamera.frameSettings.GetResolvedMaximumLODLevel(hdrp);

                DecalSystem.CullRequest decalCullRequest = null;
                if (hdCamera.frameSettings.IsEnabled(FrameSettingsField.Decals))
                {
                    // decal system needs to be updated with current camera, it needs it to set up culling and light list generation parameters
                    decalCullRequest = GenericPool<DecalSystem.CullRequest>.Get();
                    DecalSystem.instance.CurrentCamera = camera;
                    DecalSystem.instance.BeginCull(decalCullRequest);
                }

                // TODO: use a parameter to select probe types to cull depending on what is enabled in framesettings
                var hdProbeCullState = new HDProbeCullState();
                if (hdCamera.frameSettings.IsEnabled(FrameSettingsField.PlanarProbe))
                    hdProbeCullState = HDProbeSystem.PrepareCull(camera);

                // We need to set the ambient probe here because it's passed down to objects during the culling process.
                skyManager.SetupAmbientProbe(hdCamera);

                using (new ProfilingScope(null, ProfilingSampler.Get(HDProfileId.CullResultsCull)))
                {
                    cullingResults.cullingResults = renderContext.Cull(ref cullingParams);
                }

                if (hdCamera.frameSettings.IsEnabled(FrameSettingsField.CustomPass))
                {
                    using (new ProfilingScope(null, ProfilingSampler.Get(HDProfileId.CustomPassCullResultsCull)))
                    {
                        cullingResults.customPassCullingResults = CustomPassVolume.Cull(renderContext, hdCamera);
                    }
                }

                if (hdCamera.frameSettings.IsEnabled(FrameSettingsField.PlanarProbe))
                    HDProbeSystem.QueryCullResults(hdProbeCullState, ref cullingResults.hdProbeCullingResults);
                else
                    cullingResults.hdProbeCullingResults = default;

                if (hdCamera.frameSettings.IsEnabled(FrameSettingsField.Decals))
                {
                    using (new ProfilingScope(null, ProfilingSampler.Get(HDProfileId.DBufferPrepareDrawData)))
                    {
                        DecalSystem.instance.EndCull(decalCullRequest, cullingResults.decalCullResults);
                    }
                }

                if (decalCullRequest != null)
                {
                    decalCullRequest.Clear();
                    GenericPool<DecalSystem.CullRequest>.Release(decalCullRequest);
                }

                return true;
            }
            finally
            {
                QualitySettings.lodBias = initialLODBias;
                QualitySettings.maximumLODLevel = initialMaximumLODLevel;
            }
        }

        void RenderGizmos(CommandBuffer cmd, Camera camera, ScriptableRenderContext renderContext, GizmoSubset gizmoSubset)
        {
#if UNITY_EDITOR
            if (UnityEditor.Handles.ShouldRenderGizmos())
            {
                bool renderPrePostprocessGizmos = (gizmoSubset == GizmoSubset.PreImageEffects);

                using (new ProfilingScope(cmd, renderPrePostprocessGizmos ? ProfilingSampler.Get(HDProfileId.GizmosPrePostprocess) : ProfilingSampler.Get(HDProfileId.Gizmos)))
                {
                    renderContext.ExecuteCommandBuffer(cmd);
                    cmd.Clear();
                    renderContext.DrawGizmos(camera, gizmoSubset);
                }
            }
#endif
        }

        static RendererListDesc CreateOpaqueRendererListDesc(
            CullingResults cull,
            Camera camera,
            ShaderTagId passName,
            PerObjectData rendererConfiguration = 0,
            RenderQueueRange? renderQueueRange = null,
            RenderStateBlock? stateBlock = null,
            Material overrideMaterial = null,
            bool excludeObjectMotionVectors = false
        )
        {
            var result = new RendererListDesc(passName, cull, camera)
            {
                rendererConfiguration = rendererConfiguration,
                renderQueueRange = renderQueueRange != null ? renderQueueRange.Value : HDRenderQueue.k_RenderQueue_AllOpaque,
                sortingCriteria = SortingCriteria.CommonOpaque,
                stateBlock = stateBlock,
                overrideMaterial = overrideMaterial,
                excludeObjectMotionVectors = excludeObjectMotionVectors
            };
            return result;
        }

        static RendererListDesc CreateOpaqueRendererListDesc(
            CullingResults cull,
            Camera camera,
            ShaderTagId[] passNames,
            PerObjectData rendererConfiguration = 0,
            RenderQueueRange? renderQueueRange = null,
            RenderStateBlock? stateBlock = null,
            Material overrideMaterial = null,
            bool excludeObjectMotionVectors = false
        )
        {
            var result = new RendererListDesc(passNames, cull, camera)
            {
                rendererConfiguration = rendererConfiguration,
                renderQueueRange = renderQueueRange != null ? renderQueueRange.Value : HDRenderQueue.k_RenderQueue_AllOpaque,
                sortingCriteria = SortingCriteria.CommonOpaque,
                stateBlock = stateBlock,
                overrideMaterial = overrideMaterial,
                excludeObjectMotionVectors = excludeObjectMotionVectors
            };
            return result;
        }

        static RendererListDesc CreateTransparentRendererListDesc(
            CullingResults cull,
            Camera camera,
            ShaderTagId passName,
            PerObjectData rendererConfiguration = 0,
            RenderQueueRange? renderQueueRange = null,
            RenderStateBlock? stateBlock = null,
            Material overrideMaterial = null,
            bool excludeObjectMotionVectors = false
        )
        {
            var result = new RendererListDesc(passName, cull, camera)
            {
                rendererConfiguration = rendererConfiguration,
                renderQueueRange = renderQueueRange != null ? renderQueueRange.Value : HDRenderQueue.k_RenderQueue_AllTransparent,
                sortingCriteria = SortingCriteria.CommonTransparent | SortingCriteria.RendererPriority,
                stateBlock = stateBlock,
                overrideMaterial = overrideMaterial,
                excludeObjectMotionVectors = excludeObjectMotionVectors
            };
            return result;
        }

        static RendererListDesc CreateTransparentRendererListDesc(
            CullingResults cull,
            Camera camera,
            ShaderTagId[] passNames,
            PerObjectData rendererConfiguration = 0,
            RenderQueueRange? renderQueueRange = null,
            RenderStateBlock? stateBlock = null,
            Material overrideMaterial = null,
            bool excludeObjectMotionVectors = false
        )
        {
            var result = new RendererListDesc(passNames, cull, camera)
            {
                rendererConfiguration = rendererConfiguration,
                renderQueueRange = renderQueueRange != null ? renderQueueRange.Value : HDRenderQueue.k_RenderQueue_AllTransparent,
                sortingCriteria = SortingCriteria.CommonTransparent | SortingCriteria.RendererPriority,
                stateBlock = stateBlock,
                overrideMaterial = overrideMaterial,
                excludeObjectMotionVectors = excludeObjectMotionVectors
            };
            return result;
        }

        static void DrawOpaqueRendererList(in ScriptableRenderContext renderContext, CommandBuffer cmd, in FrameSettings frameSettings, RendererList rendererList)
        {
            if (!frameSettings.IsEnabled(FrameSettingsField.OpaqueObjects))
                return;

            HDUtils.DrawRendererList(renderContext, cmd, rendererList);
        }

        static void DrawTransparentRendererList(in ScriptableRenderContext renderContext, CommandBuffer cmd, in FrameSettings frameSettings, RendererList rendererList)
        {
            if (!frameSettings.IsEnabled(FrameSettingsField.TransparentObjects))
                return;

            HDUtils.DrawRendererList(renderContext, cmd, rendererList);
        }

        void AccumulateDistortion(CullingResults cullResults, HDCamera hdCamera, ScriptableRenderContext renderContext, CommandBuffer cmd)
        {
            if (!hdCamera.frameSettings.IsEnabled(FrameSettingsField.Distortion))
                return;

            using (new ProfilingScope(cmd, ProfilingSampler.Get(HDProfileId.Distortion)))
            {
                CoreUtils.SetRenderTarget(cmd, m_DistortionBuffer, m_SharedRTManager.GetDepthStencilBuffer(), ClearFlag.Color, Color.clear);

                // Only transparent object can render distortion vectors
                var rendererList = RendererList.Create(CreateTransparentRendererListDesc(cullResults, hdCamera.camera, HDShaderPassNames.s_DistortionVectorsName));
                DrawTransparentRendererList(renderContext, cmd, hdCamera.frameSettings, rendererList);
            }
        }

        void RenderDistortion(HDCamera hdCamera, CommandBuffer cmd)
        {
            if (!hdCamera.frameSettings.IsEnabled(FrameSettingsField.Distortion))
                return;

            using (new ProfilingScope(cmd, ProfilingSampler.Get(HDProfileId.ApplyDistortion)))
            {
                var currentColorPyramid = hdCamera.GetCurrentFrameRT((int)HDCameraFrameHistoryType.ColorBufferMipChain);

                CoreUtils.SetRenderTarget(cmd, m_CameraColorBuffer);
                // TODO: Set stencil stuff via parameters rather than hardcoding it in shader.
                m_ApplyDistortionMaterial.SetTexture(HDShaderIDs._DistortionTexture, m_DistortionBuffer);
                m_ApplyDistortionMaterial.SetTexture(HDShaderIDs._ColorPyramidTexture, currentColorPyramid);

                var size = new Vector4(hdCamera.actualWidth, hdCamera.actualHeight, 1f / hdCamera.actualWidth, 1f / hdCamera.actualHeight);
                m_ApplyDistortionMaterial.SetVector(HDShaderIDs._Size, size);
                m_ApplyDistortionMaterial.SetInt(HDShaderIDs._StencilMask, (int)StencilUsage.DistortionVectors);
                m_ApplyDistortionMaterial.SetInt(HDShaderIDs._StencilRef, (int)StencilUsage.DistortionVectors);

                HDUtils.DrawFullScreen(cmd, m_ApplyDistortionMaterial, m_CameraColorBuffer, m_SharedRTManager.GetDepthStencilBuffer(), null, 0);
            }
        }

        struct DepthPrepassParameters
        {
            public string              passName;
            public HDProfileId         profilingId;
            public RendererListDesc    depthOnlyRendererListDesc;
            public RendererListDesc    mrtRendererListDesc;
            public bool                hasDepthOnlyPass;
            public bool                shouldRenderMotionVectorAfterGBuffer;
            public RendererListDesc    rayTracingOpaqueRLDesc;
            public RendererListDesc    rayTracingTransparentRLDesc;
            public bool                renderRayTracingPrepass;
        }

        DepthPrepassParameters PrepareDepthPrepass(CullingResults cull, HDCamera hdCamera)
        {
            // Guidelines:
            // Lit shader can be in deferred or forward mode. In this case we use "DepthOnly" pass with "GBuffer" or "Forward" pass name
            // Other shader, including unlit are always forward and use "DepthForwardOnly" with "ForwardOnly" pass.
            // Those pass are exclusive so use only "DepthOnly" or "DepthForwardOnly" but not both at the same time, same for "Forward" and "DepthForwardOnly"
            // Any opaque material rendered in forward should have a depth prepass. If there is no depth prepass the lighting will be incorrect (deferred shadowing, contact shadow, SSAO), this may be acceptable depends on usage

            // Whatever the configuration we always render first opaque object then opaque alpha tested as they are more costly to render and could be reject by early-z
            // (but no Hi-z as it is disable with clip instruction). This is handled automatically with the RenderQueue value (OpaqueAlphaTested have a different value and thus are sorted after Opaque)

            // Forward material always output normal buffer.
            // Deferred material never output normal buffer.
            // Caution: Unlit material let normal buffer untouch. Caution as if people try to filter normal buffer, it can result in weird result.
            // TODO: Do we need a stencil bit to identify normal buffer not fill by unlit? So don't execute SSAO / SRR ?

            // Additional guidelines for motion vector:
            // We render object motion vector at the same time than depth prepass with MRT to save drawcall. Depth buffer is then fill with combination of depth prepass + motion vector.
            // For this we render first all objects that render depth only, then object that require object motion vector.
            // We use the excludeMotion filter option of DrawRenderer to gather object without object motion vector (only C++ can know if an object have object motion vector).
            // Caution: if there is no depth prepass we must render object motion vector after GBuffer pass otherwise some depth only objects can hide objects with motion vector and overwrite depth buffer but not update
            // the motion vector buffer resulting in artifacts

            var result = new DepthPrepassParameters();

            bool decalsEnabled = hdCamera.frameSettings.IsEnabled(FrameSettingsField.Decals);
            // To avoid rendering objects twice (once in the depth pre-pass and once in the motion vector pass when the motion vector pass is enabled) we exclude the objects that have motion vectors.
            bool fullDeferredPrepass = hdCamera.frameSettings.IsEnabled(FrameSettingsField.DepthPrepassWithDeferredRendering) || decalsEnabled;
            // To avoid rendering objects twice (once in the depth pre-pass and once in the motion vector pass when the motion vector pass is enabled) we exclude the objects that have motion vectors.
            bool objectMotionEnabled = hdCamera.frameSettings.IsEnabled(FrameSettingsField.ObjectMotionVectors);

            result.shouldRenderMotionVectorAfterGBuffer = (hdCamera.frameSettings.litShaderMode == LitShaderMode.Deferred) && !fullDeferredPrepass;
            result.hasDepthOnlyPass = false;

            switch (hdCamera.frameSettings.litShaderMode)
            {
                case LitShaderMode.Forward:
                    result.passName = "Depth Prepass (forward)";
                    result.profilingId = HDProfileId.DepthPrepassForward;
                    result.mrtRendererListDesc = CreateOpaqueRendererListDesc(cull, hdCamera.camera, m_DepthOnlyAndDepthForwardOnlyPassNames, excludeObjectMotionVectors: objectMotionEnabled);
                    break;
                case LitShaderMode.Deferred:
                    result.passName = fullDeferredPrepass ? (decalsEnabled ? "Depth Prepass (deferred) forced by Decals" : "Depth Prepass (deferred)") : "Depth Prepass (deferred incomplete)";
                    result.profilingId = fullDeferredPrepass ? (decalsEnabled ? HDProfileId.DepthPrepassDeferredForDecals : HDProfileId.DepthPrepassDeferred) : HDProfileId.DepthPrepassDeferredIncomplete;
                    bool excludeMotion = fullDeferredPrepass ? objectMotionEnabled : false;

                    // First deferred alpha tested materials. Alpha tested object have always a prepass even if enableDepthPrepassWithDeferredRendering is disabled
                    var partialPrepassRenderQueueRange = new RenderQueueRange { lowerBound = (int)RenderQueue.AlphaTest, upperBound = (int)RenderQueue.GeometryLast - 1 };

                    result.hasDepthOnlyPass = true;

                    // First deferred material
                    result.depthOnlyRendererListDesc = CreateOpaqueRendererListDesc(
                        cull, hdCamera.camera, m_DepthOnlyPassNames,
                        renderQueueRange: fullDeferredPrepass ? HDRenderQueue.k_RenderQueue_AllOpaque : partialPrepassRenderQueueRange,
                        excludeObjectMotionVectors: excludeMotion);

                    // Then forward only material that output normal buffer
                    result.mrtRendererListDesc = CreateOpaqueRendererListDesc(cull, hdCamera.camera, m_DepthForwardOnlyPassNames, excludeObjectMotionVectors: excludeMotion);
                    break;
                default:
                    throw new ArgumentOutOfRangeException("Unknown ShaderLitMode");
            }

            result.renderRayTracingPrepass = false;
            if (hdCamera.frameSettings.IsEnabled(FrameSettingsField.RayTracing))
            {
                RecursiveRendering recursiveRendering = hdCamera.volumeStack.GetComponent<RecursiveRendering>();
                if (recursiveRendering.enable.value)
                {
                    result.renderRayTracingPrepass = true;
                    result.rayTracingOpaqueRLDesc = CreateOpaqueRendererListDesc(cull, hdCamera.camera, m_DepthOnlyAndDepthForwardOnlyPassNames, renderQueueRange: HDRenderQueue.k_RenderQueue_AllOpaqueRaytracing);
                    result.rayTracingTransparentRLDesc = CreateOpaqueRendererListDesc(cull, hdCamera.camera, m_DepthOnlyAndDepthForwardOnlyPassNames, renderQueueRange: HDRenderQueue.k_RenderQueue_AllTransparentRaytracing);
                }
            }

            return result;
        }

        static void RenderDepthPrepass( ScriptableRenderContext     renderContext,
                                        CommandBuffer               cmd,
                                        FrameSettings               frameSettings,
                                        RenderTargetIdentifier[]    mrt,
                                        RTHandle                    depthBuffer,
                                        in RendererList             depthOnlyRendererList,
                                        in RendererList             mrtRendererList,
                                        bool                        hasDepthOnlyPass,
                                        in RendererList             rayTracingOpaqueRL,
                                        in RendererList             rayTracingTransparentRL,
                                        bool                        renderRayTracingPrepass
                                        )
        {
            CoreUtils.SetRenderTarget(cmd, depthBuffer);

            if (hasDepthOnlyPass)
            {
                DrawOpaqueRendererList(renderContext, cmd, frameSettings, depthOnlyRendererList);
            }

            CoreUtils.SetRenderTarget(cmd, mrt, depthBuffer);
            DrawOpaqueRendererList(renderContext, cmd, frameSettings, mrtRendererList);

            // We want the opaque objects to be in the prepass so that we avoid rendering uselessly the pixels before ray tracing them
            if (renderRayTracingPrepass)
            {
                HDUtils.DrawRendererList(renderContext, cmd, rayTracingOpaqueRL);
                HDUtils.DrawRendererList(renderContext, cmd, rayTracingTransparentRL);
            }
        }

        // RenderDepthPrepass render both opaque and opaque alpha tested based on engine configuration.
        // Lit Forward only: We always render all materials
        // Lit Deferred: We always render depth prepass for alpha tested (optimization), other deferred material are render based on engine configuration.
        // Forward opaque with deferred renderer (DepthForwardOnly pass): We always render all materials
        // True is return if motion vector must be render after GBuffer pass
        bool RenderDepthPrepass(CullingResults cull, HDCamera hdCamera, ScriptableRenderContext renderContext, CommandBuffer cmd)
        {
            var depthPrepassParameters = PrepareDepthPrepass(cull, hdCamera);
            var depthOnlyRendererList = RendererList.Create(depthPrepassParameters.depthOnlyRendererListDesc);
            var mrtDepthRendererList = RendererList.Create(depthPrepassParameters.mrtRendererListDesc);

            var rayTracingOpaqueRendererList = RendererList.Create(depthPrepassParameters.rayTracingOpaqueRLDesc);
            var rayTracingTransparentRendererList = RendererList.Create(depthPrepassParameters.rayTracingTransparentRLDesc);

            using (new ProfilingScope(cmd, ProfilingSampler.Get(depthPrepassParameters.profilingId)))
            {
                RenderDepthPrepass(renderContext, cmd, hdCamera.frameSettings,
                                    m_SharedRTManager.GetPrepassBuffersRTI(hdCamera.frameSettings),
                                    m_SharedRTManager.GetDepthStencilBuffer(hdCamera.frameSettings.IsEnabled(FrameSettingsField.MSAA)),
                                    depthOnlyRendererList,
                                    mrtDepthRendererList,
                                    depthPrepassParameters.hasDepthOnlyPass,
                                    rayTracingOpaqueRendererList,
                                    rayTracingTransparentRendererList,
                                    depthPrepassParameters.renderRayTracingPrepass
                                    );
            }

            return depthPrepassParameters.shouldRenderMotionVectorAfterGBuffer;
        }

        // RenderGBuffer do the gbuffer pass. This is solely call with deferred. If we use a depth prepass, then the depth prepass will perform the alpha testing for opaque alpha tested and we don't need to do it anymore
        // during Gbuffer pass. This is handled in the shader and the depth test (equal and no depth write) is done here.
        void RenderGBuffer(CullingResults cull, HDCamera hdCamera, ScriptableRenderContext renderContext, CommandBuffer cmd)
        {
            if (hdCamera.frameSettings.litShaderMode != LitShaderMode.Deferred)
                return;

            using (new ProfilingScope(cmd, m_CurrentDebugDisplaySettings.IsDebugDisplayEnabled() ? ProfilingSampler.Get(HDProfileId.GBufferDebug) : ProfilingSampler.Get(HDProfileId.GBuffer)))
            {
                // setup GBuffer for rendering
                CoreUtils.SetRenderTarget(cmd, m_GbufferManager.GetBuffersRTI(hdCamera.frameSettings), m_SharedRTManager.GetDepthStencilBuffer());

                var rendererList = RendererList.Create(CreateOpaqueRendererListDesc(cull, hdCamera.camera, HDShaderPassNames.s_GBufferName, m_CurrentRendererConfigurationBakedLighting));
                DrawOpaqueRendererList(renderContext, cmd, hdCamera.frameSettings, rendererList);

                m_GbufferManager.BindBufferAsTextures(cmd);
#if ENABLE_VIRTUALTEXTURES
                cmd.ClearRandomWriteTargets();
#endif
            }
        }

        void RenderDBuffer(HDCamera hdCamera, CommandBuffer cmd, ScriptableRenderContext renderContext, CullingResults cullingResults)
        {
            if (!hdCamera.frameSettings.IsEnabled(FrameSettingsField.Decals))
            {
                // We still bind black textures to make sure that something is bound (can be a problem on some platforms)
                m_DbufferManager.BindBlackTextures(cmd);
                return;
            }

            // We need to copy depth buffer texture if we want to bind it at this stage
            CopyDepthBufferIfNeeded(hdCamera, cmd);

            using (new ProfilingScope(cmd, ProfilingSampler.Get(HDProfileId.DBufferRender)))
            {
                bool use4RTs = m_Asset.currentPlatformRenderPipelineSettings.decalSettings.perChannelMask;
                RenderDBuffer(  use4RTs,
                                m_DbufferManager.GetBuffersRTI(),
                                m_DbufferManager.GetRTHandles(),
                                m_SharedRTManager.GetDepthStencilBuffer(),
                                m_DbufferManager.propertyMaskBuffer,
                                m_DbufferManager.clearPropertyMaskBufferShader,
                                m_DbufferManager.clearPropertyMaskBufferKernel,
                                m_DbufferManager.propertyMaskBufferSize,
                                RendererList.Create(PrepareMeshDecalsRendererList(cullingResults, hdCamera, use4RTs)),
                                renderContext, cmd);

                cmd.SetGlobalBuffer(HDShaderIDs._DecalPropertyMaskBufferSRV, m_DbufferManager.propertyMaskBuffer);

                m_DbufferManager.BindBufferAsTextures(cmd);
            }
        }

        void DecalNormalPatch(HDCamera hdCamera, CommandBuffer cmd, ScriptableRenderContext renderContext)
        {
            if (hdCamera.frameSettings.IsEnabled(FrameSettingsField.Decals) &&
                !hdCamera.frameSettings.IsEnabled(FrameSettingsField.MSAA)) // MSAA not supported
            {
                using (new ProfilingScope(cmd, ProfilingSampler.Get(HDProfileId.DBufferNormal)))
                {
                    var parameters = PrepareDBufferNormalPatchParameters(hdCamera);
                    parameters.decalNormalBufferMaterial.SetInt(HDShaderIDs._DecalNormalBufferStencilReadMask, parameters.stencilMask);
                    parameters.decalNormalBufferMaterial.SetInt(HDShaderIDs._DecalNormalBufferStencilRef, parameters.stencilRef);

                    CoreUtils.SetRenderTarget(cmd, m_SharedRTManager.GetDepthStencilBuffer());
                    cmd.SetRandomWriteTarget(1, m_SharedRTManager.GetNormalBuffer());
                    cmd.DrawProcedural(Matrix4x4.identity, parameters.decalNormalBufferMaterial, 0, MeshTopology.Triangles, 3, 1);
                    cmd.ClearRandomWriteTargets();
                }
            }
        }

        RendererListDesc PrepareMeshDecalsRendererList(CullingResults cullingResults, HDCamera hdCamera, bool use4RTs)
        {
            var desc = new RendererListDesc(use4RTs ? m_Decals4RTPassNames : m_Decals3RTPassNames, cullingResults, hdCamera.camera)
            {
                sortingCriteria = SortingCriteria.CommonOpaque,
                rendererConfiguration = PerObjectData.None,
                renderQueueRange = HDRenderQueue.k_RenderQueue_AllOpaque
            };

            return desc;
        }

        static void PushDecalsGlobalParams(HDCamera hdCamera, CommandBuffer cmd)
        {
            if (hdCamera.frameSettings.IsEnabled(FrameSettingsField.Decals))
            {
                cmd.SetGlobalInt(HDShaderIDs._EnableDecals, 1);
                cmd.SetGlobalVector(HDShaderIDs._DecalAtlasResolution, new Vector2(HDUtils.hdrpSettings.decalSettings.atlasWidth, HDUtils.hdrpSettings.decalSettings.atlasHeight));
            }
            else
            {
                cmd.SetGlobalInt(HDShaderIDs._EnableDecals, 0);
            }
        }

        static RenderTargetIdentifier[] m_Dbuffer3RtIds = new RenderTargetIdentifier[3];

        static void RenderDBuffer(  bool                        use4RTs,
                                    RenderTargetIdentifier[]    mrt,
                                    RTHandle[]                  rtHandles,
                                    RTHandle                    depthStencilBuffer,
                                    ComputeBuffer               propertyMaskBuffer,
                                    ComputeShader               propertyMaskClearShader,
                                    int                         propertyMaskClearShaderKernel,
                                    int                         propertyMaskBufferSize,
                                    RendererList                meshDecalsRendererList,
                                    ScriptableRenderContext     renderContext,
                                    CommandBuffer               cmd)
        {
            // for alpha compositing, color is cleared to 0, alpha to 1
            // https://developer.nvidia.com/gpugems/GPUGems3/gpugems3_ch23.html

            // this clears the targets
            // TODO: Once we move to render graph, move this to render targets initialization parameters and remove rtHandles parameters
            Color clearColor = new Color(0.0f, 0.0f, 0.0f, 1.0f);
            Color clearColorNormal = new Color(0.5f, 0.5f, 0.5f, 1.0f); // for normals 0.5 is neutral
            Color clearColorAOSBlend = new Color(1.0f, 1.0f, 1.0f, 1.0f);
            CoreUtils.SetRenderTarget(cmd, rtHandles[0], ClearFlag.Color, clearColor);
            CoreUtils.SetRenderTarget(cmd, rtHandles[1], ClearFlag.Color, clearColorNormal);
            CoreUtils.SetRenderTarget(cmd, rtHandles[2], ClearFlag.Color, clearColor);

            if (use4RTs)
            {
                CoreUtils.SetRenderTarget(cmd, rtHandles[3], ClearFlag.Color, clearColorAOSBlend);
                // this actually sets the MRTs and HTile RWTexture, this is done separately because we do not have an api to clear MRTs to different colors
                CoreUtils.SetRenderTarget(cmd, mrt, depthStencilBuffer); // do not clear anymore
            }
            else
            {
                for (int rtindex = 0; rtindex < 3; rtindex++)
                {
                     m_Dbuffer3RtIds[rtindex] = mrt[rtindex];
                }
                // this actually sets the MRTs and HTile RWTexture, this is done separately because we do not have an api to clear MRTs to different colors
                CoreUtils.SetRenderTarget(cmd, m_Dbuffer3RtIds, depthStencilBuffer); // do not clear anymore
            }

            // clear decal property mask buffer
            cmd.SetComputeBufferParam(propertyMaskClearShader, propertyMaskClearShaderKernel, HDShaderIDs._DecalPropertyMaskBuffer, propertyMaskBuffer);
            cmd.DispatchCompute(propertyMaskClearShader, propertyMaskClearShaderKernel, propertyMaskBufferSize / 64, 1, 1);
            cmd.SetRandomWriteTarget(use4RTs ? 4 : 3, propertyMaskBuffer);

            HDUtils.DrawRendererList(renderContext, cmd, meshDecalsRendererList);
            DecalSystem.instance.RenderIntoDBuffer(cmd);

            cmd.ClearRandomWriteTargets();
        }

        struct DBufferNormalPatchParameters
        {
            public Material decalNormalBufferMaterial;
            public int stencilRef;
            public int stencilMask;
        }

        DBufferNormalPatchParameters PrepareDBufferNormalPatchParameters(HDCamera hdCamera)
        {
            var parameters = new DBufferNormalPatchParameters();
            parameters.decalNormalBufferMaterial = m_DecalNormalBufferMaterial;
            switch (hdCamera.frameSettings.litShaderMode)
            {
                case LitShaderMode.Forward:  // in forward rendering all pixels that decals wrote into have to be composited
                    parameters.stencilMask = (int)StencilUsage.Decals;
                    parameters.stencilRef = (int)StencilUsage.Decals;
                    break;
                case LitShaderMode.Deferred: // in deferred rendering only pixels affected by both forward materials and decals need to be composited
                    parameters.stencilMask = (int)StencilUsage.Decals | (int)StencilUsage.RequiresDeferredLighting;
                    parameters.stencilRef = (int)StencilUsage.Decals;
                    break;
                default:
                    throw new ArgumentOutOfRangeException("Unknown ShaderLitMode");
            }

            return parameters;
        }

        RendererListDesc PrepareForwardEmissiveRendererList(CullingResults cullResults, HDCamera hdCamera)
        {
            var result = new RendererListDesc(m_DecalsEmissivePassNames, cullResults, hdCamera.camera)
            {
                renderQueueRange = HDRenderQueue.k_RenderQueue_AllOpaque,
                sortingCriteria = SortingCriteria.CommonOpaque,
                rendererConfiguration = PerObjectData.None
            };

            return result;
        }

        void RenderForwardEmissive(CullingResults cullResults, HDCamera hdCamera, ScriptableRenderContext renderContext, CommandBuffer cmd)
        {
            using (new ProfilingScope(cmd, ProfilingSampler.Get(HDProfileId.ForwardEmissive)))
            {
                bool msaa = hdCamera.frameSettings.IsEnabled(FrameSettingsField.MSAA);
                CoreUtils.SetRenderTarget(cmd, msaa ? m_CameraColorMSAABuffer : m_CameraColorBuffer, m_SharedRTManager.GetDepthStencilBuffer(msaa));
                HDUtils.DrawRendererList(renderContext, cmd, RendererList.Create(PrepareForwardEmissiveRendererList(cullResults, hdCamera)));

                if (hdCamera.frameSettings.IsEnabled(FrameSettingsField.Decals))
                    DecalSystem.instance.RenderForwardEmissive(cmd);
            }
        }

        void RenderWireFrame(CullingResults cull, HDCamera hdCamera, RenderTargetIdentifier backbuffer, ScriptableRenderContext renderContext, CommandBuffer cmd)
        {
            using (new ProfilingScope(cmd, ProfilingSampler.Get(HDProfileId.RenderWireFrame)))
            {
                CoreUtils.SetRenderTarget(cmd, backbuffer, ClearFlag.Color, GetColorBufferClearColor(hdCamera));

                var rendererListOpaque = RendererList.Create(CreateOpaqueRendererListDesc(cull, hdCamera.camera, m_AllForwardOpaquePassNames));
                DrawOpaqueRendererList(renderContext, cmd, hdCamera.frameSettings, rendererListOpaque);

                // Render forward transparent
                var rendererListTransparent = RendererList.Create(CreateTransparentRendererListDesc(cull, hdCamera.camera, m_AllTransparentPassNames));
                DrawTransparentRendererList(renderContext, cmd, hdCamera.frameSettings, rendererListTransparent);
            }
        }

        void RenderDebugViewMaterial(CullingResults cull, HDCamera hdCamera, ScriptableRenderContext renderContext, CommandBuffer cmd)
        {
            using (new ProfilingScope(cmd, ProfilingSampler.Get(HDProfileId.DisplayDebugViewMaterial)))
            {
                if (m_CurrentDebugDisplaySettings.data.materialDebugSettings.IsDebugGBufferEnabled() && hdCamera.frameSettings.litShaderMode == LitShaderMode.Deferred)
                {
                    using (new ProfilingScope(cmd, ProfilingSampler.Get(HDProfileId.DebugViewMaterialGBuffer)))
                    {
                        HDUtils.DrawFullScreen(cmd, m_currentDebugViewMaterialGBuffer, m_CameraColorBuffer);
                    }
                }
                else
                {
                    // When rendering debug material we shouldn't rely on a depth prepass for optimizing the alpha clip test. As it is control on the material inspector side
                    // we must override the state here.

                    CoreUtils.SetRenderTarget(cmd, m_CameraColorBuffer, m_SharedRTManager.GetDepthStencilBuffer(), ClearFlag.All, Color.clear);
                    // Render Opaque forward
                    var rendererListOpaque = RendererList.Create(CreateOpaqueRendererListDesc(cull, hdCamera.camera, m_AllForwardOpaquePassNames, m_CurrentRendererConfigurationBakedLighting, stateBlock: m_DepthStateOpaque));
                    DrawOpaqueRendererList(renderContext, cmd, hdCamera.frameSettings, rendererListOpaque);

                    // Render forward transparent
                    var rendererListTransparent = RendererList.Create(CreateTransparentRendererListDesc(cull, hdCamera.camera, m_AllTransparentPassNames, m_CurrentRendererConfigurationBakedLighting, stateBlock: m_DepthStateOpaque));
                    DrawTransparentRendererList(renderContext, cmd, hdCamera.frameSettings, rendererListTransparent);
                }
            }
        }

        void RenderTransparencyOverdraw(CullingResults cull, HDCamera hdCamera, ScriptableRenderContext renderContext, CommandBuffer cmd)
        {
            if (m_CurrentDebugDisplaySettings.IsDebugDisplayEnabled() && m_CurrentDebugDisplaySettings.data.fullScreenDebugMode == FullScreenDebugMode.TransparencyOverdraw)
            {

                CoreUtils.SetRenderTarget(cmd, m_CameraColorBuffer, m_SharedRTManager.GetDepthStencilBuffer(), clearFlag: ClearFlag.Color, clearColor: Color.black);
                var stateBlock = new RenderStateBlock
                {
                    mask = RenderStateMask.Blend,
                    blendState = new BlendState
                    {
                        blendState0 = new RenderTargetBlendState
                        {

                            destinationColorBlendMode = BlendMode.One,
                            sourceColorBlendMode = BlendMode.One,
                            destinationAlphaBlendMode = BlendMode.One,
                            sourceAlphaBlendMode = BlendMode.One,
                            colorBlendOperation = BlendOp.Add,
                            alphaBlendOperation = BlendOp.Add,
                            writeMask = ColorWriteMask.All
                        }
                    }
                };

                // High res transparent objects, drawing in m_DebugFullScreenTempBuffer
                cmd.SetGlobalFloat(HDShaderIDs._DebugTransparencyOverdrawWeight, 1.0f);

                var passNames = m_Asset.currentPlatformRenderPipelineSettings.supportTransparentBackface ? m_AllTransparentPassNames : m_TransparentNoBackfaceNames;
                m_DebugFullScreenPropertyBlock.SetFloat(HDShaderIDs._TransparencyOverdrawMaxPixelCost, (float)m_DebugDisplaySettings.data.transparencyDebugSettings.maxPixelCost);
                var rendererList = RendererList.Create(CreateTransparentRendererListDesc(cull, hdCamera.camera, passNames, stateBlock: stateBlock));
                DrawTransparentRendererList(renderContext, cmd, hdCamera.frameSettings, rendererList);
                rendererList = RendererList.Create(CreateTransparentRendererListDesc(cull, hdCamera.camera, passNames, renderQueueRange: HDRenderQueue.k_RenderQueue_AfterPostProcessTransparent, stateBlock: stateBlock));
                DrawTransparentRendererList(renderContext, cmd, hdCamera.frameSettings, rendererList);

                // Low res transparent objects, copying result m_DebugTranparencyLowRes
                cmd.SetGlobalFloat(HDShaderIDs._DebugTransparencyOverdrawWeight, 0.25f);
                rendererList = RendererList.Create(CreateTransparentRendererListDesc(cull, hdCamera.camera, passNames, renderQueueRange: HDRenderQueue.k_RenderQueue_LowTransparent, stateBlock: stateBlock));
                DrawTransparentRendererList(renderContext, cmd, hdCamera.frameSettings, rendererList);
                PushFullScreenDebugTexture(hdCamera, cmd, m_CameraColorBuffer, FullScreenDebugMode.TransparencyOverdraw);

                // weighted sum of m_DebugFullScreenTempBuffer and m_DebugTranparencyLowRes done in DebugFullScreen.shader

            }
        }

        void UpdateSkyEnvironment(HDCamera hdCamera, ScriptableRenderContext renderContext, int frameIndex, CommandBuffer cmd)
        {
            m_SkyManager.UpdateEnvironment(hdCamera, renderContext, GetCurrentSunLight(), frameIndex, cmd);
        }

        /// <summary>
        /// Request an update of the environment lighting.
        /// </summary>
        public void RequestSkyEnvironmentUpdate()
        {
            m_SkyManager.RequestEnvironmentUpdate();
        }

        void PreRenderSky(HDCamera hdCamera, CommandBuffer cmd)
        {
            if (m_CurrentDebugDisplaySettings.IsMatcapViewEnabled(hdCamera))
            {
                return;
            }

            bool msaaEnabled = hdCamera.frameSettings.IsEnabled(FrameSettingsField.MSAA);
            var colorBuffer = msaaEnabled ? m_CameraColorMSAABuffer : m_CameraColorBuffer;
            var depthBuffer = m_SharedRTManager.GetDepthStencilBuffer(msaaEnabled);
            var normalBuffer = m_SharedRTManager.GetNormalBuffer(msaaEnabled);

            var visualEnv = hdCamera.volumeStack.GetComponent<VisualEnvironment>();
            m_SkyManager.PreRenderSky(hdCamera, GetCurrentSunLight(), colorBuffer, normalBuffer, depthBuffer, m_CurrentDebugDisplaySettings, m_FrameCount, cmd);
        }

        void RenderSky(HDCamera hdCamera, CommandBuffer cmd)
        {
            if(m_CurrentDebugDisplaySettings.IsMatcapViewEnabled(hdCamera))
            {
                return;
            }

            // Necessary to perform dual-source (polychromatic alpha) blending which is not supported by Unity.
            // We load from the color buffer, perform blending manually, and store to the atmospheric scattering buffer.
            // Then we perform a copy from the atmospheric scattering buffer back to the color buffer.
            bool msaaEnabled = hdCamera.frameSettings.IsEnabled(FrameSettingsField.MSAA);
            var colorBuffer = msaaEnabled ? m_CameraColorMSAABuffer : m_CameraColorBuffer;
            var intermediateBuffer = msaaEnabled ? m_OpaqueAtmosphericScatteringMSAABuffer : m_OpaqueAtmosphericScatteringBuffer;
            var depthBuffer = m_SharedRTManager.GetDepthStencilBuffer(msaaEnabled);

            var visualEnv = hdCamera.volumeStack.GetComponent<VisualEnvironment>();
            m_SkyManager.RenderSky(hdCamera, GetCurrentSunLight(), colorBuffer, depthBuffer, m_CurrentDebugDisplaySettings, m_FrameCount, cmd);

            if (Fog.IsFogEnabled(hdCamera) || Fog.IsPBRFogEnabled(hdCamera))
            {
                var pixelCoordToViewDirWS = hdCamera.mainViewConstants.pixelCoordToViewDirWS;
                m_SkyManager.RenderOpaqueAtmosphericScattering(cmd, hdCamera, colorBuffer, m_LightingBufferHandle, intermediateBuffer, depthBuffer, pixelCoordToViewDirWS, hdCamera.frameSettings.IsEnabled(FrameSettingsField.MSAA));
            }
        }

        public Texture2D ExportSkyToTexture(Camera camera)
        {
            return m_SkyManager.ExportSkyToTexture(camera);
        }


        RendererListDesc PrepareForwardOpaqueRendererList(CullingResults cullResults, HDCamera hdCamera)
        {
            var passNames = hdCamera.frameSettings.litShaderMode == LitShaderMode.Forward
                ? m_ForwardAndForwardOnlyPassNames
                : m_ForwardOnlyPassNames;
            return  CreateOpaqueRendererListDesc(cullResults, hdCamera.camera, passNames, m_CurrentRendererConfigurationBakedLighting);
        }


        // Guidelines: In deferred by default there is no opaque in forward. However it is possible to force an opaque material to render in forward
        // by using the pass "ForwardOnly". In this case the .shader should not have "Forward" but only a "ForwardOnly" pass.
        // It must also have a "DepthForwardOnly" and no "DepthOnly" pass as forward material (either deferred or forward only rendering) have always a depth pass.
        // The RenderForward pass will render the appropriate pass depends on the engine settings. In case of forward only rendering, both "Forward" pass and "ForwardOnly" pass
        // material will be render for both transparent and opaque. In case of deferred, both path are used for transparent but only "ForwardOnly" is use for opaque.
        // (Thus why "Forward" and "ForwardOnly" are exclusive, else they will render two times"
        void RenderForwardOpaque(CullingResults cullResults, HDCamera hdCamera, ScriptableRenderContext renderContext, CommandBuffer cmd)
        {
            bool debugDisplay = m_CurrentDebugDisplaySettings.IsDebugDisplayEnabled();
            using (new ProfilingScope(cmd, debugDisplay ? ProfilingSampler.Get(HDProfileId.ForwardOpaqueDebug) : ProfilingSampler.Get(HDProfileId.ForwardOpaque)))
            {
                bool useFptl = hdCamera.frameSettings.IsEnabled(FrameSettingsField.FPTLForForwardOpaque);
                bool msaa = hdCamera.frameSettings.IsEnabled(FrameSettingsField.MSAA);

                RenderTargetIdentifier[] renderTarget = null;

                // In case of forward SSS we will bind all the required target. It is up to the shader to write into it or not.
                if (hdCamera.frameSettings.IsEnabled(FrameSettingsField.SubsurfaceScattering))
                {
                    renderTarget = m_MRTWithSSS;
                    renderTarget[0] = msaa ? m_CameraColorMSAABuffer : m_CameraColorBuffer; // Store the specular color

#if ENABLE_VIRTUALTEXTURES
                    renderTarget[1] = GetVTFeedbackBufferForForward(hdCamera);
                    const int offset = 2;
#else
                    const int offset = 1;
#endif
                    renderTarget[offset+0] = msaa ? m_CameraSssDiffuseLightingMSAABuffer : m_CameraSssDiffuseLightingBuffer;
                    renderTarget[offset+1] = msaa ? GetSSSBufferMSAA() : GetSSSBuffer();
                }
                else
                {
#if ENABLE_VIRTUALTEXTURES
                    renderTarget = m_MRTWithVTFeedback;
                    renderTarget[0] = msaa ? m_CameraColorMSAABuffer : m_CameraColorBuffer;
                    renderTarget[1] = GetVTFeedbackBufferForForward(hdCamera);
#else
                    renderTarget = mMRTSingle;
                    renderTarget[0] = msaa ? m_CameraColorMSAABuffer : m_CameraColorBuffer;
#endif
                }

                RenderForwardRendererList(hdCamera.frameSettings,
                                            RendererList.Create(PrepareForwardOpaqueRendererList(cullResults, hdCamera)),
                                            renderTarget,
                                            m_SharedRTManager.GetDepthStencilBuffer(msaa),
                                            useFptl ? m_TileAndClusterData.lightList : m_TileAndClusterData.perVoxelLightLists,
                                            true, renderContext, cmd);

#if ENABLE_VIRTUALTEXTURES
                cmd.ClearRandomWriteTargets();
#endif
            }
        }

        static bool NeedMotionVectorForTransparent(FrameSettings frameSettings)
        {
            return frameSettings.IsEnabled(FrameSettingsField.MotionVectors) && frameSettings.IsEnabled(FrameSettingsField.TransparentsWriteMotionVector);
        }

        RendererListDesc PrepareForwardTransparentRendererList(CullingResults cullResults, HDCamera hdCamera, bool preRefraction)
        {
            RenderQueueRange transparentRange;
            if (preRefraction)
            {
                transparentRange = HDRenderQueue.k_RenderQueue_PreRefraction;
            }
            else if (hdCamera.frameSettings.IsEnabled(FrameSettingsField.LowResTransparent))
            {
                transparentRange = HDRenderQueue.k_RenderQueue_Transparent;
            }
            else // Low res transparent disabled
            {
                transparentRange = HDRenderQueue.k_RenderQueue_TransparentWithLowRes;
            }

            if (!hdCamera.frameSettings.IsEnabled(FrameSettingsField.Refraction))
            {
                if (hdCamera.frameSettings.IsEnabled(FrameSettingsField.LowResTransparent))
                    transparentRange = HDRenderQueue.k_RenderQueue_AllTransparent;
                else
                    transparentRange = HDRenderQueue.k_RenderQueue_AllTransparentWithLowRes;
            }

            if (NeedMotionVectorForTransparent(hdCamera.frameSettings))
            {
                m_CurrentRendererConfigurationBakedLighting |= PerObjectData.MotionVectors; // This will enable the flag for low res transparent as well
            }

            var passNames = m_Asset.currentPlatformRenderPipelineSettings.supportTransparentBackface ? m_AllTransparentPassNames : m_TransparentNoBackfaceNames;
            return CreateTransparentRendererListDesc(cullResults, hdCamera.camera, passNames, m_CurrentRendererConfigurationBakedLighting, transparentRange);
        }


        void RenderForwardTransparent(CullingResults cullResults, HDCamera hdCamera, bool preRefraction, ScriptableRenderContext renderContext, CommandBuffer cmd)
        {
            // If rough refraction are turned off, we render all transparents in the Transparent pass and we skip the PreRefraction one.
            if (!hdCamera.frameSettings.IsEnabled(FrameSettingsField.Refraction) && preRefraction)
            {
                return;
            }

            HDProfileId passName;
            bool debugDisplay = m_CurrentDebugDisplaySettings.IsDebugDisplayEnabled();
            if (debugDisplay)
                passName = preRefraction ? HDProfileId.ForwardPreRefractionDebug : HDProfileId.ForwardTransparentDebug;
            else
                passName = preRefraction ? HDProfileId.ForwardPreRefraction : HDProfileId.ForwardTransparent;

            using (new ProfilingScope(cmd, ProfilingSampler.Get(passName)))
            {
                bool msaa = hdCamera.frameSettings.IsEnabled(FrameSettingsField.MSAA);
                bool renderMotionVecForTransparent = NeedMotionVectorForTransparent(hdCamera.frameSettings);
                cmd.SetGlobalInt(HDShaderIDs._ColorMaskTransparentVel, renderMotionVecForTransparent ? (int)ColorWriteMask.All : 0);

                m_MRTTransparentMotionVec[0] = msaa ? m_CameraColorMSAABuffer : m_CameraColorBuffer;

#if ENABLE_VIRTUALTEXTURES
                m_MRTTransparentMotionVec[1] = GetVTFeedbackBufferForForward(hdCamera);
                const int offset = 2;
#else
                const int offset = 1;
#endif
                m_MRTTransparentMotionVec[offset] = renderMotionVecForTransparent ? m_SharedRTManager.GetMotionVectorsBuffer(hdCamera.frameSettings.IsEnabled(FrameSettingsField.MSAA))
                    // It doesn't really matter what gets bound here since the color mask state set will prevent this from ever being written to. However, we still need to bind something
                    // to avoid warnings about unbound render targets. The following rendertarget could really be anything if renderVelocitiesForTransparent, here the normal buffer
                    // as it is guaranteed to exist and to have the same size.
                    // to avoid warnings about unbound render targets.
                    : m_SharedRTManager.GetNormalBuffer(msaa);

                if ((hdCamera.frameSettings.IsEnabled(FrameSettingsField.Decals)) && (DecalSystem.m_DecalDatasCount > 0)) // enable d-buffer flag value is being interpreted more like enable decals in general now that we have clustered
                                                                                                                          // decal datas count is 0 if no decals affect transparency
                {
                    DecalSystem.instance.SetAtlas(cmd); // for clustered decals
                }

                RenderForwardRendererList(hdCamera.frameSettings,
                                            RendererList.Create(PrepareForwardTransparentRendererList(cullResults, hdCamera, preRefraction)),
                                            m_MRTTransparentMotionVec,
                                            m_SharedRTManager.GetDepthStencilBuffer(hdCamera.frameSettings.IsEnabled(FrameSettingsField.MSAA)),
                                            m_TileAndClusterData.perVoxelLightLists,
                                            false, renderContext, cmd);
            }
        }

        static void RenderForwardRendererList(  FrameSettings               frameSettings,
                                                RendererList                rendererList,
                                                RenderTargetIdentifier[]    renderTarget,
                                                RTHandle                    depthBuffer,
                                                ComputeBuffer               lightListBuffer,
                                                bool                        opaque,
                                                ScriptableRenderContext     renderContext,
                                                CommandBuffer               cmd)
        {
            // Note: SHADOWS_SHADOWMASK keyword is enabled in HDRenderPipeline.cs ConfigureForShadowMask
            bool useFptl = opaque && frameSettings.IsEnabled(FrameSettingsField.FPTLForForwardOpaque);

            // say that we want to use tile/cluster light loop
            CoreUtils.SetKeyword(cmd, "USE_FPTL_LIGHTLIST", useFptl);
            CoreUtils.SetKeyword(cmd, "USE_CLUSTERED_LIGHTLIST", !useFptl);
            cmd.SetGlobalBuffer(HDShaderIDs.g_vLightListGlobal, lightListBuffer);

            CoreUtils.SetRenderTarget(cmd, renderTarget, depthBuffer);
            if (opaque)
                DrawOpaqueRendererList(renderContext, cmd, frameSettings, rendererList);
            else
                DrawTransparentRendererList(renderContext, cmd, frameSettings, rendererList);
        }

        // This is use to Display legacy shader with an error shader
        [Conditional("DEVELOPMENT_BUILD"), Conditional("UNITY_EDITOR")]
        void RenderForwardError(CullingResults cullResults, HDCamera hdCamera, ScriptableRenderContext renderContext, CommandBuffer cmd)
        {
            using (new ProfilingScope(cmd, ProfilingSampler.Get(HDProfileId.RenderForwardError)))
            {
                CoreUtils.SetRenderTarget(cmd, m_CameraColorBuffer, m_SharedRTManager.GetDepthStencilBuffer());
                var rendererList = RendererList.Create(CreateOpaqueRendererListDesc(cullResults, hdCamera.camera, m_ForwardErrorPassNames, renderQueueRange: RenderQueueRange.all, overrideMaterial: m_ErrorMaterial));
                HDUtils.DrawRendererList(renderContext, cmd, rendererList);
            }
        }

        bool RenderCustomPass(ScriptableRenderContext context, CommandBuffer cmd, HDCamera hdCamera, CullingResults cullingResults, CustomPassInjectionPoint injectionPoint)
        {
            if (!hdCamera.frameSettings.IsEnabled(FrameSettingsField.CustomPass))
                return false;

            var customPass = CustomPassVolume.GetActivePassVolume(injectionPoint);

            if (customPass == null)
                return false;

            var customPassTargets = new CustomPass.RenderTargets
            {
                cameraColorMSAABuffer = m_CameraColorMSAABuffer,
                cameraColorBuffer = (injectionPoint == CustomPassInjectionPoint.AfterPostProcess) ? m_IntermediateAfterPostProcessBuffer : m_CameraColorBuffer,
                customColorBuffer = m_CustomPassColorBuffer,
                customDepthBuffer = m_CustomPassDepthBuffer,
            };

            return customPass.Execute(context, cmd, hdCamera, cullingResults, m_SharedRTManager, customPassTargets);
        }

        bool WillCustomPassBeExecuted(HDCamera hdCamera, CustomPassInjectionPoint injectionPoint)
        {
            if (!hdCamera.frameSettings.IsEnabled(FrameSettingsField.CustomPass))
                return false;

            var customPass = CustomPassVolume.GetActivePassVolume(injectionPoint);

            if (customPass == null)
                return false;

            return customPass.WillExecuteInjectionPoint(hdCamera);
        }

        void RenderTransparentDepthPrepass(CullingResults cull, HDCamera hdCamera, ScriptableRenderContext renderContext, CommandBuffer cmd)
        {
            if (hdCamera.frameSettings.IsEnabled(FrameSettingsField.TransparentPrepass))
            {
                // Render transparent depth prepass after opaque one
                using (new ProfilingScope(cmd, ProfilingSampler.Get(HDProfileId.TransparentDepthPrepass)))
                {
                    CoreUtils.SetRenderTarget(cmd, m_SharedRTManager.GetDepthStencilBuffer());
                    var rendererList = RendererList.Create(CreateTransparentRendererListDesc(cull, hdCamera.camera, m_TransparentDepthPrepassNames));
                    DrawTransparentRendererList(renderContext, cmd, hdCamera.frameSettings, rendererList);
                }
            }
        }

        void RenderTransparentDepthPostpass(CullingResults cullResults, HDCamera hdCamera, ScriptableRenderContext renderContext, CommandBuffer cmd)
        {
            if (!hdCamera.frameSettings.IsEnabled(FrameSettingsField.TransparentPostpass))
                return;

            using (new ProfilingScope(cmd, ProfilingSampler.Get(HDProfileId.TransparentDepthPostpass)))
            {
                CoreUtils.SetRenderTarget(cmd, m_SharedRTManager.GetDepthStencilBuffer());
                var rendererList = RendererList.Create(CreateTransparentRendererListDesc(cullResults, hdCamera.camera, m_TransparentDepthPostpassNames));
                DrawTransparentRendererList(renderContext, cmd, hdCamera.frameSettings, rendererList);

                if (hdCamera.frameSettings.IsEnabled(FrameSettingsField.RayTracing))
                {
                    // If there is a ray-tracing environment and the feature is enabled we want to push these objects to the transparent postpass (they are not rendered in the first call because they are not in the generic transparent render queue)
                    var rrSettings = hdCamera.volumeStack.GetComponent<RecursiveRendering>();
                    if (rrSettings.enable.value)
                    {
                        var rendererListRT = RendererList.Create(CreateTransparentRendererListDesc(cullResults, hdCamera.camera, m_TransparentDepthPostpassNames, renderQueueRange: HDRenderQueue.k_RenderQueue_AllTransparentRaytracing));
                        DrawTransparentRendererList(renderContext, cmd, hdCamera.frameSettings, rendererListRT);
                    }
                }
            }
        }

        void RenderLowResTransparent(CullingResults cullResults, HDCamera hdCamera, ScriptableRenderContext renderContext, CommandBuffer cmd)
        {
            if (!hdCamera.frameSettings.IsEnabled(FrameSettingsField.LowResTransparent))
                return;

            using (new ProfilingScope(cmd, ProfilingSampler.Get(HDProfileId.LowResTransparent)))
            {
                cmd.SetGlobalInt(HDShaderIDs._OffScreenRendering, 1);
                cmd.SetGlobalInt(HDShaderIDs._OffScreenDownsampleFactor, 2);
                CoreUtils.SetRenderTarget(cmd, m_LowResTransparentBuffer, m_SharedRTManager.GetLowResDepthBuffer(), clearFlag: ClearFlag.Color, Color.black);
                RenderQueueRange transparentRange = HDRenderQueue.k_RenderQueue_LowTransparent;
                var passNames = m_Asset.currentPlatformRenderPipelineSettings.supportTransparentBackface ? m_AllTransparentPassNames : m_TransparentNoBackfaceNames;
                var rendererList = RendererList.Create(CreateTransparentRendererListDesc(cullResults, hdCamera.camera, passNames, m_CurrentRendererConfigurationBakedLighting, HDRenderQueue.k_RenderQueue_LowTransparent));
                DrawTransparentRendererList(renderContext, cmd, hdCamera.frameSettings, rendererList);
                cmd.SetGlobalInt(HDShaderIDs._OffScreenRendering, 0);
                cmd.SetGlobalInt(HDShaderIDs._OffScreenDownsampleFactor, 1);
            }
        }

        void RenderObjectsMotionVectors(CullingResults cullResults, HDCamera hdCamera, ScriptableRenderContext renderContext, CommandBuffer cmd)
        {
            if (!hdCamera.frameSettings.IsEnabled(FrameSettingsField.ObjectMotionVectors))
                return;

            using (new ProfilingScope(cmd, ProfilingSampler.Get(HDProfileId.ObjectsMotionVector)))
            {
                // These flags are still required in SRP or the engine won't compute previous model matrices...
                // If the flag hasn't been set yet on this camera, motion vectors will skip a frame.
                hdCamera.camera.depthTextureMode |= DepthTextureMode.MotionVectors | DepthTextureMode.Depth;

                CoreUtils.SetRenderTarget(cmd, m_SharedRTManager.GetMotionVectorsPassBuffersRTI(hdCamera.frameSettings), m_SharedRTManager.GetDepthStencilBuffer(hdCamera.frameSettings.IsEnabled(FrameSettingsField.MSAA)));
                var rendererList = RendererList.Create(CreateOpaqueRendererListDesc(cullResults, hdCamera.camera, HDShaderPassNames.s_MotionVectorsName, PerObjectData.MotionVectors));
                DrawOpaqueRendererList(renderContext, cmd, hdCamera.frameSettings, rendererList);
            }
        }

        void RenderCameraMotionVectors(CullingResults cullResults, HDCamera hdCamera, ScriptableRenderContext renderContext, CommandBuffer cmd)
        {
            if (!hdCamera.frameSettings.IsEnabled(FrameSettingsField.MotionVectors))
                return;

            using (new ProfilingScope(cmd, ProfilingSampler.Get(HDProfileId.CameraMotionVectors)))
            {
            	bool msaa = hdCamera.frameSettings.IsEnabled(FrameSettingsField.MSAA);

                // These flags are still required in SRP or the engine won't compute previous model matrices...
                // If the flag hasn't been set yet on this camera, motion vectors will skip a frame.
                hdCamera.camera.depthTextureMode |= DepthTextureMode.MotionVectors | DepthTextureMode.Depth;
                m_CameraMotionVectorsMaterial.SetInt(HDShaderIDs._StencilMask, (int)StencilUsage.ObjectMotionVector);
                m_CameraMotionVectorsMaterial.SetInt(HDShaderIDs._StencilRef, (int)StencilUsage.ObjectMotionVector);

                HDUtils.DrawFullScreen(cmd, m_CameraMotionVectorsMaterial, m_SharedRTManager.GetMotionVectorsBuffer(msaa), m_SharedRTManager.GetDepthStencilBuffer(msaa), null, 0);

#if UNITY_EDITOR
                // In scene view there is no motion vector, so we clear the RT to black
                if (hdCamera.camera.cameraType == CameraType.SceneView && !hdCamera.animateMaterials)
                {
                    CoreUtils.SetRenderTarget(cmd, m_SharedRTManager.GetMotionVectorsBuffer(msaa), m_SharedRTManager.GetDepthStencilBuffer(msaa), ClearFlag.Color, Color.clear);
                }
#endif
            }
        }

        struct RenderSSRParameters
        {
            public ComputeShader    ssrCS;
            public int              tracingKernel;
            public int              reprojectionKernel;

            public int              width, height, viewCount;
            public int              maxIteration;
            public bool             reflectSky;
            public float            thicknessScale;
            public float            thicknessBias;
            public float            roughnessFadeEnd;
            public float            roughnessFadeEndTimesRcpLength;
            public float            roughnessFadeRcpLength;
            public float            edgeFadeRcpLength;

            public int              depthPyramidMipCount;
            public ComputeBuffer    offsetBufferData;
            public ComputeBuffer    coarseStencilBuffer;

            public Vector4          colorPyramidUVScaleAndLimit;
            public int              colorPyramidMipCount;
            }

        RenderSSRParameters PrepareSSRParameters(HDCamera hdCamera)
        {
            var volumeSettings = hdCamera.volumeStack.GetComponent<ScreenSpaceReflection>();
            var parameters = new RenderSSRParameters();

            parameters.ssrCS = m_ScreenSpaceReflectionsCS;
            parameters.tracingKernel = m_SsrTracingKernel;
            parameters.reprojectionKernel = m_SsrReprojectionKernel;

            parameters.width = hdCamera.actualWidth;
            parameters.height = hdCamera.actualHeight;
            parameters.viewCount = hdCamera.viewCount;

            float n = hdCamera.camera.nearClipPlane;
            float f = hdCamera.camera.farClipPlane;

            parameters.maxIteration = volumeSettings.rayMaxIterations;
            parameters.reflectSky = volumeSettings.reflectSky.value;

            float thickness      = volumeSettings.depthBufferThickness.value;
            parameters.thicknessScale = 1.0f / (1.0f + thickness);
            parameters.thicknessBias = -n / (f - n) * (thickness * parameters.thicknessScale);

            var info = m_SharedRTManager.GetDepthBufferMipChainInfo();
            parameters.depthPyramidMipCount = info.mipLevelCount;
            parameters.offsetBufferData = info.GetOffsetBufferData(m_DepthPyramidMipLevelOffsetsBuffer);
            parameters.coarseStencilBuffer = m_SharedRTManager.GetCoarseStencilBuffer();

            float roughnessFadeStart = 1 - volumeSettings.smoothnessFadeStart.value;
            parameters.roughnessFadeEnd = 1 - volumeSettings.minSmoothness.value;
            float roughnessFadeLength = parameters.roughnessFadeEnd - roughnessFadeStart;
            parameters.roughnessFadeEndTimesRcpLength = (roughnessFadeLength != 0) ? (parameters.roughnessFadeEnd * (1.0f / roughnessFadeLength)) : 1;
            parameters.roughnessFadeRcpLength = (roughnessFadeLength != 0) ? (1.0f / roughnessFadeLength) : 0;
            parameters.edgeFadeRcpLength = Mathf.Min(1.0f / volumeSettings.screenFadeDistance.value, float.MaxValue);

            parameters.colorPyramidUVScaleAndLimit = HDUtils.ComputeUvScaleAndLimit(hdCamera.historyRTHandleProperties.previousViewportSize, hdCamera.historyRTHandleProperties.previousRenderTargetSize);
            parameters.colorPyramidMipCount = hdCamera.colorPyramidHistoryMipCount;

            return parameters;
        }

        static void RenderSSR(  in RenderSSRParameters  parameters,
                                RTHandle                depthPyramid,
                                RTHandle                SsrHitPointTexture,
                                RTHandle                stencilBuffer,
                                RTHandle                clearCoatMask,
                                RTHandle                previousColorPyramid,
                                RTHandle                ssrLightingTexture,
                                CommandBuffer           cmd,
                                ScriptableRenderContext renderContext)
        {
            var cs = parameters.ssrCS;

            using (new ProfilingScope(cmd, ProfilingSampler.Get(HDProfileId.SsrTracing)))
            {
                cmd.SetComputeIntParam(cs, HDShaderIDs._SsrIterLimit, parameters.maxIteration);
                cmd.SetComputeFloatParam(cs, HDShaderIDs._SsrThicknessScale, parameters.thicknessScale);
                cmd.SetComputeFloatParam(cs, HDShaderIDs._SsrThicknessBias, parameters.thicknessBias);
                cmd.SetComputeFloatParam(cs, HDShaderIDs._SsrRoughnessFadeEnd, parameters.roughnessFadeEnd);
                cmd.SetComputeFloatParam(cs, HDShaderIDs._SsrRoughnessFadeRcpLength, parameters.roughnessFadeRcpLength);
                cmd.SetComputeFloatParam(cs, HDShaderIDs._SsrRoughnessFadeEndTimesRcpLength, parameters.roughnessFadeEndTimesRcpLength);
                cmd.SetComputeIntParam(cs, HDShaderIDs._SsrDepthPyramidMaxMip, parameters.depthPyramidMipCount - 1);
                cmd.SetComputeFloatParam(cs, HDShaderIDs._SsrEdgeFadeRcpLength, parameters.edgeFadeRcpLength);
                cmd.SetComputeIntParam(cs, HDShaderIDs._SsrReflectsSky, parameters.reflectSky ? 1 : 0);
                cmd.SetComputeIntParam(cs, HDShaderIDs._SsrStencilBit, (int)StencilUsage.TraceReflectionRay);

                // cmd.SetComputeTextureParam(cs, kernel, "_SsrDebugTexture",    m_SsrDebugTexture);
                cmd.SetComputeTextureParam(cs, parameters.tracingKernel, HDShaderIDs._CameraDepthTexture, depthPyramid);
                cmd.SetComputeTextureParam(cs, parameters.tracingKernel, HDShaderIDs._SsrClearCoatMaskTexture, clearCoatMask);
                cmd.SetComputeTextureParam(cs, parameters.tracingKernel, HDShaderIDs._SsrHitPointTexture, SsrHitPointTexture);

                if (stencilBuffer.rt.stencilFormat == GraphicsFormat.None)  // We are accessing MSAA resolved version and not the depth stencil buffer directly.
                {
                    cmd.SetComputeTextureParam(cs, parameters.tracingKernel, HDShaderIDs._StencilTexture, stencilBuffer);
                }
                else
                {
                    cmd.SetComputeTextureParam(cs, parameters.tracingKernel, HDShaderIDs._StencilTexture, stencilBuffer, 0, RenderTextureSubElement.Stencil);
                }

                cmd.SetComputeBufferParam(cs, parameters.tracingKernel, HDShaderIDs._CoarseStencilBuffer, parameters.coarseStencilBuffer);

                cmd.SetComputeBufferParam(cs, parameters.tracingKernel, HDShaderIDs._DepthPyramidMipLevelOffsets, parameters.offsetBufferData);

                cmd.DispatchCompute(cs, parameters.tracingKernel, HDUtils.DivRoundUp(parameters.width, 8), HDUtils.DivRoundUp(parameters.height, 8), parameters.viewCount);
            }

            using (new ProfilingScope(cmd, ProfilingSampler.Get(HDProfileId.SsrReprojection)))
            {
                // cmd.SetComputeTextureParam(cs, kernel, "_SsrDebugTexture",    m_SsrDebugTexture);
                cmd.SetComputeTextureParam(cs, parameters.reprojectionKernel, HDShaderIDs._SsrHitPointTexture, SsrHitPointTexture);
                cmd.SetComputeTextureParam(cs, parameters.reprojectionKernel, HDShaderIDs._SsrLightingTextureRW, ssrLightingTexture);
                cmd.SetComputeTextureParam(cs, parameters.reprojectionKernel, HDShaderIDs._ColorPyramidTexture, previousColorPyramid);
                cmd.SetComputeTextureParam(cs, parameters.reprojectionKernel, HDShaderIDs._SsrClearCoatMaskTexture, clearCoatMask);

                cmd.SetComputeVectorParam(cs, HDShaderIDs._ColorPyramidUvScaleAndLimitPrevFrame, parameters.colorPyramidUVScaleAndLimit);
                cmd.SetComputeIntParam(cs, HDShaderIDs._SsrColorPyramidMaxMip, parameters.colorPyramidMipCount - 1);

                cmd.DispatchCompute(cs, parameters.reprojectionKernel, HDUtils.DivRoundUp(parameters.width, 8), HDUtils.DivRoundUp(parameters.height, 8), parameters.viewCount);
            }
        }

        void RenderSSR(HDCamera hdCamera, CommandBuffer cmd, ScriptableRenderContext renderContext)
        {
            if (!hdCamera.frameSettings.IsEnabled(FrameSettingsField.SSR))
                return;

            var settings = hdCamera.volumeStack.GetComponent<ScreenSpaceReflection>();
            bool usesRaytracedReflections = hdCamera.frameSettings.IsEnabled(FrameSettingsField.RayTracing) && settings.rayTracing.value;
            if (usesRaytracedReflections)
            {
                hdCamera.xr.StartSinglePass(cmd, hdCamera.camera, renderContext);
                RenderRayTracedReflections(hdCamera, cmd, m_SsrLightingTexture, renderContext, m_FrameCount);
                hdCamera.xr.StopSinglePass(cmd, hdCamera.camera, renderContext);
            }
            else
            {
                var previousColorPyramid = hdCamera.GetPreviousFrameRT((int)HDCameraFrameHistoryType.ColorBufferMipChain);

                // Evaluate the clear coat mask texture based on the lit shader mode
                RTHandle clearCoatMask = hdCamera.frameSettings.litShaderMode == LitShaderMode.Deferred ? m_GbufferManager.GetBuffer(2) : TextureXR.GetBlackTexture();

                var parameters = PrepareSSRParameters(hdCamera);
                RenderSSR(parameters, m_SharedRTManager.GetDepthTexture(), m_SsrHitPointTexture,
                          m_SharedRTManager.GetStencilBuffer(hdCamera.frameSettings.IsEnabled(FrameSettingsField.MSAA)), clearCoatMask, previousColorPyramid,
                          m_SsrLightingTexture, cmd, renderContext);

            	if (!hdCamera.colorPyramidHistoryIsValid)
            	{
                	cmd.SetGlobalTexture(HDShaderIDs._SsrLightingTexture, TextureXR.GetClearTexture());
                	hdCamera.colorPyramidHistoryIsValid = true; // For the next frame...
            	}
			}
            cmd.SetGlobalInt(HDShaderIDs._UseRayTracedReflections, usesRaytracedReflections ? 1 : 0);

            PushFullScreenDebugTexture(hdCamera, cmd, m_SsrLightingTexture, FullScreenDebugMode.ScreenSpaceReflections);
        }

        void RenderColorPyramid(HDCamera hdCamera, CommandBuffer cmd, bool isPreRefraction)
        {
            if (isPreRefraction)
            {
                if (!hdCamera.frameSettings.IsEnabled(FrameSettingsField.Refraction))
                    return;
            }
            else
            {
                // This final Gaussian pyramid can be reused by SSR, so disable it only if there is no distortion
                if (!hdCamera.frameSettings.IsEnabled(FrameSettingsField.Distortion) && !hdCamera.frameSettings.IsEnabled(FrameSettingsField.SSR))
                    return;
            }

            var currentColorPyramid = hdCamera.GetCurrentFrameRT((int)HDCameraFrameHistoryType.ColorBufferMipChain);

            int lodCount;

            using (new ProfilingScope(cmd, ProfilingSampler.Get(HDProfileId.ColorPyramid)))
            {
                Vector2Int pyramidSizeV2I = new Vector2Int(hdCamera.actualWidth, hdCamera.actualHeight);
                lodCount = m_MipGenerator.RenderColorGaussianPyramid(cmd, pyramidSizeV2I, m_CameraColorBuffer, currentColorPyramid);
                hdCamera.colorPyramidHistoryMipCount = lodCount;
            }

            float scaleX = hdCamera.actualWidth / (float)currentColorPyramid.rt.width;
            float scaleY = hdCamera.actualHeight / (float)currentColorPyramid.rt.height;
            Vector4 pyramidScaleLod = new Vector4(scaleX, scaleY, lodCount, 0.0f);
            Vector4 pyramidScale = new Vector4(scaleX, scaleY, 0f, 0f);
            // Warning! Danger!
            // The color pyramid scale is only correct for the most detailed MIP level.
            // For the other MIP levels, due to truncation after division by 2, a row or
            // column of texels may be lost. Since this can happen to BOTH the texture
            // size AND the viewport, (uv * _ColorPyramidScale.xy) can be off by a texel
            // unless the scale is 1 (and it will not be 1 if the texture was resized
            // and is of greater size compared to the viewport).
            cmd.SetGlobalTexture(HDShaderIDs._ColorPyramidTexture, currentColorPyramid);
            cmd.SetGlobalVector(HDShaderIDs._ColorPyramidScale, pyramidScaleLod);
            PushFullScreenDebugTextureMip(hdCamera, cmd, currentColorPyramid, lodCount, pyramidScale, isPreRefraction ? FullScreenDebugMode.PreRefractionColorPyramid : FullScreenDebugMode.FinalColorPyramid);
        }

        void GenerateDepthPyramid(HDCamera hdCamera, CommandBuffer cmd, FullScreenDebugMode debugMode)
        {
            CopyDepthBufferIfNeeded(hdCamera, cmd);

            int mipCount = m_SharedRTManager.GetDepthBufferMipChainInfo().mipLevelCount;

            using (new ProfilingScope(cmd, ProfilingSampler.Get(HDProfileId.DepthPyramid)))
            {
                m_MipGenerator.RenderMinDepthPyramid(cmd, m_SharedRTManager.GetDepthTexture(), m_SharedRTManager.GetDepthBufferMipChainInfo());
            }

            float scaleX = hdCamera.actualWidth / (float)m_SharedRTManager.GetDepthTexture().rt.width;
            float scaleY = hdCamera.actualHeight / (float)m_SharedRTManager.GetDepthTexture().rt.height;
            Vector4 pyramidScaleLod = new Vector4(scaleX, scaleY, mipCount, 0.0f);
            Vector4 pyramidScale = new Vector4(scaleX, scaleY, 0f, 0f);
            cmd.SetGlobalTexture(HDShaderIDs._CameraDepthTexture, m_SharedRTManager.GetDepthTexture());
            cmd.SetGlobalVector(HDShaderIDs._DepthPyramidScale, pyramidScaleLod);
            PushFullScreenDebugTextureMip(hdCamera, cmd, m_SharedRTManager.GetDepthTexture(), mipCount, pyramidScale, debugMode);
        }

        void DownsampleDepthForLowResTransparency(HDCamera hdCamera, CommandBuffer cmd)
        {
            var settings = m_Asset.currentPlatformRenderPipelineSettings.lowresTransparentSettings;
            if (!hdCamera.frameSettings.IsEnabled(FrameSettingsField.LowResTransparent))
                return;

            using (new ProfilingScope(cmd, ProfilingSampler.Get(HDProfileId.DownsampleDepth)))
            {
                CoreUtils.SetRenderTarget(cmd, m_SharedRTManager.GetLowResDepthBuffer());
                cmd.SetViewport(new Rect(0, 0, hdCamera.actualWidth * 0.5f, hdCamera.actualHeight * 0.5f));
                // TODO: Add option to switch modes at runtime
                if(settings.checkerboardDepthBuffer)
                {
                    m_DownsampleDepthMaterial.EnableKeyword("CHECKERBOARD_DOWNSAMPLE");
                }
                cmd.DrawProcedural(Matrix4x4.identity, m_DownsampleDepthMaterial, 0, MeshTopology.Triangles, 3, 1, null);
            }
        }

        void UpsampleTransparent(HDCamera hdCamera, CommandBuffer cmd)
        {
            var settings = m_Asset.currentPlatformRenderPipelineSettings.lowresTransparentSettings;
            if (!hdCamera.frameSettings.IsEnabled(FrameSettingsField.LowResTransparent))
                return;

            using (new ProfilingScope(cmd, ProfilingSampler.Get(HDProfileId.UpsampleLowResTransparent)))
            {
                CoreUtils.SetRenderTarget(cmd, m_CameraColorBuffer);
                if(settings.upsampleType == LowResTransparentUpsample.Bilinear)
                {
                    m_UpsampleTransparency.EnableKeyword("BILINEAR");
                }
                else if (settings.upsampleType == LowResTransparentUpsample.NearestDepth)
                {
                    m_UpsampleTransparency.EnableKeyword("NEAREST_DEPTH");
                }
                m_UpsampleTransparency.SetTexture(HDShaderIDs._LowResTransparent, m_LowResTransparentBuffer);
                m_UpsampleTransparency.SetTexture(HDShaderIDs._LowResDepthTexture, m_SharedRTManager.GetLowResDepthBuffer());
                cmd.DrawProcedural(Matrix4x4.identity, m_UpsampleTransparency, 0, MeshTopology.Triangles, 3, 1, null);
            }
        }

        void ApplyDebugDisplaySettings(HDCamera hdCamera, CommandBuffer cmd)
        {
            // See ShaderPassForward.hlsl: for forward shaders, if DEBUG_DISPLAY is enabled and no DebugLightingMode or DebugMipMapMod
            // modes have been set, lighting is automatically skipped (To avoid some crashed due to lighting RT not set on console).
            // However debug mode like colorPickerModes and false color don't need DEBUG_DISPLAY and must work with the lighting.
            // So we will enabled DEBUG_DISPLAY independently

            bool debugDisplayEnabledOrSceneLightingDisabled = m_CurrentDebugDisplaySettings.IsDebugDisplayEnabled() || CoreUtils.IsSceneLightingDisabled(hdCamera.camera);
            // Enable globally the keyword DEBUG_DISPLAY on shader that support it with multi-compile
            CoreUtils.SetKeyword(cmd, "DEBUG_DISPLAY", debugDisplayEnabledOrSceneLightingDisabled);

            if (debugDisplayEnabledOrSceneLightingDisabled ||
                m_CurrentDebugDisplaySettings.data.colorPickerDebugSettings.colorPickerMode != ColorPickerDebugMode.None)
            {
                // This is for texture streaming
                m_CurrentDebugDisplaySettings.UpdateMaterials();

                var lightingDebugSettings = m_CurrentDebugDisplaySettings.data.lightingDebugSettings;
                var materialDebugSettings = m_CurrentDebugDisplaySettings.data.materialDebugSettings;
                var debugAlbedo = new Vector4(lightingDebugSettings.overrideAlbedo ? 1.0f : 0.0f, lightingDebugSettings.overrideAlbedoValue.r, lightingDebugSettings.overrideAlbedoValue.g, lightingDebugSettings.overrideAlbedoValue.b);
                var debugSmoothness = new Vector4(lightingDebugSettings.overrideSmoothness ? 1.0f : 0.0f, lightingDebugSettings.overrideSmoothnessValue, 0.0f, 0.0f);
                var debugNormal = new Vector4(lightingDebugSettings.overrideNormal ? 1.0f : 0.0f, 0.0f, 0.0f, 0.0f);
                var debugAmbientOcclusion = new Vector4(lightingDebugSettings.overrideAmbientOcclusion ? 1.0f : 0.0f, lightingDebugSettings.overrideAmbientOcclusionValue, 0.0f, 0.0f);
                var debugSpecularColor = new Vector4(lightingDebugSettings.overrideSpecularColor ? 1.0f : 0.0f, lightingDebugSettings.overrideSpecularColorValue.r, lightingDebugSettings.overrideSpecularColorValue.g, lightingDebugSettings.overrideSpecularColorValue.b);
                var debugEmissiveColor = new Vector4(lightingDebugSettings.overrideEmissiveColor ? 1.0f : 0.0f, lightingDebugSettings.overrideEmissiveColorValue.r, lightingDebugSettings.overrideEmissiveColorValue.g, lightingDebugSettings.overrideEmissiveColorValue.b);
                var debugTrueMetalColor = new Vector4(materialDebugSettings.materialValidateTrueMetal ? 1.0f : 0.0f, materialDebugSettings.materialValidateTrueMetalColor.r, materialDebugSettings.materialValidateTrueMetalColor.g, materialDebugSettings.materialValidateTrueMetalColor.b);

                DebugLightingMode debugLightingMode = m_CurrentDebugDisplaySettings.GetDebugLightingMode();
                if (CoreUtils.IsSceneLightingDisabled(hdCamera.camera))
                {
                    debugLightingMode = DebugLightingMode.MatcapView;
                }

                cmd.SetGlobalFloatArray(HDShaderIDs._DebugViewMaterial, m_CurrentDebugDisplaySettings.GetDebugMaterialIndexes());
                cmd.SetGlobalInt(HDShaderIDs._DebugLightingMode, (int)debugLightingMode);
                cmd.SetGlobalInt(HDShaderIDs._DebugShadowMapMode, (int)m_CurrentDebugDisplaySettings.GetDebugShadowMapMode());
                cmd.SetGlobalInt(HDShaderIDs._DebugMipMapMode, (int)m_CurrentDebugDisplaySettings.GetDebugMipMapMode());
                cmd.SetGlobalInt(HDShaderIDs._DebugMipMapModeTerrainTexture, (int)m_CurrentDebugDisplaySettings.GetDebugMipMapModeTerrainTexture());
                cmd.SetGlobalInt(HDShaderIDs._ColorPickerMode, (int)m_CurrentDebugDisplaySettings.GetDebugColorPickerMode());
                cmd.SetGlobalInt(HDShaderIDs._DebugFullScreenMode, (int)m_CurrentDebugDisplaySettings.data.fullScreenDebugMode);

#if UNITY_EDITOR
                cmd.SetGlobalInt(HDShaderIDs._MatcapMixAlbedo, HDRenderPipelinePreferences.matcapViewMixAlbedo ? 1 : 0);
                cmd.SetGlobalFloat(HDShaderIDs._MatcapViewScale, HDRenderPipelinePreferences.matcapViewScale);
#else
                cmd.SetGlobalInt(HDShaderIDs._MatcapMixAlbedo, 0);
                cmd.SetGlobalFloat(HDShaderIDs._MatcapViewScale, 1.0f);
#endif
                cmd.SetGlobalVector(HDShaderIDs._DebugLightingAlbedo, debugAlbedo);
                cmd.SetGlobalVector(HDShaderIDs._DebugLightingSmoothness, debugSmoothness);
                cmd.SetGlobalVector(HDShaderIDs._DebugLightingNormal, debugNormal);
                cmd.SetGlobalVector(HDShaderIDs._DebugLightingAmbientOcclusion, debugAmbientOcclusion);
                cmd.SetGlobalVector(HDShaderIDs._DebugLightingSpecularColor, debugSpecularColor);
                cmd.SetGlobalVector(HDShaderIDs._DebugLightingEmissiveColor, debugEmissiveColor);
                cmd.SetGlobalColor(HDShaderIDs._DebugLightingMaterialValidateHighColor, materialDebugSettings.materialValidateHighColor);
                cmd.SetGlobalColor(HDShaderIDs._DebugLightingMaterialValidateLowColor, materialDebugSettings.materialValidateLowColor);
                cmd.SetGlobalColor(HDShaderIDs._DebugLightingMaterialValidatePureMetalColor, debugTrueMetalColor);

                cmd.SetGlobalVector(HDShaderIDs._MousePixelCoord, HDUtils.GetMouseCoordinates(hdCamera));
                cmd.SetGlobalVector(HDShaderIDs._MouseClickPixelCoord, HDUtils.GetMouseClickCoordinates(hdCamera));
                cmd.SetGlobalTexture(HDShaderIDs._DebugFont, defaultResources.textures.debugFontTex);
                cmd.SetGlobalTexture(HDShaderIDs._DebugMatCapTexture, defaultResources.textures.matcapTex);

                // The DebugNeedsExposure test allows us to set a neutral value if exposure is not needed. This way we don't need to make various tests inside shaders but only in this function.
                cmd.SetGlobalFloat(HDShaderIDs._DebugExposure, m_CurrentDebugDisplaySettings.DebugNeedsExposure() ? lightingDebugSettings.debugExposure : 0.0f);
            }
        }

        static bool NeedColorPickerDebug(DebugDisplaySettings debugSettings)
        {
            return debugSettings.data.colorPickerDebugSettings.colorPickerMode != ColorPickerDebugMode.None
                || debugSettings.data.falseColorDebugSettings.falseColor
                || debugSettings.data.lightingDebugSettings.debugLightingMode == DebugLightingMode.LuminanceMeter;
        }

        void PushColorPickerDebugTexture(CommandBuffer cmd, HDCamera hdCamera, RTHandle textureID)
        {
            if (NeedColorPickerDebug(m_CurrentDebugDisplaySettings))
            {
                using (new ProfilingScope(cmd, ProfilingSampler.Get(HDProfileId.PushToColorPicker)))
                {
                    HDUtils.BlitCameraTexture(cmd, textureID, m_DebugColorPickerBuffer);
                }
            }
        }

        bool NeedsFullScreenDebugMode()
        {
            bool fullScreenDebugEnabled = m_CurrentDebugDisplaySettings.data.fullScreenDebugMode != FullScreenDebugMode.None;
            bool lightingDebugEnabled = m_CurrentDebugDisplaySettings.data.lightingDebugSettings.shadowDebugMode == ShadowMapDebugMode.SingleShadow;

            return fullScreenDebugEnabled || lightingDebugEnabled;
        }

        void PushFullScreenLightingDebugTexture(HDCamera hdCamera, CommandBuffer cmd, RTHandle textureID)
        {
            // In practice, this is only useful for the SingleShadow debug view.
            // TODO: See how we can make this nicer than a specific functions just for one case.
            if (NeedsFullScreenDebugMode() && m_FullScreenDebugPushed == false)
            {
                m_FullScreenDebugPushed = true;
                HDUtils.BlitCameraTexture(cmd, textureID, m_DebugFullScreenTempBuffer);
            }
        }

        internal void PushFullScreenDebugTexture(HDCamera hdCamera, CommandBuffer cmd, RTHandle textureID, FullScreenDebugMode debugMode)
        {
            if (debugMode == m_CurrentDebugDisplaySettings.data.fullScreenDebugMode)
            {
                m_FullScreenDebugPushed = true; // We need this flag because otherwise if no full screen debug is pushed (like for example if the corresponding pass is disabled), when we render the result in RenderDebug m_DebugFullScreenTempBuffer will contain potential garbage
                HDUtils.BlitCameraTexture(cmd, textureID, m_DebugFullScreenTempBuffer);
            }
        }

        void PushFullScreenDebugTextureMip(HDCamera hdCamera, CommandBuffer cmd, RTHandle texture, int lodCount, Vector4 scaleBias, FullScreenDebugMode debugMode)
        {
            if (debugMode == m_CurrentDebugDisplaySettings.data.fullScreenDebugMode)
            {
                var mipIndex = Mathf.FloorToInt(m_CurrentDebugDisplaySettings.data.fullscreenDebugMip * (lodCount));

                m_FullScreenDebugPushed = true; // We need this flag because otherwise if no full screen debug is pushed (like for example if the corresponding pass is disabled), when we render the result in RenderDebug m_DebugFullScreenTempBuffer will contain potential garbage
                HDUtils.BlitCameraTexture(cmd, texture, m_DebugFullScreenTempBuffer, scaleBias, mipIndex);
            }
        }

        struct DebugParameters
        {
            public DebugDisplaySettings debugDisplaySettings;
            public HDCamera hdCamera;

            // Full screen debug
            public bool             resolveFullScreenDebug;
            public Material         debugFullScreenMaterial;
            public int              depthPyramidMip;
            public ComputeBuffer    depthPyramidOffsets;

            // Sky
            public Texture skyReflectionTexture;
            public Material debugLatlongMaterial;

            public bool rayTracingSupported;
            public RayCountManager rayCountManager;

            // Lighting
            public LightLoopDebugOverlayParameters lightingOverlayParameters;

            // Color picker
            public bool     colorPickerEnabled;
            public Material colorPickerMaterial;
        }

        DebugParameters PrepareDebugParameters(HDCamera hdCamera, HDUtils.PackedMipChainInfo depthMipInfo)
        {
            var parameters = new DebugParameters();

            parameters.debugDisplaySettings = m_CurrentDebugDisplaySettings;
            parameters.hdCamera = hdCamera;

            parameters.resolveFullScreenDebug = NeedsFullScreenDebugMode() && m_FullScreenDebugPushed;
            parameters.debugFullScreenMaterial = m_DebugFullScreen;
            parameters.depthPyramidMip = (int)(parameters.debugDisplaySettings.data.fullscreenDebugMip * depthMipInfo.mipLevelCount);
            parameters.depthPyramidOffsets = depthMipInfo.GetOffsetBufferData(m_DepthPyramidMipLevelOffsetsBuffer);

            parameters.skyReflectionTexture = m_SkyManager.GetSkyReflection(hdCamera);
            parameters.debugLatlongMaterial = m_DebugDisplayLatlong;
            parameters.lightingOverlayParameters = PrepareLightLoopDebugOverlayParameters();

            parameters.rayTracingSupported = hdCamera.frameSettings.IsEnabled(FrameSettingsField.RayTracing);
            parameters.rayCountManager = m_RayCountManager;

            parameters.colorPickerEnabled = NeedColorPickerDebug(parameters.debugDisplaySettings);
            parameters.colorPickerMaterial = m_DebugColorPicker;

            return parameters;
        }

        static void ResolveFullScreenDebug( in DebugParameters      parameters,
                                            MaterialPropertyBlock   mpb,
                                            RTHandle                inputFullScreenDebug,
                                            RTHandle                inputDepthPyramid,
                                            RTHandle                output,
                                            CommandBuffer           cmd)
        {
            mpb.SetTexture(HDShaderIDs._DebugFullScreenTexture, inputFullScreenDebug);
            mpb.SetTexture(HDShaderIDs._CameraDepthTexture, inputDepthPyramid);
            mpb.SetFloat(HDShaderIDs._FullScreenDebugMode, (float)parameters.debugDisplaySettings.data.fullScreenDebugMode);
            mpb.SetInt(HDShaderIDs._DebugDepthPyramidMip, parameters.depthPyramidMip);
            mpb.SetBuffer(HDShaderIDs._DebugDepthPyramidOffsets, parameters.depthPyramidOffsets);
            mpb.SetInt(HDShaderIDs._DebugContactShadowLightIndex, parameters.debugDisplaySettings.data.fullScreenContactShadowLightIndex);

            HDUtils.DrawFullScreen(cmd, parameters.debugFullScreenMaterial, output, mpb, 0);
        }

        static void ResolveColorPickerDebug(in DebugParameters  parameters,
                                            RTHandle            debugColorPickerBuffer,
                                            RTHandle            output,
                                            CommandBuffer       cmd)
        {
            ColorPickerDebugSettings colorPickerDebugSettings = parameters.debugDisplaySettings.data.colorPickerDebugSettings;
            FalseColorDebugSettings falseColorDebugSettings = parameters.debugDisplaySettings.data.falseColorDebugSettings;
            var falseColorThresholds = new Vector4(falseColorDebugSettings.colorThreshold0, falseColorDebugSettings.colorThreshold1, falseColorDebugSettings.colorThreshold2, falseColorDebugSettings.colorThreshold3);

            // Here we have three cases:
            // - Material debug is enabled, this is the buffer we display
            // - Otherwise we display the HDR buffer before postprocess and distortion
            // - If fullscreen debug is enabled we always use it
            parameters.colorPickerMaterial.SetTexture(HDShaderIDs._DebugColorPickerTexture, debugColorPickerBuffer);
            parameters.colorPickerMaterial.SetColor(HDShaderIDs._ColorPickerFontColor, colorPickerDebugSettings.fontColor);
            parameters.colorPickerMaterial.SetInt(HDShaderIDs._FalseColorEnabled, falseColorDebugSettings.falseColor ? 1 : 0);
            parameters.colorPickerMaterial.SetVector(HDShaderIDs._FalseColorThresholds, falseColorThresholds);
            // The material display debug perform sRGBToLinear conversion as the final blit currently hardcodes a linearToSrgb conversion. As when we read with color picker this is not done,
            // we perform it inside the color picker shader. But we shouldn't do it for HDR buffer.
            parameters.colorPickerMaterial.SetFloat(HDShaderIDs._ApplyLinearToSRGB, parameters.debugDisplaySettings.IsDebugMaterialDisplayEnabled() ? 1.0f : 0.0f);

            HDUtils.DrawFullScreen(cmd, parameters.colorPickerMaterial, output);
        }

        static void RenderSkyReflectionOverlay(in DebugParameters debugParameters, CommandBuffer cmd, MaterialPropertyBlock mpb, ref float x, ref float y, float overlaySize)
        {
            var lightingDebug = debugParameters.debugDisplaySettings.data.lightingDebugSettings;
            if (lightingDebug.displaySkyReflection)
            {
                mpb.SetTexture(HDShaderIDs._InputCubemap, debugParameters.skyReflectionTexture);
                mpb.SetFloat(HDShaderIDs._Mipmap, lightingDebug.skyReflectionMipmap);
                mpb.SetFloat(HDShaderIDs._DebugExposure, lightingDebug.debugExposure);
                mpb.SetFloat(HDShaderIDs._SliceIndex, lightingDebug.cookieCubeArraySliceIndex);
                cmd.SetViewport(new Rect(x, y, overlaySize, overlaySize));
                cmd.DrawProcedural(Matrix4x4.identity, debugParameters.debugLatlongMaterial, 0, MeshTopology.Triangles, 3, 1, mpb);
                HDUtils.NextOverlayCoord(ref x, ref y, overlaySize, overlaySize, debugParameters.hdCamera);
            }
        }

        static void RenderRayCountOverlay(in DebugParameters debugParameters, CommandBuffer cmd, ref float x, ref float y, float overlaySize)
        {
            if (debugParameters.rayTracingSupported)
                debugParameters.rayCountManager.EvaluateRayCount(cmd, debugParameters.hdCamera);
        }

        void RenderDebug(HDCamera hdCamera, CommandBuffer cmd, CullingResults cullResults)
        {
            // We don't want any overlay for these kind of rendering
            if (hdCamera.camera.cameraType == CameraType.Reflection || hdCamera.camera.cameraType == CameraType.Preview)
                return;

            // Render Debug are only available in dev builds and we always render them in the same RT
            CoreUtils.SetRenderTarget(cmd, m_IntermediateAfterPostProcessBuffer, m_SharedRTManager.GetDepthStencilBuffer());

            var debugParams = PrepareDebugParameters(hdCamera, m_SharedRTManager.GetDepthBufferMipChainInfo());

            using (new ProfilingScope(cmd, ProfilingSampler.Get(HDProfileId.RenderDebug)))
            {
                // First render full screen debug texture
                if (debugParams.resolveFullScreenDebug)
                {
                    m_FullScreenDebugPushed = false;
                    ResolveFullScreenDebug(debugParams, m_DebugFullScreenPropertyBlock, m_DebugFullScreenTempBuffer, m_SharedRTManager.GetDepthTexture(), m_IntermediateAfterPostProcessBuffer, cmd);
                    PushColorPickerDebugTexture(cmd, hdCamera, m_IntermediateAfterPostProcessBuffer);
                }

                // First resolve color picker
                if (debugParams.colorPickerEnabled)
                    ResolveColorPickerDebug(debugParams, m_DebugColorPickerBuffer, m_IntermediateAfterPostProcessBuffer, cmd);

                // Light volumes
                var lightingDebug = debugParams.debugDisplaySettings.data.lightingDebugSettings;
                if (lightingDebug.displayLightVolumes)
                {
                    s_lightVolumes.RenderLightVolumes(cmd, hdCamera, cullResults, lightingDebug, m_IntermediateAfterPostProcessBuffer);
                }

                // Then overlays
                HDUtils.ResetOverlay();
                float debugPanelWidth = HDUtils.GetRuntimeDebugPanelWidth(debugParams.hdCamera);
                float x = 0.0f;
                float overlayRatio = debugParams.debugDisplaySettings.data.debugOverlayRatio;
                float overlaySize = Math.Min(debugParams.hdCamera.actualHeight, debugParams.hdCamera.actualWidth - debugPanelWidth) * overlayRatio;
                float y = debugParams.hdCamera.actualHeight - overlaySize;

                // Add the width of the debug display if enabled on the camera
                x += debugPanelWidth;

                RenderSkyReflectionOverlay(debugParams, cmd, m_SharedPropertyBlock, ref x, ref y, overlaySize);
                RenderRayCountOverlay(debugParams, cmd, ref x, ref y, overlaySize);
                RenderLightLoopDebugOverlay(debugParams, cmd, ref x, ref y, overlaySize, m_SharedRTManager.GetDepthTexture());

                HDShadowManager.ShadowDebugAtlasTextures atlases = debugParams.lightingOverlayParameters.shadowManager.GetDebugAtlasTextures();
                RenderShadowsDebugOverlay(debugParams, atlases, cmd, ref x, ref y, overlaySize, m_SharedPropertyBlock);

                DecalSystem.instance.RenderDebugOverlay(debugParams.hdCamera, cmd, debugParams.debugDisplaySettings, ref x, ref y, overlaySize, debugParams.hdCamera.actualWidth);
            }
        }

        void ClearStencilBuffer(HDCamera hdCamera, CommandBuffer cmd)
        {
            using (new ProfilingScope(cmd, ProfilingSampler.Get(HDProfileId.ClearStencil)))
            {
                m_ClearStencilBufferMaterial.SetInt(HDShaderIDs._StencilMask, (int)StencilUsage.HDRPReservedBits);
                HDUtils.DrawFullScreen(cmd, m_ClearStencilBufferMaterial, m_CameraColorBuffer, m_SharedRTManager.GetDepthStencilBuffer());
            }
        }

        void ClearBuffers(HDCamera hdCamera, CommandBuffer cmd)
        {
            bool msaa = hdCamera.frameSettings.IsEnabled(FrameSettingsField.MSAA);

            using (new ProfilingScope(cmd, ProfilingSampler.Get(HDProfileId.ClearBuffers)))
            {
                // We clear only the depth buffer, no need to clear the various color buffer as we overwrite them.
                // Clear depth/stencil and init buffers
                using (new ProfilingScope(cmd, ProfilingSampler.Get(HDProfileId.ClearDepthStencil)))
                {
                    if (hdCamera.clearDepth)
                    {
                        CoreUtils.SetRenderTarget(cmd, msaa ? m_CameraColorMSAABuffer : m_CameraColorBuffer, m_SharedRTManager.GetDepthStencilBuffer(msaa), ClearFlag.Depth);
                        if (hdCamera.frameSettings.IsEnabled(FrameSettingsField.MSAA))
                        {
                            CoreUtils.SetRenderTarget(cmd, m_SharedRTManager.GetDepthTexture(true), m_SharedRTManager.GetDepthStencilBuffer(true), ClearFlag.Color, Color.black);
                        }
                    }
                    m_IsDepthBufferCopyValid = false;
                }

                // Clear the HDR target
                using (new ProfilingScope(cmd, ProfilingSampler.Get(HDProfileId.ClearHDRTarget)))
                {
                    if (hdCamera.clearColorMode == HDAdditionalCameraData.ClearColorMode.Color ||
                        // If the luxmeter is enabled, the sky isn't rendered so we clear the background color
                        m_CurrentDebugDisplaySettings.data.lightingDebugSettings.debugLightingMode == DebugLightingMode.LuxMeter ||
                        // If the matcap view is enabled, the sky isn't updated so we clear the background color
                        m_CurrentDebugDisplaySettings.IsMatcapViewEnabled(hdCamera) ||
                        // If we want the sky but the sky don't exist, still clear with background color
                        (hdCamera.clearColorMode == HDAdditionalCameraData.ClearColorMode.Sky && !m_SkyManager.IsVisualSkyValid(hdCamera)) ||
                        // Special handling for Preview we force to clear with background color (i.e black)
                        // Note that the sky use in this case is the last one setup. If there is no scene or game, there is no sky use as reflection in the preview
                        HDUtils.IsRegularPreviewCamera(hdCamera.camera)
                        )
                    {
                        CoreUtils.SetRenderTarget(cmd, msaa ? m_CameraColorMSAABuffer : m_CameraColorBuffer, m_SharedRTManager.GetDepthStencilBuffer(msaa), ClearFlag.Color, GetColorBufferClearColor(hdCamera));
                    }
                }

                if (hdCamera.frameSettings.IsEnabled(FrameSettingsField.SubsurfaceScattering))
                {
                    using (new ProfilingScope(cmd, ProfilingSampler.Get(HDProfileId.ClearSssLightingBuffer)))
                    {
                        CoreUtils.SetRenderTarget(cmd, msaa ? m_CameraSssDiffuseLightingMSAABuffer : m_CameraSssDiffuseLightingBuffer, ClearFlag.Color, Color.clear);
                    }
                }

                if (hdCamera.frameSettings.IsEnabled(FrameSettingsField.SSR))
                {
                    using (new ProfilingScope(cmd, ProfilingSampler.Get(HDProfileId.ClearSsrBuffers)))
                    {
                        // In practice, these textures are sparse (mostly black). Therefore, clearing them is fast (due to CMASK),
                        // and much faster than fully overwriting them from within SSR shaders.
                        // CoreUtils.SetRenderTarget(cmd, hdCamera, m_SsrDebugTexture,    ClearFlag.Color, Color.clear);
                        CoreUtils.SetRenderTarget(cmd, m_SsrHitPointTexture, ClearFlag.Color, Color.clear);
                        CoreUtils.SetRenderTarget(cmd, m_SsrLightingTexture, ClearFlag.Color, Color.clear);
                    }
                }

#if ENABLE_VIRTUALTEXTURES
                using (new ProfilingScope(cmd, ProfilingSampler.Get(HDProfileId.VTFeedbackClear)))
                {
                    RTHandle alreadyCleared = null;
                    if (m_GbufferManager?.GetVTFeedbackBuffer() != null)
                    {
                        alreadyCleared = m_GbufferManager.GetVTFeedbackBuffer();
                        CoreUtils.SetRenderTarget(cmd, alreadyCleared, ClearFlag.Color, Color.white);
                    }

                    // If the forward buffer is different from the GBuffer clear it also
                    if (GetVTFeedbackBufferForForward(hdCamera) != alreadyCleared)
                    {
                        CoreUtils.SetRenderTarget(cmd, GetVTFeedbackBufferForForward(hdCamera), ClearFlag.Color, Color.white);
                    }
                }
#endif

                // We don't need to clear the GBuffers as scene is rewrite and we are suppose to only access valid data (invalid data are tagged with StencilUsage.Clear in the stencil),
                // This is to save some performance
                if (hdCamera.frameSettings.litShaderMode == LitShaderMode.Deferred)
                {
                    using (new ProfilingScope(cmd, ProfilingSampler.Get(HDProfileId.ClearGBuffer)))
                    {
                        // We still clear in case of debug mode or on demand
                        if (m_CurrentDebugDisplaySettings.IsDebugDisplayEnabled() || hdCamera.frameSettings.IsEnabled(FrameSettingsField.ClearGBuffers))
                        {
                            // On PS4 we don't have working MRT clear, so need to clear buffers one by one
                            // https://fogbugz.unity3d.com/f/cases/1182018/
                            if (Application.platform == RuntimePlatform.PS4)
                            {
                                var GBuffers = m_GbufferManager.GetBuffersRTI();
                                foreach (var gbuffer in GBuffers)
                                {
                                    CoreUtils.SetRenderTarget(cmd, gbuffer, m_SharedRTManager.GetDepthStencilBuffer(), ClearFlag.Color, Color.clear);
                                }
                            }
                            else
                            {
                                CoreUtils.SetRenderTarget(cmd, m_GbufferManager.GetBuffersRTI(), m_SharedRTManager.GetDepthStencilBuffer(), ClearFlag.Color, Color.clear);
                            }
                        }

                        // If we are in deferred mode and the ssr is enabled, we need to make sure that the second gbuffer is cleared given that we are using that information for
                        // clear coat selection
                        if (hdCamera.frameSettings.IsEnabled(FrameSettingsField.SSR))
                        {
                            CoreUtils.SetRenderTarget(cmd, m_GbufferManager.GetBuffer(2), m_SharedRTManager.GetDepthStencilBuffer(), ClearFlag.Color, Color.clear);
                        }
                    }
                }
            }
        }

        void RenderPostProcess(CullingResults cullResults, HDCamera hdCamera, RenderTargetIdentifier finalRT, ScriptableRenderContext renderContext, CommandBuffer cmd, bool isFinalPass)
        {
            // Y-Flip needs to happen during the post process pass only if it's the final pass and is the regular game view
            // SceneView flip is handled by the editor internal code and GameView rendering into render textures should not be flipped in order to respect Unity texture coordinates convention
            bool flipInPostProcesses = HDUtils.PostProcessIsFinalPass() && isFinalPass && (hdCamera.flipYMode == HDAdditionalCameraData.FlipYMode.ForceFlipY || hdCamera.isMainGameView);
            RenderTargetIdentifier destination = HDUtils.PostProcessIsFinalPass() && isFinalPass ? finalRT : m_IntermediateAfterPostProcessBuffer;


            // We render AfterPostProcess objects first into a separate buffer that will be composited in the final post process pass
            RenderAfterPostProcess(cullResults, hdCamera, renderContext, cmd);

            // Set the depth buffer to the main one to avoid missing out on transparent depth for post process.
            cmd.SetGlobalTexture(HDShaderIDs._CameraDepthTexture, m_SharedRTManager.GetDepthStencilBuffer());

            // Post-processes output straight to the backbuffer
            m_PostProcessSystem.Render(
                cmd: cmd,
                camera: hdCamera,
                blueNoise: m_BlueNoise,
                colorBuffer: m_CameraColorBuffer,
                afterPostProcessTexture: GetAfterPostProcessOffScreenBuffer(),
                lightingBuffer: null,
                finalRT: destination,
                depthBuffer: m_SharedRTManager.GetDepthStencilBuffer(),
                flipY: flipInPostProcesses
            );
        }


        RTHandle GetAfterPostProcessOffScreenBuffer()
        {
            if (currentPlatformRenderPipelineSettings.supportedLitShaderMode == RenderPipelineSettings.SupportedLitShaderMode.ForwardOnly)
                return GetSSSBuffer();
            else
                return m_GbufferManager.GetBuffer(0);
        }


        void RenderAfterPostProcess(CullingResults cullResults, HDCamera hdCamera, ScriptableRenderContext renderContext, CommandBuffer cmd)
        {
            if (!hdCamera.frameSettings.IsEnabled(FrameSettingsField.AfterPostprocess))
                return;

            using (new ProfilingScope(cmd, ProfilingSampler.Get(HDProfileId.AfterPostProcessing)))
            {
                // Note about AfterPostProcess and TAA:
                // When TAA is enabled rendering is jittered and then resolved during the post processing pass.
                // It means that any rendering done after post processing need to disable jittering. This is what we do with hdCamera.UpdateViewConstants(false);
                // The issue is that the only available depth buffer is jittered so pixels would wobble around depth tested edges.
                // In order to avoid that we decide that objects rendered after Post processes while TAA is active will not benefit from the depth buffer so we disable it.
                bool taaEnabled = hdCamera.IsTAAEnabled();
                hdCamera.UpdateAllViewConstants(false);
                hdCamera.SetupGlobalParams(cmd, m_FrameCount);

                // Here we share GBuffer albedo buffer since it's not needed anymore
                // Note: We bind the depth only if the ZTest for After Post Process is enabled. It is disabled by
                // default so we're consistent in the behavior: no ZTest for After Post Process materials).
                if (taaEnabled || !hdCamera.frameSettings.IsEnabled(FrameSettingsField.ZTestAfterPostProcessTAA))
                    CoreUtils.SetRenderTarget(cmd, GetAfterPostProcessOffScreenBuffer(), clearFlag: ClearFlag.Color, clearColor: Color.black);
                else
                    CoreUtils.SetRenderTarget(cmd, GetAfterPostProcessOffScreenBuffer(), m_SharedRTManager.GetDepthStencilBuffer(), clearFlag: ClearFlag.Color, clearColor: Color.black);

                cmd.SetGlobalInt(HDShaderIDs._OffScreenRendering, 1);
                var opaqueRendererList = RendererList.Create(CreateOpaqueRendererListDesc(cullResults, hdCamera.camera, HDShaderPassNames.s_ForwardOnlyName, renderQueueRange: HDRenderQueue.k_RenderQueue_AfterPostProcessOpaque));
                DrawOpaqueRendererList(renderContext, cmd, hdCamera.frameSettings, opaqueRendererList);
                // Setup off-screen transparency here
                var transparentRendererList = RendererList.Create(CreateTransparentRendererListDesc(cullResults, hdCamera.camera, HDShaderPassNames.s_ForwardOnlyName, renderQueueRange: HDRenderQueue.k_RenderQueue_AfterPostProcessTransparent));
                DrawTransparentRendererList(renderContext, cmd, hdCamera.frameSettings, transparentRendererList);
                cmd.SetGlobalInt(HDShaderIDs._OffScreenRendering, 0);
            }
        }

        void SendGeometryGraphicsBuffers(CommandBuffer cmd, HDCamera hdCamera)
        {
            bool needNormalBuffer = false;
            Texture normalBuffer = null;
            bool needDepthBuffer = false;
            Texture depthBuffer = null;

            HDAdditionalCameraData acd = null;
            hdCamera.camera.TryGetComponent<HDAdditionalCameraData>(out acd);

            HDAdditionalCameraData.BufferAccessType externalAccess = new HDAdditionalCameraData.BufferAccessType();
            if (acd != null)
                externalAccess = acd.GetBufferAccess();

            // Figure out which client systems need which buffers
            // Only VFX systems for now
            VFXCameraBufferTypes neededVFXBuffers = VFXManager.IsCameraBufferNeeded(hdCamera.camera);
            needNormalBuffer |= ((neededVFXBuffers & VFXCameraBufferTypes.Normal) != 0 || (externalAccess & HDAdditionalCameraData.BufferAccessType.Normal) != 0);
            needDepthBuffer |= ((neededVFXBuffers & VFXCameraBufferTypes.Depth) != 0 || (externalAccess & HDAdditionalCameraData.BufferAccessType.Depth) != 0);
            if (hdCamera.frameSettings.IsEnabled(FrameSettingsField.RayTracing) && GetRayTracingState())
            {
                needNormalBuffer = true;
                needDepthBuffer = true;
            }

            // Here if needed for this particular camera, we allocate history buffers.
            // Only one is needed here because the main buffer used for rendering is separate.
            // Ideally, we should double buffer the main rendering buffer but since we don't know in advance if history is going to be needed, it would be a big waste of memory.
            if (needNormalBuffer)
            {
                RTHandle mainNormalBuffer = m_SharedRTManager.GetNormalBuffer();
                RTHandle Allocator(string id, int frameIndex, RTHandleSystem rtHandleSystem)
                {
                    return rtHandleSystem.Alloc(Vector2.one, TextureXR.slices, colorFormat: mainNormalBuffer.rt.graphicsFormat, dimension: TextureXR.dimension, enableRandomWrite: mainNormalBuffer.rt.enableRandomWrite, name: $"Normal History Buffer"
                    );
                }

                normalBuffer = hdCamera.GetCurrentFrameRT((int)HDCameraFrameHistoryType.Normal) ?? hdCamera.AllocHistoryFrameRT((int)HDCameraFrameHistoryType.Normal, Allocator, 1);

                for (int i = 0; i < hdCamera.viewCount; i++)
                    cmd.CopyTexture(mainNormalBuffer, i, 0, 0, 0, hdCamera.actualWidth, hdCamera.actualHeight, normalBuffer, i, 0, 0, 0);
            }

            if (needDepthBuffer)
            {
                RTHandle mainDepthBuffer = m_SharedRTManager.GetDepthTexture();
                RTHandle Allocator(string id, int frameIndex, RTHandleSystem rtHandleSystem)
                {
                    return rtHandleSystem.Alloc(Vector2.one, TextureXR.slices, colorFormat: mainDepthBuffer.rt.graphicsFormat, dimension: TextureXR.dimension, enableRandomWrite: mainDepthBuffer.rt.enableRandomWrite, name: $"Depth History Buffer"
                    );
                }

                depthBuffer = hdCamera.GetCurrentFrameRT((int)HDCameraFrameHistoryType.Depth) ?? hdCamera.AllocHistoryFrameRT((int)HDCameraFrameHistoryType.Depth, Allocator, 1);

                for (int i = 0; i < hdCamera.viewCount; i++)
                    cmd.CopyTexture(mainDepthBuffer, i, 0, 0, 0, hdCamera.actualWidth, hdCamera.actualHeight, depthBuffer, i, 0, 0, 0);
            }

            // Send buffers to client.
            // For now, only VFX systems
            if ((neededVFXBuffers & VFXCameraBufferTypes.Depth) != 0)
            {
                VFXManager.SetCameraBuffer(hdCamera.camera, VFXCameraBufferTypes.Depth, depthBuffer, 0, 0, hdCamera.actualWidth, hdCamera.actualHeight);
            }

            if ((neededVFXBuffers & VFXCameraBufferTypes.Normal) != 0)
            {
                VFXManager.SetCameraBuffer(hdCamera.camera, VFXCameraBufferTypes.Normal, normalBuffer, 0, 0, hdCamera.actualWidth, hdCamera.actualHeight);
            }
        }

        void SendColorGraphicsBuffer(CommandBuffer cmd, HDCamera hdCamera)
        {
            // Figure out which client systems need which buffers
            VFXCameraBufferTypes neededVFXBuffers = VFXManager.IsCameraBufferNeeded(hdCamera.camera);

            if ((neededVFXBuffers & VFXCameraBufferTypes.Color) != 0)
            {
                var colorBuffer = hdCamera.GetCurrentFrameRT((int)HDCameraFrameHistoryType.ColorBufferMipChain);
                VFXManager.SetCameraBuffer(hdCamera.camera, VFXCameraBufferTypes.Color, colorBuffer, 0, 0, hdCamera.actualWidth, hdCamera.actualHeight);
            }
        }

#if ENABLE_VIRTUALTEXTURES
        RTHandle GetVTFeedbackBufferForForward(HDCamera hdCamera)
        {
            var res = m_VtBufferManager.GetFeedbackBuffer();
            if (res != null)
            {
                return res;
            }
            else
            {
                return m_GbufferManager.GetVTFeedbackBuffer();
            }
        }
#endif
    }
}<|MERGE_RESOLUTION|>--- conflicted
+++ resolved
@@ -346,23 +346,13 @@
 #endif
 
 #if ENABLE_VIRTUALTEXTURES
-<<<<<<< HEAD
             if (asset.virtualTexturingSettings != null)
             {
                 VirtualTexturing.System.ApplyVirtualTexturingSettings(asset.virtualTexturingSettings.GetSettings());
             }
             else
             {
-                VirtualTexturing.System.ApplyVirtualTexturingSettings(new VirtualTexturing.VirtualTexturingSettings());
-=======
-            if (asset.virtualTexturingSettings)
-            {
-                VirtualTexturing.System.ApplyVirtualTexturingSettings(asset.virtualTexturingSettings.settings);
-            }
-            else
-            {
                 VirtualTexturing.System.ApplyVirtualTexturingSettings(VirtualTexturingSettings.Default);
->>>>>>> f35bfedc
             }
 #endif
 
@@ -1083,7 +1073,7 @@
 
                 // We need the resolve only with msaa
                 resolveIsNecessary = resolveIsNecessary && MSAAEnabled;
-                  
+
                 ComputeShader cs = defaultResources.shaders.resolveStencilCS;
                 int kernel = SampleCountToPassIndex(MSAAEnabled ? hdCamera.msaaSamples : MSAASamples.None);
                 kernel = resolveIsNecessary ? kernel + 3 : kernel; // We have a different variant if we need to resolve to non-MSAA stencil
