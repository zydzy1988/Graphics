--- conflicted
+++ resolved
@@ -540,13 +540,6 @@
         void UpgradeResourcesInAssetIfNeeded(HDRenderPipelineAsset asset)
         {
             // Check that the serialized Resources are not broken
-<<<<<<< HEAD
-            m_defaultSettings.EnsureResources(forceReload: true);
-
-            if (m_RayTracingSupported)
-            {
-                m_defaultSettings.EnsureRayTracingResources(forceReload:true);
-=======
             if (asset.renderPipelineResources == null)
                 asset.renderPipelineResources
                     = UnityEditor.AssetDatabase.LoadAssetAtPath<RenderPipelineResources>(HDUtils.GetHDRenderPipelinePath() + "Runtime/RenderPipelineResources/HDRenderPipelineResources.asset");
@@ -566,17 +559,10 @@
 #else
                 ResourceReloader.ReloadAllNullIn(asset.renderPipelineRayTracingResources, HDUtils.GetHDRenderPipelinePath());
 #endif
->>>>>>> 86263ab5
             }
             else
             {
                 // If ray tracing is not enabled we do not want to have ray tracing resources referenced
-<<<<<<< HEAD
-                m_defaultSettings.renderPipelineRayTracingResources = null;
-            }
-
-            m_defaultSettings.EnsureEditorResources(forceReload:true);
-=======
                 asset.renderPipelineRayTracingResources = null;
             }
 
@@ -605,13 +591,42 @@
         {
             // The first thing we need to do is to set the defines that depend on the render pipeline settings
             m_Asset.EvaluateSettings();
+// TODOJENNY - check why we added this for both current and default asset
+/*
 
             // Check and fix both the default and current HDRP asset
             UpgradeResourcesInAssetIfNeeded(HDRenderPipeline.defaultAsset);
             UpgradeResourcesInAssetIfNeeded(HDRenderPipeline.currentAsset);
->>>>>>> 86263ab5
-        }
-
+*/
+            // Check that the serialized Resources are not broken
+            m_defaultSettings.EnsureResources(forceReload: true);
+
+            if (m_RayTracingSupported)
+            {
+                m_defaultSettings.EnsureRayTracingResources(forceReload:true);
+            }
+            else
+            {
+                // If ray tracing is not enabled we do not want to have ray tracing resources referenced
+                m_defaultSettings.renderPipelineRayTracingResources = null;
+            }
+
+            m_defaultSettings.EnsureEditorResources(forceReload:true);
+        }
+
+            if (ResourceReloader.ReloadAllNullIn(HDRenderPipeline.defaultAsset.renderPipelineEditorResources,
+                HDUtils.GetHDRenderPipelinePath()))
+            {
+                InternalEditorUtility.SaveToSerializedFileAndForget(
+                    new Object[]{HDRenderPipeline.defaultAsset.renderPipelineEditorResources },
+                    editorResourcesPath,
+                    true);
+            }
+
+            // Upgrade the resources (re-import every references in RenderPipelineResources) if the resource version mismatches
+            // It's done here because we know every HDRP assets have been imported before
+            HDRenderPipeline.defaultAsset.renderPipelineResources?.UpgradeIfNeeded();
+        }
 
         void ValidateResources()
         {
