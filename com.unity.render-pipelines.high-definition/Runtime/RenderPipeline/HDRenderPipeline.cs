using System.Collections.Generic;
using UnityEngine.VFX;
using System;
using System.Diagnostics;
using System.Linq;
using UnityEngine.Experimental.GlobalIllumination;
using UnityEngine.Experimental.Rendering;
using UnityEngine.Experimental.Rendering.RenderGraphModule;

namespace UnityEngine.Rendering.HighDefinition
{
    /// <summary>
    /// High Definition Render Pipeline class.
    /// </summary>
    public partial class HDRenderPipeline : RenderPipeline
    {
        #region Default Settings
        internal static HDRenderPipelineAsset defaultAsset
            => GraphicsSettings.renderPipelineAsset is HDRenderPipelineAsset hdrpAsset ? hdrpAsset : null;

        internal static HDRenderPipelineAsset currentAsset
            => GraphicsSettings.currentRenderPipeline is HDRenderPipelineAsset hdrpAsset ? hdrpAsset : null;

        internal static HDRenderPipeline currentPipeline
            => RenderPipelineManager.currentPipeline is HDRenderPipeline hdrp ? hdrp : null;

        internal static bool pipelineSupportsRayTracing => HDRenderPipeline.currentPipeline != null && HDRenderPipeline.currentPipeline.rayTracingSupported;


        private static Volume s_DefaultVolume = null;
        static VolumeProfile defaultVolumeProfile
            => defaultAsset?.defaultVolumeProfile;

        static HDRenderPipeline()
        {
#if UNITY_EDITOR
            UnityEditor.AssemblyReloadEvents.beforeAssemblyReload += () =>
            {
                if (s_DefaultVolume != null && !s_DefaultVolume.Equals(null))
                {
                    CoreUtils.Destroy(s_DefaultVolume.gameObject);
                    s_DefaultVolume = null;
                }
            };
#endif
        }

        internal static Volume GetOrCreateDefaultVolume()
        {
            if (s_DefaultVolume == null || s_DefaultVolume.Equals(null))
            {
                var go = new GameObject("Default Volume") { hideFlags = HideFlags.HideAndDontSave };
                s_DefaultVolume = go.AddComponent<Volume>();
                s_DefaultVolume.isGlobal = true;
                s_DefaultVolume.priority = float.MinValue;
                s_DefaultVolume.sharedProfile = defaultVolumeProfile;
            }

            if (
                // In case the asset was deleted or the reference removed
                s_DefaultVolume.sharedProfile == null || s_DefaultVolume.sharedProfile.Equals(null)
#if UNITY_EDITOR

                // In case the serialization recreated an empty volume sharedProfile

                || !UnityEditor.AssetDatabase.Contains(s_DefaultVolume.sharedProfile)
#endif
            )
            {
                s_DefaultVolume.sharedProfile = defaultVolumeProfile;
            }

            if (s_DefaultVolume.sharedProfile != defaultVolumeProfile)
            {
                s_DefaultVolume.sharedProfile = defaultVolumeProfile;
            }

            return s_DefaultVolume;
        }
        #endregion

        /// <summary>
        /// Shader Tag for the High Definition Render Pipeline.
        /// </summary>
        public const string k_ShaderTagName = "HDRenderPipeline";

        readonly HDRenderPipelineAsset m_Asset;
        internal HDRenderPipelineAsset asset { get { return m_Asset; } }
        readonly HDRenderPipelineAsset m_DefaultAsset;
        internal RenderPipelineResources defaultResources { get { return m_DefaultAsset.renderPipelineResources; } }

        internal RenderPipelineSettings currentPlatformRenderPipelineSettings { get { return m_Asset.currentPlatformRenderPipelineSettings; } }

        readonly RenderPipelineMaterial m_DeferredMaterial;
        readonly List<RenderPipelineMaterial> m_MaterialList = new List<RenderPipelineMaterial>();

        readonly GBufferManager m_GbufferManager;
        readonly DBufferManager m_DbufferManager;
        readonly SharedRTManager m_SharedRTManager = new SharedRTManager();
        internal SharedRTManager sharedRTManager { get { return m_SharedRTManager; } }

        readonly PostProcessSystem m_PostProcessSystem;
        readonly XRSystem m_XRSystem;

        // Keep track of previous Graphic and QualitySettings value to reset when switching to another pipeline
        bool m_PreviousLightsUseLinearIntensity;
        bool m_PreviousLightsUseColorTemperature;
        bool m_PreviousSRPBatcher;
        ShadowmaskMode m_PreviousShadowMaskMode;

        bool m_FrameSettingsHistoryEnabled = false;
#if UNITY_EDITOR
        bool m_PreviousEnableCookiesInLightmapper = true;
#endif

        /// <summary>
        /// This functions allows the user to have an approximation of the number of rays that were traced for a given frame.
        /// </summary>
        /// <param name="rayValues">Specifes which ray count value should be returned.</param>
        /// <returns>The approximated ray count for a frame</returns>
        public uint GetRaysPerFrame(RayCountValues rayValues) { return m_RayCountManager.GetRaysPerFrame(rayValues); }

        // Renderer Bake configuration can vary depends on if shadow mask is enabled or no
        PerObjectData m_CurrentRendererConfigurationBakedLighting = HDUtils.k_RendererConfigurationBakedLighting;
        MaterialPropertyBlock m_CopyDepthPropertyBlock = new MaterialPropertyBlock();
        Material m_CopyDepth;
        Material m_DownsampleDepthMaterial;
        Material m_UpsampleTransparency;
        GPUCopy m_GPUCopy;
        MipGenerator m_MipGenerator;
        BlueNoise m_BlueNoise;

        IBLFilterBSDF[] m_IBLFilterArray = null;

        ComputeShader m_ScreenSpaceReflectionsCS { get { return defaultResources.shaders.screenSpaceReflectionsCS; } }
        int m_SsrTracingKernel      = -1;
        int m_SsrReprojectionKernel = -1;

        Material m_ApplyDistortionMaterial;

        Material m_CameraMotionVectorsMaterial;
        Material m_DecalNormalBufferMaterial;

        Material m_ClearStencilBufferMaterial;

        // Debug material
        Material m_DebugViewMaterialGBuffer;
        Material m_DebugViewMaterialGBufferShadowMask;
        Material m_currentDebugViewMaterialGBuffer;
        Material m_DebugDisplayLatlong;
        Material m_DebugFullScreen;
        MaterialPropertyBlock m_DebugFullScreenPropertyBlock = new MaterialPropertyBlock();
        Material m_DebugColorPicker;
        Material m_ErrorMaterial;

        Material m_Blit;
        Material m_BlitTexArray;
        Material m_BlitTexArraySingleSlice;
        MaterialPropertyBlock m_BlitPropertyBlock = new MaterialPropertyBlock();

        RenderTargetIdentifier[] m_MRTCache2 = new RenderTargetIdentifier[2];

        // 'm_CameraColorBuffer' does not contain diffuse lighting of SSS materials until the SSS pass. It is stored within 'm_CameraSssDiffuseLightingBuffer'.
        RTHandle m_CameraColorBuffer;
        RTHandle m_OpaqueAtmosphericScatteringBuffer; // Necessary to perform dual-source (polychromatic alpha) blending which is not supported by Unity
        RTHandle m_CameraSssDiffuseLightingBuffer;

        RTHandle m_ContactShadowBuffer;
        RTHandle m_ScreenSpaceShadowsBuffer;
        RTHandle m_DistortionBuffer;

        RTHandle m_LowResTransparentBuffer;

        // TODO: remove me, I am just a temporary debug texture. :-)
        // RTHandle m_SsrDebugTexture;
        RTHandle m_SsrHitPointTexture;
        RTHandle m_SsrLightingTexture;
        // MSAA Versions of regular textures
        RTHandle m_CameraColorMSAABuffer;
        RTHandle m_OpaqueAtmosphericScatteringMSAABuffer;  // Necessary to perform dual-source (polychromatic alpha) blending which is not supported by Unity
        RTHandle m_CameraSssDiffuseLightingMSAABuffer;

        Lazy<RTHandle> m_CustomPassColorBuffer;
        Lazy<RTHandle> m_CustomPassDepthBuffer;

        // Constant Buffers
        ShaderVariablesGlobal m_ShaderVariablesGlobalCB = new ShaderVariablesGlobal();
        ShaderVariablesXR m_ShaderVariablesXRCB = new ShaderVariablesXR();
        ShaderVariablesDebugDisplay m_ShaderVariablesDebugDisplayCB = new ShaderVariablesDebugDisplay();

        // The current MSAA count
        MSAASamples m_MSAASamples;

        // The pass "SRPDefaultUnlit" is a fall back to legacy unlit rendering and is required to support unity 2d + unity UI that render in the scene.
        ShaderTagId[] m_ForwardAndForwardOnlyPassNames = { HDShaderPassNames.s_ForwardOnlyName, HDShaderPassNames.s_ForwardName, HDShaderPassNames.s_SRPDefaultUnlitName };
        ShaderTagId[] m_ForwardOnlyPassNames = { HDShaderPassNames.s_ForwardOnlyName, HDShaderPassNames.s_SRPDefaultUnlitName };

        ShaderTagId[] m_AllTransparentPassNames = {  HDShaderPassNames.s_TransparentBackfaceName,
                                                        HDShaderPassNames.s_ForwardOnlyName,
                                                        HDShaderPassNames.s_ForwardName,
                                                        HDShaderPassNames.s_SRPDefaultUnlitName };

        ShaderTagId[] m_TransparentNoBackfaceNames = {  HDShaderPassNames.s_ForwardOnlyName,
                                                        HDShaderPassNames.s_ForwardName,
                                                        HDShaderPassNames.s_SRPDefaultUnlitName };


        ShaderTagId[] m_AllForwardOpaquePassNames = {    HDShaderPassNames.s_ForwardOnlyName,
                                                            HDShaderPassNames.s_ForwardName,
                                                            HDShaderPassNames.s_SRPDefaultUnlitName };

        ShaderTagId[] m_DepthOnlyAndDepthForwardOnlyPassNames = { HDShaderPassNames.s_DepthForwardOnlyName, HDShaderPassNames.s_DepthOnlyName };
        ShaderTagId[] m_DepthForwardOnlyPassNames = { HDShaderPassNames.s_DepthForwardOnlyName };
        ShaderTagId[] m_DepthOnlyPassNames = { HDShaderPassNames.s_DepthOnlyName };
        ShaderTagId[] m_TransparentDepthPrepassNames = { HDShaderPassNames.s_TransparentDepthPrepassName };
        ShaderTagId[] m_TransparentDepthPostpassNames = { HDShaderPassNames.s_TransparentDepthPostpassName };
        ShaderTagId[] m_RayTracingPrepassNames = { HDShaderPassNames.s_RayTracingPrepassName };
        ShaderTagId[] m_ForwardErrorPassNames = { HDShaderPassNames.s_AlwaysName, HDShaderPassNames.s_ForwardBaseName, HDShaderPassNames.s_DeferredName, HDShaderPassNames.s_PrepassBaseName, HDShaderPassNames.s_VertexName, HDShaderPassNames.s_VertexLMRGBMName, HDShaderPassNames.s_VertexLMName };
        ShaderTagId[] m_DecalsEmissivePassNames = { HDShaderPassNames.s_MeshDecalsForwardEmissiveName, HDShaderPassNames.s_ShaderGraphMeshDecalsForwardEmissiveName };
        ShaderTagId[] m_SinglePassName = new ShaderTagId[1];
        ShaderTagId[] m_Decals4RTPassNames = { HDShaderPassNames.s_MeshDecalsMName , HDShaderPassNames.s_MeshDecalsAOName , HDShaderPassNames.s_MeshDecalsMAOName, HDShaderPassNames.s_MeshDecalsSName ,
                                                HDShaderPassNames.s_MeshDecalsMSName, HDShaderPassNames.s_MeshDecalsAOSName, HDShaderPassNames.s_MeshDecalsMAOSName, HDShaderPassNames.s_ShaderGraphMeshDecalsName4RT};
        ShaderTagId[] m_Decals3RTPassNames = { HDShaderPassNames.s_MeshDecals3RTName , HDShaderPassNames.s_ShaderGraphMeshDecalsName3RT };

        RenderStateBlock m_DepthStateOpaque;
        RenderStateBlock m_DepthStateNoWrite;
        RenderStateBlock m_AlphaToMaskBlock;

        readonly List<CustomPassVolume> m_ActivePassVolumes = new List<CustomPassVolume>(6);

        // Detect when windows size is changing
        int m_MaxCameraWidth;
        int m_MaxCameraHeight;
        // Keep track of the maximum number of XR instanced views
        int m_MaxViewCount = 1;

        // Use to detect frame changes
        int m_FrameCount;
        float m_LastTime, m_Time; // Do NOT take the 'animateMaterials' setting into account.

        internal int   GetFrameCount() { return m_FrameCount; }
        internal float GetLastTime()   { return m_LastTime;   }
        internal float GetTime()       { return m_Time;       }

        GraphicsFormat GetColorBufferFormat()
            => (GraphicsFormat)m_Asset.currentPlatformRenderPipelineSettings.colorBufferFormat;

        GraphicsFormat GetCustomBufferFormat()
            => (GraphicsFormat)m_Asset.currentPlatformRenderPipelineSettings.customBufferFormat;

        internal int GetDecalAtlasMipCount()
        {
            int highestDim = Math.Max(currentPlatformRenderPipelineSettings.decalSettings.atlasWidth, currentPlatformRenderPipelineSettings.decalSettings.atlasHeight);
            return (int)Math.Log(highestDim, 2);
        }

        internal int GetCookieAtlasMipCount() => (int)Mathf.Log((int)currentPlatformRenderPipelineSettings.lightLoopSettings.cookieAtlasSize, 2);
        internal int GetCookieCubeArraySize() => currentPlatformRenderPipelineSettings.lightLoopSettings.cubeCookieTexArraySize;

        internal int GetPlanarReflectionProbeMipCount()
        {
            int size = (int)currentPlatformRenderPipelineSettings.lightLoopSettings.planarReflectionAtlasSize;
            return (int)Mathf.Log(size, 2);
        }

        internal int GetMaxScreenSpaceShadows()
        {
            return currentPlatformRenderPipelineSettings.hdShadowInitParams.supportScreenSpaceShadows ? currentPlatformRenderPipelineSettings.hdShadowInitParams.maxScreenSpaceShadowSlots : 0;
        }

        readonly SkyManager m_SkyManager = new SkyManager();
        internal SkyManager skyManager { get { return m_SkyManager; } }
        readonly AmbientOcclusionSystem m_AmbientOcclusionSystem;

        // Debugging
        MaterialPropertyBlock m_SharedPropertyBlock = new MaterialPropertyBlock();
        DebugDisplaySettings m_DebugDisplaySettings = new DebugDisplaySettings();
        /// <summary>
        /// Debug display settings.
        /// </summary>
        public DebugDisplaySettings debugDisplaySettings { get { return m_DebugDisplaySettings; } }
        static DebugDisplaySettings s_NeutralDebugDisplaySettings = new DebugDisplaySettings();
        internal DebugDisplaySettings m_CurrentDebugDisplaySettings;
        RTHandle                        m_DebugColorPickerBuffer;
        RTHandle                        m_DebugFullScreenTempBuffer;
        // This target is only used in Dev builds as an intermediate destination for post process and where debug rendering will be done.
        RTHandle                        m_IntermediateAfterPostProcessBuffer;
        // We need this flag because otherwise if no full screen debug is pushed (like for example if the corresponding pass is disabled), when we render the result in RenderDebug m_DebugFullScreenTempBuffer will contain potential garbage
        bool                            m_FullScreenDebugPushed;
        bool                            m_ValidAPI; // False by default mean we render normally, true mean we don't render anything
        bool                            m_IsDepthBufferCopyValid;
        RenderTexture                   m_TemporaryTargetForCubemaps;

        private CameraCache<(Transform viewer, HDProbe probe, int face)> m_ProbeCameraCache = new
            CameraCache<(Transform viewer, HDProbe probe, int face)>();

        RenderTargetIdentifier[] m_MRTTransparentMotionVec;
        RenderTargetIdentifier[] m_MRTWithSSS = new RenderTargetIdentifier[3]; // Specular, diffuse, sss buffer;
        RenderTargetIdentifier[] mMRTSingle = new RenderTargetIdentifier[1];
        string m_ForwardPassProfileName;

        internal Material GetBlitMaterial(bool useTexArray, bool singleSlice) { return useTexArray ? (singleSlice ? m_BlitTexArraySingleSlice : m_BlitTexArray) : m_Blit; }

        ComputeBuffer m_DepthPyramidMipLevelOffsetsBuffer = null;

        ScriptableCullingParameters frozenCullingParams;
        bool frozenCullingParamAvailable = false;

        internal bool showCascade
        {
            get => m_CurrentDebugDisplaySettings.GetDebugLightingMode() == DebugLightingMode.VisualizeCascade;
            set
            {
                if (value)
                    m_CurrentDebugDisplaySettings.SetDebugLightingMode(DebugLightingMode.VisualizeCascade);
                else
                    m_CurrentDebugDisplaySettings.SetDebugLightingMode(DebugLightingMode.None);
            }
        }

        // RENDER GRAPH
        RenderGraph             m_RenderGraph;

        // MSAA resolve materials
        Material m_ColorResolveMaterial = null;

        // Flag that defines if ray tracing is supported by the current asset and platform
        bool m_RayTracingSupported = false;
        /// <summary>
        ///  Flag that defines if ray tracing is supported by the current HDRP asset and platform
        /// </summary>
        public bool rayTracingSupported { get { return m_RayTracingSupported; } }


#if UNITY_EDITOR
        bool m_ResourcesInitialized = false;
#endif

        /// <summary>
        /// HDRenderPipeline constructor.
        /// </summary>
        /// <param name="asset">Source HDRenderPipelineAsset.</param>
        /// <param name="defaultAsset">Defauklt HDRenderPipelineAsset.</param>
        public HDRenderPipeline(HDRenderPipelineAsset asset, HDRenderPipelineAsset defaultAsset)
        {
            m_Asset = asset;
            m_DefaultAsset = defaultAsset;
            HDProbeSystem.Parameters = asset.reflectionSystemParameters;

            DebugManager.instance.RefreshEditor();

            m_ValidAPI = true;

            SetRenderingFeatures();

            // The first thing we need to do is to set the defines that depend on the render pipeline settings
            m_RayTracingSupported = GatherRayTracingSupport(m_Asset.currentPlatformRenderPipelineSettings);

#if UNITY_EDITOR
            m_Asset.EvaluateSettings();

            UpgradeResourcesIfNeeded();

            //In case we are loading element in the asset pipeline (occurs when library is not fully constructed) the creation of the HDRenderPipeline is done at a time we cannot access resources.
            //So in this case, the reloader would fail and the resources cannot be validated. So skip validation here.
            //The HDRenderPipeline will be reconstructed in a few frame which will fix this issue.
            if (HDRenderPipeline.defaultAsset.renderPipelineResources == null
                || HDRenderPipeline.defaultAsset.renderPipelineEditorResources == null
                || (m_RayTracingSupported && HDRenderPipeline.defaultAsset.renderPipelineRayTracingResources == null))
                return;
            else
                m_ResourcesInitialized = true;

            ValidateResources();
#endif

            // We need to call this after the resource initialization as we attempt to use them in checking the supported API.
            if (!CheckAPIValidity())
            {
                m_ValidAPI = false;

                return;
            }

            // Initial state of the RTHandle system.
            // Tells the system that we will require MSAA or not so that we can avoid wasteful render texture allocation.
            // TODO: Might want to initialize to at least the window resolution to avoid un-necessary re-alloc in the player
            RTHandles.Initialize(1, 1, m_Asset.currentPlatformRenderPipelineSettings.supportMSAA, m_Asset.currentPlatformRenderPipelineSettings.msaaSampleCount);

            m_XRSystem = new XRSystem(asset.renderPipelineResources.shaders);
            m_GPUCopy = new GPUCopy(defaultResources.shaders.copyChannelCS);

            m_MipGenerator = new MipGenerator(defaultResources);
            m_BlueNoise = new BlueNoise(defaultResources);

            EncodeBC6H.DefaultInstance = EncodeBC6H.DefaultInstance ?? new EncodeBC6H(defaultResources.shaders.encodeBC6HCS);

            // Scan material list and assign it
            m_MaterialList = HDUtils.GetRenderPipelineMaterialList();
            // Find first material that have non 0 Gbuffer count and assign it as deferredMaterial
            m_DeferredMaterial = null;
            foreach (var material in m_MaterialList)
            {
                if (material.IsDefferedMaterial())
                    m_DeferredMaterial = material;
            }

            // TODO: Handle the case of no Gbuffer material
            // TODO: I comment the assert here because m_DeferredMaterial for whatever reasons contain the correct class but with a "null" in the name instead of the real name and then trigger the assert
            // whereas it work. Don't know what is happening, DebugDisplay use the same code and name is correct there.
            // Debug.Assert(m_DeferredMaterial != null);

            m_GbufferManager = new GBufferManager(asset, m_DeferredMaterial);
            m_DbufferManager = new DBufferManager();
            m_DbufferManager.InitializeHDRPResouces(asset);

            m_SharedRTManager.Build(asset);
            m_PostProcessSystem = new PostProcessSystem(asset, defaultResources);
            m_AmbientOcclusionSystem = new AmbientOcclusionSystem(asset, defaultResources);

            // Initialize various compute shader resources
            m_SsrTracingKernel      = m_ScreenSpaceReflectionsCS.FindKernel("ScreenSpaceReflectionsTracing");
            m_SsrReprojectionKernel = m_ScreenSpaceReflectionsCS.FindKernel("ScreenSpaceReflectionsReprojection");

            // General material
            m_CameraMotionVectorsMaterial = CoreUtils.CreateEngineMaterial(defaultResources.shaders.cameraMotionVectorsPS);
            m_DecalNormalBufferMaterial = CoreUtils.CreateEngineMaterial(defaultResources.shaders.decalNormalBufferPS);

            m_CopyDepth = CoreUtils.CreateEngineMaterial(defaultResources.shaders.copyDepthBufferPS);
            m_DownsampleDepthMaterial = CoreUtils.CreateEngineMaterial(defaultResources.shaders.downsampleDepthPS);
            m_UpsampleTransparency = CoreUtils.CreateEngineMaterial(defaultResources.shaders.upsampleTransparentPS);

            m_ApplyDistortionMaterial = CoreUtils.CreateEngineMaterial(defaultResources.shaders.applyDistortionPS);

            m_ClearStencilBufferMaterial = CoreUtils.CreateEngineMaterial(defaultResources.shaders.clearStencilBufferPS);

            InitializeDebugMaterials();

            m_MaterialList.ForEach(material => material.Build(asset, defaultResources));

            if (m_Asset.currentPlatformRenderPipelineSettings.lightLoopSettings.supportFabricConvolution)
            {
                m_IBLFilterArray = new IBLFilterBSDF[2];
                m_IBLFilterArray[0] = new IBLFilterGGX(defaultResources, m_MipGenerator);
                m_IBLFilterArray[1] = new IBLFilterCharlie(defaultResources, m_MipGenerator);
            }
            else
            {
                m_IBLFilterArray = new IBLFilterBSDF[1];
                m_IBLFilterArray[0] = new IBLFilterGGX(defaultResources, m_MipGenerator);
            }

            InitializeLightLoop(m_IBLFilterArray);

            m_SkyManager.Build(asset, defaultResources, m_IBLFilterArray);

            InitializeVolumetricLighting();
            InitializeSubsurfaceScattering();

            m_DebugDisplaySettings.RegisterDebug();
#if UNITY_EDITOR
            // We don't need the debug of Scene View at runtime (each camera have its own debug settings)
            // All scene view will share the same FrameSettings for now as sometimes Dispose is called after
            // another instance of HDRenderPipeline constructor is called.

            Camera firstSceneViewCamera = UnityEditor.SceneView.sceneViews.Count > 0 ? (UnityEditor.SceneView.sceneViews[0] as UnityEditor.SceneView).camera : null;
            if (firstSceneViewCamera != null)
            {
                var history = FrameSettingsHistory.RegisterDebug(null, true);
                DebugManager.instance.RegisterData(history);
            }
#endif

            m_DepthPyramidMipLevelOffsetsBuffer = new ComputeBuffer(15, sizeof(int) * 2);

            InitializeRenderTextures();

            // For debugging
            MousePositionDebug.instance.Build();

            InitializeRenderStateBlocks();

            // Keep track of the original msaa sample value
            // TODO : Bind this directly to the debug menu instead of having an intermediate value
            m_MSAASamples = m_Asset ? m_Asset.currentPlatformRenderPipelineSettings.msaaSampleCount : MSAASamples.None;

            // Propagate it to the debug menu
            m_DebugDisplaySettings.data.msaaSamples = m_MSAASamples;

            m_MRTTransparentMotionVec = new RenderTargetIdentifier[2];

            if (m_RayTracingSupported)
            {
                InitRayTracingManager();
                InitRayTracedReflections();
                InitRayTracedIndirectDiffuse();
                InitRaytracingDeferred();
                InitRecursiveRenderer();
                InitPathTracing();

                m_AmbientOcclusionSystem.InitRaytracing(this);
            }

            // Initialize screen space shadows
            InitializeScreenSpaceShadows();

            CameraCaptureBridge.enabled = true;

            // Render Graph
            m_RenderGraph = new RenderGraph(m_Asset.currentPlatformRenderPipelineSettings.supportMSAA, m_MSAASamples);
            m_RenderGraph.RegisterDebug();

            InitializePrepass(m_Asset);
            m_ColorResolveMaterial = CoreUtils.CreateEngineMaterial(asset.renderPipelineResources.shaders.colorResolvePS);

            InitializeProbeVolumes();
        }

#if UNITY_EDITOR
        void UpgradeResourcesIfNeeded()
        {
            // The first thing we need to do is to set the defines that depend on the render pipeline settings
            m_Asset.EvaluateSettings();

            // Check that the serialized Resources are not broken
            if (HDRenderPipeline.defaultAsset.renderPipelineResources == null)
                HDRenderPipeline.defaultAsset.renderPipelineResources
                    = UnityEditor.AssetDatabase.LoadAssetAtPath<RenderPipelineResources>(HDUtils.GetHDRenderPipelinePath() + "Runtime/RenderPipelineResources/HDRenderPipelineResources.asset");
			ResourceReloader.ReloadAllNullIn(HDRenderPipeline.defaultAsset.renderPipelineResources, HDUtils.GetHDRenderPipelinePath());

            if (m_RayTracingSupported)
            {
                if (HDRenderPipeline.defaultAsset.renderPipelineRayTracingResources == null)
                    HDRenderPipeline.defaultAsset.renderPipelineRayTracingResources
                        = UnityEditor.AssetDatabase.LoadAssetAtPath<HDRenderPipelineRayTracingResources>(HDUtils.GetHDRenderPipelinePath() + "Runtime/RenderPipelineResources/HDRenderPipelineRayTracingResources.asset");
                ResourceReloader.ReloadAllNullIn(HDRenderPipeline.defaultAsset.renderPipelineRayTracingResources, HDUtils.GetHDRenderPipelinePath());
            }
            else
            {
                // If ray tracing is not enabled we do not want to have ray tracing resources referenced
                HDRenderPipeline.defaultAsset.renderPipelineRayTracingResources = null;
            }

            if (HDRenderPipeline.defaultAsset.renderPipelineEditorResources == null)
                HDRenderPipeline.defaultAsset.renderPipelineEditorResources
                    = UnityEditor.AssetDatabase.LoadAssetAtPath<HDRenderPipelineEditorResources>(HDUtils.GetHDRenderPipelinePath() + "Editor/RenderPipelineResources/HDRenderPipelineEditorResources.asset");
            ResourceReloader.ReloadAllNullIn(HDRenderPipeline.defaultAsset.renderPipelineEditorResources, HDUtils.GetHDRenderPipelinePath());

            // Upgrade the resources (re-import every references in RenderPipelineResources) if the resource version mismatches
            // It's done here because we know every HDRP assets have been imported before
            HDRenderPipeline.defaultAsset.renderPipelineResources?.UpgradeIfNeeded();
        }

        void ValidateResources()
        {
            var resources = HDRenderPipeline.defaultAsset.renderPipelineResources;

            // We iterate over all compute shader to verify if they are all compiled, if it's not the case
            // then we throw an exception to avoid allocating resources and crashing later on by using a null
            // compute kernel.
            foreach (var computeShader in resources.shaders.GetAllComputeShaders())
            {
                foreach (var message in UnityEditor.ShaderUtil.GetComputeShaderMessages(computeShader))
                {
                    if (message.severity == UnityEditor.Rendering.ShaderCompilerMessageSeverity.Error)
                    {
                        // Will be catched by the try in HDRenderPipelineAsset.CreatePipeline()
                        throw new Exception(String.Format(
                            "Compute Shader compilation error on platform {0} in file {1}:{2}: {3}{4}\n" +
                            "HDRP will not run until the error is fixed.\n",
                            message.platform, message.file, message.line, message.message, message.messageDetails
                        ));
                    }
                }
            }
        }

#endif

        void InitializeRenderTextures()
        {
            RenderPipelineSettings settings = m_Asset.currentPlatformRenderPipelineSettings;

            if (settings.supportedLitShaderMode != RenderPipelineSettings.SupportedLitShaderMode.ForwardOnly)
                m_GbufferManager.CreateBuffers();

            if (settings.supportDecals)
                m_DbufferManager.CreateBuffers();

            InitSSSBuffers();
            m_SharedRTManager.InitSharedBuffers(m_GbufferManager, m_Asset.currentPlatformRenderPipelineSettings, defaultResources);

            m_CameraColorBuffer = RTHandles.Alloc(Vector2.one, TextureXR.slices, dimension: TextureXR.dimension, colorFormat: GetColorBufferFormat(), enableRandomWrite: true, useMipMap: false, useDynamicScale: true, name: "CameraColor");
            m_OpaqueAtmosphericScatteringBuffer = RTHandles.Alloc(Vector2.one, TextureXR.slices, dimension: TextureXR.dimension, colorFormat: GetColorBufferFormat(), enableRandomWrite: true, useMipMap: false, useDynamicScale: true, name: "OpaqueAtmosphericScattering");
            m_CameraSssDiffuseLightingBuffer = RTHandles.Alloc(Vector2.one, TextureXR.slices, dimension: TextureXR.dimension, colorFormat: GraphicsFormat.B10G11R11_UFloatPack32, enableRandomWrite: true, useDynamicScale: true, name: "CameraSSSDiffuseLighting");

            m_CustomPassColorBuffer = new Lazy<RTHandle>(() => RTHandles.Alloc(Vector2.one, TextureXR.slices, dimension: TextureXR.dimension, colorFormat: GetCustomBufferFormat(), enableRandomWrite: true, useDynamicScale: true, name: "CustomPassColorBuffer"));
            m_CustomPassDepthBuffer = new Lazy<RTHandle>(() => RTHandles.Alloc(Vector2.one, TextureXR.slices, dimension: TextureXR.dimension, colorFormat: GraphicsFormat.R32_UInt, enableRandomWrite: true, useDynamicScale: true, isShadowMap: true, name: "CustomPassDepthBuffer", depthBufferBits: DepthBits.Depth32));

            m_DistortionBuffer = RTHandles.Alloc(Vector2.one, TextureXR.slices, dimension: TextureXR.dimension, colorFormat: Builtin.GetDistortionBufferFormat(), useDynamicScale: true, name: "Distortion");

            m_ContactShadowBuffer = RTHandles.Alloc(Vector2.one, TextureXR.slices, dimension: TextureXR.dimension, colorFormat: GraphicsFormat.R32_UInt, enableRandomWrite: true, useDynamicScale: true, name: "ContactShadowsBuffer");

            if (m_Asset.currentPlatformRenderPipelineSettings.lowresTransparentSettings.enabled)
            {
                // We need R16G16B16A16_SFloat as we need a proper alpha channel for compositing.
                m_LowResTransparentBuffer = RTHandles.Alloc(Vector2.one * 0.5f, TextureXR.slices, dimension: TextureXR.dimension, colorFormat: GraphicsFormat.R16G16B16A16_SFloat, enableRandomWrite: true, useDynamicScale: true, name: "Low res transparent");
            }

            if (settings.supportSSR)
            {
                // m_SsrDebugTexture    = RTHandles.Alloc(Vector2.one, TextureXR.slices, dimension: TextureXR.dimension, colorFormat: RenderTextureFormat.ARGBFloat, sRGB: false, enableRandomWrite: true, useDynamicScale: true, name: "SSR_Debug_Texture");
                m_SsrHitPointTexture = RTHandles.Alloc(Vector2.one, TextureXR.slices, dimension: TextureXR.dimension, colorFormat: GraphicsFormat.R16G16_UNorm, enableRandomWrite: true, useDynamicScale: true, name: "SSR_Hit_Point_Texture");
                m_SsrLightingTexture = RTHandles.Alloc(Vector2.one, TextureXR.slices, dimension: TextureXR.dimension, colorFormat: GraphicsFormat.R16G16B16A16_SFloat, enableRandomWrite: true, useDynamicScale: true, name: "SSR_Lighting_Texture");
            }

            // Let's create the MSAA textures
            if (m_Asset.currentPlatformRenderPipelineSettings.supportMSAA && m_Asset.currentPlatformRenderPipelineSettings.supportedLitShaderMode != RenderPipelineSettings.SupportedLitShaderMode.DeferredOnly)
            {
                m_CameraColorMSAABuffer = RTHandles.Alloc(Vector2.one, TextureXR.slices, dimension: TextureXR.dimension, colorFormat: GetColorBufferFormat(), bindTextureMS: true, enableMSAA: true, useDynamicScale: true, name: "CameraColorMSAA");
                m_OpaqueAtmosphericScatteringMSAABuffer = RTHandles.Alloc(Vector2.one, TextureXR.slices, dimension: TextureXR.dimension, colorFormat: GetColorBufferFormat(), bindTextureMS: true, enableMSAA: true, useDynamicScale: true, name: "OpaqueAtmosphericScatteringMSAA");
                m_CameraSssDiffuseLightingMSAABuffer = RTHandles.Alloc(Vector2.one, TextureXR.slices, dimension: TextureXR.dimension, colorFormat: GetColorBufferFormat(), bindTextureMS: true, enableMSAA: true, useDynamicScale: true, name: "CameraSSSDiffuseLightingMSAA");
            }
        }

        void GetOrCreateDebugTextures()
        {
            //Debug.isDebugBuild can be changed during DoBuildPlayer, these allocation has to be check on every frames
            //TODO : Clean this with the RenderGraph system
            if (Debug.isDebugBuild && m_DebugColorPickerBuffer == null && m_DebugFullScreenTempBuffer == null)
            {
                m_DebugColorPickerBuffer = RTHandles.Alloc(Vector2.one, filterMode: FilterMode.Point, colorFormat: GraphicsFormat.R16G16B16A16_SFloat, useDynamicScale: true, name: "DebugColorPicker");
                m_DebugFullScreenTempBuffer = RTHandles.Alloc(Vector2.one, TextureXR.slices, dimension: TextureXR.dimension, colorFormat: GraphicsFormat.R16G16B16A16_SFloat, useDynamicScale: true, name: "DebugFullScreen");
            }

            if (m_IntermediateAfterPostProcessBuffer == null)
            {
                // We always need this target because there could be a custom pass in after post process mode.
                // In that case, we need to do the flip y after this pass.
                m_IntermediateAfterPostProcessBuffer = RTHandles.Alloc(Vector2.one, TextureXR.slices, dimension: TextureXR.dimension, colorFormat: GetColorBufferFormat(), useDynamicScale: true, name: "AfterPostProcess"); // Needs to be FP16 because output target might be HDR
            }
        }

        void DestroyRenderTextures()
        {
            m_GbufferManager.DestroyBuffers();
            m_DbufferManager.DestroyBuffers();
            m_MipGenerator.Release();

            RTHandles.Release(m_CameraColorBuffer);
            if (m_CustomPassColorBuffer.IsValueCreated)
                RTHandles.Release(m_CustomPassColorBuffer.Value);
            if (m_CustomPassDepthBuffer.IsValueCreated)
                RTHandles.Release(m_CustomPassDepthBuffer.Value);
            RTHandles.Release(m_OpaqueAtmosphericScatteringBuffer);
            RTHandles.Release(m_CameraSssDiffuseLightingBuffer);

            RTHandles.Release(m_DistortionBuffer);
            RTHandles.Release(m_ContactShadowBuffer);

            RTHandles.Release(m_LowResTransparentBuffer);

            // RTHandles.Release(m_SsrDebugTexture);
            RTHandles.Release(m_SsrHitPointTexture);
            RTHandles.Release(m_SsrLightingTexture);

            RTHandles.Release(m_DebugColorPickerBuffer);
            RTHandles.Release(m_DebugFullScreenTempBuffer);
            RTHandles.Release(m_IntermediateAfterPostProcessBuffer);

            RTHandles.Release(m_CameraColorMSAABuffer);
            RTHandles.Release(m_OpaqueAtmosphericScatteringMSAABuffer);
            RTHandles.Release(m_CameraSssDiffuseLightingMSAABuffer);
        }

        void SetRenderingFeatures()
        {
            // Set sub-shader pipeline tag
            Shader.globalRenderPipeline = "HDRenderPipeline";

            // HD use specific GraphicsSettings
            m_PreviousLightsUseLinearIntensity = GraphicsSettings.lightsUseLinearIntensity;
            GraphicsSettings.lightsUseLinearIntensity = true;
            m_PreviousLightsUseColorTemperature = GraphicsSettings.lightsUseColorTemperature;
            GraphicsSettings.lightsUseColorTemperature = true;
            m_PreviousSRPBatcher = GraphicsSettings.useScriptableRenderPipelineBatching;
            GraphicsSettings.useScriptableRenderPipelineBatching = m_Asset.enableSRPBatcher;

            // In case shadowmask mode isn't setup correctly, force it to correct usage (as there is no UI to fix it)
            m_PreviousShadowMaskMode = QualitySettings.shadowmaskMode;
            QualitySettings.shadowmaskMode = ShadowmaskMode.DistanceShadowmask;

            SupportedRenderingFeatures.active = new SupportedRenderingFeatures()
            {
                reflectionProbeModes = SupportedRenderingFeatures.ReflectionProbeModes.Rotation,
                defaultMixedLightingModes = SupportedRenderingFeatures.LightmapMixedBakeModes.IndirectOnly,
                mixedLightingModes = SupportedRenderingFeatures.LightmapMixedBakeModes.IndirectOnly | (m_Asset.currentPlatformRenderPipelineSettings.supportShadowMask ? SupportedRenderingFeatures.LightmapMixedBakeModes.Shadowmask : 0),
                lightmapBakeTypes = LightmapBakeType.Baked | LightmapBakeType.Mixed | LightmapBakeType.Realtime,
                lightmapsModes = LightmapsMode.NonDirectional | LightmapsMode.CombinedDirectional,
                lightProbeProxyVolumes = true,
                motionVectors = true,
                receiveShadows = false,
                reflectionProbes = false,
                rendererPriority = true,
                overridesFog = true,
                overridesOtherLightingSettings = true,
                editableMaterialRenderQueue = false
                // Enlighten is deprecated in 2019.3 and above
                , enlighten = false
                , overridesLODBias = true
                , overridesMaximumLODLevel = true
                , terrainDetailUnsupported = true
                , overridesShadowmask = true // Don't display the shadow mask UI in Quality Settings
                , overridesRealtimeReflectionProbes = true // Don't display the real time reflection probes checkbox UI in Quality Settings
            };

            Lightmapping.SetDelegate(GlobalIlluminationUtils.hdLightsDelegate);

#if UNITY_EDITOR
            // HDRP always enable baking of cookie by default
            #if UNITY_2020_2_OR_NEWER
            m_PreviousEnableCookiesInLightmapper = UnityEditor.EditorSettings.enableCookiesInLightmapper;
            UnityEditor.EditorSettings.enableCookiesInLightmapper = true;
            #else
            m_PreviousEnableCookiesInLightmapper = UnityEditor.EditorSettings.disableCookiesInLightmapper;
            UnityEditor.EditorSettings.disableCookiesInLightmapper = false;
            #endif

            SceneViewDrawMode.SetupDrawMode();

            if (UnityEditor.PlayerSettings.colorSpace == ColorSpace.Gamma)
            {
                Debug.LogError("High Definition Render Pipeline doesn't support Gamma mode, change to Linear mode (HDRP isn't set up properly. Go to Windows > RenderPipeline > HDRP Wizard to fix your settings).");
            }
#endif
        }

        bool CheckAPIValidity()
        {
            GraphicsDeviceType unsupportedDeviceType;
            if (!IsSupportedPlatform(out unsupportedDeviceType))
            {
                HDUtils.DisplayUnsupportedAPIMessage(unsupportedDeviceType.ToString());

                // Display more information to the users when it should have use Metal instead of OpenGL
                if (SystemInfo.graphicsDeviceType.ToString().StartsWith("OpenGL"))
                {
                    if (SystemInfo.operatingSystem.StartsWith("Mac"))
                        HDUtils.DisplayUnsupportedMessage("Use Metal API instead.");
                    else if (SystemInfo.operatingSystem.StartsWith("Windows"))
                        HDUtils.DisplayUnsupportedMessage("Use Vulkan API instead.");
                }

                return false;
            }

            return true;
        }

        // Note: If you add new platform in this function, think about adding support when building the player to in HDRPCustomBuildProcessor.cs
        bool IsSupportedPlatform(out GraphicsDeviceType unsupportedGraphicDevice)
        {
            unsupportedGraphicDevice = SystemInfo.graphicsDeviceType;

            if (!SystemInfo.supportsComputeShaders)
                return false;

            if (!(defaultResources?.shaders.defaultPS?.isSupported ?? true))
                return false;

#if UNITY_EDITOR
            UnityEditor.BuildTarget activeBuildTarget = UnityEditor.EditorUserBuildSettings.activeBuildTarget;
            // If the build target matches the operating system of the editor
            if (SystemInfo.operatingSystemFamily == HDUtils.BuildTargetToOperatingSystemFamily(activeBuildTarget))
            {
                bool autoAPI = UnityEditor.PlayerSettings.GetUseDefaultGraphicsAPIs(activeBuildTarget);

                // then, there is two configuration possible:
                if (autoAPI)
                {
                    // if the graphic api is chosen automatically, then only the system's graphic device type matters
                    if (!HDUtils.IsSupportedGraphicDevice(SystemInfo.graphicsDeviceType))
                        return false;
                }
                else
                {
                    // otherwise, we need to iterate over every graphic api available in the list to track every non-supported APIs
                    return HDUtils.AreGraphicsAPIsSupported(activeBuildTarget, out unsupportedGraphicDevice);
                }
            }
            else // if the build target does not match the editor OS, then we have to check using the graphic api list
            {
                return HDUtils.AreGraphicsAPIsSupported(activeBuildTarget, out unsupportedGraphicDevice);
            }

            if (!HDUtils.IsSupportedBuildTarget(activeBuildTarget))
                return false;
#else
            if (!HDUtils.IsSupportedGraphicDevice(SystemInfo.graphicsDeviceType))
                return false;
#endif

            if (!HDUtils.IsOperatingSystemSupported(SystemInfo.operatingSystem))
                return false;

            return true;
        }

        void UnsetRenderingFeatures()
        {
            Shader.globalRenderPipeline = "";

            GraphicsSettings.lightsUseLinearIntensity = m_PreviousLightsUseLinearIntensity;
            GraphicsSettings.lightsUseColorTemperature = m_PreviousLightsUseColorTemperature;
            GraphicsSettings.useScriptableRenderPipelineBatching = m_PreviousSRPBatcher;
            QualitySettings.shadowmaskMode = m_PreviousShadowMaskMode;

            SupportedRenderingFeatures.active = new SupportedRenderingFeatures();

            Lightmapping.ResetDelegate();

#if UNITY_EDITOR
            #if UNITY_2020_2_OR_NEWER
            UnityEditor.EditorSettings.enableCookiesInLightmapper = m_PreviousEnableCookiesInLightmapper;
            #else
            UnityEditor.EditorSettings.disableCookiesInLightmapper = m_PreviousEnableCookiesInLightmapper;
            #endif
#endif
        }

        void InitializeDebugMaterials()
        {
            m_DebugViewMaterialGBuffer = CoreUtils.CreateEngineMaterial(defaultResources.shaders.debugViewMaterialGBufferPS);
            m_DebugViewMaterialGBufferShadowMask = CoreUtils.CreateEngineMaterial(defaultResources.shaders.debugViewMaterialGBufferPS);
            m_DebugViewMaterialGBufferShadowMask.EnableKeyword("SHADOWS_SHADOWMASK");
            m_DebugDisplayLatlong = CoreUtils.CreateEngineMaterial(defaultResources.shaders.debugDisplayLatlongPS);
            m_DebugFullScreen = CoreUtils.CreateEngineMaterial(defaultResources.shaders.debugFullScreenPS);
            m_DebugColorPicker = CoreUtils.CreateEngineMaterial(defaultResources.shaders.debugColorPickerPS);
            m_Blit = CoreUtils.CreateEngineMaterial(defaultResources.shaders.blitPS);
            m_ErrorMaterial = CoreUtils.CreateEngineMaterial("Hidden/InternalErrorShader");

            // With texture array enabled, we still need the normal blit version for other systems like atlas
            if (TextureXR.useTexArray)
            {
                m_Blit.EnableKeyword("DISABLE_TEXTURE2D_X_ARRAY");
                m_BlitTexArray = CoreUtils.CreateEngineMaterial(defaultResources.shaders.blitPS);
                m_BlitTexArraySingleSlice = CoreUtils.CreateEngineMaterial(defaultResources.shaders.blitPS);
                m_BlitTexArraySingleSlice.EnableKeyword("BLIT_SINGLE_SLICE");
            }
        }

        void InitializeRenderStateBlocks()
        {
            m_DepthStateOpaque = new RenderStateBlock
            {
                depthState = new DepthState(true, CompareFunction.LessEqual),
                mask = RenderStateMask.Depth
            };

            m_DepthStateNoWrite = new RenderStateBlock
            {
                depthState = new DepthState(false, CompareFunction.LessEqual),
                mask = RenderStateMask.Depth
            };

            m_AlphaToMaskBlock = new RenderStateBlock
            {
                blendState = new BlendState(true, false),
                mask = RenderStateMask.Blend
            };
        }

        /// <summary>
        /// Disposable pattern implementation.
        /// </summary>
        /// <param name="disposing">Is disposing.</param>
        protected override void Dispose(bool disposing)
        {
            DisposeProbeCameraPool();

            UnsetRenderingFeatures();

            if (!m_ValidAPI)
                return;

#if UNITY_EDITOR
            if (!m_ResourcesInitialized)
                return;
#endif

            base.Dispose(disposing);

            ReleaseScreenSpaceShadows();

            if (m_RayTracingSupported)
            {
                ReleaseRecursiveRenderer();
                ReleaseRayTracingDeferred();
                ReleaseRayTracedIndirectDiffuse();
                ReleaseRayTracedReflections();
                ReleasePathTracing();
                ReleaseRayTracingManager();
            }
            m_DebugDisplaySettings.UnregisterDebug();

            CleanupLightLoop();

            // For debugging
            MousePositionDebug.instance.Cleanup();

            DecalSystem.instance.Cleanup();

            m_MaterialList.ForEach(material => material.Cleanup());

            CoreUtils.Destroy(m_CameraMotionVectorsMaterial);
            CoreUtils.Destroy(m_DecalNormalBufferMaterial);

            CoreUtils.Destroy(m_DebugViewMaterialGBuffer);
            CoreUtils.Destroy(m_DebugViewMaterialGBufferShadowMask);
            CoreUtils.Destroy(m_DebugDisplayLatlong);
            CoreUtils.Destroy(m_DebugFullScreen);
            CoreUtils.Destroy(m_DebugColorPicker);
            CoreUtils.Destroy(m_Blit);
            CoreUtils.Destroy(m_BlitTexArray);
            CoreUtils.Destroy(m_BlitTexArraySingleSlice);
            CoreUtils.Destroy(m_CopyDepth);
            CoreUtils.Destroy(m_ErrorMaterial);
            CoreUtils.Destroy(m_DownsampleDepthMaterial);
            CoreUtils.Destroy(m_UpsampleTransparency);
            CoreUtils.Destroy(m_ApplyDistortionMaterial);
            CoreUtils.Destroy(m_ClearStencilBufferMaterial);

            CleanupSubsurfaceScattering();
            m_SharedRTManager.Cleanup();
            m_XRSystem.Cleanup();
            m_SkyManager.Cleanup();
            CleanupVolumetricLighting();
            CleanupProbeVolumes();

            for(int bsdfIdx = 0; bsdfIdx < m_IBLFilterArray.Length; ++bsdfIdx)
            {
                m_IBLFilterArray[bsdfIdx].Cleanup();
            }

            m_PostProcessSystem.Cleanup();
            m_AmbientOcclusionSystem.Cleanup();
            m_BlueNoise.Cleanup();

            HDCamera.ClearAll();

            DestroyRenderTextures();
            CullingGroupManager.instance.Cleanup();

            CoreUtils.SafeRelease(m_DepthPyramidMipLevelOffsetsBuffer);

            CustomPassVolume.Cleanup();

            // RenderGraph
            m_RenderGraph.Cleanup();
            m_RenderGraph.UnRegisterDebug();
            CleanupPrepass();
            CoreUtils.Destroy(m_ColorResolveMaterial);

#if UNITY_EDITOR
            SceneViewDrawMode.ResetDrawMode();

            // Do not attempt to unregister SceneView FrameSettings. It is shared amongst every scene view and take only a little place.
            // For removing it, you should be sure that Dispose could never be called after the constructor of another instance of this SRP.
            // Also, at the moment, applying change to hdrpAsset cause the SRP to be Disposed and Constructed again.
            // Not always in that order.
#endif

            // Dispose m_ProbeCameraPool properly
            void DisposeProbeCameraPool()
            {
#if UNITY_EDITOR
                // Special case here: when the HDRP asset is modified in the Editor,
                //   it is disposed during an `OnValidate` call.
                //   But during `OnValidate` call, game object must not be destroyed.
                //   So, only when this method was called during an `OnValidate` call, the destruction of the
                //   pool is delayed, otherwise, it is destroyed as usual with `CoreUtils.Destroy`
                var isInOnValidate = false;
                isInOnValidate = new StackTrace().ToString().Contains("OnValidate");
                if (isInOnValidate)
                {
                    var pool = m_ProbeCameraCache;
                    UnityEditor.EditorApplication.delayCall += () => pool.Dispose();
                    m_ProbeCameraCache = null;
                }
                else
                {
#endif
                    m_ProbeCameraCache.Dispose();
                    m_ProbeCameraCache = null;
#if UNITY_EDITOR
                }
#endif
            }

            ConstantBuffer.ReleaseAll();

            CameraCaptureBridge.enabled = false;

<<<<<<< HEAD
            HDUtils.ReleaseComponentSingletons();
=======
            // Dispose of Render Pipeline can be call either by OnValidate() or by OnDisable().
            // Inside an OnValidate() call we can't call a DestroyImmediate().
            // Here we are releasing our singleton to not leak while doing a domain reload.
            // However this is doing a call to DestroyImmediate(). 
            // To workaround this, and was we only leak with Singleton while doing domain reload (and not in OnValidate)
            // we are detecting if we are in an OnValidate call and releasing the Singleton only if it is not the case.
            if (!m_Asset.isInOnValidateCall)
                HDUtils.ReleaseComponentSingletons();
>>>>>>> 3b79e9b8
        }


        void Resize(HDCamera hdCamera)
        {
            // m_MaxCameraWidth and m_MaxCameraHeight start at 0 so we will at least go through this once at first frame to allocate the buffers for the first time.
            bool resolutionChanged = (hdCamera.actualWidth > m_MaxCameraWidth) || (hdCamera.actualHeight > m_MaxCameraHeight) || (hdCamera.viewCount > m_MaxViewCount);

            if (resolutionChanged)
            {
                // update recorded window resolution
                m_MaxCameraWidth = Mathf.Max(m_MaxCameraWidth, hdCamera.actualWidth);
                m_MaxCameraHeight = Mathf.Max(m_MaxCameraHeight, hdCamera.actualHeight);
                m_MaxViewCount = Math.Max(m_MaxViewCount, hdCamera.viewCount);

                if (m_MaxCameraWidth > 0 && m_MaxCameraHeight > 0)
                {
                    LightLoopReleaseResolutionDependentBuffers();
                    m_DbufferManager.ReleaseResolutionDependentBuffers();
                    m_SharedRTManager.DisposeCoarseStencilBuffer();
                }

                LightLoopAllocResolutionDependentBuffers(hdCamera, m_MaxCameraWidth, m_MaxCameraHeight);
                m_DbufferManager.AllocResolutionDependentBuffers(hdCamera, m_MaxCameraWidth, m_MaxCameraHeight);
                m_SharedRTManager.AllocateCoarseStencilBuffer(m_MaxCameraWidth, m_MaxCameraHeight, hdCamera.viewCount);
            }
        }

        void UpdateShaderVariablesGlobalCB(HDCamera hdCamera, CommandBuffer cmd)
        {
            hdCamera.UpdateShaderVariablesGlobalCB(ref m_ShaderVariablesGlobalCB, m_FrameCount);
            Fog.UpdateShaderVariablesGlobalCB(ref m_ShaderVariablesGlobalCB, hdCamera);
            UpdateShaderVariablesGlobalSubsurface(ref m_ShaderVariablesGlobalCB, hdCamera);
            UpdateShaderVariablesGlobalDecal(ref m_ShaderVariablesGlobalCB, hdCamera);
            UpdateShaderVariablesGlobalVolumetrics(ref m_ShaderVariablesGlobalCB, RTHandles.rtHandleProperties, hdCamera);
            m_ShadowManager.UpdateShaderVariablesGlobalCB(ref m_ShaderVariablesGlobalCB);
            UpdateShaderVariablesGlobalLightLoop(ref m_ShaderVariablesGlobalCB, hdCamera);
            UpdateShaderVariablesGlobalProbeVolumes(ref m_ShaderVariablesGlobalCB, hdCamera);
            m_AmbientOcclusionSystem.UpdateShaderVariableGlobalCB(ref m_ShaderVariablesGlobalCB, hdCamera);

            // Misc
            MicroShadowing microShadowingSettings = hdCamera.volumeStack.GetComponent<MicroShadowing>();
            m_ShaderVariablesGlobalCB._MicroShadowOpacity = microShadowingSettings.enable.value ? microShadowingSettings.opacity.value : 0.0f;

            HDShadowSettings shadowSettings = hdCamera.volumeStack.GetComponent<HDShadowSettings>();
            m_ShaderVariablesGlobalCB._DirectionalTransmissionMultiplier = shadowSettings.directionalTransmissionMultiplier.value;

            ScreenSpaceRefraction ssRefraction = hdCamera.volumeStack.GetComponent<ScreenSpaceRefraction>();
            m_ShaderVariablesGlobalCB._SSRefractionInvScreenWeightDistance = 1.0f / ssRefraction.screenFadeDistance.value;

            m_ShaderVariablesGlobalCB._IndirectLightingMultiplier = new Vector4(hdCamera.volumeStack.GetComponent<IndirectLightingController>().indirectDiffuseIntensity.value, 0, 0, 0);
            m_ShaderVariablesGlobalCB._OffScreenRendering = 0;
            m_ShaderVariablesGlobalCB._OffScreenDownsampleFactor = 1;
            m_ShaderVariablesGlobalCB._ReplaceDiffuseForIndirect = hdCamera.frameSettings.IsEnabled(FrameSettingsField.ReplaceDiffuseForIndirect) ? 1.0f : 0.0f;
            m_ShaderVariablesGlobalCB._EnableSkyReflection = hdCamera.frameSettings.IsEnabled(FrameSettingsField.SkyReflection) ? 1u : 0u;
            m_ShaderVariablesGlobalCB._ContactShadowOpacity = m_ContactShadows.opacity.value;

            int coarseStencilWidth = HDUtils.DivRoundUp(hdCamera.actualWidth, 8);
            int coarseStencilHeight = HDUtils.DivRoundUp(hdCamera.actualHeight, 8);
            m_ShaderVariablesGlobalCB._CoarseStencilBufferSize = new Vector4(coarseStencilWidth, coarseStencilHeight, 1.0f / coarseStencilWidth, 1.0f / coarseStencilHeight);

            m_ShaderVariablesGlobalCB._RaytracingFrameIndex = RayTracingFrameIndex(hdCamera);
            if (hdCamera.frameSettings.IsEnabled(FrameSettingsField.RayTracing))
            {
                // Check if recursive rendering is enabled or not. This will control the cull of primitive
                // during the gbuffer and forward pass
                RecursiveRendering recursiveSettings = hdCamera.volumeStack.GetComponent<RecursiveRendering>();
                ScreenSpaceReflection settings = hdCamera.volumeStack.GetComponent<ScreenSpaceReflection>();
                bool usesRaytracedReflections = hdCamera.frameSettings.IsEnabled(FrameSettingsField.RayTracing) && settings.rayTracing.value;
                m_ShaderVariablesGlobalCB._UseRayTracedReflections = usesRaytracedReflections ? 1 : 0;
                m_ShaderVariablesGlobalCB._RaytracedIndirectDiffuse = ValidIndirectDiffuseState(hdCamera) ? 1 : 0;
                m_ShaderVariablesGlobalCB._EnableRecursiveRayTracing = recursiveSettings.enable.value ? 1u : 0u;
            }
            else
            {
                m_ShaderVariablesGlobalCB._UseRayTracedReflections = 0;
                m_ShaderVariablesGlobalCB._RaytracedIndirectDiffuse = 0;
                m_ShaderVariablesGlobalCB._EnableRecursiveRayTracing = 0;
            }

            ConstantBuffer.PushGlobal(cmd, m_ShaderVariablesGlobalCB, HDShaderIDs._ShaderVariablesGlobal);

            hdCamera.UpdateShaderVariablesXRCB(ref m_ShaderVariablesXRCB);
            ConstantBuffer.PushGlobal(cmd, m_ShaderVariablesXRCB, HDShaderIDs._ShaderVariablesXR);

            // This one is not in a constant buffer because it's only used as a parameter for some shader's render states. It's not actually used inside shader code.
            cmd.SetGlobalInt(HDShaderIDs._ColorMaskTransparentVel, (int)ColorWriteMask.All);
        }

        void CopyDepthBufferIfNeeded(HDCamera hdCamera, CommandBuffer cmd)
        {
            if (!m_IsDepthBufferCopyValid)
            {
                using (new ProfilingScope(cmd, ProfilingSampler.Get(HDProfileId.CopyDepthBuffer)))
                {
                    // TODO: maybe we don't actually need the top MIP level?
                    // That way we could avoid making the copy, and build the MIP hierarchy directly.
                    // The downside is that our SSR tracing accuracy would decrease a little bit.
                    // But since we never render SSR at full resolution, this may be acceptable.

                    // TODO: reading the depth buffer with a compute shader will cause it to decompress in place.
                    // On console, to preserve the depth test performance, we must NOT decompress the 'm_CameraDepthStencilBuffer' in place.
                    // We should call decompressDepthSurfaceToCopy() and decompress it to 'm_CameraDepthBufferMipChain'.
                    m_GPUCopy.SampleCopyChannel_xyzw2x(cmd, m_SharedRTManager.GetDepthStencilBuffer(), m_SharedRTManager.GetDepthTexture(), new RectInt(0, 0, hdCamera.actualWidth, hdCamera.actualHeight));
                    // Depth texture is now ready, bind it.
                    cmd.SetGlobalTexture(HDShaderIDs._CameraDepthTexture, m_SharedRTManager.GetDepthTexture());
                }
                m_IsDepthBufferCopyValid = true;
            }
        }

        struct BuildCoarseStencilAndResolveParameters
        {
            public HDCamera hdCamera;
            public ComputeShader resolveStencilCS;
        }

        BuildCoarseStencilAndResolveParameters PrepareBuildCoarseStencilParameters(HDCamera hdCamera)
        {
            var parameters = new BuildCoarseStencilAndResolveParameters();
            parameters.hdCamera = hdCamera;
            parameters.resolveStencilCS = defaultResources.shaders.resolveStencilCS;
            return parameters;
        }

        void BuildCoarseStencilAndResolveIfNeeded(HDCamera hdCamera, CommandBuffer cmd)
        {
            var parameters = PrepareBuildCoarseStencilParameters(hdCamera);
            bool msaaEnabled = hdCamera.frameSettings.IsEnabled(FrameSettingsField.MSAA);
            BuildCoarseStencilAndResolveIfNeeded(parameters, m_SharedRTManager.GetDepthStencilBuffer(msaaEnabled),
                         msaaEnabled ? m_SharedRTManager.GetStencilBuffer(msaaEnabled) : null,
                         m_SharedRTManager.GetCoarseStencilBuffer(), cmd);

        }

        static void BuildCoarseStencilAndResolveIfNeeded(BuildCoarseStencilAndResolveParameters parameters, RTHandle depthStencilBuffer, RTHandle resolvedStencilBuffer, ComputeBuffer coarseStencilBuffer, CommandBuffer cmd)
        {
            using (new ProfilingScope(cmd, ProfilingSampler.Get(HDProfileId.CoarseStencilGeneration)))
            {
                var hdCamera = parameters.hdCamera;
                bool MSAAEnabled = hdCamera.frameSettings.IsEnabled(FrameSettingsField.MSAA);

                // The following features require a copy of the stencil, if none are active, no need to do the resolve.
                bool resolveIsNecessary = GetFeatureVariantsEnabled(hdCamera.frameSettings);
                resolveIsNecessary = resolveIsNecessary || hdCamera.IsSSREnabled()
                                                        || hdCamera.IsTransparentSSREnabled();

                // We need the resolve only with msaa
                resolveIsNecessary = resolveIsNecessary && MSAAEnabled;

                ComputeShader cs = parameters.resolveStencilCS;
                int kernel = SampleCountToPassIndex(MSAAEnabled ? hdCamera.msaaSamples : MSAASamples.None);
                kernel = resolveIsNecessary ? kernel + 3 : kernel; // We have a different variant if we need to resolve to non-MSAA stencil
                cmd.SetComputeBufferParam(cs, kernel, HDShaderIDs._CoarseStencilBuffer, coarseStencilBuffer);
                cmd.SetComputeTextureParam(cs, kernel, HDShaderIDs._StencilTexture, depthStencilBuffer, 0, RenderTextureSubElement.Stencil);

                if (resolveIsNecessary)
                {
                    cmd.SetComputeTextureParam(cs, kernel, HDShaderIDs._OutputStencilBuffer, resolvedStencilBuffer);
                }

                int coarseStencilWidth = HDUtils.DivRoundUp(hdCamera.actualWidth, 8);
                int coarseStencilHeight = HDUtils.DivRoundUp(hdCamera.actualHeight, 8);
                cmd.DispatchCompute(cs, kernel, coarseStencilWidth, coarseStencilHeight, hdCamera.viewCount);
            }
        }

        void ConfigureKeywords(bool enableBakeShadowMask, HDCamera hdCamera, CommandBuffer cmd)
        {
            // Globally enable (for GBuffer shader and forward lit (opaque and transparent) the keyword SHADOWS_SHADOWMASK
            CoreUtils.SetKeyword(cmd, "SHADOWS_SHADOWMASK", enableBakeShadowMask);
            // Configure material to use depends on shadow mask option
            m_CurrentRendererConfigurationBakedLighting = enableBakeShadowMask ? HDUtils.k_RendererConfigurationBakedLightingWithShadowMask : HDUtils.k_RendererConfigurationBakedLighting;
            m_currentDebugViewMaterialGBuffer = enableBakeShadowMask ? m_DebugViewMaterialGBufferShadowMask : m_DebugViewMaterialGBuffer;

            CoreUtils.SetKeyword(cmd, "LIGHT_LAYERS", hdCamera.frameSettings.IsEnabled(FrameSettingsField.LightLayers));

            // configure keyword for both decal.shader and material
            if (m_Asset.currentPlatformRenderPipelineSettings.supportDecals)
            {
                CoreUtils.SetKeyword(cmd, "DECALS_OFF", false);
                CoreUtils.SetKeyword(cmd, "DECALS_3RT", !m_Asset.currentPlatformRenderPipelineSettings.decalSettings.perChannelMask);
                CoreUtils.SetKeyword(cmd, "DECALS_4RT", m_Asset.currentPlatformRenderPipelineSettings.decalSettings.perChannelMask);
            }
            else
            {
                CoreUtils.SetKeyword(cmd, "DECALS_OFF", true);
                CoreUtils.SetKeyword(cmd, "DECALS_3RT", false);
                CoreUtils.SetKeyword(cmd, "DECALS_4RT", false);
            }

            // Raise the normal buffer flag only if we are in forward rendering
            CoreUtils.SetKeyword(cmd, "WRITE_NORMAL_BUFFER", hdCamera.frameSettings.litShaderMode == LitShaderMode.Forward);

            // Raise or remove the depth msaa flag based on the frame setting
            CoreUtils.SetKeyword(cmd, "WRITE_MSAA_DEPTH", hdCamera.frameSettings.IsEnabled(FrameSettingsField.MSAA));
        }

        struct RenderRequest
        {
            public struct Target
            {
                public RenderTargetIdentifier id;
                public CubemapFace face;
                public RenderTexture copyToTarget;
            }
            public HDCamera hdCamera;
            public bool clearCameraSettings;
            public Target target;
            public HDCullingResults cullingResults;
            public int index;
            // Indices of render request to render before this one
            public List<int> dependsOnRenderRequestIndices;
            public CameraSettings cameraSettings;
            public List<(HDProbe.RenderData, HDProbe)> viewDependentProbesData;
        }
        struct HDCullingResults
        {
            public CullingResults cullingResults;
            public CullingResults? customPassCullingResults;
            public HDProbeCullingResults hdProbeCullingResults;
            public DecalSystem.CullResult decalCullResults;
            // TODO: DecalCullResults

            internal void Reset()
            {
                hdProbeCullingResults.Reset();
                if (decalCullResults != null)
                    decalCullResults.Clear();
                else
                    decalCullResults = GenericPool<DecalSystem.CullResult>.Get();
            }
        }

        /// <summary>
        /// RenderPipeline Render implementation.
        /// </summary>
        /// <param name="renderContext">Current ScriptableRenderContext.</param>
        /// <param name="cameras">List of cameras to render.</param>
        protected override void Render(ScriptableRenderContext renderContext, Camera[] cameras)
        {
#if UNITY_EDITOR
            if (!m_ResourcesInitialized)
                return;
#endif

            if (!m_ValidAPI || cameras.Length == 0)
                return;

            GetOrCreateDefaultVolume();
            GetOrCreateDebugTextures();

            // This function should be called once every render (once for all camera)
            LightLoopNewRender();

            BeginFrameRendering(renderContext, cameras);

            // Check if we can speed up FrameSettings process by skiping history
            // or go in detail if debug is activated. Done once for all renderer.
            m_FrameSettingsHistoryEnabled = FrameSettingsHistory.enabled;

            int  newCount = Time.frameCount;
            bool newFrame = newCount != m_FrameCount;
            m_FrameCount  = newCount;

            if (newFrame)
            {
                m_LastTime = m_Time;                        // Only update time once per frame.
                m_Time     = Time.time;                     // Does NOT take the 'animateMaterials' setting into account.
                m_LastTime = Mathf.Min(m_Time, m_LastTime); // Guard against broken Unity behavior. Should not be necessary.

                m_ProbeCameraCache.ClearCamerasUnusedFor(2, m_FrameCount);
                HDCamera.CleanUnused();
            }

            var dynResHandler = DynamicResolutionHandler.instance;
            dynResHandler.Update(m_Asset.currentPlatformRenderPipelineSettings.dynamicResolutionSettings, () =>
            {
                var hdrp = (RenderPipelineManager.currentPipeline as HDRenderPipeline);
                var stencilBuffer = hdrp.m_SharedRTManager.GetDepthStencilBuffer().rt;
                var stencilBufferSize = new Vector2Int(stencilBuffer.width, stencilBuffer.height);
                hdrp.m_SharedRTManager.ComputeDepthBufferMipChainSize(DynamicResolutionHandler.instance.GetScaledSize(stencilBufferSize));
            }
            );

            // This syntax is awful and hostile to debugging, please don't use it...
            using (ListPool<RenderRequest>.Get(out List<RenderRequest> renderRequests))
            using (ListPool<int>.Get(out List<int> rootRenderRequestIndices))
            using (HashSetPool<int>.Get(out HashSet<int> skipClearCullingResults))
            using (DictionaryPool<HDProbe, List<(int index, float weight)>>.Get(out Dictionary<HDProbe, List<(int index, float weight)>> renderRequestIndicesWhereTheProbeIsVisible))
            using (ListPool<CameraSettings>.Get(out List<CameraSettings> cameraSettings))
            using (ListPool<CameraPositionSettings>.Get(out List<CameraPositionSettings> cameraPositionSettings))
            {
                // With XR multi-pass enabled, each camera can be rendered multiple times with different parameters
                var multipassCameras = m_XRSystem.SetupFrame(cameras, m_Asset.currentPlatformRenderPipelineSettings.xrSettings.singlePass, m_DebugDisplaySettings.data.xrSinglePassTestMode);

#if UNITY_EDITOR
                // See comment below about the preview camera workaround
                bool hasGameViewCamera = false;
                foreach (var c in cameras)
                {
                    if (c.cameraType == CameraType.Game)
                    {
                        hasGameViewCamera = true;
                        break;
                    }
                }
#endif

                // Culling loop
                foreach ((Camera camera, XRPass xrPass) in multipassCameras)
                {
                    if (camera == null)
                        continue;

#if UNITY_EDITOR
                    // We selecting a camera in the editor, we have a preview that is drawn.
                    // For legacy reasons, Unity will render all preview cameras when rendering the GameView
                    // Actually, we don't need this here because we call explicitly Camera.Render when we
                    // need a preview
                    //
                    // This is an issue, because at some point, you end up with 2 cameras to render:
                    // - Main Camera (game view)
                    // - Preview Camera (preview)
                    // If the preview camera is rendered last, it will alter the "GameView RT" RenderTexture
                    // that was previously rendered by the Main Camera.
                    // This is an issue.
                    //
                    // Meanwhile, skipping all preview camera when rendering the game views is sane,
                    // and will workaround the aformentionned issue.
                    if (hasGameViewCamera && camera.cameraType == CameraType.Preview)
                        continue;
#endif

                    bool cameraRequestedDynamicRes = false;
                    HDAdditionalCameraData hdCam;
                    if (camera.TryGetComponent<HDAdditionalCameraData>(out hdCam))
                    {
                        cameraRequestedDynamicRes = hdCam.allowDynamicResolution;

                        // We are in a case where the platform does not support hw dynamic resolution, so we force the software fallback.
                        // TODO: Expose the graphics caps info on whether the platform supports hw dynamic resolution or not.
                        // Temporarily disable HW Dynamic resolution on metal until the problems we have with it are fixed
                        bool isMetal = (SystemInfo.graphicsDeviceType == GraphicsDeviceType.Metal);
                        if (isMetal || (dynResHandler.RequestsHardwareDynamicResolution() && cameraRequestedDynamicRes && !camera.allowDynamicResolution))
                        {
                            dynResHandler.ForceSoftwareFallback();
                        }
                    }

                    dynResHandler.SetCurrentCameraRequest(cameraRequestedDynamicRes);
                    RTHandles.SetHardwareDynamicResolutionState(dynResHandler.HardwareDynamicResIsEnabled());

                    VFXManager.PrepareCamera(camera);

                    // Reset pooled variables
                    cameraSettings.Clear();
                    cameraPositionSettings.Clear();
                    skipClearCullingResults.Clear();

                    var cullingResults = UnsafeGenericPool<HDCullingResults>.Get();
                    cullingResults.Reset();

                    // Try to compute the parameters of the request or skip the request
                    var skipRequest = !TryCalculateFrameParameters(
                            camera,
                            xrPass,
                            out var additionalCameraData,
                            out var hdCamera,
                            out var cullingParameters);

                    // Note: In case of a custom render, we have false here and 'TryCull' is not executed
                    if (!skipRequest)
                    {
                        var needCulling = true;

                        // In XR multipass, culling results can be shared if the pass has the same culling id
                        if (xrPass.multipassId > 0)
                        {
                            foreach (var req in renderRequests)
                            {
                                if (camera == req.hdCamera.camera && req.hdCamera.xr.cullingPassId == xrPass.cullingPassId)
                                {
                                    UnsafeGenericPool<HDCullingResults>.Release(cullingResults);
                                    cullingResults = req.cullingResults;
                                    skipClearCullingResults.Add(req.index);
                                    needCulling = false;
                                }
                            }
                        }

                        if (needCulling)
                            skipRequest = !TryCull(camera, hdCamera, renderContext, m_SkyManager, cullingParameters, m_Asset, ref cullingResults);
                    }

                    if (additionalCameraData != null && additionalCameraData.hasCustomRender)
                    {
                        skipRequest = true;
                        // Execute custom render
                        additionalCameraData.ExecuteCustomRender(renderContext, hdCamera);
                    }

                    if (skipRequest)
                    {
                        // Submit render context and free pooled resources for this request
                        renderContext.Submit();
                        UnsafeGenericPool<HDCullingResults>.Release(cullingResults);
                        UnityEngine.Rendering.RenderPipeline.EndCameraRendering(renderContext, camera);
                        continue;
                    }

                    // Select render target
                    RenderTargetIdentifier targetId = camera.targetTexture ?? new RenderTargetIdentifier(BuiltinRenderTextureType.CameraTarget);
                    if (camera.targetTexture != null)
                    {
                        camera.targetTexture.IncrementUpdateCount(); // Necessary if the texture is used as a cookie.
                    }

                    // Render directly to XR render target if active
                    if (hdCamera.xr.enabled && hdCamera.xr.renderTargetValid)
                        targetId = hdCamera.xr.renderTarget;

                    // Add render request
                    var request = new RenderRequest
                    {
                        hdCamera = hdCamera,
                        cullingResults = cullingResults,
                        target = new RenderRequest.Target
                        {
                            id = targetId,
                            face = CubemapFace.Unknown
                        },
                        dependsOnRenderRequestIndices = ListPool<int>.Get(),
                        index = renderRequests.Count,
                        cameraSettings = CameraSettings.From(hdCamera),
                        viewDependentProbesData = ListPool<(HDProbe.RenderData, HDProbe)>.Get()
                        // TODO: store DecalCullResult
                    };
                    renderRequests.Add(request);
                    // This is a root render request
                    rootRenderRequestIndices.Add(request.index);

                    // Add visible probes to list
                    for (var i = 0; i < cullingResults.cullingResults.visibleReflectionProbes.Length; ++i)
                    {
                        var visibleProbe = cullingResults.cullingResults.visibleReflectionProbes[i];

                        // TODO: The following fix is temporary.
                        // We should investigate why we got null cull result when we change scene
                        if (visibleProbe == null || visibleProbe.Equals(null) || visibleProbe.reflectionProbe == null || visibleProbe.reflectionProbe.Equals(null))
                            continue;

                        HDAdditionalReflectionData additionalReflectionData;
                        if (!visibleProbe.reflectionProbe.TryGetComponent<HDAdditionalReflectionData>(out additionalReflectionData))
                            additionalReflectionData = visibleProbe.reflectionProbe.gameObject.AddComponent<HDAdditionalReflectionData>();

                        AddVisibleProbeVisibleIndexIfUpdateIsRequired(additionalReflectionData, request.index);
                    }
                    for (var i = 0; i < cullingResults.hdProbeCullingResults.visibleProbes.Count; ++i)
                        AddVisibleProbeVisibleIndexIfUpdateIsRequired(cullingResults.hdProbeCullingResults.visibleProbes[i], request.index);

                    // local function to help insertion of visible probe
                    void AddVisibleProbeVisibleIndexIfUpdateIsRequired(HDProbe probe, int visibleInIndex)
                    {
                        // Don't add it if it has already been updated this frame or not a real time probe
                        // TODO: discard probes that are baked once per frame and already baked this frame
                        if (!probe.requiresRealtimeUpdate)
                            return;

                        // Notify that we render the probe at this frame
                        probe.SetIsRendered(m_FrameCount);

                        float visibility = ComputeVisibility(visibleInIndex, probe);

                        if (!renderRequestIndicesWhereTheProbeIsVisible.TryGetValue(probe, out var visibleInIndices))
                        {
                            visibleInIndices = ListPool<(int index, float weight)>.Get();
                            renderRequestIndicesWhereTheProbeIsVisible.Add(probe, visibleInIndices);
                        }
                        if (!visibleInIndices.Contains((visibleInIndex, visibility)))
                            visibleInIndices.Add((visibleInIndex, visibility));
                    }

                    float ComputeVisibility(int visibleInIndex, HDProbe visibleProbe)
                    {
                        var visibleInRenderRequest = renderRequests[visibleInIndex];
                        var viewerTransform = visibleInRenderRequest.hdCamera.camera.transform;
                        return HDUtils.ComputeWeightedLinearFadeDistance(visibleProbe.transform.position, viewerTransform.position, visibleProbe.weight, visibleProbe.fadeDistance);
                    }
                }

                foreach (var probeToRenderAndDependencies in renderRequestIndicesWhereTheProbeIsVisible)
                {
                    var visibleProbe = probeToRenderAndDependencies.Key;
                    var visibilities = probeToRenderAndDependencies.Value;

                    // Two cases:
                    //   - If the probe is view independent, we add only one render request per face that is
                    //      a dependency for all its 'visibleIn' render requests
                    //   - If the probe is view dependent, we add one render request per face per 'visibleIn'
                    //      render requests
                    var isViewDependent = visibleProbe.type == ProbeSettings.ProbeType.PlanarProbe;

                    Camera parentCamera;

                    if (isViewDependent)
                    {
                        for (int i = 0; i < visibilities.Count; ++i)
                        {
                            var visibility = visibilities[i];
                            if (visibility.weight <= 0f)
                                continue;

                            var visibleInIndex = visibility.index;
                            var visibleInRenderRequest = renderRequests[visibleInIndex];
                            var viewerTransform = visibleInRenderRequest.hdCamera.camera.transform;

                            parentCamera = visibleInRenderRequest.hdCamera.camera;

                            var renderDatas = ListPool<HDProbe.RenderData>.Get();

                            AddHDProbeRenderRequests(
                                visibleProbe,
                                viewerTransform,
                                new List<(int index, float weight)>{visibility},
                                HDUtils.GetSceneCullingMaskFromCamera(visibleInRenderRequest.hdCamera.camera),
                                parentCamera,
                                visibleInRenderRequest.hdCamera.camera.fieldOfView,
                                visibleInRenderRequest.hdCamera.camera.aspect,
                                ref renderDatas
                            );

                            foreach (var renderData in renderDatas)
                            {
                                visibleInRenderRequest.viewDependentProbesData.Add((renderData, visibleProbe));
                            }

                            ListPool<HDProbe.RenderData>.Release(renderDatas);
                        }
                    }
                    else
                    {
                        // No single parent camera for view dependent probes.
                        parentCamera = null;

                        bool visibleInOneViewer = false;
                        for (int i = 0; i < visibilities.Count && !visibleInOneViewer; ++i)
                        {
                            if (visibilities[i].weight > 0f)
                                visibleInOneViewer = true;
                        }
                        if (visibleInOneViewer)
                        {
                            var renderDatas = ListPool<HDProbe.RenderData>.Get();
                            AddHDProbeRenderRequests(visibleProbe, null, visibilities, 0, parentCamera, referenceFieldOfView: 90, referenceAspect: 1, ref renderDatas);
                            ListPool<HDProbe.RenderData>.Release(renderDatas);
                        }
                    }
                }
                foreach (var pair in renderRequestIndicesWhereTheProbeIsVisible)
                    ListPool<(int index, float weight)>.Release(pair.Value);
                renderRequestIndicesWhereTheProbeIsVisible.Clear();

                // Local function to share common code between view dependent and view independent requests
                void AddHDProbeRenderRequests(
                    HDProbe visibleProbe,
                    Transform viewerTransform,
                    List<(int index, float weight)> visibilities,
                    ulong overrideSceneCullingMask,
                    Camera parentCamera,
                    float referenceFieldOfView,
                    float referenceAspect,
                    ref List<HDProbe.RenderData> renderDatas
                )
                {
                    var position = ProbeCapturePositionSettings.ComputeFrom(
                        visibleProbe,
                        viewerTransform
                    );
                    cameraSettings.Clear();
                    cameraPositionSettings.Clear();
                    HDRenderUtilities.GenerateRenderingSettingsFor(
                        visibleProbe.settings, position,
                        cameraSettings, cameraPositionSettings, overrideSceneCullingMask,
                        referenceFieldOfView: referenceFieldOfView,
                        referenceAspect: referenceAspect
                    );

                    switch (visibleProbe.type)
                    {
                        case ProbeSettings.ProbeType.ReflectionProbe:
                            int desiredProbeSize = (int)((HDRenderPipeline)RenderPipelineManager.currentPipeline).currentPlatformRenderPipelineSettings.lightLoopSettings.reflectionCubemapSize;
                            if (visibleProbe.realtimeTexture == null || visibleProbe.realtimeTexture.width != desiredProbeSize)
                            {
                                visibleProbe.SetTexture(ProbeSettings.Mode.Realtime, HDRenderUtilities.CreateReflectionProbeRenderTarget(desiredProbeSize));
                            }
                            break;
                        case ProbeSettings.ProbeType.PlanarProbe:
                            int desiredPlanarProbeSize = (int)visibleProbe.resolution;
                            if (visibleProbe.realtimeTexture == null || visibleProbe.realtimeTexture.width != desiredPlanarProbeSize)
                            {
                                visibleProbe.SetTexture(ProbeSettings.Mode.Realtime, HDRenderUtilities.CreatePlanarProbeRenderTarget(desiredPlanarProbeSize));
                            }
                            // Set the viewer's camera as the default camera anchor
                            for (var i = 0; i < cameraSettings.Count; ++i)
                            {
                                var v = cameraSettings[i];
                                if (v.volumes.anchorOverride == null)
                                {
                                    v.volumes.anchorOverride = viewerTransform;
                                    cameraSettings[i] = v;
                                }
                            }
                            break;
                    }

                    for (int j = 0; j < cameraSettings.Count; ++j)
                    {
                        var camera = m_ProbeCameraCache.GetOrCreate((viewerTransform, visibleProbe, j), m_FrameCount, CameraType.Reflection);
                        var additionalCameraData = camera.GetComponent<HDAdditionalCameraData>();

                        if (additionalCameraData == null)
                            additionalCameraData = camera.gameObject.AddComponent<HDAdditionalCameraData>();
                        additionalCameraData.hasPersistentHistory = true;

                        // We need to set a targetTexture with the right otherwise when setting pixelRect, it will be rescaled internally to the size of the screen
                        camera.targetTexture = visibleProbe.realtimeTexture;
                        camera.gameObject.hideFlags = HideFlags.HideAndDontSave;
                        camera.gameObject.SetActive(false);

                        // Warning: accessing Object.name generate 48B of garbage at each frame here
                        // camera.name = HDUtils.ComputeProbeCameraName(visibleProbe.name, j, viewerTransform?.name);
                        // Non Alloc version of ComputeProbeCameraName but without the viewerTransform name part
                        camera.name = visibleProbe.probeName[j];

                        camera.ApplySettings(cameraSettings[j]);
                        camera.ApplySettings(cameraPositionSettings[j]);
                        camera.cameraType = CameraType.Reflection;
                        camera.pixelRect = new Rect(0, 0, visibleProbe.realtimeTexture.width, visibleProbe.realtimeTexture.height);

                        var _cullingResults = UnsafeGenericPool<HDCullingResults>.Get();
                        _cullingResults.Reset();

                        if (!(TryCalculateFrameParameters(
                                camera,
                                m_XRSystem.emptyPass,
                                out _,
                                out var hdCamera,
                                out var cullingParameters
                            )
                            && TryCull(
                                camera, hdCamera, renderContext, m_SkyManager, cullingParameters, m_Asset,
                                ref _cullingResults
                            )))
                        {
                            // Skip request and free resources
                            UnsafeGenericPool<HDCullingResults>.Release(_cullingResults);
                            continue;
                        }

                        hdCamera.parentCamera = parentCamera; // Used to inherit the properties of the view

                        HDAdditionalCameraData hdCam;
                        camera.TryGetComponent<HDAdditionalCameraData>(out hdCam);
                        hdCam.flipYMode = visibleProbe.type == ProbeSettings.ProbeType.ReflectionProbe
                                ? HDAdditionalCameraData.FlipYMode.ForceFlipY
                                : HDAdditionalCameraData.FlipYMode.Automatic;

                        if (!visibleProbe.realtimeTexture.IsCreated())
                            visibleProbe.realtimeTexture.Create();

                        var renderData = new HDProbe.RenderData(
                                camera.worldToCameraMatrix,
                                camera.projectionMatrix,
                                camera.transform.position,
                                camera.transform.rotation,
                                cameraSettings[j].frustum.fieldOfView,
                                cameraSettings[j].frustum.aspect
                            );

                        renderDatas.Add(renderData);

                        visibleProbe.SetRenderData(
                            ProbeSettings.Mode.Realtime,
                            renderData
                        );

                        // TODO: Assign the actual final target to render to.
                        //   Currently, we use a target for each probe, and then copy it into the cache before using it
                        //   during the lighting pass.
                        //   But what we actually want here, is to render directly into the cache (either CubeArray,
                        //   or Texture2DArray)
                        //   To do so, we need to first allocate in the cache the location of the target and then assign
                        //   it here.
                        var request = new RenderRequest
                        {
                            hdCamera = hdCamera,
                            cullingResults = _cullingResults,
                            clearCameraSettings = true,
                            dependsOnRenderRequestIndices = ListPool<int>.Get(),
                            index = renderRequests.Count,
                            cameraSettings = cameraSettings[j],
                            viewDependentProbesData = ListPool<(HDProbe.RenderData, HDProbe)>.Get()
                            // TODO: store DecalCullResult
                        };

                        // As we render realtime texture on GPU side, we must tag the texture so our texture array cache detect that something have change
                        visibleProbe.realtimeTexture.IncrementUpdateCount();

                        if (cameraSettings.Count > 1)
                        {
                            var face = (CubemapFace)j;
                            request.target = new RenderRequest.Target
                            {
                                copyToTarget = visibleProbe.realtimeTexture,
                                face = face
                            };
                        }
                        else
                        {
                            request.target = new RenderRequest.Target
                            {
                                id = visibleProbe.realtimeTexture,
                                face = CubemapFace.Unknown
                            };
                        }
                        renderRequests.Add(request);


                        foreach (var visibility in visibilities)
                            renderRequests[visibility.index].dependsOnRenderRequestIndices.Add(request.index);
                    }
                }

                // TODO: Refactor into a method. If possible remove the intermediate target
                // Find max size for Cubemap face targets and resize/allocate if required the intermediate render target
                {
                    var size = Vector2Int.zero;
                    for (int i = 0; i < renderRequests.Count; ++i)
                    {
                        var renderRequest = renderRequests[i];
                        var isCubemapFaceTarget = renderRequest.target.face != CubemapFace.Unknown;
                        if (!isCubemapFaceTarget)
                            continue;

                        var width = renderRequest.hdCamera.actualWidth;
                        var height = renderRequest.hdCamera.actualHeight;
                        size.x = Mathf.Max(width, size.x);
                        size.y = Mathf.Max(height, size.y);
                    }

                    if (size != Vector2.zero)
                    {
                        if (m_TemporaryTargetForCubemaps != null)
                        {
                            if (m_TemporaryTargetForCubemaps.width != size.x
                                || m_TemporaryTargetForCubemaps.height != size.y)
                            {
                                m_TemporaryTargetForCubemaps.Release();
                                m_TemporaryTargetForCubemaps = null;
                            }
                        }
                        if (m_TemporaryTargetForCubemaps == null)
                        {
                            m_TemporaryTargetForCubemaps = new RenderTexture(
                                size.x, size.y, 1, GraphicsFormat.R16G16B16A16_SFloat
                            )
                            {
                                autoGenerateMips = false,
                                useMipMap = false,
                                name = "Temporary Target For Cubemap Face",
                                volumeDepth = 1,
                                useDynamicScale = false
                            };
                        }
                    }
                }

                using (ListPool<int>.Get(out List<int> renderRequestIndicesToRender))
                {
                    // Flatten the render requests graph in an array that guarantee dependency constraints
                    {
                        using (GenericPool<Stack<int>>.Get(out Stack<int> stack))
                        {
                            stack.Clear();
                            for (int i = rootRenderRequestIndices.Count -1; i >= 0; --i)
                            {
                                stack.Push(rootRenderRequestIndices[i]);
                                while (stack.Count > 0)
                                {
                                    var index = stack.Pop();
                                    if (!renderRequestIndicesToRender.Contains(index))
                                        renderRequestIndicesToRender.Add(index);

                                    var request = renderRequests[index];
                                    for (int j = 0; j < request.dependsOnRenderRequestIndices.Count; ++j)
                                        stack.Push(request.dependsOnRenderRequestIndices[j]);
                                }
                            }
                        }
                    }

                    using (new ProfilingScope(null, ProfilingSampler.Get(HDProfileId.HDRenderPipelineAllRenderRequest)))
                    {
                        // Execute render request graph, in reverse order
                        for (int i = renderRequestIndicesToRender.Count - 1; i >= 0; --i)
                        {
                            var renderRequestIndex = renderRequestIndicesToRender[i];
                            var renderRequest = renderRequests[renderRequestIndex];

                            var cmd = CommandBufferPool.Get("");

                            // TODO: Avoid the intermediate target and render directly into final target
                            //  CommandBuffer.Blit does not work on Cubemap faces
                            //  So we use an intermediate RT to perform a CommandBuffer.CopyTexture in the target Cubemap face
                            if (renderRequest.target.face != CubemapFace.Unknown)
                            {
                                if (!m_TemporaryTargetForCubemaps.IsCreated())
                                    m_TemporaryTargetForCubemaps.Create();

                                var hdCamera = renderRequest.hdCamera;
                                ref var target = ref renderRequest.target;
                                target.id = m_TemporaryTargetForCubemaps;
                            }

                            // The HDProbe store only one RenderData per probe, however RenderData can be view dependent (e.g. planar probes).
                            // To avoid that the render data for the wrong view is used, we previously store a copy of the render data
<<<<<<< HEAD
                            // for each viewer and we are going to set it on the probe right before said viewer is rendered. 
=======
                            // for each viewer and we are going to set it on the probe right before said viewer is rendered.
>>>>>>> 3b79e9b8
                            foreach (var probeDataPair in renderRequest.viewDependentProbesData)
                            {
                                var probe = probeDataPair.Item2;
                                var probeRenderData = probeDataPair.Item1;
                                probe.SetRenderData(ProbeSettings.Mode.Realtime, probeRenderData);
                            }

                            // var aovRequestIndex = 0;
                            foreach (var aovRequest in renderRequest.hdCamera.aovRequests)
                            {
                                using (new ProfilingScope(cmd, ProfilingSampler.Get(HDProfileId.HDRenderPipelineRenderAOV)))
                                {
                                    cmd.SetInvertCulling(renderRequest.cameraSettings.invertFaceCulling);
                                    ExecuteRenderRequest(renderRequest, renderContext, cmd, aovRequest);
                                    cmd.SetInvertCulling(false);
                                }
                                renderContext.ExecuteCommandBuffer(cmd);
                                CommandBufferPool.Release(cmd);
                                renderContext.Submit();
                                cmd = CommandBufferPool.Get();
                            }

                            using (new ProfilingScope(cmd, renderRequest.hdCamera.profilingSampler))
                            {
                                cmd.SetInvertCulling(renderRequest.cameraSettings.invertFaceCulling);
                                ExecuteRenderRequest(renderRequest, renderContext, cmd, AOVRequestData.defaultAOVRequestDataNonAlloc);
                                cmd.SetInvertCulling(false);
                                UnityEngine.Rendering.RenderPipeline.EndCameraRendering(renderContext, renderRequest.hdCamera.camera);
                            }

                            {
                                var target = renderRequest.target;
                                // Handle the copy if requested
                                if (target.copyToTarget != null)
                                {
                                    cmd.CopyTexture(
                                        target.id, 0, 0, 0, 0, renderRequest.hdCamera.actualWidth, renderRequest.hdCamera.actualHeight,
                                        target.copyToTarget, (int)target.face, 0, 0, 0
                                    );
                                }
                                if (renderRequest.clearCameraSettings)
                                    // release reference because the RenderTexture might be destroyed before the camera
                                    renderRequest.hdCamera.camera.targetTexture = null;

                                ListPool<int>.Release(renderRequest.dependsOnRenderRequestIndices);
                                ListPool<(HDProbe.RenderData, HDProbe)>.Release(renderRequest.viewDependentProbesData);

                                // Culling results can be shared between render requests: clear only when required
                                if (!skipClearCullingResults.Contains(renderRequest.index))
                                {
                                    renderRequest.cullingResults.decalCullResults?.Clear();
                                    UnsafeGenericPool<HDCullingResults>.Release(renderRequest.cullingResults);
                                }
                            }

                            // Render XR mirror view once all render requests have been completed
                            if (i == 0 && renderRequest.hdCamera.camera.cameraType == CameraType.Game && renderRequest.hdCamera.camera.targetTexture == null)
                            {
                                HDAdditionalCameraData acd;
                                if (renderRequest.hdCamera.camera.TryGetComponent<HDAdditionalCameraData>(out acd) && acd.xrRendering)
                                {
                                    m_XRSystem.RenderMirrorView(cmd);
                                }
                            }

                            // Now that all cameras have been rendered, let's propagate the data required for screen space shadows
                            PropagateScreenSpaceShadowData();

                            renderContext.ExecuteCommandBuffer(cmd);
                            CommandBufferPool.Release(cmd);
                            renderContext.Submit();
                        }
                    }
                }
            }

            m_XRSystem.ReleaseFrame();
            UnityEngine.Rendering.RenderPipeline.EndFrameRendering(renderContext, cameras);
        }


        void PropagateScreenSpaceShadowData()
        {
            // For every unique light that has been registered, update the previous transform
            foreach (HDAdditionalLightData lightData in m_ScreenSpaceShadowsUnion)
            {
                lightData.previousTransform = lightData.transform.localToWorldMatrix;
            }
        }

        void ExecuteRenderRequest(
            RenderRequest renderRequest,
            ScriptableRenderContext renderContext,
            CommandBuffer cmd,
            AOVRequestData aovRequest
        )
        {
            InitializeGlobalResources(renderContext);

            var hdCamera = renderRequest.hdCamera;
            var camera = hdCamera.camera;
            var cullingResults = renderRequest.cullingResults.cullingResults;
            var customPassCullingResults = renderRequest.cullingResults.customPassCullingResults ?? cullingResults;
            var hdProbeCullingResults = renderRequest.cullingResults.hdProbeCullingResults;
            var decalCullingResults = renderRequest.cullingResults.decalCullResults;
            var target = renderRequest.target;

            // Updates RTHandle
            hdCamera.BeginRender(cmd);

            if (m_RayTracingSupported)
            {
                // This call need to happen once per camera
                // TODO: This can be wasteful for "compatible" cameras.
                // We need to determine the minimum set of feature used by all the camera and build the minimum number of acceleration structures.
                BuildRayTracingAccelerationStructure(hdCamera);
                CullForRayTracing(cmd, hdCamera);
            }

            using (ListPool<RTHandle>.Get(out var aovBuffers))
            using (ListPool<RTHandle>.Get(out var aovCustomPassBuffers))
            {
                aovRequest.AllocateTargetTexturesIfRequired(ref aovBuffers, ref aovCustomPassBuffers);

            // If we render a reflection view or a preview we should not display any debug information
            // This need to be call before ApplyDebugDisplaySettings()
            if (camera.cameraType == CameraType.Reflection || camera.cameraType == CameraType.Preview)
            {
                // Neutral allow to disable all debug settings
                m_CurrentDebugDisplaySettings = s_NeutralDebugDisplaySettings;
            }
            else
            {
                // Make sure we are in sync with the debug menu for the msaa count
                m_MSAASamples = m_DebugDisplaySettings.data.msaaSamples;
                m_SharedRTManager.SetNumMSAASamples(m_MSAASamples);

                m_DebugDisplaySettings.UpdateCameraFreezeOptions();

                m_CurrentDebugDisplaySettings = m_DebugDisplaySettings;
            }

            aovRequest.SetupDebugData(ref m_CurrentDebugDisplaySettings);

            if (hdCamera.frameSettings.IsEnabled(FrameSettingsField.RayTracing))
            {
                // Must update after getting DebugDisplaySettings
                m_RayCountManager.ClearRayCount(cmd, hdCamera, m_CurrentDebugDisplaySettings.data.countRays);
            }


            if (hdCamera.frameSettings.IsEnabled(FrameSettingsField.Decals))
            {
                using (new ProfilingScope(cmd, ProfilingSampler.Get(HDProfileId.DBufferPrepareDrawData)))
                {
                    // TODO: update singleton with DecalCullResults
                    DecalSystem.instance.CurrentCamera = hdCamera.camera; // Singletons are extremely dangerous...
                    DecalSystem.instance.LoadCullResults(decalCullingResults);
                    DecalSystem.instance.UpdateCachedMaterialData();    // textures, alpha or fade distances could've changed
                    DecalSystem.instance.CreateDrawData();              // prepare data is separate from draw
                    DecalSystem.instance.UpdateTextureAtlas(cmd);       // as this is only used for transparent pass, would've been nice not to have to do this if no transparent renderers are visible, needs to happen after CreateDrawData
                }
            }

            using (new ProfilingScope(null, ProfilingSampler.Get(HDProfileId.CustomPassVolumeUpdate)))
            {
                if (hdCamera.frameSettings.IsEnabled(FrameSettingsField.CustomPass))
                    CustomPassVolume.Update(hdCamera);
            }

            // Do anything we need to do upon a new frame.
            // The NewFrame must be after the VolumeManager update and before Resize because it uses properties set in NewFrame
            LightLoopNewFrame(hdCamera);

            // Apparently scissor states can leak from editor code. As it is not used currently in HDRP (apart from VR). We disable scissor at the beginning of the frame.
            cmd.DisableScissorRect();

            Resize(hdCamera);
            m_PostProcessSystem.BeginFrame(cmd, hdCamera, this);

            ApplyDebugDisplaySettings(hdCamera, cmd);
            m_SkyManager.UpdateCurrentSkySettings(hdCamera);

            SetupCameraProperties(hdCamera, renderContext, cmd);

            // TODO: Find a correct place to bind these material textures
            // We have to bind the material specific global parameters in this mode
            foreach (var material in m_MaterialList)
                material.Bind(cmd);

            // Frustum cull density volumes on the CPU. Can be performed as soon as the camera is set up.
            DensityVolumeList densityVolumes = PrepareVisibleDensityVolumeList(hdCamera, cmd, hdCamera.time);

            // Frustum cull probe volumes on the CPU. Can be performed as soon as the camera is set up.
            ProbeVolumeList probeVolumes = PrepareVisibleProbeVolumeList(renderContext, hdCamera, cmd);
            // Cache probe volume list as a member variable so it can be accessed inside of async compute tasks.
            SetProbeVolumeList(probeVolumes);

            // Note: Legacy Unity behave like this for ShadowMask
            // When you select ShadowMask in Lighting panel it recompile shaders on the fly with the SHADOW_MASK keyword.
            // However there is no C# function that we can query to know what mode have been select in Lighting Panel and it will be wrong anyway. Lighting Panel setup what will be the next bake mode. But until light is bake, it is wrong.
            // Currently to know if you need shadow mask you need to go through all visible lights (of CullResult), check the LightBakingOutput struct and look at lightmapBakeType/mixedLightingMode. If one light have shadow mask bake mode, then you need shadow mask features (i.e extra Gbuffer).
            // It mean that when we build a standalone player, if we detect a light with bake shadow mask, we generate all shader variant (with and without shadow mask) and at runtime, when a bake shadow mask light is visible, we dynamically allocate an extra GBuffer and switch the shader.
            // So the first thing to do is to go through all the light: PrepareLightsForGPU
            bool enableBakeShadowMask = PrepareLightsForGPU(cmd, hdCamera, cullingResults, hdProbeCullingResults, densityVolumes, probeVolumes, m_CurrentDebugDisplaySettings, aovRequest);

            UpdateShaderVariablesGlobalCB(hdCamera, cmd);

            // Do the same for ray tracing if allowed
            if (m_RayTracingSupported)
            {
                BuildRayTracingLightData(cmd, hdCamera, m_CurrentDebugDisplaySettings);
            }

            // Configure all the keywords
            ConfigureKeywords(enableBakeShadowMask, hdCamera, cmd);

            // Caution: We require sun light here as some skies use the sun light to render, it means that UpdateSkyEnvironment must be called after PrepareLightsForGPU.
            // TODO: Try to arrange code so we can trigger this call earlier and use async compute here to run sky convolution during other passes (once we move convolution shader to compute).
            if (!m_CurrentDebugDisplaySettings.IsMatcapViewEnabled(hdCamera))
                UpdateSkyEnvironment(hdCamera, renderContext, m_FrameCount, cmd);
            else
                cmd.SetGlobalTexture(HDShaderIDs._SkyTexture, CoreUtils.magentaCubeTextureArray);

            VFXManager.ProcessCameraCommand(camera, cmd);

            if (GL.wireframe)
            {
                RenderWireFrame(cullingResults, hdCamera, target.id, renderContext, cmd);
                return;
            }

            if (m_RenderGraph.enabled)
            {
                ExecuteWithRenderGraph(renderRequest, aovRequest, aovBuffers, renderContext, cmd);
                return;
            }

            hdCamera.xr.StartSinglePass(cmd);

            ClearBuffers(hdCamera, cmd);

            // Render XR occlusion mesh to depth buffer early in the frame to improve performance
            if (hdCamera.xr.enabled && m_Asset.currentPlatformRenderPipelineSettings.xrSettings.occlusionMesh)
            {
                hdCamera.xr.StopSinglePass(cmd);
                hdCamera.xr.RenderOcclusionMeshes(cmd, m_SharedRTManager.GetDepthStencilBuffer(hdCamera.frameSettings.IsEnabled(FrameSettingsField.MSAA)));
                hdCamera.xr.StartSinglePass(cmd);
            }

            // Bind the custom color/depth before the first custom pass
            if (hdCamera.frameSettings.IsEnabled(FrameSettingsField.CustomPass))
            {
                if (m_CustomPassColorBuffer.IsValueCreated)
                    cmd.SetGlobalTexture(HDShaderIDs._CustomColorTexture, m_CustomPassColorBuffer.Value);
                if (m_CustomPassDepthBuffer.IsValueCreated)
                    cmd.SetGlobalTexture(HDShaderIDs._CustomDepthTexture, m_CustomPassDepthBuffer.Value);
            }

            RenderCustomPass(renderContext, cmd, hdCamera, customPassCullingResults, CustomPassInjectionPoint.BeforeRendering, aovRequest, aovCustomPassBuffers);

            RenderRayTracingPrepass(cullingResults, hdCamera, renderContext, cmd, false);

            // When evaluating probe volumes in material pass, we build a custom probe volume light list.
            // When evaluating probe volumes in light loop, probe volumes are folded into the standard light loop data.
            // Build probe volumes light list async during depth prepass.
            // TODO: (Nick): Take a look carefully at data dependancies - could this be moved even earlier? Directly after PrepareVisibleProbeVolumeList?
            // The probe volume light lists do not depend on any of the framebuffer RTs being cleared - do they depend on anything in PushGlobalParams()?
            // Do they depend on hdCamera.xr.StartSinglePass()?
            var buildProbeVolumeLightListTask = new HDGPUAsyncTask("Build probe volume light list", ComputeQueueType.Background);

            // Avoid garbage by explicitely passing parameters to the lambdas
            var asyncParams = new HDGPUAsyncTaskParams
            {
                renderContext = renderContext,
                hdCamera = hdCamera,
                frameCount = m_FrameCount,
            };

            // Currently we only have a single task that could potentially happen asny with depthPrepass.
            // Keeping this variable here in case additional passes are added.
            var haveAsyncTaskWithDepthPrepass = false;

            if (hdCamera.frameSettings.IsEnabled(FrameSettingsField.ProbeVolume) && ShaderConfig.s_ProbeVolumesEvaluationMode == ProbeVolumesEvaluationModes.MaterialPass)
            {
                // TODO: (Nick): Should we only build probe volume light lists async of we build standard light lists async? Or should we always build probe volume light lists async?
                if (hdCamera.frameSettings.BuildLightListRunsAsync())
                {
                    buildProbeVolumeLightListTask.Start(cmd, asyncParams, Callback, !haveAsyncTaskWithDepthPrepass);

                    haveAsyncTaskWithDepthPrepass = true;

                    void Callback(CommandBuffer c, HDGPUAsyncTaskParams a)
                        => BuildGPULightListProbeVolumesCommon(a.hdCamera, c);
                }
            }

            // This is always false in forward and if it is true, is equivalent of saying we have a partial depth prepass.
            bool shouldRenderMotionVectorAfterGBuffer = RenderDepthPrepass(cullingResults, hdCamera, renderContext, cmd);
            if (!shouldRenderMotionVectorAfterGBuffer)
            {
                // If objects motion vectors if enabled, this will render the objects with motion vector into the target buffers (in addition to the depth)
                // Note: An object with motion vector must not be render in the prepass otherwise we can have motion vector write that should have been rejected
                RenderObjectsMotionVectors(cullingResults, hdCamera, renderContext, cmd);
            }
            // If we have MSAA, we need to complete the motion vector buffer before buffer resolves, hence we need to run camera mv first.
            // This is always fine since shouldRenderMotionVectorAfterGBuffer is always false for forward.
            bool needCameraMVBeforeResolve = hdCamera.frameSettings.IsEnabled(FrameSettingsField.MSAA);
            if (needCameraMVBeforeResolve)
            {
                RenderCameraMotionVectors(cullingResults, hdCamera, renderContext, cmd);
            }

            PreRenderSky(hdCamera, cmd);

            // Now that all depths have been rendered, resolve the depth buffer
            m_SharedRTManager.ResolveSharedRT(cmd, hdCamera);

            RenderDBuffer(hdCamera, cmd, renderContext, cullingResults);


            // When evaluating probe volumes in material pass, we build a custom probe volume light list.
            // When evaluating probe volumes in light loop, probe volumes are folded into the standard light loop data.
            if (hdCamera.frameSettings.IsEnabled(FrameSettingsField.ProbeVolume) && ShaderConfig.s_ProbeVolumesEvaluationMode == ProbeVolumesEvaluationModes.MaterialPass)
            {
                if (hdCamera.frameSettings.BuildLightListRunsAsync())
                {
                    buildProbeVolumeLightListTask.EndWithPostWork(cmd, hdCamera, Callback);

                    void Callback(CommandBuffer c, HDCamera cam)
                    {
                        var hdrp = (RenderPipelineManager.currentPipeline as HDRenderPipeline);
                        var globalParams = hdrp.PrepareLightLoopGlobalParameters(cam, m_ProbeVolumeClusterData);
                        PushProbeVolumeLightListGlobalParams(globalParams, c);
                    }
                }
                else
                {
                    BuildGPULightListProbeVolumesCommon(hdCamera, cmd);
                    var hdrp = (RenderPipelineManager.currentPipeline as HDRenderPipeline);
                    var globalParams = hdrp.PrepareLightLoopGlobalParameters(hdCamera, m_ProbeVolumeClusterData);
                    PushProbeVolumeLightListGlobalParams(globalParams, cmd);
                }
            }

            RenderGBuffer(cullingResults, hdCamera, renderContext, cmd);

            DecalNormalPatch(hdCamera, cmd);

            // We can now bind the normal buffer to be use by any effect
            m_SharedRTManager.BindNormalBuffer(cmd);

            // After Depth and Normals/roughness including decals
            bool depthBufferModified = RenderCustomPass(renderContext, cmd, hdCamera, customPassCullingResults, CustomPassInjectionPoint.AfterOpaqueDepthAndNormal, aovRequest, aovCustomPassBuffers);

            // If the depth was already copied in RenderDBuffer, we force the copy again because the custom pass modified the depth.
            if (depthBufferModified)
                m_IsDepthBufferCopyValid = false;

            // In both forward and deferred, everything opaque should have been rendered at this point so we can safely copy the depth buffer for later processing.
            GenerateDepthPyramid(hdCamera, cmd, FullScreenDebugMode.DepthPyramid);

            // Depth texture is now ready, bind it (Depth buffer could have been bind before if DBuffer is enable)
            cmd.SetGlobalTexture(HDShaderIDs._CameraDepthTexture, m_SharedRTManager.GetDepthTexture());

            if (shouldRenderMotionVectorAfterGBuffer)
            {
                // See the call RenderObjectsMotionVectors() above and comment
                RenderObjectsMotionVectors(cullingResults, hdCamera, renderContext, cmd);
            }

            // In case we don't have MSAA, we always run camera motion vectors when is safe to assume Object MV are rendered
            if(!needCameraMVBeforeResolve)
            {
                RenderCameraMotionVectors(cullingResults, hdCamera, renderContext, cmd);
            }


            if (hdCamera.frameSettings.IsEnabled(FrameSettingsField.MotionVectors))
                cmd.SetGlobalTexture(HDShaderIDs._CameraMotionVectorsTexture, m_SharedRTManager.GetMotionVectorsBuffer());
            else
                cmd.SetGlobalTexture(HDShaderIDs._CameraMotionVectorsTexture, TextureXR.GetBlackTexture());

#if UNITY_EDITOR
            var showGizmos = camera.cameraType == CameraType.SceneView || (camera.targetTexture == null && camera.cameraType == CameraType.Game);
#endif

            RenderTransparencyOverdraw(cullingResults, hdCamera, renderContext, cmd);

            if (m_CurrentDebugDisplaySettings.IsDebugMaterialDisplayEnabled() || m_CurrentDebugDisplaySettings.IsMaterialValidationEnabled() || CoreUtils.IsSceneLightingDisabled(hdCamera.camera))
            {
                RenderDebugViewMaterial(cullingResults, hdCamera, renderContext, cmd);
            }
            else if (hdCamera.frameSettings.IsEnabled(FrameSettingsField.RayTracing) &&
                     hdCamera.volumeStack.GetComponent<PathTracing>().enable.value &&
                     hdCamera.camera.cameraType != CameraType.Preview)
            {

                // We only request the light cluster if we are gonna use it for debug mode
                if (FullScreenDebugMode.LightCluster == m_CurrentDebugDisplaySettings.data.fullScreenDebugMode && GetRayTracingClusterState())
                {
                    HDRaytracingLightCluster lightCluster = RequestLightCluster();
                    lightCluster.EvaluateClusterDebugView(cmd, hdCamera);
                }

                RenderPathTracing(hdCamera, cmd, m_CameraColorBuffer);
            }
            else
            {

                // When debug is enabled we need to clear otherwise we may see non-shadows areas with stale values.
                if (hdCamera.frameSettings.IsEnabled(FrameSettingsField.ContactShadows) && m_CurrentDebugDisplaySettings.data.fullScreenDebugMode == FullScreenDebugMode.ContactShadows)
                {
                    CoreUtils.SetRenderTarget(cmd, m_ContactShadowBuffer, ClearFlag.Color, Color.clear);
                }

                BuildCoarseStencilAndResolveIfNeeded(hdCamera, cmd);

                hdCamera.xr.StopSinglePass(cmd);

                var buildLightListTask = new HDGPUAsyncTask("Build light list", ComputeQueueType.Background);
                // It is important that this task is in the same queue as the build light list due to dependency it has on it. If really need to move it, put an extra fence to make sure buildLightListTask has finished.
                var volumeVoxelizationTask = new HDGPUAsyncTask("Volumetric voxelization", ComputeQueueType.Background);
                var SSRTask = new HDGPUAsyncTask("Screen Space Reflection", ComputeQueueType.Background);
                var SSAOTask = new HDGPUAsyncTask("SSAO", ComputeQueueType.Background);

                var haveAsyncTaskWithShadows = false;
                if (hdCamera.frameSettings.BuildLightListRunsAsync())
                {
                    buildLightListTask.Start(cmd, asyncParams, Callback, !haveAsyncTaskWithShadows);

                    haveAsyncTaskWithShadows = true;

                    void Callback(CommandBuffer c, HDGPUAsyncTaskParams a)
                        => BuildGPULightListsCommon(a.hdCamera, c);
                }

                if (hdCamera.frameSettings.VolumeVoxelizationRunsAsync())
                {
                    volumeVoxelizationTask.Start(cmd, asyncParams, Callback, !haveAsyncTaskWithShadows);

                    haveAsyncTaskWithShadows = true;

                    void Callback(CommandBuffer c, HDGPUAsyncTaskParams a)
                        => VolumeVoxelizationPass(a.hdCamera, c, m_FrameCount);
                }

                if (hdCamera.frameSettings.SSRRunsAsync())
                {
                    SSRTask.Start(cmd, asyncParams, Callback, !haveAsyncTaskWithShadows);

                    haveAsyncTaskWithShadows = true;

                void Callback(CommandBuffer c, HDGPUAsyncTaskParams a)
                        => RenderSSR(a.hdCamera, c, a.renderContext);
                }

                if (hdCamera.frameSettings.SSAORunsAsync())
                {
                    SSAOTask.Start(cmd, asyncParams, AsyncSSAODispatch, !haveAsyncTaskWithShadows);
                    haveAsyncTaskWithShadows = true;

                    void AsyncSSAODispatch(CommandBuffer c, HDGPUAsyncTaskParams a)
                        => m_AmbientOcclusionSystem.Dispatch(c, a.hdCamera, a.frameCount);
                }

                using (new ProfilingScope(cmd, ProfilingSampler.Get(HDProfileId.RenderShadowMaps)))
                {
                    // This call overwrites camera properties passed to the shader system.
                    RenderShadowMaps(renderContext, cmd, m_ShaderVariablesGlobalCB, cullingResults, hdCamera);

                    hdCamera.UpdateShaderVariablesGlobalCB(ref m_ShaderVariablesGlobalCB, m_FrameCount);
                    ConstantBuffer.PushGlobal(cmd, m_ShaderVariablesGlobalCB, HDShaderIDs._ShaderVariablesGlobal);
                }

                hdCamera.xr.StartSinglePass(cmd);

                if (hdCamera.frameSettings.IsEnabled(FrameSettingsField.RayTracing))
                {
                    // We only request the light cluster if we are gonna use it for debug mode
                    if (FullScreenDebugMode.LightCluster == m_CurrentDebugDisplaySettings.data.fullScreenDebugMode && GetRayTracingClusterState())
                    {
                        HDRaytracingLightCluster lightCluster = RequestLightCluster();
                        lightCluster.EvaluateClusterDebugView(cmd, hdCamera);
                    }

                    bool validIndirectDiffuse = ValidIndirectDiffuseState(hdCamera);
                    if (validIndirectDiffuse)
                    {
                        RenderIndirectDiffuse(hdCamera, cmd, renderContext, m_FrameCount);
                    }
                }

                if (!hdCamera.frameSettings.SSRRunsAsync())
                {
                    // Needs the depth pyramid and motion vectors, as well as the render of the previous frame.
                    RenderSSR(hdCamera, cmd, renderContext);
                }

                // Contact shadows needs the light loop so we do them after the build light list
                if (hdCamera.frameSettings.BuildLightListRunsAsync())
                {
                    buildLightListTask.EndWithPostWork(cmd, hdCamera, Callback);

                    void Callback(CommandBuffer c, HDCamera cam)
                    {
                        var hdrp = (RenderPipelineManager.currentPipeline as HDRenderPipeline);
                        var globalParams = hdrp.PrepareLightLoopGlobalParameters(cam, m_TileAndClusterData);
                        PushLightLoopGlobalParams(globalParams, c);
                    }
                }
                else
                {
                    BuildGPULightLists(hdCamera, cmd);
                }

                if (!hdCamera.frameSettings.SSAORunsAsync())
                    m_AmbientOcclusionSystem.Render(cmd, hdCamera, renderContext, m_FrameCount);

                // Run the contact shadows here as they need the light list
                HDUtils.CheckRTCreated(m_ContactShadowBuffer);
                RenderContactShadows(hdCamera, cmd);
                PushFullScreenDebugTexture(hdCamera, cmd, m_ContactShadowBuffer, FullScreenDebugMode.ContactShadows);

                RenderScreenSpaceShadows(hdCamera, cmd);

                if (hdCamera.frameSettings.VolumeVoxelizationRunsAsync())
                {
                    volumeVoxelizationTask.End(cmd, hdCamera);
                }
                else
                {
                    // Perform the voxelization step which fills the density 3D texture.
                    VolumeVoxelizationPass(hdCamera, cmd, m_FrameCount);
                }

                // Render the volumetric lighting.
                // The pass requires the volume properties, the light list and the shadows, and can run async.
                VolumetricLightingPass(hdCamera, cmd, m_FrameCount);

                if (hdCamera.frameSettings.SSAORunsAsync())
                {
                    SSAOTask.EndWithPostWork(cmd, hdCamera, Callback);
                    void Callback(CommandBuffer c, HDCamera cam)
                    {
                        var hdrp = (RenderPipelineManager.currentPipeline as HDRenderPipeline);
                        hdrp.m_AmbientOcclusionSystem.PostDispatchWork(c, cam);
                    }
                }

                SetContactShadowsTexture(hdCamera, m_ContactShadowBuffer, cmd);


                if (hdCamera.frameSettings.SSRRunsAsync())
                {
                    SSRTask.End(cmd, hdCamera);
                }

                RenderDeferredLighting(hdCamera, cmd);

                RenderForwardOpaque(cullingResults, hdCamera, renderContext, cmd);

                m_SharedRTManager.ResolveMSAAColor(cmd, hdCamera, m_CameraSssDiffuseLightingMSAABuffer, m_CameraSssDiffuseLightingBuffer);
                m_SharedRTManager.ResolveMSAAColor(cmd, hdCamera, GetSSSBufferMSAA(), GetSSSBuffer());

                // SSS pass here handle both SSS material from deferred and forward
                RenderSubsurfaceScattering(hdCamera, cmd, hdCamera.frameSettings.IsEnabled(FrameSettingsField.MSAA) ? m_CameraColorMSAABuffer : m_CameraColorBuffer,
                                           m_CameraSssDiffuseLightingBuffer, m_SharedRTManager.GetDepthStencilBuffer(hdCamera.frameSettings.IsEnabled(FrameSettingsField.MSAA)), m_SharedRTManager.GetDepthTexture());

                RenderForwardEmissive(cullingResults, hdCamera, renderContext, cmd);

                RenderSky(hdCamera, cmd);

                // Send all the geometry graphics buffer to client systems if required (must be done after the pyramid and before the transparent depth pre-pass)
                SendGeometryGraphicsBuffers(cmd, hdCamera);

                m_PostProcessSystem.DoUserAfterOpaqueAndSky(cmd, hdCamera, m_CameraColorBuffer);

                // No need for old stencil values here since from transparent on different features are tagged
                ClearStencilBuffer(hdCamera, cmd);

                RenderTransparentDepthPrepass(cullingResults, hdCamera, renderContext, cmd);

                RenderSSRTransparent(hdCamera, cmd, renderContext);

                RenderRayTracingPrepass(cullingResults, hdCamera, renderContext, cmd, true);
                RaytracingRecursiveRender(hdCamera, cmd, renderContext, cullingResults);

                // To allow users to fetch the current color buffer, we temporarily bind the camera color buffer
                cmd.SetGlobalTexture(HDShaderIDs._ColorPyramidTexture, m_CameraColorBuffer);
                RenderCustomPass(renderContext, cmd, hdCamera, customPassCullingResults, CustomPassInjectionPoint.BeforePreRefraction, aovRequest, aovCustomPassBuffers);

                // Render pre refraction objects
                RenderForwardTransparent(cullingResults, hdCamera, true, renderContext, cmd);

                if (hdCamera.frameSettings.IsEnabled(FrameSettingsField.Refraction))
                {
                    // First resolution of the color buffer for the color pyramid
                    m_SharedRTManager.ResolveMSAAColor(cmd, hdCamera, m_CameraColorMSAABuffer, m_CameraColorBuffer);

                    RenderColorPyramid(hdCamera, cmd, true);

                    // Bind current color pyramid for shader graph SceneColorNode on transparent objects
                    cmd.SetGlobalTexture(HDShaderIDs._ColorPyramidTexture, hdCamera.GetCurrentFrameRT((int)HDCameraFrameHistoryType.ColorBufferMipChain));
                }
                else
                {
                    cmd.SetGlobalTexture(HDShaderIDs._ColorPyramidTexture, TextureXR.GetBlackTexture());
                }

                // We don't have access to the color pyramid with transparent if rough refraction is disabled
                RenderCustomPass(renderContext, cmd, hdCamera, customPassCullingResults, CustomPassInjectionPoint.BeforeTransparent, aovRequest, aovCustomPassBuffers);

                // Render all type of transparent forward (unlit, lit, complex (hair...)) to keep the sorting between transparent objects.
                RenderForwardTransparent(cullingResults, hdCamera, false, renderContext, cmd);

                // We push the motion vector debug texture here as transparent object can overwrite the motion vector texture content.
                if(m_Asset.currentPlatformRenderPipelineSettings.supportMotionVectors)
                    PushFullScreenDebugTexture(hdCamera, cmd, m_SharedRTManager.GetMotionVectorsBuffer(), FullScreenDebugMode.MotionVectors);

                // Second resolve the color buffer for finishing the frame
                m_SharedRTManager.ResolveMSAAColor(cmd, hdCamera, m_CameraColorMSAABuffer, m_CameraColorBuffer);

                // Render All forward error
                RenderForwardError(cullingResults, hdCamera, renderContext, cmd);

                DownsampleDepthForLowResTransparency(hdCamera, cmd);

                RenderLowResTransparent(cullingResults, hdCamera, renderContext, cmd);

                UpsampleTransparent(hdCamera, cmd);

                // Fill depth buffer to reduce artifact for transparent object during postprocess
                RenderTransparentDepthPostpass(cullingResults, hdCamera, renderContext, cmd);

                RenderColorPyramid(hdCamera, cmd, false);

                AccumulateDistortion(cullingResults, hdCamera, renderContext, cmd);
                RenderDistortion(hdCamera, cmd);

                PushFullScreenDebugTexture(hdCamera, cmd, m_CameraColorBuffer, FullScreenDebugMode.NanTracker);
                PushFullScreenLightingDebugTexture(hdCamera, cmd, m_CameraColorBuffer);

                if (m_SubFrameManager.isRecording && m_SubFrameManager.subFrameCount > 1)
                {
                    RenderAccumulation(hdCamera, cmd, m_CameraColorBuffer, m_CameraColorBuffer, false);
                }

#if UNITY_EDITOR
                // Render gizmos that should be affected by post processes
                if (showGizmos)
                {
                    if(m_CurrentDebugDisplaySettings.GetDebugLightingMode() == DebugLightingMode.MatcapView)
                    {
                        Gizmos.exposure = Texture2D.blackTexture;
                    }
                    else
                    {
                        Gizmos.exposure = m_PostProcessSystem.GetExposureTexture(hdCamera).rt;
                    }

                    RenderGizmos(cmd, camera, renderContext, GizmoSubset.PreImageEffects);
                }
#endif
            }


            // At this point, m_CameraColorBuffer has been filled by either debug views are regular rendering so we can push it here.
            PushColorPickerDebugTexture(cmd, hdCamera, m_CameraColorBuffer);

            RenderCustomPass(renderContext, cmd, hdCamera, customPassCullingResults, CustomPassInjectionPoint.BeforePostProcess, aovRequest, aovCustomPassBuffers);

            aovRequest.PushCameraTexture(cmd, AOVBuffers.Color, hdCamera, m_CameraColorBuffer, aovBuffers);

            RenderTargetIdentifier postProcessDest = HDUtils.PostProcessIsFinalPass(hdCamera) ? target.id : m_IntermediateAfterPostProcessBuffer;
            RenderPostProcess(cullingResults, hdCamera, postProcessDest, renderContext, cmd);

            RenderCustomPass(renderContext, cmd, hdCamera, customPassCullingResults, CustomPassInjectionPoint.AfterPostProcess, aovRequest, aovCustomPassBuffers);

            // Copy and rescale depth buffer for XR devices
            if (hdCamera.xr.enabled && hdCamera.xr.copyDepth)
            {
                using (new ProfilingScope(cmd, ProfilingSampler.Get(HDProfileId.XRDepthCopy)))
                {
                    var depthBuffer = m_SharedRTManager.GetDepthStencilBuffer();
                    var rtScale = depthBuffer.rtHandleProperties.rtHandleScale / DynamicResolutionHandler.instance.GetCurrentScale();

                    m_CopyDepthPropertyBlock.SetTexture(HDShaderIDs._InputDepth, depthBuffer);
                    m_CopyDepthPropertyBlock.SetVector(HDShaderIDs._BlitScaleBias, rtScale);
                    m_CopyDepthPropertyBlock.SetInt("_FlipY", 1);

                    cmd.SetRenderTarget(target.id, 0, CubemapFace.Unknown, -1);
                    cmd.SetViewport(hdCamera.finalViewport);
                    CoreUtils.DrawFullScreen(cmd, m_CopyDepth, m_CopyDepthPropertyBlock);
                }
            }

            // In developer build, we always render post process in m_AfterPostProcessBuffer at (0,0) in which we will then render debug.
            // Because of this, we need another blit here to the final render target at the right viewport.
            if (!HDUtils.PostProcessIsFinalPass(hdCamera) || aovRequest.isValid)
            {
                hdCamera.ExecuteCaptureActions(m_IntermediateAfterPostProcessBuffer, cmd);

                RenderDebug(hdCamera, cmd, cullingResults);

                hdCamera.xr.StopSinglePass(cmd);

                using (new ProfilingScope(cmd, ProfilingSampler.Get(HDProfileId.BlitToFinalRTDevBuildOnly)))
                {
                    for (int viewIndex = 0; viewIndex < hdCamera.viewCount; ++viewIndex)
                    {
                        var finalBlitParams = PrepareFinalBlitParameters(hdCamera, viewIndex);
                        BlitFinalCameraTexture(finalBlitParams, m_BlitPropertyBlock, m_IntermediateAfterPostProcessBuffer, target.id, cmd);
                    }
                }

                aovRequest.PushCameraTexture(cmd, AOVBuffers.Output, hdCamera, m_IntermediateAfterPostProcessBuffer, aovBuffers);
            }

            // XR mirror view and blit do device
            hdCamera.xr.EndCamera(cmd, hdCamera);

            // Send all the color graphics buffer to client systems if required.
            SendColorGraphicsBuffer(cmd, hdCamera);

            // Due to our RT handle system we don't write into the backbuffer depth buffer (as our depth buffer can be bigger than the one provided)
            // So we need to do a copy of the corresponding part of RT depth buffer in the target depth buffer in various situation:
            // - RenderTexture (camera.targetTexture != null) has a depth buffer (camera.targetTexture.depth != 0)
            // - We are rendering into the main game view (i.e not a RenderTexture camera.cameraType == CameraType.Game && hdCamera.camera.targetTexture == null) in the editor for allowing usage of Debug.DrawLine and Debug.Ray.
            // - We draw Gizmo/Icons in the editor (hdCamera.camera.targetTexture != null && camera.targetTexture.depth != 0 - The Scene view has a targetTexture and a depth texture)
            // TODO: If at some point we get proper render target aliasing, we will be able to use the provided depth texture directly with our RT handle system
            // Note: Debug.DrawLine and Debug.Ray only work in editor, not in player
            var copyDepth = hdCamera.camera.targetTexture != null && hdCamera.camera.targetTexture.depth != 0;
#if UNITY_EDITOR
            copyDepth = copyDepth || hdCamera.isMainGameView; // Specific case of Debug.DrawLine and Debug.Ray
#endif
            if (copyDepth && !hdCamera.xr.enabled)
            {
                using (new ProfilingScope(cmd, ProfilingSampler.Get(HDProfileId.CopyDepthInTargetTexture)))
                {
                    cmd.SetRenderTarget(target.id);
                    cmd.SetViewport(hdCamera.finalViewport);
                    m_CopyDepthPropertyBlock.SetTexture(HDShaderIDs._InputDepth, m_SharedRTManager.GetDepthStencilBuffer());
                    // When we are Main Game View we need to flip the depth buffer ourselves as we are after postprocess / blit that have already flipped the screen
                    m_CopyDepthPropertyBlock.SetInt("_FlipY", hdCamera.isMainGameView ? 1 : 0);
                    m_CopyDepthPropertyBlock.SetVector(HDShaderIDs._BlitScaleBias, new Vector4(1.0f, 1.0f, 0.0f, 0.0f));
                    CoreUtils.DrawFullScreen(cmd, m_CopyDepth, m_CopyDepthPropertyBlock);
                }
            }
                aovRequest.PushCameraTexture(cmd, AOVBuffers.DepthStencil, hdCamera, m_SharedRTManager.GetDepthStencilBuffer(), aovBuffers);
                aovRequest.PushCameraTexture(cmd, AOVBuffers.Normals, hdCamera, m_SharedRTManager.GetNormalBuffer(), aovBuffers);
                if (m_Asset.currentPlatformRenderPipelineSettings.supportMotionVectors)
                    aovRequest.PushCameraTexture(cmd, AOVBuffers.MotionVectors, hdCamera, m_SharedRTManager.GetMotionVectorsBuffer(), aovBuffers);

#if UNITY_EDITOR
            // We need to make sure the viewport is correctly set for the editor rendering. It might have been changed by debug overlay rendering just before.
            cmd.SetViewport(hdCamera.finalViewport);

            // Render overlay Gizmos
            if (showGizmos)
                RenderGizmos(cmd, camera, renderContext, GizmoSubset.PostImageEffects);
#endif

                aovRequest.Execute(cmd, aovBuffers, aovCustomPassBuffers, RenderOutputProperties.From(hdCamera));
            }

            // This is required so that all commands up to here are executed before EndCameraRendering is called for the user.
            // Otherwise command would not be rendered in order.
            renderContext.ExecuteCommandBuffer(cmd);
            cmd.Clear();
        }

        struct BlitFinalCameraTextureParameters
        {
            public bool                     flip;
            public int                      srcTexArraySlice;
            public int                      dstTexArraySlice;
            public Rect                     viewport;
            public Material                 blitMaterial;
        }

        internal RTHandle GetExposureTexture(HDCamera hdCamera) =>
            m_PostProcessSystem.GetExposureTexture(hdCamera);

        BlitFinalCameraTextureParameters PrepareFinalBlitParameters(HDCamera hdCamera, int viewIndex)
        {
            var parameters = new BlitFinalCameraTextureParameters();

            if (hdCamera.xr.enabled)
            {
                parameters.viewport = hdCamera.xr.GetViewport(viewIndex);
                parameters.srcTexArraySlice = viewIndex;
                parameters.dstTexArraySlice = hdCamera.xr.GetTextureArraySlice(viewIndex);
            }
            else
            {
                parameters.viewport = hdCamera.finalViewport;
                parameters.srcTexArraySlice = -1;
                parameters.dstTexArraySlice = -1;
            }

            parameters.flip = hdCamera.flipYMode == HDAdditionalCameraData.FlipYMode.ForceFlipY || hdCamera.isMainGameView;
            parameters.blitMaterial = HDUtils.GetBlitMaterial(TextureXR.useTexArray ? TextureDimension.Tex2DArray : TextureDimension.Tex2D, singleSlice: parameters.srcTexArraySlice >= 0);

            return parameters;
        }

        static void BlitFinalCameraTexture(BlitFinalCameraTextureParameters parameters, MaterialPropertyBlock propertyBlock, RTHandle source, RenderTargetIdentifier destination, CommandBuffer cmd)
        {
            // Here we can't use the viewport scale provided in hdCamera. The reason is that this scale is for internal rendering before post process with dynamic resolution factored in.
            // Here the input texture is already at the viewport size but may be smaller than the RT itself (because of the RTHandle system) so we compute the scale specifically here.
            var scaleBias = new Vector4((float)parameters.viewport.width / source.rt.width, (float)parameters.viewport.height / source.rt.height, 0.0f, 0.0f);

            if (parameters.flip)
            {
                scaleBias.w = scaleBias.y;
                scaleBias.y *= -1;
            }

            propertyBlock.SetTexture(HDShaderIDs._BlitTexture, source);
            propertyBlock.SetVector(HDShaderIDs._BlitScaleBias, scaleBias);
            propertyBlock.SetFloat(HDShaderIDs._BlitMipLevel, 0);
            propertyBlock.SetInt(HDShaderIDs._BlitTexArraySlice, parameters.srcTexArraySlice);
            HDUtils.DrawFullScreen(cmd, parameters.viewport, parameters.blitMaterial, destination, propertyBlock, 0, parameters.dstTexArraySlice);
        }

        void SetupCameraProperties(HDCamera hdCamera, ScriptableRenderContext renderContext, CommandBuffer cmd)
        {
            // The next 2 functions are required to flush the command buffer before calling functions directly on the render context.
            // This way, the commands will execute in the order specified by the C# code.
            renderContext.ExecuteCommandBuffer(cmd);
            cmd.Clear();

            renderContext.SetupCameraProperties(hdCamera.camera, hdCamera.xr.enabled);
        }

        void InitializeGlobalResources(ScriptableRenderContext renderContext)
        {
            // Global resources initialization
            var cmd = CommandBufferPool.Get("");
            // Init material if needed
            for (int bsdfIdx = 0; bsdfIdx < m_IBLFilterArray.Length; ++bsdfIdx)
            {
                if (!m_IBLFilterArray[bsdfIdx].IsInitialized())
                    m_IBLFilterArray[bsdfIdx].Initialize(cmd);
            }

            foreach (var material in m_MaterialList)
                material.RenderInit(cmd);

            TextureXR.Initialize(cmd, defaultResources.shaders.clearUIntTextureCS);

            renderContext.ExecuteCommandBuffer(cmd);
            CommandBufferPool.Release(cmd);
        }

        bool TryCalculateFrameParameters(
            Camera camera,
            XRPass xrPass,
            out HDAdditionalCameraData additionalCameraData,
            out HDCamera hdCamera,
            out ScriptableCullingParameters cullingParams
        )
        {
            // First, get aggregate of frame settings base on global settings, camera frame settings and debug settings
            // Note: the SceneView camera will never have additionalCameraData
            additionalCameraData = HDUtils.TryGetAdditionalCameraDataOrDefault(camera);
            hdCamera = default;
            cullingParams = default;

            FrameSettings currentFrameSettings = new FrameSettings();
            // Compute the FrameSettings actually used to draw the frame
            // FrameSettingsHistory do the same while keeping all step of FrameSettings aggregation in memory for DebugMenu
            if (m_FrameSettingsHistoryEnabled && camera.cameraType != CameraType.Preview && camera.cameraType != CameraType.Reflection)
                FrameSettingsHistory.AggregateFrameSettings(ref currentFrameSettings, camera, additionalCameraData, m_Asset, m_DefaultAsset);
            else
                FrameSettings.AggregateFrameSettings(ref currentFrameSettings, camera, additionalCameraData, m_Asset, m_DefaultAsset);

            // With the Frame Settings now properly set up, we can resolve the sample budget.
            currentFrameSettings.sssResolvedSampleBudget = currentFrameSettings.GetResolvedSssSampleBudget(m_Asset);

            // Specific pass to simply display the content of the camera buffer if users have fill it themselves (like video player)
            if (additionalCameraData.fullscreenPassthrough)
                return false;

            // Retrieve debug display settings to init FrameSettings, unless we are a reflection and in this case we don't have debug settings apply.
            DebugDisplaySettings debugDisplaySettings = (camera.cameraType == CameraType.Reflection || camera.cameraType == CameraType.Preview) ? s_NeutralDebugDisplaySettings : m_DebugDisplaySettings;

            // Disable post process if we enable debug mode or if the post process layer is disabled
            if (debugDisplaySettings.IsDebugDisplayEnabled())
            {
                if (debugDisplaySettings.IsDebugDisplayRemovePostprocess())
                {
                    currentFrameSettings.SetEnabled(FrameSettingsField.Postprocess, false);
                    currentFrameSettings.SetEnabled(FrameSettingsField.CustomPass, false);
                }

                // Disable exposure if required
                if (!debugDisplaySettings.DebugNeedsExposure())
                {
                    currentFrameSettings.SetEnabled(FrameSettingsField.ExposureControl, false);
                }

                // Disable SSS if luxmeter is enabled
                if (debugDisplaySettings.data.lightingDebugSettings.debugLightingMode == DebugLightingMode.LuxMeter)
                {
                    currentFrameSettings.SetEnabled(FrameSettingsField.SubsurfaceScattering, false);
                }
            }

            if(CoreUtils.IsSceneLightingDisabled(camera))
            {
                currentFrameSettings.SetEnabled(FrameSettingsField.ExposureControl, false);
            }

            // Disable object-motion vectors in everything but the game view
            if (camera.cameraType != CameraType.Game)
            {
                currentFrameSettings.SetEnabled(FrameSettingsField.ObjectMotionVectors, false);
            }

            hdCamera = HDCamera.GetOrCreate(camera, xrPass.multipassId);

            // From this point, we should only use frame settings from the camera
            hdCamera.Update(currentFrameSettings, this, m_MSAASamples, xrPass);
            ResizeVolumetricLightingBuffers(hdCamera, GetFrameCount()); // Safe to update the Volumetric Lighting System now

            // Custom Render requires a proper HDCamera, so we return after the HDCamera was setup
            if (additionalCameraData != null && additionalCameraData.hasCustomRender)
                return false;

            if (hdCamera.xr.enabled)
            {
                cullingParams = hdCamera.xr.cullingParams;
            }
            else
            {
                if (!camera.TryGetCullingParameters(camera.stereoEnabled, out cullingParams))
                    return false;
            }

            if (m_DebugDisplaySettings.IsCameraFreezeEnabled())
            {
                if (m_DebugDisplaySettings.IsCameraFrozen(camera))
                {
                    if (!frozenCullingParamAvailable)
                    {
                        frozenCullingParams = cullingParams;
                        frozenCullingParamAvailable = true;
                    }
                    cullingParams = frozenCullingParams;
                }
            }
            else
            {
                frozenCullingParamAvailable = false;
            }

            LightLoopUpdateCullingParameters(ref cullingParams, hdCamera);

            // If we don't use environment light (like when rendering reflection probes)
            //   we don't have to cull them.
            if (hdCamera.frameSettings.IsEnabled(FrameSettingsField.ReflectionProbe))
                cullingParams.cullingOptions |= CullingOptions.NeedsReflectionProbes;
            else
                cullingParams.cullingOptions &= ~CullingOptions.NeedsReflectionProbes;

            return true;
        }

        static bool TryCull(
            Camera camera,
            HDCamera hdCamera,
            ScriptableRenderContext renderContext,
            SkyManager skyManager,
            ScriptableCullingParameters cullingParams,
            HDRenderPipelineAsset hdrp,
            ref HDCullingResults cullingResults
        )
        {
#if UNITY_EDITOR
            // emit scene view UI
            if (camera.cameraType == CameraType.SceneView)
            {
                ScriptableRenderContext.EmitWorldGeometryForSceneView(camera);
            }
#endif

            // Set the LOD bias and store current value to be able to restore it.
            // Use a try/finalize pattern to be sure to restore properly the qualitySettings.lodBias
            var initialLODBias = QualitySettings.lodBias;
            var initialMaximumLODLevel = QualitySettings.maximumLODLevel;
            try
            {
                QualitySettings.lodBias = hdCamera.frameSettings.GetResolvedLODBias(hdrp);
                QualitySettings.maximumLODLevel = hdCamera.frameSettings.GetResolvedMaximumLODLevel(hdrp);

                // This needs to be called before culling, otherwise in the case where users generate intermediate renderers, it can provoke crashes.
                BeginCameraRendering(renderContext, camera);

                DecalSystem.CullRequest decalCullRequest = null;
                if (hdCamera.frameSettings.IsEnabled(FrameSettingsField.Decals))
                {
                    // decal system needs to be updated with current camera, it needs it to set up culling and light list generation parameters
                    decalCullRequest = GenericPool<DecalSystem.CullRequest>.Get();
                    DecalSystem.instance.CurrentCamera = camera;
                    DecalSystem.instance.BeginCull(decalCullRequest);
                }

                // TODO: use a parameter to select probe types to cull depending on what is enabled in framesettings
                var hdProbeCullState = new HDProbeCullState();
                if (hdCamera.frameSettings.IsEnabled(FrameSettingsField.PlanarProbe))
                    hdProbeCullState = HDProbeSystem.PrepareCull(camera);

                // We need to set the ambient probe here because it's passed down to objects during the culling process.
                skyManager.SetupAmbientProbe(hdCamera);

                using (new ProfilingScope(null, ProfilingSampler.Get(HDProfileId.CullResultsCull)))
                {
                    cullingResults.cullingResults = renderContext.Cull(ref cullingParams);
                }

                if (hdCamera.frameSettings.IsEnabled(FrameSettingsField.CustomPass))
                {
                    using (new ProfilingScope(null, ProfilingSampler.Get(HDProfileId.CustomPassCullResultsCull)))
                    {
                        cullingResults.customPassCullingResults = CustomPassVolume.Cull(renderContext, hdCamera);
                    }
                }

                if (hdCamera.frameSettings.IsEnabled(FrameSettingsField.PlanarProbe))
                    HDProbeSystem.QueryCullResults(hdProbeCullState, ref cullingResults.hdProbeCullingResults);
                else
                    cullingResults.hdProbeCullingResults = default;

                if (hdCamera.frameSettings.IsEnabled(FrameSettingsField.Decals))
                {
                    using (new ProfilingScope(null, ProfilingSampler.Get(HDProfileId.DBufferPrepareDrawData)))
                    {
                        DecalSystem.instance.EndCull(decalCullRequest, cullingResults.decalCullResults);
                    }
                }

                if (decalCullRequest != null)
                {
                    decalCullRequest.Clear();
                    GenericPool<DecalSystem.CullRequest>.Release(decalCullRequest);
                }

                return true;
            }
            finally
            {
                QualitySettings.lodBias = initialLODBias;
                QualitySettings.maximumLODLevel = initialMaximumLODLevel;
            }
        }

        void RenderGizmos(CommandBuffer cmd, Camera camera, ScriptableRenderContext renderContext, GizmoSubset gizmoSubset)
        {
#if UNITY_EDITOR
            if (UnityEditor.Handles.ShouldRenderGizmos())
            {
                bool renderPrePostprocessGizmos = (gizmoSubset == GizmoSubset.PreImageEffects);

                using (new ProfilingScope(cmd, renderPrePostprocessGizmos ? ProfilingSampler.Get(HDProfileId.GizmosPrePostprocess) : ProfilingSampler.Get(HDProfileId.Gizmos)))
                {
                    renderContext.ExecuteCommandBuffer(cmd);
                    cmd.Clear();
                    renderContext.DrawGizmos(camera, gizmoSubset);
                }
            }
#endif
        }

        static RendererListDesc CreateOpaqueRendererListDesc(
            CullingResults cull,
            Camera camera,
            ShaderTagId passName,
            PerObjectData rendererConfiguration = 0,
            RenderQueueRange? renderQueueRange = null,
            RenderStateBlock? stateBlock = null,
            Material overrideMaterial = null,
            bool excludeObjectMotionVectors = false
        )
        {
            var result = new RendererListDesc(passName, cull, camera)
            {
                rendererConfiguration = rendererConfiguration,
                renderQueueRange = renderQueueRange != null ? renderQueueRange.Value : HDRenderQueue.k_RenderQueue_AllOpaque,
                sortingCriteria = SortingCriteria.CommonOpaque,
                stateBlock = stateBlock,
                overrideMaterial = overrideMaterial,
                excludeObjectMotionVectors = excludeObjectMotionVectors
            };
            return result;
        }

        static RendererListDesc CreateOpaqueRendererListDesc(
            CullingResults cull,
            Camera camera,
            ShaderTagId[] passNames,
            PerObjectData rendererConfiguration = 0,
            RenderQueueRange? renderQueueRange = null,
            RenderStateBlock? stateBlock = null,
            Material overrideMaterial = null,
            bool excludeObjectMotionVectors = false
        )
        {
            var result = new RendererListDesc(passNames, cull, camera)
            {
                rendererConfiguration = rendererConfiguration,
                renderQueueRange = renderQueueRange != null ? renderQueueRange.Value : HDRenderQueue.k_RenderQueue_AllOpaque,
                sortingCriteria = SortingCriteria.CommonOpaque,
                stateBlock = stateBlock,
                overrideMaterial = overrideMaterial,
                excludeObjectMotionVectors = excludeObjectMotionVectors
            };
            return result;
        }

        static RendererListDesc CreateTransparentRendererListDesc(
            CullingResults cull,
            Camera camera,
            ShaderTagId passName,
            PerObjectData rendererConfiguration = 0,
            RenderQueueRange? renderQueueRange = null,
            RenderStateBlock? stateBlock = null,
            Material overrideMaterial = null,
            bool excludeObjectMotionVectors = false
        )
        {
            var result = new RendererListDesc(passName, cull, camera)
            {
                rendererConfiguration = rendererConfiguration,
                renderQueueRange = renderQueueRange != null ? renderQueueRange.Value : HDRenderQueue.k_RenderQueue_AllTransparent,
                sortingCriteria = SortingCriteria.CommonTransparent | SortingCriteria.RendererPriority,
                stateBlock = stateBlock,
                overrideMaterial = overrideMaterial,
                excludeObjectMotionVectors = excludeObjectMotionVectors
            };
            return result;
        }

        static RendererListDesc CreateTransparentRendererListDesc(
            CullingResults cull,
            Camera camera,
            ShaderTagId[] passNames,
            PerObjectData rendererConfiguration = 0,
            RenderQueueRange? renderQueueRange = null,
            RenderStateBlock? stateBlock = null,
            Material overrideMaterial = null,
            bool excludeObjectMotionVectors = false
        )
        {
            var result = new RendererListDesc(passNames, cull, camera)
            {
                rendererConfiguration = rendererConfiguration,
                renderQueueRange = renderQueueRange != null ? renderQueueRange.Value : HDRenderQueue.k_RenderQueue_AllTransparent,
                sortingCriteria = SortingCriteria.CommonTransparent | SortingCriteria.RendererPriority,
                stateBlock = stateBlock,
                overrideMaterial = overrideMaterial,
                excludeObjectMotionVectors = excludeObjectMotionVectors
            };
            return result;
        }

        static void DrawOpaqueRendererList(in ScriptableRenderContext renderContext, CommandBuffer cmd, in FrameSettings frameSettings, RendererList rendererList)
        {
            if (!frameSettings.IsEnabled(FrameSettingsField.OpaqueObjects))
                return;

            HDUtils.DrawRendererList(renderContext, cmd, rendererList);
        }

        static void DrawTransparentRendererList(in ScriptableRenderContext renderContext, CommandBuffer cmd, in FrameSettings frameSettings, RendererList rendererList)
        {
            if (!frameSettings.IsEnabled(FrameSettingsField.TransparentObjects))
                return;

            HDUtils.DrawRendererList(renderContext, cmd, rendererList);
        }

        void AccumulateDistortion(CullingResults cullResults, HDCamera hdCamera, ScriptableRenderContext renderContext, CommandBuffer cmd)
        {
            if (!hdCamera.frameSettings.IsEnabled(FrameSettingsField.Distortion))
                return;

            using (new ProfilingScope(cmd, ProfilingSampler.Get(HDProfileId.Distortion)))
            {
                CoreUtils.SetRenderTarget(cmd, m_DistortionBuffer, m_SharedRTManager.GetDepthStencilBuffer(), ClearFlag.Color, Color.clear);

                // Only transparent object can render distortion vectors
                var rendererList = RendererList.Create(CreateTransparentRendererListDesc(cullResults, hdCamera.camera, HDShaderPassNames.s_DistortionVectorsName));
                DrawTransparentRendererList(renderContext, cmd, hdCamera.frameSettings, rendererList);
            }
        }

        void RenderDistortion(HDCamera hdCamera, CommandBuffer cmd)
        {
            if (!hdCamera.frameSettings.IsEnabled(FrameSettingsField.Distortion))
                return;

            using (new ProfilingScope(cmd, ProfilingSampler.Get(HDProfileId.ApplyDistortion)))
            {
                var currentColorPyramid = hdCamera.GetCurrentFrameRT((int)HDCameraFrameHistoryType.ColorBufferMipChain);

                CoreUtils.SetRenderTarget(cmd, m_CameraColorBuffer);
                // TODO: Set stencil stuff via parameters rather than hardcoding it in shader.
                m_ApplyDistortionMaterial.SetTexture(HDShaderIDs._DistortionTexture, m_DistortionBuffer);
                m_ApplyDistortionMaterial.SetTexture(HDShaderIDs._ColorPyramidTexture, currentColorPyramid);

                var size = new Vector4(hdCamera.actualWidth, hdCamera.actualHeight, 1f / hdCamera.actualWidth, 1f / hdCamera.actualHeight);
                m_ApplyDistortionMaterial.SetVector(HDShaderIDs._Size, size);
                m_ApplyDistortionMaterial.SetInt(HDShaderIDs._StencilMask, (int)StencilUsage.DistortionVectors);
                m_ApplyDistortionMaterial.SetInt(HDShaderIDs._StencilRef, (int)StencilUsage.DistortionVectors);

                HDUtils.DrawFullScreen(cmd, m_ApplyDistortionMaterial, m_CameraColorBuffer, m_SharedRTManager.GetDepthStencilBuffer(), null, 0);
            }
        }

        struct DepthPrepassParameters
        {
            public string              passName;
            public HDProfileId         profilingId;
            public RendererListDesc    depthOnlyRendererListDesc;
            public RendererListDesc    mrtRendererListDesc;
            public bool                hasDepthOnlyPass;
            public bool                shouldRenderMotionVectorAfterGBuffer;
        }

        DepthPrepassParameters PrepareDepthPrepass(CullingResults cull, HDCamera hdCamera)
        {
            // Guidelines:
            // Lit shader can be in deferred or forward mode. In this case we use "DepthOnly" pass with "GBuffer" or "Forward" pass name
            // Other shader, including unlit are always forward and use "DepthForwardOnly" with "ForwardOnly" pass.
            // Those pass are exclusive so use only "DepthOnly" or "DepthForwardOnly" but not both at the same time, same for "Forward" and "DepthForwardOnly"
            // Any opaque material rendered in forward should have a depth prepass. If there is no depth prepass the lighting will be incorrect (deferred shadowing, contact shadow, SSAO), this may be acceptable depends on usage

            // Whatever the configuration we always render first opaque object then opaque alpha tested as they are more costly to render and could be reject by early-z
            // (but no Hi-z as it is disable with clip instruction). This is handled automatically with the RenderQueue value (OpaqueAlphaTested have a different value and thus are sorted after Opaque)

            // Forward material always output normal buffer.
            // Deferred material never output normal buffer.
            // Caution: Unlit material let normal buffer untouch. Caution as if people try to filter normal buffer, it can result in weird result.
            // TODO: Do we need a stencil bit to identify normal buffer not fill by unlit? So don't execute SSAO / SRR ?

            // Additional guidelines for motion vector:
            // We render object motion vector at the same time than depth prepass with MRT to save drawcall. Depth buffer is then fill with combination of depth prepass + motion vector.
            // For this we render first all objects that render depth only, then object that require object motion vector.
            // We use the excludeMotion filter option of DrawRenderer to gather object without object motion vector (only C++ can know if an object have object motion vector).
            // Caution: if there is no depth prepass we must render object motion vector after GBuffer pass otherwise some depth only objects can hide objects with motion vector and overwrite depth buffer but not update
            // the motion vector buffer resulting in artifacts

            var result = new DepthPrepassParameters();

            bool decalsEnabled = hdCamera.frameSettings.IsEnabled(FrameSettingsField.Decals);
            // To avoid rendering objects twice (once in the depth pre-pass and once in the motion vector pass when the motion vector pass is enabled) we exclude the objects that have motion vectors.
            bool fullDeferredPrepass = hdCamera.frameSettings.IsEnabled(FrameSettingsField.DepthPrepassWithDeferredRendering) || decalsEnabled;
            // To avoid rendering objects twice (once in the depth pre-pass and once in the motion vector pass when the motion vector pass is enabled) we exclude the objects that have motion vectors.
            bool objectMotionEnabled = hdCamera.frameSettings.IsEnabled(FrameSettingsField.ObjectMotionVectors);

            result.shouldRenderMotionVectorAfterGBuffer = (hdCamera.frameSettings.litShaderMode == LitShaderMode.Deferred) && !fullDeferredPrepass;
            result.hasDepthOnlyPass = false;

            switch (hdCamera.frameSettings.litShaderMode)
            {
                case LitShaderMode.Forward:
                    result.passName = "Depth Prepass (forward)";
                    result.profilingId = HDProfileId.DepthPrepassForward;

                    RenderStateBlock? stateBlock = null;
                    if (!hdCamera.frameSettings.IsEnabled(FrameSettingsField.AlphaToMask))
                        stateBlock = m_AlphaToMaskBlock;

                    result.mrtRendererListDesc = CreateOpaqueRendererListDesc( cull, hdCamera.camera, m_DepthOnlyAndDepthForwardOnlyPassNames, stateBlock: stateBlock, excludeObjectMotionVectors: objectMotionEnabled);
                    break;
                case LitShaderMode.Deferred:
                    result.passName = fullDeferredPrepass ? (decalsEnabled ? "Depth Prepass (deferred) forced by Decals" : "Depth Prepass (deferred)") : "Depth Prepass (deferred incomplete)";
                    result.profilingId = fullDeferredPrepass ? (decalsEnabled ? HDProfileId.DepthPrepassDeferredForDecals : HDProfileId.DepthPrepassDeferred) : HDProfileId.DepthPrepassDeferredIncomplete;
                    bool excludeMotion = fullDeferredPrepass ? objectMotionEnabled : false;

                    // First deferred alpha tested materials. Alpha tested object have always a prepass even if enableDepthPrepassWithDeferredRendering is disabled
                    var partialPrepassRenderQueueRange = new RenderQueueRange { lowerBound = (int)RenderQueue.AlphaTest, upperBound = (int)RenderQueue.GeometryLast - 1 };

                    result.hasDepthOnlyPass = true;

                    // First deferred material
                    result.depthOnlyRendererListDesc = CreateOpaqueRendererListDesc(
                        cull, hdCamera.camera, m_DepthOnlyPassNames,
                        renderQueueRange: fullDeferredPrepass ? HDRenderQueue.k_RenderQueue_AllOpaque : partialPrepassRenderQueueRange,
                        stateBlock: m_AlphaToMaskBlock,
                        excludeObjectMotionVectors: excludeMotion);

                    // Then forward only material that output normal buffer
                    result.mrtRendererListDesc = CreateOpaqueRendererListDesc(cull, hdCamera.camera, m_DepthForwardOnlyPassNames, stateBlock: m_AlphaToMaskBlock, excludeObjectMotionVectors: excludeMotion);
                    break;
                default:
                    throw new ArgumentOutOfRangeException("Unknown ShaderLitMode");
            }

            return result;
        }

        static void RenderDepthPrepass( ScriptableRenderContext     renderContext,
                                        CommandBuffer               cmd,
                                        FrameSettings               frameSettings,
                                        RenderTargetIdentifier[]    mrt,
                                        RTHandle                    depthBuffer,
                                        in RendererList             depthOnlyRendererList,
                                        in RendererList             mrtRendererList,
                                        bool                        hasDepthOnlyPass
                                        )
        {
            // Disable write to normal buffer for unlit shader (the normal buffer binding change when using MSAA)
            cmd.SetGlobalInt(HDShaderIDs._ColorMaskNormal, frameSettings.IsEnabled(FrameSettingsField.MSAA) ? (int)ColorWriteMask.All : 0);

            CoreUtils.SetRenderTarget(cmd, depthBuffer);

            if (hasDepthOnlyPass)
            {
                DrawOpaqueRendererList(renderContext, cmd, frameSettings, depthOnlyRendererList);
            }

            CoreUtils.SetRenderTarget(cmd, mrt, depthBuffer);
            DrawOpaqueRendererList(renderContext, cmd, frameSettings, mrtRendererList);
        }

        // RenderDepthPrepass render both opaque and opaque alpha tested based on engine configuration.
        // Lit Forward only: We always render all materials
        // Lit Deferred: We always render depth prepass for alpha tested (optimization), other deferred material are render based on engine configuration.
        // Forward opaque with deferred renderer (DepthForwardOnly pass): We always render all materials
        // True is return if motion vector must be render after GBuffer pass
        bool RenderDepthPrepass(CullingResults cull, HDCamera hdCamera, ScriptableRenderContext renderContext, CommandBuffer cmd)
        {
            var depthPrepassParameters = PrepareDepthPrepass(cull, hdCamera);
            var depthOnlyRendererList = RendererList.Create(depthPrepassParameters.depthOnlyRendererListDesc);
            var mrtDepthRendererList = RendererList.Create(depthPrepassParameters.mrtRendererListDesc);

            using (new ProfilingScope(cmd, ProfilingSampler.Get(depthPrepassParameters.profilingId)))
            {
                RenderDepthPrepass(renderContext, cmd, hdCamera.frameSettings,
                                    m_SharedRTManager.GetPrepassBuffersRTI(hdCamera.frameSettings),
                                    m_SharedRTManager.GetDepthStencilBuffer(hdCamera.frameSettings.IsEnabled(FrameSettingsField.MSAA)),
                                    depthOnlyRendererList,
                                    mrtDepthRendererList,
                                    depthPrepassParameters.hasDepthOnlyPass
                                    );
            }

            return depthPrepassParameters.shouldRenderMotionVectorAfterGBuffer;
        }

        // RenderGBuffer do the gbuffer pass. This is solely call with deferred. If we use a depth prepass, then the depth prepass will perform the alpha testing for opaque alpha tested and we don't need to do it anymore
        // during Gbuffer pass. This is handled in the shader and the depth test (equal and no depth write) is done here.
        void RenderGBuffer(CullingResults cull, HDCamera hdCamera, ScriptableRenderContext renderContext, CommandBuffer cmd)
        {
            if (hdCamera.frameSettings.litShaderMode != LitShaderMode.Deferred)
                return;

            using (new ProfilingScope(cmd, m_CurrentDebugDisplaySettings.IsDebugDisplayEnabled() ? ProfilingSampler.Get(HDProfileId.GBufferDebug) : ProfilingSampler.Get(HDProfileId.GBuffer)))
            {
                // setup GBuffer for rendering
                CoreUtils.SetRenderTarget(cmd, m_GbufferManager.GetBuffersRTI(hdCamera.frameSettings), m_SharedRTManager.GetDepthStencilBuffer());

                var rendererList = RendererList.Create(CreateOpaqueRendererListDesc(cull, hdCamera.camera, HDShaderPassNames.s_GBufferName, m_CurrentRendererConfigurationBakedLighting));
                DrawOpaqueRendererList(renderContext, cmd, hdCamera.frameSettings, rendererList);

                m_GbufferManager.BindBufferAsTextures(cmd);
            }
        }

        void RenderDBuffer(HDCamera hdCamera, CommandBuffer cmd, ScriptableRenderContext renderContext, CullingResults cullingResults)
        {
            if (!hdCamera.frameSettings.IsEnabled(FrameSettingsField.Decals))
            {
                // We still bind black textures to make sure that something is bound (can be a problem on some platforms)
                m_DbufferManager.BindBlackTextures(cmd);
                
                // Bind buffer to make sure that something is bound .
                cmd.SetGlobalBuffer(HDShaderIDs._DecalPropertyMaskBufferSRV, m_DbufferManager.propertyMaskBuffer);

                return;
            }

            // We need to copy depth buffer texture if we want to bind it at this stage
            CopyDepthBufferIfNeeded(hdCamera, cmd);

            using (new ProfilingScope(cmd, ProfilingSampler.Get(HDProfileId.DBufferRender)))
            {
                var parameters = PrepareRenderDBufferParameters();
                bool use4RTs = m_Asset.currentPlatformRenderPipelineSettings.decalSettings.perChannelMask;
                RenderDBuffer(  parameters,
                                m_DbufferManager.GetBuffersRTI(),
                                m_DbufferManager.GetRTHandles(),
                                m_SharedRTManager.GetDepthStencilBuffer(),
                                RendererList.Create(PrepareMeshDecalsRendererList(cullingResults, hdCamera, use4RTs)),
                                renderContext, cmd);

                cmd.SetGlobalBuffer(HDShaderIDs._DecalPropertyMaskBufferSRV, m_DbufferManager.propertyMaskBuffer);

                m_DbufferManager.BindBufferAsTextures(cmd);
            }
        }

        void DecalNormalPatch(  HDCamera        hdCamera,
                                CommandBuffer   cmd)
        {
            if (hdCamera.frameSettings.IsEnabled(FrameSettingsField.Decals) &&
                !hdCamera.frameSettings.IsEnabled(FrameSettingsField.MSAA)) // MSAA not supported
            {
                var parameters = PrepareDBufferNormalPatchParameters(hdCamera);
                DecalNormalPatch(parameters, m_SharedRTManager.GetDepthStencilBuffer(), m_SharedRTManager.GetNormalBuffer(), cmd);
            }
        }

        struct DBufferNormalPatchParameters
        {
            public Material decalNormalBufferMaterial;
            public int stencilRef;
            public int stencilMask;
        }

        DBufferNormalPatchParameters PrepareDBufferNormalPatchParameters(HDCamera hdCamera)
        {
            var parameters = new DBufferNormalPatchParameters();
            parameters.decalNormalBufferMaterial = m_DecalNormalBufferMaterial;
            switch (hdCamera.frameSettings.litShaderMode)
            {
                case LitShaderMode.Forward:  // in forward rendering all pixels that decals wrote into have to be composited
                    parameters.stencilMask = (int)StencilUsage.Decals;
                    parameters.stencilRef = (int)StencilUsage.Decals;
                    break;
                case LitShaderMode.Deferred: // in deferred rendering only pixels affected by both forward materials and decals need to be composited
                    parameters.stencilMask = (int)StencilUsage.Decals | (int)StencilUsage.RequiresDeferredLighting;
                    parameters.stencilRef = (int)StencilUsage.Decals;
                    break;
                default:
                    throw new ArgumentOutOfRangeException("Unknown ShaderLitMode");
            }

            return parameters;
        }

        static void DecalNormalPatch(   DBufferNormalPatchParameters    parameters,
                                        RTHandle                        depthStencilBuffer,
                                        RTHandle                        normalBuffer,
                                        CommandBuffer                   cmd)
        {
                using (new ProfilingScope(cmd, ProfilingSampler.Get(HDProfileId.DBufferNormal)))
                {
                    parameters.decalNormalBufferMaterial.SetInt(HDShaderIDs._DecalNormalBufferStencilReadMask, parameters.stencilMask);
                    parameters.decalNormalBufferMaterial.SetInt(HDShaderIDs._DecalNormalBufferStencilRef, parameters.stencilRef);

                CoreUtils.SetRenderTarget(cmd, depthStencilBuffer);
                cmd.SetRandomWriteTarget(1, normalBuffer);
                    cmd.DrawProcedural(Matrix4x4.identity, parameters.decalNormalBufferMaterial, 0, MeshTopology.Triangles, 3, 1);
                    cmd.ClearRandomWriteTargets();
                }
            }

        RendererListDesc PrepareMeshDecalsRendererList(CullingResults cullingResults, HDCamera hdCamera, bool use4RTs)
        {
            var desc = new RendererListDesc(use4RTs ? m_Decals4RTPassNames : m_Decals3RTPassNames, cullingResults, hdCamera.camera)
            {
                sortingCriteria = SortingCriteria.CommonOpaque,
                rendererConfiguration = PerObjectData.None,
                renderQueueRange = HDRenderQueue.k_RenderQueue_AllOpaque
            };

            return desc;
        }

        void UpdateShaderVariablesGlobalDecal(ref ShaderVariablesGlobal cb, HDCamera hdCamera)
        {
            if (hdCamera.frameSettings.IsEnabled(FrameSettingsField.Decals))
            {
                cb._EnableDecals  = 1;
                cb._DecalAtlasResolution = new Vector2(HDUtils.hdrpSettings.decalSettings.atlasWidth, HDUtils.hdrpSettings.decalSettings.atlasHeight);
            }
            else
            {
                cb._EnableDecals = 0;
            }
        }

        static RenderTargetIdentifier[] m_Dbuffer3RtIds = new RenderTargetIdentifier[3];

        struct RenderDBufferParameters
        {
            public bool use4RTs;
            public ComputeBuffer propertyMaskBuffer;
            public ComputeShader clearPropertyMaskBufferCS;
            public int clearPropertyMaskBufferKernel;
            public int propertyMaskBufferSize;
        }

        RenderDBufferParameters PrepareRenderDBufferParameters()
        {
            var parameters = new RenderDBufferParameters();
            parameters.use4RTs = m_Asset.currentPlatformRenderPipelineSettings.decalSettings.perChannelMask;
            parameters.propertyMaskBuffer = m_DbufferManager.propertyMaskBuffer;
            parameters.clearPropertyMaskBufferCS = m_DbufferManager.clearPropertyMaskBufferShader;
            parameters.clearPropertyMaskBufferKernel = m_DbufferManager.clearPropertyMaskBufferKernel;
            parameters.propertyMaskBufferSize = m_DbufferManager.propertyMaskBufferSize;
            return parameters;
        }

        static void RenderDBuffer(  in RenderDBufferParameters  parameters,
                                    RenderTargetIdentifier[]    mrt,
                                    RTHandle[]                  rtHandles,
                                    RTHandle                    depthStencilBuffer,
                                    RendererList                meshDecalsRendererList,
                                    ScriptableRenderContext     renderContext,
                                    CommandBuffer               cmd)
        {
            // for alpha compositing, color is cleared to 0, alpha to 1
            // https://developer.nvidia.com/gpugems/GPUGems3/gpugems3_ch23.html

            // this clears the targets
            // TODO: Once we move to render graph, move this to render targets initialization parameters and remove rtHandles parameters
            Color clearColor = new Color(0.0f, 0.0f, 0.0f, 1.0f);
            Color clearColorNormal = new Color(0.5f, 0.5f, 0.5f, 1.0f); // for normals 0.5 is neutral
            Color clearColorAOSBlend = new Color(1.0f, 1.0f, 1.0f, 1.0f);
            CoreUtils.SetRenderTarget(cmd, rtHandles[0], ClearFlag.Color, clearColor);
            CoreUtils.SetRenderTarget(cmd, rtHandles[1], ClearFlag.Color, clearColorNormal);
            CoreUtils.SetRenderTarget(cmd, rtHandles[2], ClearFlag.Color, clearColor);

            if (parameters.use4RTs)
            {
                CoreUtils.SetRenderTarget(cmd, rtHandles[3], ClearFlag.Color, clearColorAOSBlend);
                // this actually sets the MRTs and HTile RWTexture, this is done separately because we do not have an api to clear MRTs to different colors
                CoreUtils.SetRenderTarget(cmd, mrt, depthStencilBuffer); // do not clear anymore
            }
            else
            {
                for (int rtindex = 0; rtindex < 3; rtindex++)
                {
                     m_Dbuffer3RtIds[rtindex] = mrt[rtindex];
                }
                // this actually sets the MRTs and HTile RWTexture, this is done separately because we do not have an api to clear MRTs to different colors
                CoreUtils.SetRenderTarget(cmd, m_Dbuffer3RtIds, depthStencilBuffer); // do not clear anymore
            }

            // clear decal property mask buffer
            cmd.SetComputeBufferParam(parameters.clearPropertyMaskBufferCS, parameters.clearPropertyMaskBufferKernel, HDShaderIDs._DecalPropertyMaskBuffer, parameters.propertyMaskBuffer);
            cmd.DispatchCompute(parameters.clearPropertyMaskBufferCS, parameters.clearPropertyMaskBufferKernel, parameters.propertyMaskBufferSize / 64, 1, 1);
            cmd.SetRandomWriteTarget(parameters.use4RTs ? 4 : 3, parameters.propertyMaskBuffer);

            HDUtils.DrawRendererList(renderContext, cmd, meshDecalsRendererList);
            DecalSystem.instance.RenderIntoDBuffer(cmd);

            cmd.ClearRandomWriteTargets();
        }

        RendererListDesc PrepareForwardEmissiveRendererList(CullingResults cullResults, HDCamera hdCamera)
        {
            var result = new RendererListDesc(m_DecalsEmissivePassNames, cullResults, hdCamera.camera)
            {
                renderQueueRange = HDRenderQueue.k_RenderQueue_AllOpaque,
                sortingCriteria = SortingCriteria.CommonOpaque,
                rendererConfiguration = PerObjectData.None
            };

            return result;
        }

        void RenderForwardEmissive(CullingResults cullResults, HDCamera hdCamera, ScriptableRenderContext renderContext, CommandBuffer cmd)
        {
            using (new ProfilingScope(cmd, ProfilingSampler.Get(HDProfileId.ForwardEmissive)))
            {
                bool msaa = hdCamera.frameSettings.IsEnabled(FrameSettingsField.MSAA);
                CoreUtils.SetRenderTarget(cmd, msaa ? m_CameraColorMSAABuffer : m_CameraColorBuffer, m_SharedRTManager.GetDepthStencilBuffer(msaa));
                HDUtils.DrawRendererList(renderContext, cmd, RendererList.Create(PrepareForwardEmissiveRendererList(cullResults, hdCamera)));

                if (hdCamera.frameSettings.IsEnabled(FrameSettingsField.Decals))
                    DecalSystem.instance.RenderForwardEmissive(cmd);
            }
        }

        void RenderWireFrame(CullingResults cull, HDCamera hdCamera, RenderTargetIdentifier backbuffer, ScriptableRenderContext renderContext, CommandBuffer cmd)
        {
            using (new ProfilingScope(cmd, ProfilingSampler.Get(HDProfileId.RenderWireFrame)))
            {
                CoreUtils.SetRenderTarget(cmd, backbuffer, ClearFlag.Color, GetColorBufferClearColor(hdCamera));

                var rendererListOpaque = RendererList.Create(CreateOpaqueRendererListDesc(cull, hdCamera.camera, m_AllForwardOpaquePassNames));
                DrawOpaqueRendererList(renderContext, cmd, hdCamera.frameSettings, rendererListOpaque);

                // Render forward transparent
                var rendererListTransparent = RendererList.Create(CreateTransparentRendererListDesc(cull, hdCamera.camera, m_AllTransparentPassNames));
                DrawTransparentRendererList(renderContext, cmd, hdCamera.frameSettings, rendererListTransparent);
            }
        }

        void RenderDebugViewMaterial(CullingResults cull, HDCamera hdCamera, ScriptableRenderContext renderContext, CommandBuffer cmd)
        {
            using (new ProfilingScope(cmd, ProfilingSampler.Get(HDProfileId.DisplayDebugViewMaterial)))
            {
                if (m_CurrentDebugDisplaySettings.data.materialDebugSettings.IsDebugGBufferEnabled() && hdCamera.frameSettings.litShaderMode == LitShaderMode.Deferred)
                {
                    using (new ProfilingScope(cmd, ProfilingSampler.Get(HDProfileId.DebugViewMaterialGBuffer)))
                    {
                        HDUtils.DrawFullScreen(cmd, m_currentDebugViewMaterialGBuffer, m_CameraColorBuffer);
                    }
                }
                else
                {
                    // When rendering debug material we shouldn't rely on a depth prepass for optimizing the alpha clip test. As it is control on the material inspector side
                    // we must override the state here.

                    CoreUtils.SetRenderTarget(cmd, m_CameraColorBuffer, m_SharedRTManager.GetDepthStencilBuffer(), ClearFlag.All, Color.clear);
                    // Render Opaque forward
                    var rendererListOpaque = RendererList.Create(CreateOpaqueRendererListDesc(cull, hdCamera.camera, m_AllForwardOpaquePassNames, m_CurrentRendererConfigurationBakedLighting, stateBlock: m_DepthStateOpaque));
                    DrawOpaqueRendererList(renderContext, cmd, hdCamera.frameSettings, rendererListOpaque);

                    // Render forward transparent
                    var rendererListTransparent = RendererList.Create(CreateTransparentRendererListDesc(cull, hdCamera.camera, m_AllTransparentPassNames, m_CurrentRendererConfigurationBakedLighting));
                    DrawTransparentRendererList(renderContext, cmd, hdCamera.frameSettings, rendererListTransparent);
                }
            }
        }

        void RenderTransparencyOverdraw(CullingResults cull, HDCamera hdCamera, ScriptableRenderContext renderContext, CommandBuffer cmd)
        {
            if (m_CurrentDebugDisplaySettings.IsDebugDisplayEnabled() && m_CurrentDebugDisplaySettings.data.fullScreenDebugMode == FullScreenDebugMode.TransparencyOverdraw)
            {

                CoreUtils.SetRenderTarget(cmd, m_CameraColorBuffer, m_SharedRTManager.GetDepthStencilBuffer(), clearFlag: ClearFlag.Color, clearColor: Color.black);
                var stateBlock = new RenderStateBlock
                {
                    mask = RenderStateMask.Blend,
                    blendState = new BlendState
                    {
                        blendState0 = new RenderTargetBlendState
                        {

                            destinationColorBlendMode = BlendMode.One,
                            sourceColorBlendMode = BlendMode.One,
                            destinationAlphaBlendMode = BlendMode.One,
                            sourceAlphaBlendMode = BlendMode.One,
                            colorBlendOperation = BlendOp.Add,
                            alphaBlendOperation = BlendOp.Add,
                            writeMask = ColorWriteMask.All
                        }
                    }
                };

                // High res transparent objects, drawing in m_DebugFullScreenTempBuffer
                m_ShaderVariablesDebugDisplayCB._DebugTransparencyOverdrawWeight = 1.0f;
                ConstantBuffer.PushGlobal(cmd, m_ShaderVariablesDebugDisplayCB, HDShaderIDs._ShaderVariablesDebugDisplay);

                var passNames = m_Asset.currentPlatformRenderPipelineSettings.supportTransparentBackface ? m_AllTransparentPassNames : m_TransparentNoBackfaceNames;
                m_DebugFullScreenPropertyBlock.SetFloat(HDShaderIDs._TransparencyOverdrawMaxPixelCost, (float)m_DebugDisplaySettings.data.transparencyDebugSettings.maxPixelCost);
                var rendererList = RendererList.Create(CreateTransparentRendererListDesc(cull, hdCamera.camera, passNames, stateBlock: stateBlock));
                DrawTransparentRendererList(renderContext, cmd, hdCamera.frameSettings, rendererList);
                rendererList = RendererList.Create(CreateTransparentRendererListDesc(cull, hdCamera.camera, passNames, renderQueueRange: HDRenderQueue.k_RenderQueue_AfterPostProcessTransparent, stateBlock: stateBlock));
                DrawTransparentRendererList(renderContext, cmd, hdCamera.frameSettings, rendererList);

                // Low res transparent objects, copying result m_DebugTranparencyLowRes
                m_ShaderVariablesDebugDisplayCB._DebugTransparencyOverdrawWeight = 0.25f;
                ConstantBuffer.PushGlobal(cmd, m_ShaderVariablesDebugDisplayCB, HDShaderIDs._ShaderVariablesDebugDisplay);
                rendererList = RendererList.Create(CreateTransparentRendererListDesc(cull, hdCamera.camera, passNames, renderQueueRange: HDRenderQueue.k_RenderQueue_LowTransparent, stateBlock: stateBlock));
                DrawTransparentRendererList(renderContext, cmd, hdCamera.frameSettings, rendererList);
                PushFullScreenDebugTexture(hdCamera, cmd, m_CameraColorBuffer, FullScreenDebugMode.TransparencyOverdraw);

                // weighted sum of m_DebugFullScreenTempBuffer and m_DebugTranparencyLowRes done in DebugFullScreen.shader

            }
        }

        void UpdateSkyEnvironment(HDCamera hdCamera, ScriptableRenderContext renderContext, int frameIndex, CommandBuffer cmd)
        {
            m_SkyManager.UpdateEnvironment(hdCamera, renderContext, GetCurrentSunLight(), frameIndex, cmd);
        }

        /// <summary>
        /// Request an update of the environment lighting.
        /// </summary>
        public void RequestSkyEnvironmentUpdate()
        {
            m_SkyManager.RequestEnvironmentUpdate();
        }

        internal void RequestStaticSkyUpdate()
        {
            m_SkyManager.RequestStaticEnvironmentUpdate();
        }

        void PreRenderSky(HDCamera hdCamera, CommandBuffer cmd)
        {
            if (m_CurrentDebugDisplaySettings.DebugHideSky(hdCamera))
            {
                return;
            }

            bool msaaEnabled = hdCamera.frameSettings.IsEnabled(FrameSettingsField.MSAA);
            var colorBuffer = msaaEnabled ? m_CameraColorMSAABuffer : m_CameraColorBuffer;
            var depthBuffer = m_SharedRTManager.GetDepthStencilBuffer(msaaEnabled);
            var normalBuffer = m_SharedRTManager.GetNormalBuffer(msaaEnabled);

            var visualEnv = hdCamera.volumeStack.GetComponent<VisualEnvironment>();
            m_SkyManager.PreRenderSky(hdCamera, GetCurrentSunLight(), colorBuffer, normalBuffer, depthBuffer, m_CurrentDebugDisplaySettings, m_FrameCount, cmd);
        }

        void RenderSky(HDCamera hdCamera, CommandBuffer cmd)
        {
            if (m_CurrentDebugDisplaySettings.DebugHideSky(hdCamera))
            {
                return;
            }

            // Necessary to perform dual-source (polychromatic alpha) blending which is not supported by Unity.
            // We load from the color buffer, perform blending manually, and store to the atmospheric scattering buffer.
            // Then we perform a copy from the atmospheric scattering buffer back to the color buffer.
            bool msaaEnabled = hdCamera.frameSettings.IsEnabled(FrameSettingsField.MSAA);
            var colorBuffer = msaaEnabled ? m_CameraColorMSAABuffer : m_CameraColorBuffer;
            var intermediateBuffer = msaaEnabled ? m_OpaqueAtmosphericScatteringMSAABuffer : m_OpaqueAtmosphericScatteringBuffer;
            var depthBuffer = m_SharedRTManager.GetDepthStencilBuffer(msaaEnabled);

            var visualEnv = hdCamera.volumeStack.GetComponent<VisualEnvironment>();
            m_SkyManager.RenderSky(hdCamera, GetCurrentSunLight(), colorBuffer, depthBuffer, m_CurrentDebugDisplaySettings, m_FrameCount, cmd);

            if (Fog.IsFogEnabled(hdCamera) || Fog.IsPBRFogEnabled(hdCamera))
            {
                var pixelCoordToViewDirWS = hdCamera.mainViewConstants.pixelCoordToViewDirWS;
                m_SkyManager.RenderOpaqueAtmosphericScattering(cmd, hdCamera, colorBuffer, m_LightingBuffer, intermediateBuffer, depthBuffer, pixelCoordToViewDirWS, hdCamera.frameSettings.IsEnabled(FrameSettingsField.MSAA));
            }
        }

        /// <summary>
        /// Export the provided camera's sky to a flattened cubemap.
        /// </summary>
        /// <param name="camera">Requested camera.</param>
        /// <returns>Result texture.</returns>
        public Texture2D ExportSkyToTexture(Camera camera)
        {
            return m_SkyManager.ExportSkyToTexture(camera);
        }

        RendererListDesc PrepareForwardOpaqueRendererList(CullingResults cullResults, HDCamera hdCamera)
        {
            var passNames = hdCamera.frameSettings.litShaderMode == LitShaderMode.Forward
                ? m_ForwardAndForwardOnlyPassNames
                : m_ForwardOnlyPassNames;
            return  CreateOpaqueRendererListDesc(cullResults, hdCamera.camera, passNames, m_CurrentRendererConfigurationBakedLighting);
        }

        // Guidelines: In deferred by default there is no opaque in forward. However it is possible to force an opaque material to render in forward
        // by using the pass "ForwardOnly". In this case the .shader should not have "Forward" but only a "ForwardOnly" pass.
        // It must also have a "DepthForwardOnly" and no "DepthOnly" pass as forward material (either deferred or forward only rendering) have always a depth pass.
        // The RenderForward pass will render the appropriate pass depends on the engine settings. In case of forward only rendering, both "Forward" pass and "ForwardOnly" pass
        // material will be render for both transparent and opaque. In case of deferred, both path are used for transparent but only "ForwardOnly" is use for opaque.
        // (Thus why "Forward" and "ForwardOnly" are exclusive, else they will render two times"
        void RenderForwardOpaque(CullingResults cullResults, HDCamera hdCamera, ScriptableRenderContext renderContext, CommandBuffer cmd)
        {
            bool debugDisplay = m_CurrentDebugDisplaySettings.IsDebugDisplayEnabled();
            using (new ProfilingScope(cmd, debugDisplay ? ProfilingSampler.Get(HDProfileId.ForwardOpaqueDebug) : ProfilingSampler.Get(HDProfileId.ForwardOpaque)))
            {
                bool useFptl = hdCamera.frameSettings.IsEnabled(FrameSettingsField.FPTLForForwardOpaque);
                bool msaa = hdCamera.frameSettings.IsEnabled(FrameSettingsField.MSAA);

                RenderTargetIdentifier[] renderTarget = null;

                // In case of forward SSS we will bind all the required target. It is up to the shader to write into it or not.
                if (hdCamera.frameSettings.IsEnabled(FrameSettingsField.SubsurfaceScattering))
                {
                    renderTarget = m_MRTWithSSS;
                    renderTarget[0] = msaa ? m_CameraColorMSAABuffer : m_CameraColorBuffer; // Store the specular color
                    renderTarget[1] = msaa ? m_CameraSssDiffuseLightingMSAABuffer : m_CameraSssDiffuseLightingBuffer;
                    renderTarget[2] = msaa ? GetSSSBufferMSAA() : GetSSSBuffer();
                }
                else
                {
                    renderTarget = mMRTSingle;
                    renderTarget[0] = msaa ? m_CameraColorMSAABuffer : m_CameraColorBuffer;
                }

                RenderForwardRendererList(hdCamera.frameSettings,
                                            RendererList.Create(PrepareForwardOpaqueRendererList(cullResults, hdCamera)),
                                            renderTarget,
                                            m_SharedRTManager.GetDepthStencilBuffer(msaa),
                                            useFptl ? m_TileAndClusterData.lightList : m_TileAndClusterData.perVoxelLightLists,
                                            true, renderContext, cmd);
            }
        }

        static bool NeedMotionVectorForTransparent(FrameSettings frameSettings)
        {
            return frameSettings.IsEnabled(FrameSettingsField.MotionVectors) && frameSettings.IsEnabled(FrameSettingsField.TransparentsWriteMotionVector);
        }

        RendererListDesc PrepareForwardTransparentRendererList(CullingResults cullResults, HDCamera hdCamera, bool preRefraction)
        {
            RenderQueueRange transparentRange;
            if (preRefraction)
            {
                transparentRange = HDRenderQueue.k_RenderQueue_PreRefraction;
            }
            else if (hdCamera.frameSettings.IsEnabled(FrameSettingsField.LowResTransparent))
            {
                transparentRange = HDRenderQueue.k_RenderQueue_Transparent;
            }
            else // Low res transparent disabled
            {
                transparentRange = HDRenderQueue.k_RenderQueue_TransparentWithLowRes;
            }

            if (!hdCamera.frameSettings.IsEnabled(FrameSettingsField.Refraction))
            {
                if (hdCamera.frameSettings.IsEnabled(FrameSettingsField.LowResTransparent))
                    transparentRange = HDRenderQueue.k_RenderQueue_AllTransparent;
                else
                    transparentRange = HDRenderQueue.k_RenderQueue_AllTransparentWithLowRes;
            }

            if (NeedMotionVectorForTransparent(hdCamera.frameSettings))
            {
                m_CurrentRendererConfigurationBakedLighting |= PerObjectData.MotionVectors; // This will enable the flag for low res transparent as well
            }

            var passNames = m_Asset.currentPlatformRenderPipelineSettings.supportTransparentBackface ? m_AllTransparentPassNames : m_TransparentNoBackfaceNames;
            return CreateTransparentRendererListDesc(cullResults, hdCamera.camera, passNames, m_CurrentRendererConfigurationBakedLighting, transparentRange);
        }


        void RenderForwardTransparent(CullingResults cullResults, HDCamera hdCamera, bool preRefraction, ScriptableRenderContext renderContext, CommandBuffer cmd)
        {
            // If rough refraction are turned off, we render all transparents in the Transparent pass and we skip the PreRefraction one.
            if (!hdCamera.frameSettings.IsEnabled(FrameSettingsField.Refraction) && preRefraction)
            {
                return;
            }

            HDProfileId passName;
            bool debugDisplay = m_CurrentDebugDisplaySettings.IsDebugDisplayEnabled();
            if (debugDisplay)
                passName = preRefraction ? HDProfileId.ForwardPreRefractionDebug : HDProfileId.ForwardTransparentDebug;
            else
                passName = preRefraction ? HDProfileId.ForwardPreRefraction : HDProfileId.ForwardTransparent;

            using (new ProfilingScope(cmd, ProfilingSampler.Get(passName)))
            {
                bool msaa = hdCamera.frameSettings.IsEnabled(FrameSettingsField.MSAA);
                bool renderMotionVecForTransparent = NeedMotionVectorForTransparent(hdCamera.frameSettings);
                cmd.SetGlobalInt(HDShaderIDs._ColorMaskTransparentVel, renderMotionVecForTransparent ? (int)ColorWriteMask.All : 0);

                m_MRTTransparentMotionVec[0] = msaa ? m_CameraColorMSAABuffer : m_CameraColorBuffer;
                m_MRTTransparentMotionVec[1] = renderMotionVecForTransparent ? m_SharedRTManager.GetMotionVectorsBuffer(hdCamera.frameSettings.IsEnabled(FrameSettingsField.MSAA))
                    // It doesn't really matter what gets bound here since the color mask state set will prevent this from ever being written to. However, we still need to bind something
                    // to avoid warnings about unbound render targets. The following rendertarget could really be anything if renderVelocitiesForTransparent, here the normal buffer
                    // as it is guaranteed to exist and to have the same size.
                    // to avoid warnings about unbound render targets.
                    : m_SharedRTManager.GetNormalBuffer(msaa);

                if ((hdCamera.frameSettings.IsEnabled(FrameSettingsField.Decals)) && (DecalSystem.m_DecalDatasCount > 0)) // enable d-buffer flag value is being interpreted more like enable decals in general now that we have clustered
                                                                                                                          // decal datas count is 0 if no decals affect transparency
                {
                    DecalSystem.instance.SetAtlas(cmd); // for clustered decals
                }

                RenderForwardRendererList(hdCamera.frameSettings,
                                            RendererList.Create(PrepareForwardTransparentRendererList(cullResults, hdCamera, preRefraction)),
                                            m_MRTTransparentMotionVec,
                                            m_SharedRTManager.GetDepthStencilBuffer(hdCamera.frameSettings.IsEnabled(FrameSettingsField.MSAA)),
                                            m_TileAndClusterData.perVoxelLightLists,
                                            false, renderContext, cmd);
            }
        }

        static void RenderForwardRendererList(  FrameSettings               frameSettings,
                                                RendererList                rendererList,
                                                RenderTargetIdentifier[]    renderTarget,
                                                RTHandle                    depthBuffer,
                                                ComputeBuffer               lightListBuffer,
                                                bool                        opaque,
                                                ScriptableRenderContext     renderContext,
                                                CommandBuffer               cmd)
        {
            // Note: SHADOWS_SHADOWMASK keyword is enabled in HDRenderPipeline.cs ConfigureForShadowMask
            bool useFptl = opaque && frameSettings.IsEnabled(FrameSettingsField.FPTLForForwardOpaque);

            // say that we want to use tile/cluster light loop
            CoreUtils.SetKeyword(cmd, "USE_FPTL_LIGHTLIST", useFptl);
            CoreUtils.SetKeyword(cmd, "USE_CLUSTERED_LIGHTLIST", !useFptl);
            cmd.SetGlobalBuffer(HDShaderIDs.g_vLightListGlobal, lightListBuffer);

            CoreUtils.SetRenderTarget(cmd, renderTarget, depthBuffer);
            if (opaque)
                DrawOpaqueRendererList(renderContext, cmd, frameSettings, rendererList);
            else
                DrawTransparentRendererList(renderContext, cmd, frameSettings, rendererList);
        }

        // This is use to Display legacy shader with an error shader
        [Conditional("DEVELOPMENT_BUILD"), Conditional("UNITY_EDITOR")]
        void RenderForwardError(CullingResults cullResults, HDCamera hdCamera, ScriptableRenderContext renderContext, CommandBuffer cmd)
        {
            using (new ProfilingScope(cmd, ProfilingSampler.Get(HDProfileId.RenderForwardError)))
            {
                CoreUtils.SetRenderTarget(cmd, m_CameraColorBuffer, m_SharedRTManager.GetDepthStencilBuffer());
                var rendererList = RendererList.Create(CreateOpaqueRendererListDesc(cullResults, hdCamera.camera, m_ForwardErrorPassNames, renderQueueRange: RenderQueueRange.all, overrideMaterial: m_ErrorMaterial));
                HDUtils.DrawRendererList(renderContext, cmd, rendererList);
            }
        }

        bool RenderCustomPass(ScriptableRenderContext context, CommandBuffer cmd, HDCamera hdCamera, CullingResults cullingResults, CustomPassInjectionPoint injectionPoint, AOVRequestData aovRequest, List<RTHandle> aovCustomPassBuffers)
        {
            if (!hdCamera.frameSettings.IsEnabled(FrameSettingsField.CustomPass))
                return false;

            bool executed = false;
            CustomPassVolume.GetActivePassVolumes(injectionPoint, m_ActivePassVolumes);
            foreach (var customPass in m_ActivePassVolumes)
            {
                if (customPass == null)
                    return false;

                var customPassTargets = new CustomPass.RenderTargets
                {
                    cameraColorMSAABuffer = m_CameraColorMSAABuffer,
                    cameraColorBuffer = (injectionPoint == CustomPassInjectionPoint.AfterPostProcess) ? m_IntermediateAfterPostProcessBuffer : m_CameraColorBuffer,
                    customColorBuffer = m_CustomPassColorBuffer,
                    customDepthBuffer = m_CustomPassDepthBuffer,
                };
                executed |= customPass.Execute(context, cmd, hdCamera, cullingResults, m_SharedRTManager, customPassTargets);
            }

            // Push the custom pass buffer, in case it was requested in the AOVs
            aovRequest.PushCustomPassTexture(cmd, injectionPoint, m_CameraColorBuffer, m_CustomPassColorBuffer, aovCustomPassBuffers);

            return executed;
        }

        void RenderTransparentDepthPrepass(CullingResults cull, HDCamera hdCamera, ScriptableRenderContext renderContext, CommandBuffer cmd)
        {
            if (hdCamera.frameSettings.IsEnabled(FrameSettingsField.TransparentPrepass))
            {
                // Render transparent depth prepass after opaque one
                using (new ProfilingScope(cmd, ProfilingSampler.Get(HDProfileId.TransparentDepthPrepass)))
                {
                    if (hdCamera.IsTransparentSSREnabled())
                    {
                        // But we also need to bind the normal buffer for objects that will recieve SSR
                        CoreUtils.SetRenderTarget(cmd, m_SharedRTManager.GetPrepassBuffersRTI(hdCamera.frameSettings), m_SharedRTManager.GetDepthStencilBuffer());
                    }
                    else
                        CoreUtils.SetRenderTarget(cmd, m_SharedRTManager.GetDepthStencilBuffer());

                    var rendererList = RendererList.Create(CreateTransparentRendererListDesc(cull, hdCamera.camera, m_TransparentDepthPrepassNames));
                    DrawTransparentRendererList(renderContext, cmd, hdCamera.frameSettings, rendererList);
                }
            }
        }

        void RenderRayTracingPrepass(CullingResults cull, HDCamera hdCamera, ScriptableRenderContext renderContext, CommandBuffer cmd, bool clear)
        {
            if (!hdCamera.frameSettings.IsEnabled(FrameSettingsField.RayTracing))
                return;

            RecursiveRendering recursiveSettings = hdCamera.volumeStack.GetComponent<RecursiveRendering>();
            if (recursiveSettings.enable.value)
            {
                using (new ProfilingScope(cmd, ProfilingSampler.Get(HDProfileId.RayTracingPrepass)))
                {
                    RendererList transparentRendererList;
                    RendererList opaqueRendererList;

                    // when clear is required, it mean we are before the recursive rendering call, otherwise it mean we are before the depth prepass
                    // As the pass before depth prepass write depth, we don't need to write it again during the second one, also the buffer is only clear at this time
                    // TODO: evaluate the usage of a stencil bit in the stencil buffer to save a rendertarget (But it require various headaches to work correctly).
                    if (clear)
                    {
                        CoreUtils.SetRenderTarget(cmd, GetRayTracingBuffer(InternalRayTracingBuffers.R0), m_SharedRTManager.GetDepthStencilBuffer(), clearFlag: ClearFlag.Color, Color.black);
                        transparentRendererList = RendererList.Create(CreateOpaqueRendererListDesc(cull, hdCamera.camera, m_RayTracingPrepassNames, stateBlock: m_DepthStateNoWrite));
                        opaqueRendererList = RendererList.Create(CreateTransparentRendererListDesc(cull, hdCamera.camera, m_RayTracingPrepassNames, renderQueueRange: HDRenderQueue.k_RenderQueue_AllTransparentWithLowRes, stateBlock: m_DepthStateNoWrite));
                    }
                    else
                    {
                        CoreUtils.SetRenderTarget(cmd, GetRayTracingBuffer(InternalRayTracingBuffers.R0), m_SharedRTManager.GetDepthStencilBuffer());
                        transparentRendererList = RendererList.Create(CreateOpaqueRendererListDesc(cull, hdCamera.camera, m_RayTracingPrepassNames));
                        opaqueRendererList = RendererList.Create(CreateTransparentRendererListDesc(cull, hdCamera.camera, m_RayTracingPrepassNames));
                    }
                    DrawOpaqueRendererList(renderContext, cmd, hdCamera.frameSettings, opaqueRendererList);
                    DrawTransparentRendererList(renderContext, cmd, hdCamera.frameSettings, transparentRendererList);
                }
            }
        }

        void RenderTransparentDepthPostpass(CullingResults cullResults, HDCamera hdCamera, ScriptableRenderContext renderContext, CommandBuffer cmd)
        {
            if (!hdCamera.frameSettings.IsEnabled(FrameSettingsField.TransparentPostpass))
                return;

            using (new ProfilingScope(cmd, ProfilingSampler.Get(HDProfileId.TransparentDepthPostpass)))
            {
                CoreUtils.SetRenderTarget(cmd, m_SharedRTManager.GetDepthStencilBuffer());
                var rendererList = RendererList.Create(CreateTransparentRendererListDesc(cullResults, hdCamera.camera, m_TransparentDepthPostpassNames));
                DrawTransparentRendererList(renderContext, cmd, hdCamera.frameSettings, rendererList);
            }
        }

        void RenderLowResTransparent(CullingResults cullResults, HDCamera hdCamera, ScriptableRenderContext renderContext, CommandBuffer cmd)
        {
            if (!hdCamera.frameSettings.IsEnabled(FrameSettingsField.LowResTransparent))
                return;

            using (new ProfilingScope(cmd, ProfilingSampler.Get(HDProfileId.LowResTransparent)))
            {
                UpdateOffscreenRenderingConstants(ref m_ShaderVariablesGlobalCB, true, 2u);
                ConstantBuffer.PushGlobal(cmd, m_ShaderVariablesGlobalCB, HDShaderIDs._ShaderVariablesGlobal);

                CoreUtils.SetRenderTarget(cmd, m_LowResTransparentBuffer, m_SharedRTManager.GetLowResDepthBuffer(), clearFlag: ClearFlag.Color, Color.black);
                RenderQueueRange transparentRange = HDRenderQueue.k_RenderQueue_LowTransparent;
                var passNames = m_Asset.currentPlatformRenderPipelineSettings.supportTransparentBackface ? m_AllTransparentPassNames : m_TransparentNoBackfaceNames;
                var rendererList = RendererList.Create(CreateTransparentRendererListDesc(cullResults, hdCamera.camera, passNames, m_CurrentRendererConfigurationBakedLighting, HDRenderQueue.k_RenderQueue_LowTransparent));
                DrawTransparentRendererList(renderContext, cmd, hdCamera.frameSettings, rendererList);

                UpdateOffscreenRenderingConstants(ref m_ShaderVariablesGlobalCB, false, 1u);
                ConstantBuffer.PushGlobal(cmd, m_ShaderVariablesGlobalCB, HDShaderIDs._ShaderVariablesGlobal);
            }
        }

        void RenderObjectsMotionVectors(CullingResults cullResults, HDCamera hdCamera, ScriptableRenderContext renderContext, CommandBuffer cmd)
        {
            if (!hdCamera.frameSettings.IsEnabled(FrameSettingsField.ObjectMotionVectors))
                return;

            using (new ProfilingScope(cmd, ProfilingSampler.Get(HDProfileId.ObjectsMotionVector)))
            {
                // These flags are still required in SRP or the engine won't compute previous model matrices...
                // If the flag hasn't been set yet on this camera, motion vectors will skip a frame.
                hdCamera.camera.depthTextureMode |= DepthTextureMode.MotionVectors | DepthTextureMode.Depth;
                // Disable write to normal buffer for unlit shader (the normal buffer binding change when using MSAA)
                cmd.SetGlobalInt(HDShaderIDs._ColorMaskNormal, hdCamera.frameSettings.IsEnabled(FrameSettingsField.MSAA) ? (int)ColorWriteMask.All : 0);

                RenderStateBlock? stateBlock = null;
                if (hdCamera.frameSettings.litShaderMode == LitShaderMode.Deferred || !hdCamera.frameSettings.IsEnabled(FrameSettingsField.AlphaToMask))
                    stateBlock = m_AlphaToMaskBlock;

                CoreUtils.SetRenderTarget(cmd, m_SharedRTManager.GetMotionVectorsPassBuffersRTI(hdCamera.frameSettings), m_SharedRTManager.GetDepthStencilBuffer(hdCamera.frameSettings.IsEnabled(FrameSettingsField.MSAA)));
                var rendererList = RendererList.Create(CreateOpaqueRendererListDesc(cullResults, hdCamera.camera, HDShaderPassNames.s_MotionVectorsName, PerObjectData.MotionVectors, stateBlock: stateBlock));
                DrawOpaqueRendererList(renderContext, cmd, hdCamera.frameSettings, rendererList);
            }
        }

        void RenderCameraMotionVectors(CullingResults cullResults, HDCamera hdCamera, ScriptableRenderContext renderContext, CommandBuffer cmd)
        {
            if (!hdCamera.frameSettings.IsEnabled(FrameSettingsField.MotionVectors))
                return;

            using (new ProfilingScope(cmd, ProfilingSampler.Get(HDProfileId.CameraMotionVectors)))
            {
            	bool msaa = hdCamera.frameSettings.IsEnabled(FrameSettingsField.MSAA);

                // These flags are still required in SRP or the engine won't compute previous model matrices...
                // If the flag hasn't been set yet on this camera, motion vectors will skip a frame.
                hdCamera.camera.depthTextureMode |= DepthTextureMode.MotionVectors | DepthTextureMode.Depth;
                m_CameraMotionVectorsMaterial.SetInt(HDShaderIDs._StencilMask, (int)StencilUsage.ObjectMotionVector);
                m_CameraMotionVectorsMaterial.SetInt(HDShaderIDs._StencilRef, (int)StencilUsage.ObjectMotionVector);

                HDUtils.DrawFullScreen(cmd, m_CameraMotionVectorsMaterial, m_SharedRTManager.GetMotionVectorsBuffer(msaa), m_SharedRTManager.GetDepthStencilBuffer(msaa), null, 0);

#if UNITY_EDITOR
                // In scene view there is no motion vector, so we clear the RT to black
                if (hdCamera.camera.cameraType == CameraType.SceneView && !hdCamera.animateMaterials)
                {
                    CoreUtils.SetRenderTarget(cmd, m_SharedRTManager.GetMotionVectorsBuffer(msaa), m_SharedRTManager.GetDepthStencilBuffer(msaa), ClearFlag.Color, Color.clear);
                }
#endif
            }
        }

        struct RenderSSRParameters
        {
            public ComputeShader    ssrCS;
            public int              tracingKernel;
            public int              reprojectionKernel;
            public bool             transparentSSR;

            public int              width, height, viewCount;

            public ComputeBuffer    offsetBufferData;
            public ComputeBuffer    coarseStencilBuffer;

            public ShaderVariablesScreenSpaceReflection cb;
        }

        RenderSSRParameters PrepareSSRParameters(HDCamera hdCamera, in HDUtils.PackedMipChainInfo depthPyramid, bool transparentSSR)
        {
            var volumeSettings = hdCamera.volumeStack.GetComponent<ScreenSpaceReflection>();
            var parameters = new RenderSSRParameters();

            parameters.ssrCS = m_ScreenSpaceReflectionsCS;
            parameters.tracingKernel = m_SsrTracingKernel;
            parameters.reprojectionKernel = m_SsrReprojectionKernel;
            parameters.transparentSSR = transparentSSR;

            parameters.width = hdCamera.actualWidth;
            parameters.height = hdCamera.actualHeight;
            parameters.viewCount = hdCamera.viewCount;

            float n = hdCamera.camera.nearClipPlane;
            float f = hdCamera.camera.farClipPlane;
            float thickness = volumeSettings.depthBufferThickness.value;

            ref var cb = ref parameters.cb;
            cb._SsrThicknessScale = 1.0f / (1.0f + thickness);
            cb._SsrThicknessBias = -n / (f - n) * (thickness * cb._SsrThicknessScale);
            cb._SsrIterLimit = volumeSettings.rayMaxIterations;
            cb._SsrReflectsSky = volumeSettings.reflectSky.value ? 1 : 0;
            cb._SsrStencilBit = (int)StencilUsage.TraceReflectionRay;
            float roughnessFadeStart = 1 - volumeSettings.smoothnessFadeStart.value;
            cb._SsrRoughnessFadeEnd = 1 - volumeSettings.minSmoothness.value;
            float roughnessFadeLength = cb._SsrRoughnessFadeEnd - roughnessFadeStart;
            cb._SsrRoughnessFadeEndTimesRcpLength = (roughnessFadeLength != 0) ? (cb._SsrRoughnessFadeEnd * (1.0f / roughnessFadeLength)) : 1;
            cb._SsrRoughnessFadeRcpLength = (roughnessFadeLength != 0) ? (1.0f / roughnessFadeLength) : 0;
            cb._SsrEdgeFadeRcpLength = Mathf.Min(1.0f / volumeSettings.screenFadeDistance.value, float.MaxValue);
            cb._ColorPyramidUvScaleAndLimitPrevFrame = HDUtils.ComputeViewportScaleAndLimit(hdCamera.historyRTHandleProperties.previousViewportSize, hdCamera.historyRTHandleProperties.previousRenderTargetSize);
            cb._SsrColorPyramidMaxMip = hdCamera.colorPyramidHistoryMipCount - 1;
            cb._SsrDepthPyramidMaxMip = depthPyramid.mipLevelCount - 1;

            parameters.offsetBufferData = depthPyramid.GetOffsetBufferData(m_DepthPyramidMipLevelOffsetsBuffer);
            parameters.coarseStencilBuffer = m_SharedRTManager.GetCoarseStencilBuffer();

            return parameters;
        }

        static void RenderSSR(  in RenderSSRParameters  parameters,
                                RTHandle                depthTexture,
                                RTHandle                depthPyramid,
                                RTHandle                SsrHitPointTexture,
                                RTHandle                stencilBuffer,
                                RTHandle                clearCoatMask,
                                RTHandle                previousColorPyramid,
                                RTHandle                ssrLightingTexture,
                                CommandBuffer           cmd,
                                ScriptableRenderContext renderContext)
        {
            var cs = parameters.ssrCS;

            using (new ProfilingScope(cmd, ProfilingSampler.Get(HDProfileId.SsrTracing)))
            {
                // cmd.SetComputeTextureParam(cs, kernel, "_SsrDebugTexture",    m_SsrDebugTexture);
                // Bind the non mip chain if we are rendering the transaprent version
                if (parameters.transparentSSR)
                {
                    CoreUtils.SetKeyword(cmd, "DEPTH_SOURCE_NOT_FROM_MIP_CHAIN", true);
                    cmd.SetComputeTextureParam(cs, parameters.tracingKernel, HDShaderIDs._DepthTexture, depthTexture);
                }
                cmd.SetComputeTextureParam(cs, parameters.tracingKernel, HDShaderIDs._CameraDepthTexture, depthPyramid);
                cmd.SetComputeTextureParam(cs, parameters.tracingKernel, HDShaderIDs._SsrClearCoatMaskTexture, clearCoatMask);
                cmd.SetComputeTextureParam(cs, parameters.tracingKernel, HDShaderIDs._SsrHitPointTexture, SsrHitPointTexture);

                if (stencilBuffer.rt.stencilFormat == GraphicsFormat.None)  // We are accessing MSAA resolved version and not the depth stencil buffer directly.
                {
                    cmd.SetComputeTextureParam(cs, parameters.tracingKernel, HDShaderIDs._StencilTexture, stencilBuffer);
                }
                else
                {
                    cmd.SetComputeTextureParam(cs, parameters.tracingKernel, HDShaderIDs._StencilTexture, stencilBuffer, 0, RenderTextureSubElement.Stencil);
                }

                cmd.SetComputeBufferParam(cs, parameters.tracingKernel, HDShaderIDs._CoarseStencilBuffer, parameters.coarseStencilBuffer);
                cmd.SetComputeBufferParam(cs, parameters.tracingKernel, HDShaderIDs._DepthPyramidMipLevelOffsets, parameters.offsetBufferData);

                ConstantBuffer.Push(cmd, parameters.cb, cs, HDShaderIDs._ShaderVariablesScreenSpaceReflection);

                cmd.DispatchCompute(cs, parameters.tracingKernel, HDUtils.DivRoundUp(parameters.width, 8), HDUtils.DivRoundUp(parameters.height, 8), parameters.viewCount);

                if (parameters.transparentSSR)
                    CoreUtils.SetKeyword(cmd, "DEPTH_SOURCE_NOT_FROM_MIP_CHAIN", false);
            }

            using (new ProfilingScope(cmd, ProfilingSampler.Get(HDProfileId.SsrReprojection)))
            {
                // cmd.SetComputeTextureParam(cs, kernel, "_SsrDebugTexture",    m_SsrDebugTexture);
                cmd.SetComputeTextureParam(cs, parameters.reprojectionKernel, HDShaderIDs._SsrHitPointTexture, SsrHitPointTexture);
                cmd.SetComputeTextureParam(cs, parameters.reprojectionKernel, HDShaderIDs._SsrLightingTextureRW, ssrLightingTexture);
                cmd.SetComputeTextureParam(cs, parameters.reprojectionKernel, HDShaderIDs._ColorPyramidTexture, previousColorPyramid);
                cmd.SetComputeTextureParam(cs, parameters.reprojectionKernel, HDShaderIDs._SsrClearCoatMaskTexture, clearCoatMask);

                ConstantBuffer.Push(cmd, parameters.cb, cs, HDShaderIDs._ShaderVariablesScreenSpaceReflection);

                cmd.DispatchCompute(cs, parameters.reprojectionKernel, HDUtils.DivRoundUp(parameters.width, 8), HDUtils.DivRoundUp(parameters.height, 8), parameters.viewCount);
            }
        }

        void RenderSSR(HDCamera hdCamera, CommandBuffer cmd, ScriptableRenderContext renderContext)
        {
            if (!hdCamera.IsSSREnabled())
            {
                cmd.SetGlobalTexture(HDShaderIDs._SsrLightingTexture, TextureXR.GetClearTexture());
                return;
            }

            var settings = hdCamera.volumeStack.GetComponent<ScreenSpaceReflection>();
            bool usesRaytracedReflections = hdCamera.frameSettings.IsEnabled(FrameSettingsField.RayTracing) && settings.rayTracing.value;
            if (usesRaytracedReflections)
            {
                RenderRayTracedReflections(hdCamera, cmd, m_SsrLightingTexture, renderContext, m_FrameCount);
            }
            else
            {
                var previousColorPyramid = hdCamera.GetPreviousFrameRT((int)HDCameraFrameHistoryType.ColorBufferMipChain);

                // Evaluate the clear coat mask texture based on the lit shader mode
                RTHandle clearCoatMask = hdCamera.frameSettings.litShaderMode == LitShaderMode.Deferred ? m_GbufferManager.GetBuffer(2) : TextureXR.GetBlackTexture();

                var parameters = PrepareSSRParameters(hdCamera, m_SharedRTManager.GetDepthBufferMipChainInfo(), false);
                RenderSSR(parameters, m_SharedRTManager.GetDepthStencilBuffer(), m_SharedRTManager.GetDepthTexture(), m_SsrHitPointTexture,
                          m_SharedRTManager.GetStencilBuffer(hdCamera.frameSettings.IsEnabled(FrameSettingsField.MSAA)), clearCoatMask, previousColorPyramid,
                          m_SsrLightingTexture, cmd, renderContext);

            	if (!hdCamera.colorPyramidHistoryIsValid)
            	{
                	cmd.SetGlobalTexture(HDShaderIDs._SsrLightingTexture, TextureXR.GetClearTexture());
                	hdCamera.colorPyramidHistoryIsValid = true; // For the next frame...
            	}
			}

            cmd.SetGlobalTexture(HDShaderIDs._SsrLightingTexture, m_SsrLightingTexture);
            PushFullScreenDebugTexture(hdCamera, cmd, m_SsrLightingTexture, FullScreenDebugMode.ScreenSpaceReflections);
        }

        void RenderSSRTransparent(HDCamera hdCamera, CommandBuffer cmd, ScriptableRenderContext renderContext)
        {
            if (!hdCamera.IsTransparentSSREnabled())
                return;

            BuildCoarseStencilAndResolveIfNeeded(hdCamera, cmd);

            // Before doing anything, we need to clear the target buffers and rebuild the depth pyramid for tracing
            // NOTE: This is probably something we can avoid if we read from the depth buffer and traced on the pyramid without the transparent objects
            using (new ProfilingScope(cmd, ProfilingSampler.Get(HDProfileId.PrepareForTransparentSsr)))
            {
                // Clear the SSR lighting buffer (not sure it is required)
                CoreUtils.SetRenderTarget(cmd, m_SsrLightingTexture, ClearFlag.Color, Color.clear);
                CoreUtils.SetRenderTarget(cmd, m_SsrHitPointTexture, ClearFlag.Color, Color.clear);
            }

            // Evaluate the screen space reflection for the transparent pixels
            var previousColorPyramid = hdCamera.GetPreviousFrameRT((int)HDCameraFrameHistoryType.ColorBufferMipChain);
            var parameters = PrepareSSRParameters(hdCamera, m_SharedRTManager.GetDepthBufferMipChainInfo(), true);
            RenderSSR(parameters, m_SharedRTManager.GetDepthStencilBuffer(), m_SharedRTManager.GetDepthTexture(), m_SsrHitPointTexture, m_SharedRTManager.GetStencilBuffer(), TextureXR.GetBlackTexture(), previousColorPyramid, m_SsrLightingTexture, cmd, renderContext);

            // If color pyramid was not valid, we bind a black texture
            if (!hdCamera.colorPyramidHistoryIsValid)
            {
                cmd.SetGlobalTexture(HDShaderIDs._SsrLightingTexture, TextureXR.GetClearTexture());
                hdCamera.colorPyramidHistoryIsValid = true; // For the next frame...
            }

            // Push our texture to the debug menu
            PushFullScreenDebugTexture(hdCamera, cmd, m_SsrLightingTexture, FullScreenDebugMode.TransparentScreenSpaceReflections);
        }

        void RenderColorPyramid(HDCamera hdCamera, CommandBuffer cmd, bool isPreRefraction)
        {
            if (isPreRefraction)
            {
                if (!hdCamera.frameSettings.IsEnabled(FrameSettingsField.Refraction))
                    return;
            }
            else
            {
                // This final Gaussian pyramid can be reused by SSR, so disable it only if there is no distortion
                if (!hdCamera.frameSettings.IsEnabled(FrameSettingsField.Distortion) && !hdCamera.IsSSREnabled())
                    return;
            }

            var currentColorPyramid = hdCamera.GetCurrentFrameRT((int)HDCameraFrameHistoryType.ColorBufferMipChain);

            int lodCount;

            using (new ProfilingScope(cmd, ProfilingSampler.Get(HDProfileId.ColorPyramid)))
            {
                Vector2Int pyramidSizeV2I = new Vector2Int(hdCamera.actualWidth, hdCamera.actualHeight);
                lodCount = m_MipGenerator.RenderColorGaussianPyramid(cmd, pyramidSizeV2I, m_CameraColorBuffer, currentColorPyramid);
                hdCamera.colorPyramidHistoryMipCount = lodCount;
            }

            // Warning! Danger!
            // The color pyramid scale is only correct for the most detailed MIP level.
            // For the other MIP levels, due to truncation after division by 2, a row or
            // column of texels may be lost. Since this can happen to BOTH the texture
            // size AND the viewport, (uv * _ColorPyramidScale.xy) can be off by a texel
            // unless the scale is 1 (and it will not be 1 if the texture was resized
            // and is of greater size compared to the viewport).
            cmd.SetGlobalTexture(HDShaderIDs._ColorPyramidTexture, currentColorPyramid);
            PushFullScreenDebugTextureMip(hdCamera, cmd, currentColorPyramid, lodCount, isPreRefraction ? FullScreenDebugMode.PreRefractionColorPyramid : FullScreenDebugMode.FinalColorPyramid);
        }

        void GenerateDepthPyramid(HDCamera hdCamera, CommandBuffer cmd, FullScreenDebugMode debugMode)
        {
            CopyDepthBufferIfNeeded(hdCamera, cmd);

            int mipCount = m_SharedRTManager.GetDepthBufferMipChainInfo().mipLevelCount;

            using (new ProfilingScope(cmd, ProfilingSampler.Get(HDProfileId.DepthPyramid)))
            {
                m_MipGenerator.RenderMinDepthPyramid(cmd, m_SharedRTManager.GetDepthTexture(), m_SharedRTManager.GetDepthBufferMipChainInfo());
            }

            cmd.SetGlobalTexture(HDShaderIDs._CameraDepthTexture, m_SharedRTManager.GetDepthTexture());
            PushFullScreenDebugTextureMip(hdCamera, cmd, m_SharedRTManager.GetDepthTexture(), mipCount, debugMode);
        }

        void DownsampleDepthForLowResTransparency(HDCamera hdCamera, CommandBuffer cmd)
        {
            var settings = m_Asset.currentPlatformRenderPipelineSettings.lowresTransparentSettings;
            if (!hdCamera.frameSettings.IsEnabled(FrameSettingsField.LowResTransparent))
                return;

            using (new ProfilingScope(cmd, ProfilingSampler.Get(HDProfileId.DownsampleDepth)))
            {
                CoreUtils.SetRenderTarget(cmd, m_SharedRTManager.GetLowResDepthBuffer());
                cmd.SetViewport(new Rect(0, 0, hdCamera.actualWidth * 0.5f, hdCamera.actualHeight * 0.5f));
                // TODO: Add option to switch modes at runtime
                if(settings.checkerboardDepthBuffer)
                {
                    m_DownsampleDepthMaterial.EnableKeyword("CHECKERBOARD_DOWNSAMPLE");
                }
                cmd.DrawProcedural(Matrix4x4.identity, m_DownsampleDepthMaterial, 0, MeshTopology.Triangles, 3, 1, null);
            }
        }

        void UpsampleTransparent(HDCamera hdCamera, CommandBuffer cmd)
        {
            var settings = m_Asset.currentPlatformRenderPipelineSettings.lowresTransparentSettings;
            if (!hdCamera.frameSettings.IsEnabled(FrameSettingsField.LowResTransparent))
                return;

            using (new ProfilingScope(cmd, ProfilingSampler.Get(HDProfileId.UpsampleLowResTransparent)))
            {
                CoreUtils.SetRenderTarget(cmd, m_CameraColorBuffer);
                if(settings.upsampleType == LowResTransparentUpsample.Bilinear)
                {
                    m_UpsampleTransparency.EnableKeyword("BILINEAR");
                }
                else if (settings.upsampleType == LowResTransparentUpsample.NearestDepth)
                {
                    m_UpsampleTransparency.EnableKeyword("NEAREST_DEPTH");
                }
                m_UpsampleTransparency.SetTexture(HDShaderIDs._LowResTransparent, m_LowResTransparentBuffer);
                m_UpsampleTransparency.SetTexture(HDShaderIDs._LowResDepthTexture, m_SharedRTManager.GetLowResDepthBuffer());
                cmd.DrawProcedural(Matrix4x4.identity, m_UpsampleTransparency, 0, MeshTopology.Triangles, 3, 1, null);
            }
        }

        unsafe void ApplyDebugDisplaySettings(HDCamera hdCamera, CommandBuffer cmd)
        {
            // See ShaderPassForward.hlsl: for forward shaders, if DEBUG_DISPLAY is enabled and no DebugLightingMode or DebugMipMapMod
            // modes have been set, lighting is automatically skipped (To avoid some crashed due to lighting RT not set on console).
            // However debug mode like colorPickerModes and false color don't need DEBUG_DISPLAY and must work with the lighting.
            // So we will enabled DEBUG_DISPLAY independently

            bool debugDisplayEnabledOrSceneLightingDisabled = m_CurrentDebugDisplaySettings.IsDebugDisplayEnabled() || CoreUtils.IsSceneLightingDisabled(hdCamera.camera);
            // Enable globally the keyword DEBUG_DISPLAY on shader that support it with multi-compile
            CoreUtils.SetKeyword(cmd, "DEBUG_DISPLAY", debugDisplayEnabledOrSceneLightingDisabled);

            // Setting this all the time due to a strange bug that either reports a (globally) bound texture as not bound or where SetGlobalTexture doesn't behave as expected.
            // As a workaround we bind it regardless of debug display. Eventually with
            cmd.SetGlobalTexture(HDShaderIDs._DebugMatCapTexture, defaultResources.textures.matcapTex);

            if (debugDisplayEnabledOrSceneLightingDisabled ||
                m_CurrentDebugDisplaySettings.data.colorPickerDebugSettings.colorPickerMode != ColorPickerDebugMode.None)
            {
                // This is for texture streaming
                m_CurrentDebugDisplaySettings.UpdateMaterials();

                var lightingDebugSettings = m_CurrentDebugDisplaySettings.data.lightingDebugSettings;
                var materialDebugSettings = m_CurrentDebugDisplaySettings.data.materialDebugSettings;
                var debugAlbedo = new Vector4(lightingDebugSettings.overrideAlbedo ? 1.0f : 0.0f, lightingDebugSettings.overrideAlbedoValue.r, lightingDebugSettings.overrideAlbedoValue.g, lightingDebugSettings.overrideAlbedoValue.b);
                var debugSmoothness = new Vector4(lightingDebugSettings.overrideSmoothness ? 1.0f : 0.0f, lightingDebugSettings.overrideSmoothnessValue, 0.0f, 0.0f);
                var debugNormal = new Vector4(lightingDebugSettings.overrideNormal ? 1.0f : 0.0f, 0.0f, 0.0f, 0.0f);
                var debugAmbientOcclusion = new Vector4(lightingDebugSettings.overrideAmbientOcclusion ? 1.0f : 0.0f, lightingDebugSettings.overrideAmbientOcclusionValue, 0.0f, 0.0f);
                var debugSpecularColor = new Vector4(lightingDebugSettings.overrideSpecularColor ? 1.0f : 0.0f, lightingDebugSettings.overrideSpecularColorValue.r, lightingDebugSettings.overrideSpecularColorValue.g, lightingDebugSettings.overrideSpecularColorValue.b);
                var debugEmissiveColor = new Vector4(lightingDebugSettings.overrideEmissiveColor ? 1.0f : 0.0f, lightingDebugSettings.overrideEmissiveColorValue.r, lightingDebugSettings.overrideEmissiveColorValue.g, lightingDebugSettings.overrideEmissiveColorValue.b);
                var debugTrueMetalColor = new Vector4(materialDebugSettings.materialValidateTrueMetal ? 1.0f : 0.0f, materialDebugSettings.materialValidateTrueMetalColor.r, materialDebugSettings.materialValidateTrueMetalColor.g, materialDebugSettings.materialValidateTrueMetalColor.b);

                DebugLightingMode debugLightingMode = m_CurrentDebugDisplaySettings.GetDebugLightingMode();
                if (CoreUtils.IsSceneLightingDisabled(hdCamera.camera))
                {
                    debugLightingMode = DebugLightingMode.MatcapView;
                }

                ref var cb = ref m_ShaderVariablesDebugDisplayCB;

                var debugMaterialIndices = m_CurrentDebugDisplaySettings.GetDebugMaterialIndexes();
                for (int i = 0; i < 11; ++i)
                {
                    cb._DebugViewMaterialArray[i * 4] = (uint)debugMaterialIndices[i]; // Only x component is used.
                }
                for (int i = 0; i < 32; ++i)
                {
                    for (int j = 0; j < 4; ++j)
                        cb._DebugRenderingLayersColors[i * 4 + j] = m_CurrentDebugDisplaySettings.data.lightingDebugSettings.debugRenderingLayersColors[i][j];
                }

                cb._DebugLightingMode = (int)debugLightingMode;
                cb._DebugLightLayersMask = (int)m_CurrentDebugDisplaySettings.GetDebugLightLayersMask();
                cb._DebugShadowMapMode = (int)m_CurrentDebugDisplaySettings.GetDebugShadowMapMode();
                cb._DebugMipMapMode = (int)m_CurrentDebugDisplaySettings.GetDebugMipMapMode();
                cb._DebugMipMapModeTerrainTexture = (int)m_CurrentDebugDisplaySettings.GetDebugMipMapModeTerrainTexture();
                cb._ColorPickerMode = (int)m_CurrentDebugDisplaySettings.GetDebugColorPickerMode();
                cb._DebugFullScreenMode = (int)m_CurrentDebugDisplaySettings.data.fullScreenDebugMode;
                cb._DebugProbeVolumeMode = (int)m_CurrentDebugDisplaySettings.GetProbeVolumeDebugMode();

#if UNITY_EDITOR
                cb._MatcapMixAlbedo = HDRenderPipelinePreferences.matcapViewMixAlbedo ? 1 : 0;
                cb._MatcapViewScale = HDRenderPipelinePreferences.matcapViewScale;
#else
                cb._MatcapMixAlbedo = 0;
                cb._MatcapViewScale = 1.0f;
#endif
                cb._DebugLightingAlbedo = debugAlbedo;
                cb._DebugLightingSmoothness = debugSmoothness;
                cb._DebugLightingNormal = debugNormal;
                cb._DebugLightingAmbientOcclusion = debugAmbientOcclusion;
                cb._DebugLightingSpecularColor = debugSpecularColor;
                cb._DebugLightingEmissiveColor = debugEmissiveColor;
                cb._DebugLightingMaterialValidateHighColor = materialDebugSettings.materialValidateHighColor;
                cb._DebugLightingMaterialValidateLowColor = materialDebugSettings.materialValidateLowColor;
                cb._DebugLightingMaterialValidatePureMetalColor = debugTrueMetalColor;

                cb._MousePixelCoord = HDUtils.GetMouseCoordinates(hdCamera);
                cb._MouseClickPixelCoord = HDUtils.GetMouseClickCoordinates(hdCamera);

                cb._DebugSingleShadowIndex = m_CurrentDebugDisplaySettings.data.lightingDebugSettings.shadowDebugUseSelection ? m_DebugSelectedLightShadowIndex : (int)m_CurrentDebugDisplaySettings.data.lightingDebugSettings.shadowMapIndex;

                ConstantBuffer.PushGlobal(cmd, m_ShaderVariablesDebugDisplayCB, HDShaderIDs._ShaderVariablesDebugDisplay);

                cmd.SetGlobalTexture(HDShaderIDs._DebugFont, defaultResources.textures.debugFontTex);
            }
        }

        static bool NeedColorPickerDebug(DebugDisplaySettings debugSettings)
        {
            return debugSettings.data.colorPickerDebugSettings.colorPickerMode != ColorPickerDebugMode.None
                || debugSettings.data.falseColorDebugSettings.falseColor
                || debugSettings.data.lightingDebugSettings.debugLightingMode == DebugLightingMode.LuminanceMeter;
        }

        void PushColorPickerDebugTexture(CommandBuffer cmd, HDCamera hdCamera, RTHandle textureID)
        {
            if (NeedColorPickerDebug(m_CurrentDebugDisplaySettings))
            {
                using (new ProfilingScope(cmd, ProfilingSampler.Get(HDProfileId.PushToColorPicker)))
                {
                    HDUtils.BlitCameraTexture(cmd, textureID, m_DebugColorPickerBuffer);
                }
            }
        }

        bool NeedsFullScreenDebugMode()
        {
            bool fullScreenDebugEnabled = m_CurrentDebugDisplaySettings.data.fullScreenDebugMode != FullScreenDebugMode.None;
            bool lightingDebugEnabled = m_CurrentDebugDisplaySettings.data.lightingDebugSettings.shadowDebugMode == ShadowMapDebugMode.SingleShadow;

            return fullScreenDebugEnabled || lightingDebugEnabled;
        }

        void PushFullScreenLightingDebugTexture(HDCamera hdCamera, CommandBuffer cmd, RTHandle textureID)
        {
            // In practice, this is only useful for the SingleShadow debug view.
            // TODO: See how we can make this nicer than a specific functions just for one case.
            if (NeedsFullScreenDebugMode() && m_FullScreenDebugPushed == false)
            {
                m_FullScreenDebugPushed = true;
                HDUtils.BlitCameraTexture(cmd, textureID, m_DebugFullScreenTempBuffer);
            }
        }

        internal void PushFullScreenDebugTexture(HDCamera hdCamera, CommandBuffer cmd, RTHandle textureID, FullScreenDebugMode debugMode)
        {
            if (debugMode == m_CurrentDebugDisplaySettings.data.fullScreenDebugMode)
            {
                m_FullScreenDebugPushed = true; // We need this flag because otherwise if no full screen debug is pushed (like for example if the corresponding pass is disabled), when we render the result in RenderDebug m_DebugFullScreenTempBuffer will contain potential garbage
                HDUtils.BlitCameraTexture(cmd, textureID, m_DebugFullScreenTempBuffer);
            }
        }

        void PushFullScreenDebugTextureMip(HDCamera hdCamera, CommandBuffer cmd, RTHandle texture, int lodCount, FullScreenDebugMode debugMode)
        {
            if (debugMode == m_CurrentDebugDisplaySettings.data.fullScreenDebugMode)
            {
                var mipIndex = Mathf.FloorToInt(m_CurrentDebugDisplaySettings.data.fullscreenDebugMip * lodCount);

                m_FullScreenDebugPushed = true; // We need this flag because otherwise if no full screen debug is pushed (like for example if the corresponding pass is disabled), when we render the result in RenderDebug m_DebugFullScreenTempBuffer will contain potential garbage
                HDUtils.BlitCameraTexture(cmd, texture, m_DebugFullScreenTempBuffer, mipIndex);
            }
        }

        struct DebugParameters
        {
            public DebugDisplaySettings debugDisplaySettings;
            public HDCamera hdCamera;

            // Full screen debug
            public bool             resolveFullScreenDebug;
            public Material         debugFullScreenMaterial;
            public int              depthPyramidMip;
            public ComputeBuffer    depthPyramidOffsets;

            // Sky
            public Texture skyReflectionTexture;
            public Material debugLatlongMaterial;

            public bool rayTracingSupported;
            public RayCountManager rayCountManager;

            // Lighting
            public LightLoopDebugOverlayParameters lightingOverlayParameters;

            // Color picker
            public bool     colorPickerEnabled;
            public Material colorPickerMaterial;
        }

        DebugParameters PrepareDebugParameters(HDCamera hdCamera, HDUtils.PackedMipChainInfo depthMipInfo)
        {
            var parameters = new DebugParameters();

            parameters.debugDisplaySettings = m_CurrentDebugDisplaySettings;
            parameters.hdCamera = hdCamera;

            parameters.resolveFullScreenDebug = NeedsFullScreenDebugMode() && m_FullScreenDebugPushed;
            parameters.debugFullScreenMaterial = m_DebugFullScreen;
            parameters.depthPyramidMip = (int)(parameters.debugDisplaySettings.data.fullscreenDebugMip * depthMipInfo.mipLevelCount);
            parameters.depthPyramidOffsets = depthMipInfo.GetOffsetBufferData(m_DepthPyramidMipLevelOffsetsBuffer);

            parameters.skyReflectionTexture = m_SkyManager.GetSkyReflection(hdCamera);
            parameters.debugLatlongMaterial = m_DebugDisplayLatlong;
            parameters.lightingOverlayParameters = PrepareLightLoopDebugOverlayParameters();

            parameters.rayTracingSupported = hdCamera.frameSettings.IsEnabled(FrameSettingsField.RayTracing);
            parameters.rayCountManager = m_RayCountManager;

            parameters.colorPickerEnabled = NeedColorPickerDebug(parameters.debugDisplaySettings);
            parameters.colorPickerMaterial = m_DebugColorPicker;

            return parameters;
        }

        static void ResolveFullScreenDebug( in DebugParameters      parameters,
                                            MaterialPropertyBlock   mpb,
                                            RTHandle                inputFullScreenDebug,
                                            RTHandle                inputDepthPyramid,
                                            RTHandle                output,
                                            CommandBuffer           cmd)
        {
            mpb.SetTexture(HDShaderIDs._DebugFullScreenTexture, inputFullScreenDebug);
            mpb.SetTexture(HDShaderIDs._CameraDepthTexture, inputDepthPyramid);
            mpb.SetFloat(HDShaderIDs._FullScreenDebugMode, (float)parameters.debugDisplaySettings.data.fullScreenDebugMode);
            mpb.SetInt(HDShaderIDs._DebugDepthPyramidMip, parameters.depthPyramidMip);
            mpb.SetBuffer(HDShaderIDs._DebugDepthPyramidOffsets, parameters.depthPyramidOffsets);
            mpb.SetInt(HDShaderIDs._DebugContactShadowLightIndex, parameters.debugDisplaySettings.data.fullScreenContactShadowLightIndex);

            HDUtils.DrawFullScreen(cmd, parameters.debugFullScreenMaterial, output, mpb, 0);
        }

        static void ResolveColorPickerDebug(in DebugParameters  parameters,
                                            RTHandle            debugColorPickerBuffer,
                                            RTHandle            output,
                                            CommandBuffer       cmd)
        {
            ColorPickerDebugSettings colorPickerDebugSettings = parameters.debugDisplaySettings.data.colorPickerDebugSettings;
            FalseColorDebugSettings falseColorDebugSettings = parameters.debugDisplaySettings.data.falseColorDebugSettings;
            var falseColorThresholds = new Vector4(falseColorDebugSettings.colorThreshold0, falseColorDebugSettings.colorThreshold1, falseColorDebugSettings.colorThreshold2, falseColorDebugSettings.colorThreshold3);

            // Here we have three cases:
            // - Material debug is enabled, this is the buffer we display
            // - Otherwise we display the HDR buffer before postprocess and distortion
            // - If fullscreen debug is enabled we always use it
            parameters.colorPickerMaterial.SetTexture(HDShaderIDs._DebugColorPickerTexture, debugColorPickerBuffer);
            parameters.colorPickerMaterial.SetColor(HDShaderIDs._ColorPickerFontColor, colorPickerDebugSettings.fontColor);
            parameters.colorPickerMaterial.SetInt(HDShaderIDs._FalseColorEnabled, falseColorDebugSettings.falseColor ? 1 : 0);
            parameters.colorPickerMaterial.SetVector(HDShaderIDs._FalseColorThresholds, falseColorThresholds);
            parameters.colorPickerMaterial.SetVector(HDShaderIDs._MousePixelCoord, HDUtils.GetMouseCoordinates(parameters.hdCamera));
            parameters.colorPickerMaterial.SetVector(HDShaderIDs._MouseClickPixelCoord, HDUtils.GetMouseClickCoordinates(parameters.hdCamera));

            // The material display debug perform sRGBToLinear conversion as the final blit currently hardcodes a linearToSrgb conversion. As when we read with color picker this is not done,
            // we perform it inside the color picker shader. But we shouldn't do it for HDR buffer.
            parameters.colorPickerMaterial.SetFloat(HDShaderIDs._ApplyLinearToSRGB, parameters.debugDisplaySettings.IsDebugMaterialDisplayEnabled() ? 1.0f : 0.0f);

            HDUtils.DrawFullScreen(cmd, parameters.colorPickerMaterial, output);
        }

        static void RenderSkyReflectionOverlay(in DebugParameters debugParameters, CommandBuffer cmd, MaterialPropertyBlock mpb, ref float x, ref float y, float overlaySize)
        {
            var lightingDebug = debugParameters.debugDisplaySettings.data.lightingDebugSettings;
            if (lightingDebug.displaySkyReflection)
            {
                mpb.SetTexture(HDShaderIDs._InputCubemap, debugParameters.skyReflectionTexture);
                mpb.SetFloat(HDShaderIDs._Mipmap, lightingDebug.skyReflectionMipmap);
                mpb.SetFloat(HDShaderIDs._ApplyExposure, 1.0f);
                mpb.SetFloat(HDShaderIDs._SliceIndex, lightingDebug.cookieCubeArraySliceIndex);
                cmd.SetViewport(new Rect(x, y, overlaySize, overlaySize));
                cmd.DrawProcedural(Matrix4x4.identity, debugParameters.debugLatlongMaterial, 0, MeshTopology.Triangles, 3, 1, mpb);
                HDUtils.NextOverlayCoord(ref x, ref y, overlaySize, overlaySize, debugParameters.hdCamera);
            }
        }

        static void RenderRayCountOverlay(in DebugParameters debugParameters, CommandBuffer cmd, ref float x, ref float y, float overlaySize)
        {
            if (debugParameters.rayTracingSupported)
                debugParameters.rayCountManager.EvaluateRayCount(cmd, debugParameters.hdCamera);
        }

        void RenderDebug(HDCamera hdCamera, CommandBuffer cmd, CullingResults cullResults)
        {
            // We don't want any overlay for these kind of rendering
            if (hdCamera.camera.cameraType == CameraType.Reflection || hdCamera.camera.cameraType == CameraType.Preview)
                return;

            // Render Debug are only available in dev builds and we always render them in the same RT
            CoreUtils.SetRenderTarget(cmd, m_IntermediateAfterPostProcessBuffer, m_SharedRTManager.GetDepthStencilBuffer());

            var debugParams = PrepareDebugParameters(hdCamera, m_SharedRTManager.GetDepthBufferMipChainInfo());

            using (new ProfilingScope(cmd, ProfilingSampler.Get(HDProfileId.RenderDebug)))
            {
                // First render full screen debug texture
                if (debugParams.resolveFullScreenDebug)
                {
                    m_FullScreenDebugPushed = false;
                    ResolveFullScreenDebug(debugParams, m_DebugFullScreenPropertyBlock, m_DebugFullScreenTempBuffer, m_SharedRTManager.GetDepthTexture(), m_IntermediateAfterPostProcessBuffer, cmd);
                    PushColorPickerDebugTexture(cmd, hdCamera, m_IntermediateAfterPostProcessBuffer);
                }

                // First resolve color picker
                if (debugParams.colorPickerEnabled)
                    ResolveColorPickerDebug(debugParams, m_DebugColorPickerBuffer, m_IntermediateAfterPostProcessBuffer, cmd);

                // Light volumes
                var lightingDebug = debugParams.debugDisplaySettings.data.lightingDebugSettings;
                if (lightingDebug.displayLightVolumes)
                {
                    s_lightVolumes.RenderLightVolumes(cmd, hdCamera, cullResults, lightingDebug, m_IntermediateAfterPostProcessBuffer);
                }

                // Then overlays
                HDUtils.ResetOverlay();
                float debugPanelWidth = HDUtils.GetRuntimeDebugPanelWidth(debugParams.hdCamera);
                float x = 0.0f;
                float overlayRatio = debugParams.debugDisplaySettings.data.debugOverlayRatio;
                float overlaySize = Math.Min(debugParams.hdCamera.actualHeight, debugParams.hdCamera.actualWidth - debugPanelWidth) * overlayRatio;
                float y = debugParams.hdCamera.actualHeight - overlaySize;

                // Add the width of the debug display if enabled on the camera
                x += debugPanelWidth;

                RenderSkyReflectionOverlay(debugParams, cmd, m_SharedPropertyBlock, ref x, ref y, overlaySize);
                RenderRayCountOverlay(debugParams, cmd, ref x, ref y, overlaySize);
                RenderLightLoopDebugOverlay(debugParams, cmd, ref x, ref y, overlaySize, m_SharedRTManager.GetDepthTexture());
                RenderProbeVolumeDebugOverlay(debugParams, cmd, ref x, ref y, overlaySize, m_DebugDisplayProbeVolumeMaterial); // TODO(Nicholas): renders as a black square in the upper right.

                HDShadowManager.ShadowDebugAtlasTextures atlases = debugParams.lightingOverlayParameters.shadowManager.GetDebugAtlasTextures();
                RenderShadowsDebugOverlay(debugParams, atlases, cmd, ref x, ref y, overlaySize, m_SharedPropertyBlock);

                DecalSystem.instance.RenderDebugOverlay(debugParams.hdCamera, cmd, debugParams.debugDisplaySettings, ref x, ref y, overlaySize, debugParams.hdCamera.actualWidth);
            }
        }

        void ClearStencilBuffer(HDCamera hdCamera, CommandBuffer cmd)
        {
            using (new ProfilingScope(cmd, ProfilingSampler.Get(HDProfileId.ClearStencil)))
            {
                m_ClearStencilBufferMaterial.SetInt(HDShaderIDs._StencilMask, (int)StencilUsage.HDRPReservedBits);
                HDUtils.DrawFullScreen(cmd, m_ClearStencilBufferMaterial, m_CameraColorBuffer, m_SharedRTManager.GetDepthStencilBuffer());
            }
        }

        void ClearBuffers(HDCamera hdCamera, CommandBuffer cmd)
        {
            bool msaa = hdCamera.frameSettings.IsEnabled(FrameSettingsField.MSAA);

            using (new ProfilingScope(cmd, ProfilingSampler.Get(HDProfileId.ClearBuffers)))
            {
                // We clear only the depth buffer, no need to clear the various color buffer as we overwrite them.
                // Clear depth/stencil and init buffers
                using (new ProfilingScope(cmd, ProfilingSampler.Get(HDProfileId.ClearDepthStencil)))
                {
                    if (hdCamera.clearDepth)
                    {
                        CoreUtils.SetRenderTarget(cmd, msaa ? m_CameraColorMSAABuffer : m_CameraColorBuffer, m_SharedRTManager.GetDepthStencilBuffer(msaa), ClearFlag.Depth);
                        if (hdCamera.frameSettings.IsEnabled(FrameSettingsField.MSAA))
                        {
                            CoreUtils.SetRenderTarget(cmd, m_SharedRTManager.GetDepthTexture(true), m_SharedRTManager.GetDepthStencilBuffer(true), ClearFlag.Color, Color.black);
                        }
                    }
                    m_IsDepthBufferCopyValid = false;
                }

                // Clear the HDR target
                using (new ProfilingScope(cmd, ProfilingSampler.Get(HDProfileId.ClearHDRTarget)))
                {
                    if (hdCamera.clearColorMode == HDAdditionalCameraData.ClearColorMode.Color ||
                        // If the luxmeter is enabled, the sky isn't rendered so we clear the background color
                        m_CurrentDebugDisplaySettings.data.lightingDebugSettings.debugLightingMode == DebugLightingMode.LuxMeter ||
                        // If the matcap view is enabled, the sky isn't updated so we clear the background color
                        m_CurrentDebugDisplaySettings.DebugHideSky(hdCamera) ||
                        // If we want the sky but the sky don't exist, still clear with background color
                        (hdCamera.clearColorMode == HDAdditionalCameraData.ClearColorMode.Sky && !m_SkyManager.IsVisualSkyValid(hdCamera)) ||
                        // Special handling for Preview we force to clear with background color (i.e black)
                        // Note that the sky use in this case is the last one setup. If there is no scene or game, there is no sky use as reflection in the preview
                        HDUtils.IsRegularPreviewCamera(hdCamera.camera)
                        )
                    {
                        CoreUtils.SetRenderTarget(cmd, msaa ? m_CameraColorMSAABuffer : m_CameraColorBuffer, m_SharedRTManager.GetDepthStencilBuffer(msaa), ClearFlag.Color, GetColorBufferClearColor(hdCamera));
                    }
                }

                if (hdCamera.frameSettings.IsEnabled(FrameSettingsField.SubsurfaceScattering))
                {
                    using (new ProfilingScope(cmd, ProfilingSampler.Get(HDProfileId.ClearSssLightingBuffer)))
                    {
                        CoreUtils.SetRenderTarget(cmd, msaa ? m_CameraSssDiffuseLightingMSAABuffer : m_CameraSssDiffuseLightingBuffer, ClearFlag.Color, Color.clear);
                    }
                }

                if (hdCamera.IsSSREnabled())
                {
                    using (new ProfilingScope(cmd, ProfilingSampler.Get(HDProfileId.ClearSsrBuffers)))
                    {
                        // In practice, these textures are sparse (mostly black). Therefore, clearing them is fast (due to CMASK),
                        // and much faster than fully overwriting them from within SSR shaders.
                        // CoreUtils.SetRenderTarget(cmd, hdCamera, m_SsrDebugTexture,    ClearFlag.Color, Color.clear);
                        CoreUtils.SetRenderTarget(cmd, m_SsrHitPointTexture, ClearFlag.Color, Color.clear);
                        CoreUtils.SetRenderTarget(cmd, m_SsrLightingTexture, ClearFlag.Color, Color.clear);
                    }
                }

                // We don't need to clear the GBuffers as scene is rewrite and we are suppose to only access valid data (invalid data are tagged with StencilUsage.Clear in the stencil),
                // This is to save some performance
                if (hdCamera.frameSettings.litShaderMode == LitShaderMode.Deferred)
                {
                    using (new ProfilingScope(cmd, ProfilingSampler.Get(HDProfileId.ClearGBuffer)))
                    {
                        // We still clear in case of debug mode or on demand
                        if (m_CurrentDebugDisplaySettings.IsDebugDisplayEnabled() || hdCamera.frameSettings.IsEnabled(FrameSettingsField.ClearGBuffers))
                        {
                            // On PS4 we don't have working MRT clear, so need to clear buffers one by one
                            // https://fogbugz.unity3d.com/f/cases/1182018/
                            if (Application.platform == RuntimePlatform.PS4)
                            {
                                var GBuffers = m_GbufferManager.GetBuffersRTI();
                                foreach (var gbuffer in GBuffers)
                                {
                                    CoreUtils.SetRenderTarget(cmd, gbuffer, m_SharedRTManager.GetDepthStencilBuffer(), ClearFlag.Color, Color.clear);
                                }
                            }
                            else
                            {
                                CoreUtils.SetRenderTarget(cmd, m_GbufferManager.GetBuffersRTI(), m_SharedRTManager.GetDepthStencilBuffer(), ClearFlag.Color, Color.clear);
                            }
                        }

                        // If we are in deferred mode and the ssr is enabled, we need to make sure that the second gbuffer is cleared given that we are using that information for
                        // clear coat selection
                        if (hdCamera.IsSSREnabled())
                        {
                            CoreUtils.SetRenderTarget(cmd, m_GbufferManager.GetBuffer(2), m_SharedRTManager.GetDepthStencilBuffer(), ClearFlag.Color, Color.clear);
                        }
                    }
                }
            }
        }

        struct PostProcessParameters
        {
            public ShaderVariablesGlobal globalCB;

            public HDCamera         hdCamera;
            public bool             postProcessIsFinalPass;
            public bool             flipYInPostProcess;
            public BlueNoise        blueNoise;

            // After Postprocess
            public bool             useDepthBuffer;
            public float            time;
            public float            lastTime;
            public int              frameCount;
            public RendererListDesc opaqueAfterPPDesc;
            public RendererListDesc transparentAfterPPDesc;
        }

        PostProcessParameters PreparePostProcess(CullingResults cullResults, HDCamera hdCamera)
        {
            PostProcessParameters result = new PostProcessParameters();
            result.globalCB = m_ShaderVariablesGlobalCB;
            result.hdCamera = hdCamera;
            result.postProcessIsFinalPass = HDUtils.PostProcessIsFinalPass(hdCamera);
            // Y-Flip needs to happen during the post process pass only if it's the final pass and is the regular game view
            // SceneView flip is handled by the editor internal code and GameView rendering into render textures should not be flipped in order to respect Unity texture coordinates convention
            result.flipYInPostProcess = result.postProcessIsFinalPass && (hdCamera.flipYMode == HDAdditionalCameraData.FlipYMode.ForceFlipY || hdCamera.isMainGameView);
            result.blueNoise = m_BlueNoise;

            result.useDepthBuffer = !hdCamera.IsTAAEnabled() && hdCamera.frameSettings.IsEnabled(FrameSettingsField.ZTestAfterPostProcessTAA);
            result.time = m_Time;
            result.lastTime = m_LastTime;
            result.frameCount = m_FrameCount;
            result.opaqueAfterPPDesc = CreateOpaqueRendererListDesc(cullResults, hdCamera.camera, HDShaderPassNames.s_ForwardOnlyName, renderQueueRange: HDRenderQueue.k_RenderQueue_AfterPostProcessOpaque);
            result.transparentAfterPPDesc = CreateTransparentRendererListDesc(cullResults, hdCamera.camera, HDShaderPassNames.s_ForwardOnlyName, renderQueueRange: HDRenderQueue.k_RenderQueue_AfterPostProcessTransparent);

            return result;
        }

        void RenderPostProcess(CullingResults cullResults, HDCamera hdCamera, RenderTargetIdentifier destination, ScriptableRenderContext renderContext, CommandBuffer cmd)
        {
            PostProcessParameters parameters = PreparePostProcess(cullResults, hdCamera);

            if (hdCamera.frameSettings.IsEnabled(FrameSettingsField.AfterPostprocess))
            {
                using (new ProfilingScope(cmd, ProfilingSampler.Get(HDProfileId.AfterPostProcessing)))
                {
                    // Note: We bind the depth only if the ZTest for After Post Process is enabled. It is disabled by
                    // default so we're consistent in the behavior: no ZTest for After Post Process materials).
                    if (!parameters.useDepthBuffer)
                        CoreUtils.SetRenderTarget(cmd, GetAfterPostProcessOffScreenBuffer(), clearFlag: ClearFlag.Color, clearColor: Color.black);
                    else
                        CoreUtils.SetRenderTarget(cmd, GetAfterPostProcessOffScreenBuffer(), m_SharedRTManager.GetDepthStencilBuffer(), clearFlag: ClearFlag.Color, clearColor: Color.black);

            // We render AfterPostProcess objects first into a separate buffer that will be composited in the final post process pass
                    RenderAfterPostProcess(parameters
                                        , RendererList.Create(parameters.opaqueAfterPPDesc)
                                        , RendererList.Create(parameters.transparentAfterPPDesc)
                                        , renderContext, cmd);

                }
            }

            // Set the depth buffer to the main one to avoid missing out on transparent depth for post process.
            cmd.SetGlobalTexture(HDShaderIDs._CameraDepthTexture, m_SharedRTManager.GetDepthStencilBuffer());

            // Post-processes output straight to the backbuffer
            m_PostProcessSystem.Render(
                cmd: cmd,
                camera: hdCamera,
                blueNoise: parameters.blueNoise,
                colorBuffer: m_CameraColorBuffer,
                afterPostProcessTexture: GetAfterPostProcessOffScreenBuffer(),
                finalRT: destination,
                depthBuffer: m_SharedRTManager.GetDepthStencilBuffer(),
                depthMipChain: m_SharedRTManager.GetDepthTexture(),
                flipY: parameters.flipYInPostProcess
            );
        }


        RTHandle GetAfterPostProcessOffScreenBuffer()
        {
            // Here we share GBuffer albedo buffer since it's not needed anymore else we
            if (currentPlatformRenderPipelineSettings.supportedLitShaderMode == RenderPipelineSettings.SupportedLitShaderMode.ForwardOnly)
                return GetSSSBuffer();
            else
                return m_GbufferManager.GetBuffer(0);
        }

        static void UpdateOffscreenRenderingConstants(ref ShaderVariablesGlobal cb, bool enabled, uint factor)
        {
            cb._OffScreenRendering = enabled ? 1u : 0u;
            cb._OffScreenDownsampleFactor = factor;
        }

        static void RenderAfterPostProcess( PostProcessParameters   parameters,
                                            in RendererList         opaqueAfterPostProcessRendererList,
                                            in RendererList         transparentAfterPostProcessRendererList,
                                            ScriptableRenderContext renderContext, CommandBuffer cmd)
        {

            using (new ProfilingScope(cmd, ProfilingSampler.Get(HDProfileId.AfterPostProcessing)))
            {
                // Note about AfterPostProcess and TAA:
                // When TAA is enabled rendering is jittered and then resolved during the post processing pass.
                // It means that any rendering done after post processing need to disable jittering. This is what we do with hdCamera.UpdateViewConstants(false);
                // The issue is that the only available depth buffer is jittered so pixels would wobble around depth tested edges.
                // In order to avoid that we decide that objects rendered after Post processes while TAA is active will not benefit from the depth buffer so we disable it.
                parameters.hdCamera.UpdateAllViewConstants(false);
                parameters.hdCamera.UpdateShaderVariablesGlobalCB(ref parameters.globalCB, parameters.frameCount);

                UpdateOffscreenRenderingConstants(ref parameters.globalCB, true, 1);
                ConstantBuffer.PushGlobal(cmd, parameters.globalCB, HDShaderIDs._ShaderVariablesGlobal);

                DrawOpaqueRendererList(renderContext, cmd, parameters.hdCamera.frameSettings, opaqueAfterPostProcessRendererList);
                // Setup off-screen transparency here
                DrawTransparentRendererList(renderContext, cmd, parameters.hdCamera.frameSettings, transparentAfterPostProcessRendererList);

                UpdateOffscreenRenderingConstants(ref parameters.globalCB, false, 1);
                ConstantBuffer.PushGlobal(cmd, parameters.globalCB, HDShaderIDs._ShaderVariablesGlobal);
            }
        }

        void SendGeometryGraphicsBuffers(CommandBuffer cmd, HDCamera hdCamera)
        {
            bool needNormalBuffer = false;
            Texture normalBuffer = null;
            bool needDepthBuffer = false;
            Texture depthBuffer = null;

            HDAdditionalCameraData acd = null;
            hdCamera.camera.TryGetComponent<HDAdditionalCameraData>(out acd);

            HDAdditionalCameraData.BufferAccessType externalAccess = new HDAdditionalCameraData.BufferAccessType();
            if (acd != null)
                externalAccess = acd.GetBufferAccess();

            // Figure out which client systems need which buffers
            // Only VFX systems for now
            VFXCameraBufferTypes neededVFXBuffers = VFXManager.IsCameraBufferNeeded(hdCamera.camera);
            needNormalBuffer |= ((neededVFXBuffers & VFXCameraBufferTypes.Normal) != 0 || (externalAccess & HDAdditionalCameraData.BufferAccessType.Normal) != 0);
            needDepthBuffer |= ((neededVFXBuffers & VFXCameraBufferTypes.Depth) != 0 || (externalAccess & HDAdditionalCameraData.BufferAccessType.Depth) != 0);
            if (hdCamera.frameSettings.IsEnabled(FrameSettingsField.RayTracing) && GetRayTracingState())
            {
                needNormalBuffer = true;
                needDepthBuffer = true;
            }

            // Here if needed for this particular camera, we allocate history buffers.
            // Only one is needed here because the main buffer used for rendering is separate.
            // Ideally, we should double buffer the main rendering buffer but since we don't know in advance if history is going to be needed, it would be a big waste of memory.
            if (needNormalBuffer)
            {
                RTHandle mainNormalBuffer = m_SharedRTManager.GetNormalBuffer();
                RTHandle Allocator(string id, int frameIndex, RTHandleSystem rtHandleSystem)
                {
                    return rtHandleSystem.Alloc(Vector2.one, TextureXR.slices, colorFormat: mainNormalBuffer.rt.graphicsFormat, dimension: TextureXR.dimension, enableRandomWrite: mainNormalBuffer.rt.enableRandomWrite, name: $"Normal History Buffer"
                    );
                }

                normalBuffer = hdCamera.GetCurrentFrameRT((int)HDCameraFrameHistoryType.Normal) ?? hdCamera.AllocHistoryFrameRT((int)HDCameraFrameHistoryType.Normal, Allocator, 1);

                for (int i = 0; i < hdCamera.viewCount; i++)
                    cmd.CopyTexture(mainNormalBuffer, i, 0, 0, 0, hdCamera.actualWidth, hdCamera.actualHeight, normalBuffer, i, 0, 0, 0);
            }

            if (needDepthBuffer)
            {
                RTHandle mainDepthBuffer = m_SharedRTManager.GetDepthTexture();
                RTHandle Allocator(string id, int frameIndex, RTHandleSystem rtHandleSystem)
                {
                    return rtHandleSystem.Alloc(Vector2.one, TextureXR.slices, colorFormat: mainDepthBuffer.rt.graphicsFormat, dimension: TextureXR.dimension, enableRandomWrite: mainDepthBuffer.rt.enableRandomWrite, name: $"Depth History Buffer"
                    );
                }

                depthBuffer = hdCamera.GetCurrentFrameRT((int)HDCameraFrameHistoryType.Depth) ?? hdCamera.AllocHistoryFrameRT((int)HDCameraFrameHistoryType.Depth, Allocator, 1);

                for (int i = 0; i < hdCamera.viewCount; i++)
                    cmd.CopyTexture(mainDepthBuffer, i, 0, 0, 0, hdCamera.actualWidth, hdCamera.actualHeight, depthBuffer, i, 0, 0, 0);
            }

            // Send buffers to client.
            // For now, only VFX systems
            if ((neededVFXBuffers & VFXCameraBufferTypes.Depth) != 0)
            {
                VFXManager.SetCameraBuffer(hdCamera.camera, VFXCameraBufferTypes.Depth, depthBuffer, 0, 0, hdCamera.actualWidth, hdCamera.actualHeight);
            }

            if ((neededVFXBuffers & VFXCameraBufferTypes.Normal) != 0)
            {
                VFXManager.SetCameraBuffer(hdCamera.camera, VFXCameraBufferTypes.Normal, normalBuffer, 0, 0, hdCamera.actualWidth, hdCamera.actualHeight);
            }
        }

        void SendColorGraphicsBuffer(CommandBuffer cmd, HDCamera hdCamera)
        {
            // Figure out which client systems need which buffers
            VFXCameraBufferTypes neededVFXBuffers = VFXManager.IsCameraBufferNeeded(hdCamera.camera);

            if ((neededVFXBuffers & VFXCameraBufferTypes.Color) != 0)
            {
                var colorBuffer = hdCamera.GetCurrentFrameRT((int)HDCameraFrameHistoryType.ColorBufferMipChain);
                VFXManager.SetCameraBuffer(hdCamera.camera, VFXCameraBufferTypes.Color, colorBuffer, 0, 0, hdCamera.actualWidth, hdCamera.actualHeight);
            }
        }
    }
}<|MERGE_RESOLUTION|>--- conflicted
+++ resolved
@@ -1001,9 +1001,6 @@
 
             CameraCaptureBridge.enabled = false;
 
-<<<<<<< HEAD
-            HDUtils.ReleaseComponentSingletons();
-=======
             // Dispose of Render Pipeline can be call either by OnValidate() or by OnDisable().
             // Inside an OnValidate() call we can't call a DestroyImmediate().
             // Here we are releasing our singleton to not leak while doing a domain reload.
@@ -1012,7 +1009,6 @@
             // we are detecting if we are in an OnValidate call and releasing the Singleton only if it is not the case.
             if (!m_Asset.isInOnValidateCall)
                 HDUtils.ReleaseComponentSingletons();
->>>>>>> 3b79e9b8
         }
 
 
@@ -1840,11 +1836,7 @@
 
                             // The HDProbe store only one RenderData per probe, however RenderData can be view dependent (e.g. planar probes).
                             // To avoid that the render data for the wrong view is used, we previously store a copy of the render data
-<<<<<<< HEAD
-                            // for each viewer and we are going to set it on the probe right before said viewer is rendered. 
-=======
                             // for each viewer and we are going to set it on the probe right before said viewer is rendered.
->>>>>>> 3b79e9b8
                             foreach (var probeDataPair in renderRequest.viewDependentProbesData)
                             {
                                 var probe = probeDataPair.Item2;
