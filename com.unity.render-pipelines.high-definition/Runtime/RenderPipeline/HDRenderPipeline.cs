--- conflicted
+++ resolved
@@ -2304,19 +2304,13 @@
             if (hdCamera.frameSettings.IsEnabled(FrameSettingsField.RealtimePlanarReflection) && includeEnvLights)
                 hdProbeCullState = HDProbeSystem.PrepareCull(camera);
 
-<<<<<<< HEAD
-                // sample-game begin: occlusion threshold
-                using (new ProfilingSample(null, "CullResults.Cull", CustomSamplerId.CullResultsCull.GetSampler()))
-                {
-                    cullingParams.accurateOcclusionThreshold = s_OcclusionThreshold;
-                    cullingResults.cullingResults = renderContext.Cull(ref cullingParams);
-                }
-                // sample-game end                    
-
-=======
+            // sample-game begin: occlusion threshold
             using (new ProfilingSample(null, "CullResults.Cull", CustomSamplerId.CullResultsCull.GetSampler()))
+            {
+                cullingParams.accurateOcclusionThreshold = s_OcclusionThreshold;
                 cullingResults.cullingResults = renderContext.Cull(ref cullingParams);
->>>>>>> fc137ac6
+            }
+            // sample-game end                    
 
             if (hdCamera.frameSettings.IsEnabled(FrameSettingsField.RealtimePlanarReflection) && includeEnvLights)
                 HDProbeSystem.QueryCullResults(hdProbeCullState, ref cullingResults.hdProbeCullingResults);
