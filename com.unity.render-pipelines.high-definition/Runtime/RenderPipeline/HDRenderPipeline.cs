using System.Collections.Generic;
using UnityEngine.VFX;
using System;
using System.Diagnostics;
using System.Linq;
using UnityEngine.Experimental.GlobalIllumination;
using UnityEngine.Experimental.Rendering;
using UnityEngine.Experimental.Rendering.RenderGraphModule;

namespace UnityEngine.Rendering.HighDefinition
{
    public partial class HDRenderPipeline : RenderPipeline
    {
        #region Default Settings
        internal static HDRenderPipelineAsset defaultAsset
            => GraphicsSettings.renderPipelineAsset is HDRenderPipelineAsset hdrpAsset ? hdrpAsset : null;

        private static Volume s_DefaultVolume = null;
        static VolumeProfile defaultVolumeProfile
            => defaultAsset?.defaultVolumeProfile;

<<<<<<< HEAD
        // sample-game begin: debug layers
        public delegate void RenderCallback(HDCamera hdCamera, CommandBuffer cmd);
        public RenderCallback DebugLayer2DCallback;
        public RenderCallback DebugLayer3DCallback;
        // sample-game end

        enum ForwardPass
=======
        static HDRenderPipeline()
>>>>>>> 9f3a9f3a
        {
#if UNITY_EDITOR
            UnityEditor.AssemblyReloadEvents.beforeAssemblyReload += () =>
            {
                if (s_DefaultVolume != null && !s_DefaultVolume.Equals(null))
                {
                    CoreUtils.Destroy(s_DefaultVolume.gameObject);
                    s_DefaultVolume = null;
                }
            };
#endif
        }

        static Volume GetOrCreateDefaultVolume()
        {
            if (s_DefaultVolume == null || s_DefaultVolume.Equals(null))
            {
                var go = new GameObject("Default Volume") { hideFlags = HideFlags.HideAndDontSave };
                s_DefaultVolume = go.AddComponent<Volume>();
                s_DefaultVolume.isGlobal = true;
                s_DefaultVolume.priority = float.MinValue;
                s_DefaultVolume.sharedProfile = defaultVolumeProfile;
            }
            if (
                // In case the asset was deleted or the reference removed
                s_DefaultVolume.sharedProfile == null || s_DefaultVolume.sharedProfile.Equals(null)
#if UNITY_EDITOR

                // In case the serialization recreated an empty volume sharedProfile

                || !UnityEditor.AssetDatabase.Contains(s_DefaultVolume.sharedProfile)
#endif
            )
                s_DefaultVolume.sharedProfile = defaultVolumeProfile;

            return s_DefaultVolume;
        }
        #endregion

        public const string k_ShaderTagName = "HDRenderPipeline";

        readonly HDRenderPipelineAsset m_Asset;
        internal HDRenderPipelineAsset asset { get { return m_Asset; } }
        readonly HDRenderPipelineAsset m_DefaultAsset;
        internal RenderPipelineResources defaultResources { get { return m_DefaultAsset.renderPipelineResources; } }

        internal RenderPipelineSettings currentPlatformRenderPipelineSettings { get { return m_Asset.currentPlatformRenderPipelineSettings; } }

        readonly RenderPipelineMaterial m_DeferredMaterial;
        readonly List<RenderPipelineMaterial> m_MaterialList = new List<RenderPipelineMaterial>();

        readonly GBufferManager m_GbufferManager;
        readonly DBufferManager m_DbufferManager;
        readonly SharedRTManager m_SharedRTManager = new SharedRTManager();
        readonly PostProcessSystem m_PostProcessSystem;
        readonly XRSystem m_XRSystem;

        bool m_FrameSettingsHistoryEnabled = false;

#if ENABLE_RAYTRACING
        internal HDRaytracingManager m_RayTracingManager = new HDRaytracingManager();
        readonly HDRaytracingRenderer m_RaytracingRenderer = new HDRaytracingRenderer();
        internal float GetRaysPerFrame(RayCountManager.RayCountValues rayValues) { return m_RayTracingManager.rayCountManager.GetRaysPerFrame(rayValues); }
#endif

        // Renderer Bake configuration can vary depends on if shadow mask is enabled or no
        PerObjectData m_CurrentRendererConfigurationBakedLighting = HDUtils.k_RendererConfigurationBakedLighting;
        MaterialPropertyBlock m_CopyDepthPropertyBlock = new MaterialPropertyBlock();
        Material m_CopyDepth;
        Material m_DownsampleDepthMaterial;
        Material m_UpsampleTransparency;
        GPUCopy m_GPUCopy;
        MipGenerator m_MipGenerator;
        BlueNoise m_BlueNoise;

        IBLFilterBSDF[] m_IBLFilterArray = null;

        ComputeShader m_ScreenSpaceReflectionsCS { get { return defaultResources.shaders.screenSpaceReflectionsCS; } }
        int m_SsrTracingKernel      = -1;
        int m_SsrReprojectionKernel = -1;

        Material m_ApplyDistortionMaterial;

        Material m_CameraMotionVectorsMaterial;
        Material m_DecalNormalBufferMaterial;

        // Debug material
        Material m_DebugViewMaterialGBuffer;
        Material m_DebugViewMaterialGBufferShadowMask;
        Material m_currentDebugViewMaterialGBuffer;
        Material m_DebugDisplayLatlong;
        Material m_DebugFullScreen;
        MaterialPropertyBlock m_DebugFullScreenPropertyBlock = new MaterialPropertyBlock();
        Material m_DebugColorPicker;
        Material m_ErrorMaterial;

        Material m_Blit;
        Material m_BlitTexArray;
        Material m_BlitTexArraySingleSlice;
        MaterialPropertyBlock m_BlitPropertyBlock = new MaterialPropertyBlock();


        RenderTargetIdentifier[] m_MRTCache2 = new RenderTargetIdentifier[2];

        // 'm_CameraColorBuffer' does not contain diffuse lighting of SSS materials until the SSS pass. It is stored within 'm_CameraSssDiffuseLightingBuffer'.
        RTHandle m_CameraColorBuffer;
        RTHandle m_OpaqueAtmosphericScatteringBuffer; // Necessary to perform dual-source (polychromatic alpha) blending which is not supported by Unity
        RTHandle m_CameraSssDiffuseLightingBuffer;

        RTHandle m_ContactShadowBuffer;
        RTHandle m_ScreenSpaceShadowsBuffer;
        RTHandle m_DistortionBuffer;

        RTHandle m_LowResTransparentBuffer;

        // TODO: remove me, I am just a temporary debug texture. :-)
        // RTHandle m_SsrDebugTexture;
        RTHandle m_SsrHitPointTexture;
        RTHandle m_SsrLightingTexture;
        // MSAA Versions of regular textures
        RTHandle m_CameraColorMSAABuffer;
        RTHandle m_OpaqueAtmosphericScatteringMSAABuffer;  // Necessary to perform dual-source (polychromatic alpha) blending which is not supported by Unity
        RTHandle m_CameraSssDiffuseLightingMSAABuffer;

        // The current MSAA count
        MSAASamples m_MSAASamples;

        // The pass "SRPDefaultUnlit" is a fall back to legacy unlit rendering and is required to support unity 2d + unity UI that render in the scene.
        ShaderTagId[] m_ForwardAndForwardOnlyPassNames = { HDShaderPassNames.s_ForwardOnlyName, HDShaderPassNames.s_ForwardName, HDShaderPassNames.s_SRPDefaultUnlitName };
        ShaderTagId[] m_ForwardOnlyPassNames = { HDShaderPassNames.s_ForwardOnlyName, HDShaderPassNames.s_SRPDefaultUnlitName };

        ShaderTagId[] m_AllTransparentPassNames = {  HDShaderPassNames.s_TransparentBackfaceName,
                                                        HDShaderPassNames.s_ForwardOnlyName,
                                                        HDShaderPassNames.s_ForwardName,
                                                        HDShaderPassNames.s_SRPDefaultUnlitName };

        ShaderTagId[] m_TransparentNoBackfaceNames = {  HDShaderPassNames.s_ForwardOnlyName,
                                                        HDShaderPassNames.s_ForwardName,
                                                        HDShaderPassNames.s_SRPDefaultUnlitName };


        ShaderTagId[] m_AllForwardOpaquePassNames = {    HDShaderPassNames.s_ForwardOnlyName,
                                                            HDShaderPassNames.s_ForwardName,
                                                            HDShaderPassNames.s_SRPDefaultUnlitName };

        ShaderTagId[] m_DepthOnlyAndDepthForwardOnlyPassNames = { HDShaderPassNames.s_DepthForwardOnlyName, HDShaderPassNames.s_DepthOnlyName };
        ShaderTagId[] m_DepthForwardOnlyPassNames = { HDShaderPassNames.s_DepthForwardOnlyName };
        ShaderTagId[] m_DepthOnlyPassNames = { HDShaderPassNames.s_DepthOnlyName };
        ShaderTagId[] m_TransparentDepthPrepassNames = { HDShaderPassNames.s_TransparentDepthPrepassName };
        ShaderTagId[] m_TransparentDepthPostpassNames = { HDShaderPassNames.s_TransparentDepthPostpassName };
        ShaderTagId[] m_ForwardErrorPassNames = { HDShaderPassNames.s_AlwaysName, HDShaderPassNames.s_ForwardBaseName, HDShaderPassNames.s_DeferredName, HDShaderPassNames.s_PrepassBaseName, HDShaderPassNames.s_VertexName, HDShaderPassNames.s_VertexLMRGBMName, HDShaderPassNames.s_VertexLMName };
        ShaderTagId[] m_DecalsEmissivePassNames = { HDShaderPassNames.s_MeshDecalsForwardEmissiveName, HDShaderPassNames.s_ShaderGraphMeshDecalsForwardEmissiveName };
        ShaderTagId[] m_SinglePassName = new ShaderTagId[1];
        ShaderTagId[] m_Decals4RTPassNames = { HDShaderPassNames.s_MeshDecalsMName , HDShaderPassNames.s_MeshDecalsAOName , HDShaderPassNames.s_MeshDecalsMAOName, HDShaderPassNames.s_MeshDecalsSName ,
                                                HDShaderPassNames.s_MeshDecalsMSName, HDShaderPassNames.s_MeshDecalsAOSName, HDShaderPassNames.s_MeshDecalsMAOSName, HDShaderPassNames.s_ShaderGraphMeshDecalsName4RT};
        ShaderTagId[] m_Decals3RTPassNames = { HDShaderPassNames.s_MeshDecals3RTName , HDShaderPassNames.s_ShaderGraphMeshDecalsName3RT };


        // Stencil usage in HDRenderPipeline.
        // Currently we use only 2 bits to identify the kind of lighting that is expected from the render pipeline
        // Usage is define in LightDefinitions.cs
        [Flags]
        internal enum StencilBitMask
        {
            Clear                           = 0,    // 0x0
            LightingMask                    = 3,    // 0x7  - 2 bit - Lifetime: GBuffer/Forward - SSSSS
            // Free slot 4
            // Note: If required, the usage Decals / DecalsForwardOutputNormalBuffer could be fit at same location as LightingMask as they have a non overlapped lifetime
            Decals                          = 8,    // 0x8  - 1 bit - Lifetime: DBuffer - Patch normal buffer   (This bit is cleared to 0 after Patch normal buffer)
            DecalsForwardOutputNormalBuffer = 16,   // 0x10 - 1 bit - Lifetime: DBuffer - Patch normal buffer   (This bit is cleared to 0 after Patch normal buffer)
            ExcludeFromTAA                  = 16,   // 0x10 - 1 bit - Lifetime: Transparent rendering -TAA
            DoesntReceiveSSR                = 32,   // 0x20 - 1 bit - Lifetime: DethPrepass - SSR
            DistortionVectors               = 64,   // 0x40 - 1 bit - Lifetime: Accumulate distortion - Apply distortion (This bit is cleared to 0 after Apply distortion pass)
            SMAA                            = 64,   // 0x40 - 1 bit - Lifetime: SMAA EdgeDetection - SMAA BlendWeight.
            ObjectMotionVectors             = 128,  // 0x80 - 1 bit - Lifetime: Object motion vector pass - Camera motion vector (This bit is cleared to 0 after Camera motion vector pass)
            All                             = 255   // 0xFF - 8 bit
        }

        RenderStateBlock m_DepthStateOpaque;

        // Detect when windows size is changing
        int m_CurrentWidth;
        int m_CurrentHeight;

        // Use to detect frame changes
        int m_FrameCount;
        float m_LastTime, m_Time;

        GraphicsFormat GetColorBufferFormat()
        {
            return (GraphicsFormat)m_Asset.currentPlatformRenderPipelineSettings.colorBufferFormat;
        }
        internal int GetDecalAtlasMipCount()
        {
            int highestDim = Math.Max(currentPlatformRenderPipelineSettings.decalSettings.atlasWidth, currentPlatformRenderPipelineSettings.decalSettings.atlasHeight);
            return (int)Math.Log(highestDim, 2);
        }

        internal int GetMaxScreenSpaceShadows()
        {
            return currentPlatformRenderPipelineSettings.hdShadowInitParams.supportScreenSpaceShadows ? currentPlatformRenderPipelineSettings.hdShadowInitParams.maxScreenSpaceShadows : 0;
        }

        readonly SkyManager m_SkyManager = new SkyManager();
        readonly AmbientOcclusionSystem m_AmbientOcclusionSystem;

        // Debugging
        MaterialPropertyBlock m_SharedPropertyBlock = new MaterialPropertyBlock();
        DebugDisplaySettings m_DebugDisplaySettings = new DebugDisplaySettings();
        public DebugDisplaySettings debugDisplaySettings { get { return m_DebugDisplaySettings; } }
        static DebugDisplaySettings s_NeutralDebugDisplaySettings = new DebugDisplaySettings();
        internal DebugDisplaySettings m_CurrentDebugDisplaySettings;
        RTHandle                        m_DebugColorPickerBuffer;
        RTHandle                        m_DebugFullScreenTempBuffer;
        // This target is only used in Dev builds as an intermediate destination for post process and where debug rendering will be done.
        RTHandle                        m_IntermediateAfterPostProcessBuffer;
        // We need this flag because otherwise if no full screen debug is pushed (like for example if the corresponding pass is disabled), when we render the result in RenderDebug m_DebugFullScreenTempBuffer will contain potential garbage
        bool                            m_FullScreenDebugPushed;
        bool                            m_ValidAPI; // False by default mean we render normally, true mean we don't render anything
        bool                            m_IsDepthBufferCopyValid;
        RenderTexture                   m_TemporaryTargetForCubemaps;
        Stack<Camera>                   m_ProbeCameraPool = new Stack<Camera>();

        RenderTargetIdentifier[] m_MRTTransparentMotionVec;
        RenderTargetIdentifier[] m_MRTWithSSS = new RenderTargetIdentifier[3]; // Specular, diffuse, sss buffer;
        RenderTargetIdentifier[] mMRTSingle = new RenderTargetIdentifier[1];
        string m_ForwardPassProfileName;

        internal Material GetBlitMaterial(bool useTexArray, bool singleSlice) { return useTexArray ? (singleSlice ? m_BlitTexArraySingleSlice : m_BlitTexArray) : m_Blit; }

        ComputeBuffer m_DepthPyramidMipLevelOffsetsBuffer = null;

        ScriptableCullingParameters frozenCullingParams;
        bool frozenCullingParamAvailable = false;

        internal bool showCascade
        {
            get => m_CurrentDebugDisplaySettings.GetDebugLightingMode() == DebugLightingMode.VisualizeCascade;
            set
            {
                if (value)
                    m_CurrentDebugDisplaySettings.SetDebugLightingMode(DebugLightingMode.VisualizeCascade);
                else
                    m_CurrentDebugDisplaySettings.SetDebugLightingMode(DebugLightingMode.None);
            }
        }

        // RENDER GRAPH
        RenderGraph             m_RenderGraph;

        // MSAA resolve materials
        Material m_ColorResolveMaterial = null;


        public HDRenderPipeline(HDRenderPipelineAsset asset, HDRenderPipelineAsset defaultAsset)
        {
            m_Asset = asset;
            m_DefaultAsset = defaultAsset;
            HDProbeSystem.Parameters = asset.reflectionSystemParameters;

            DebugManager.instance.RefreshEditor();

            m_ValidAPI = true;

            if (!SetRenderingFeatures())
            {
                m_ValidAPI = false;

                return;
            }

#if UNITY_EDITOR
            // The first thing we need to do is to set the defines that depend on the render pipeline settings
            m_Asset.EvaluateSettings();

            UpgradeResourcesIfNeeded();

            ValidateResources();
#endif

            // Initial state of the RTHandle system.
            // Tells the system that we will require MSAA or not so that we can avoid wasteful render texture allocation.
            // TODO: Might want to initialize to at least the window resolution to avoid un-necessary re-alloc in the player
            RTHandles.Initialize(1, 1, m_Asset.currentPlatformRenderPipelineSettings.supportMSAA, m_Asset.currentPlatformRenderPipelineSettings.msaaSampleCount);

            m_XRSystem = new XRSystem(asset.renderPipelineResources.shaders);
            m_GPUCopy = new GPUCopy(defaultResources.shaders.copyChannelCS);

            m_MipGenerator = new MipGenerator(defaultResources);
            m_BlueNoise = new BlueNoise(defaultResources);

            EncodeBC6H.DefaultInstance = EncodeBC6H.DefaultInstance ?? new EncodeBC6H(defaultResources.shaders.encodeBC6HCS);

            // Scan material list and assign it
            m_MaterialList = HDUtils.GetRenderPipelineMaterialList();
            // Find first material that have non 0 Gbuffer count and assign it as deferredMaterial
            m_DeferredMaterial = null;
            foreach (var material in m_MaterialList)
            {
                if (material.IsDefferedMaterial())
                    m_DeferredMaterial = material;
            }

            // TODO: Handle the case of no Gbuffer material
            // TODO: I comment the assert here because m_DeferredMaterial for whatever reasons contain the correct class but with a "null" in the name instead of the real name and then trigger the assert
            // whereas it work. Don't know what is happening, DebugDisplay use the same code and name is correct there.
            // Debug.Assert(m_DeferredMaterial != null);

            m_GbufferManager = new GBufferManager(asset, m_DeferredMaterial);
            m_DbufferManager = new DBufferManager(asset.currentPlatformRenderPipelineSettings.decalSettings.perChannelMask);

            m_SharedRTManager.Build(asset);
            m_PostProcessSystem = new PostProcessSystem(asset, defaultResources);
            m_AmbientOcclusionSystem = new AmbientOcclusionSystem(asset, defaultResources);

            // Initialize various compute shader resources
            m_SsrTracingKernel      = m_ScreenSpaceReflectionsCS.FindKernel("ScreenSpaceReflectionsTracing");
            m_SsrReprojectionKernel = m_ScreenSpaceReflectionsCS.FindKernel("ScreenSpaceReflectionsReprojection");

            // General material
            m_CameraMotionVectorsMaterial = CoreUtils.CreateEngineMaterial(defaultResources.shaders.cameraMotionVectorsPS);
            m_DecalNormalBufferMaterial = CoreUtils.CreateEngineMaterial(defaultResources.shaders.decalNormalBufferPS);

            m_CopyDepth = CoreUtils.CreateEngineMaterial(defaultResources.shaders.copyDepthBufferPS);
            m_DownsampleDepthMaterial = CoreUtils.CreateEngineMaterial(defaultResources.shaders.downsampleDepthPS);
            m_UpsampleTransparency = CoreUtils.CreateEngineMaterial(defaultResources.shaders.upsampleTransparentPS);

            m_ApplyDistortionMaterial = CoreUtils.CreateEngineMaterial(defaultResources.shaders.applyDistortionPS);

            InitializeDebugMaterials();

            m_MaterialList.ForEach(material => material.Build(asset, defaultResources));

            if (m_Asset.currentPlatformRenderPipelineSettings.lightLoopSettings.supportFabricConvolution)
            {
                m_IBLFilterArray = new IBLFilterBSDF[2];
                m_IBLFilterArray[0] = new IBLFilterGGX(defaultResources, m_MipGenerator);
                m_IBLFilterArray[1] = new IBLFilterCharlie(defaultResources, m_MipGenerator);
            }
            else
            {
                m_IBLFilterArray = new IBLFilterBSDF[1];
                m_IBLFilterArray[0] = new IBLFilterGGX(defaultResources, m_MipGenerator);
            }

            InitializeLightLoop(m_IBLFilterArray);

            m_SkyManager.Build(asset, defaultResources, m_IBLFilterArray);

            InitializeVolumetricLighting();
            InitializeSubsurfaceScattering();

            m_DebugDisplaySettings.RegisterDebug();
#if UNITY_EDITOR
            // We don't need the debug of Scene View at runtime (each camera have its own debug settings)
            // All scene view will share the same FrameSettings for now as sometimes Dispose is called after
            // another instance of HDRenderPipeline constructor is called.

            Camera firstSceneViewCamera = UnityEditor.SceneView.sceneViews.Count > 0 ? (UnityEditor.SceneView.sceneViews[0] as UnityEditor.SceneView).camera : null;
            if (firstSceneViewCamera != null && !FrameSettingsHistory.isRegisteredSceneViewCamera(firstSceneViewCamera))
            {
                var history = FrameSettingsHistory.RegisterDebug(firstSceneViewCamera, null);
                DebugManager.instance.RegisterData(history);
            }
#endif

            m_DepthPyramidMipLevelOffsetsBuffer = new ComputeBuffer(15, sizeof(int) * 2);

            InitializeRenderTextures();

            // For debugging
            MousePositionDebug.instance.Build();

            InitializeRenderStateBlocks();

            // Keep track of the original msaa sample value
            // TODO : Bind this directly to the debug menu instead of having an intermediate value
            m_MSAASamples = m_Asset ? m_Asset.currentPlatformRenderPipelineSettings.msaaSampleCount : MSAASamples.None;

            // Propagate it to the debug menu
            m_DebugDisplaySettings.data.msaaSamples = m_MSAASamples;

            m_MRTTransparentMotionVec = new RenderTargetIdentifier[2];
#if ENABLE_RAYTRACING
            m_RayTracingManager.Init(m_Asset.currentPlatformRenderPipelineSettings, m_Asset.renderPipelineResources, m_Asset.renderPipelineRayTracingResources, m_BlueNoise, this, m_SharedRTManager, m_DebugDisplaySettings);
            InitRayTracedReflections();
            InitRayTracedIndirectDiffuse();
            InitRaytracingDeferred();
            m_RaytracingRenderer.Init(m_Asset, m_SkyManager, m_RayTracingManager, m_SharedRTManager);
            m_AmbientOcclusionSystem.InitRaytracing(m_RayTracingManager, m_SharedRTManager);
#endif

            // Initialize screen space shadows
            InitializeScreenSpaceShadows();

            CameraCaptureBridge.enabled = true;

            // Render Graph
            m_RenderGraph = new RenderGraph(m_Asset.currentPlatformRenderPipelineSettings.supportMSAA, m_MSAASamples);
            m_RenderGraph.RegisterDebug();

            InitializePrepass(m_Asset);
            m_ColorResolveMaterial = CoreUtils.CreateEngineMaterial(asset.renderPipelineResources.shaders.colorResolvePS);
        }

#if UNITY_EDITOR
        void UpgradeResourcesIfNeeded()
        {
            // The first thing we need to do is to set the defines that depend on the render pipeline settings
            m_Asset.EvaluateSettings();

            // Check that the serialized Resources are not broken
            if (HDRenderPipeline.defaultAsset.renderPipelineResources == null)
                HDRenderPipeline.defaultAsset.renderPipelineResources
                    = UnityEditor.AssetDatabase.LoadAssetAtPath<RenderPipelineResources>(HDUtils.GetHDRenderPipelinePath() + "Runtime/RenderPipelineResources/HDRenderPipelineResources.asset");
			ResourceReloader.ReloadAllNullIn(HDRenderPipeline.defaultAsset.renderPipelineResources, HDUtils.GetHDRenderPipelinePath());

#if ENABLE_RAYTRACING
            if ((GraphicsSettings.renderPipelineAsset as HDRenderPipelineAsset).renderPipelineRayTracingResources == null)
                (GraphicsSettings.renderPipelineAsset as HDRenderPipelineAsset).renderPipelineRayTracingResources
                    = UnityEditor.AssetDatabase.LoadAssetAtPath<HDRenderPipelineRayTracingResources>(HDUtils.GetHDRenderPipelinePath() + "Runtime/RenderPipelineResources/HDRenderPipelineRayTracingResources.asset");
            ResourceReloader.ReloadAllNullIn((GraphicsSettings.renderPipelineAsset as HDRenderPipelineAsset).renderPipelineRayTracingResources, HDUtils.GetHDRenderPipelinePath());
#endif

            if (HDRenderPipeline.defaultAsset.renderPipelineEditorResources == null)
                HDRenderPipeline.defaultAsset.renderPipelineEditorResources
                    = UnityEditor.AssetDatabase.LoadAssetAtPath<HDRenderPipelineEditorResources>(HDUtils.GetHDRenderPipelinePath() + "Editor/RenderPipelineResources/HDRenderPipelineEditorResources.asset");
            ResourceReloader.ReloadAllNullIn(HDRenderPipeline.defaultAsset.renderPipelineEditorResources, HDUtils.GetHDRenderPipelinePath());

            // Upgrade the resources (re-import every references in RenderPipelineResources) if the resource version mismatches
            // It's done here because we know every HDRP assets have been imported before
            HDRenderPipeline.defaultAsset.renderPipelineResources?.UpgradeIfNeeded();
        }

        void ValidateResources()
        {
            var resources = HDRenderPipeline.defaultAsset.renderPipelineResources;

            // We iterate over all compute shader to verify if they are all compiled, if it's not the case
            // then we throw an exception to avoid allocating resources and crashing later on by using a null
            // compute kernel.
            foreach (var computeShader in resources.shaders.GetAllComputeShaders())
            {
                foreach (var message in UnityEditor.ShaderUtil.GetComputeShaderMessages(computeShader))
                {
                    if (message.severity == UnityEditor.Rendering.ShaderCompilerMessageSeverity.Error)
                    {
                        // Will be catched by the try in HDRenderPipelineAsset.CreatePipeline()
                        throw new Exception(String.Format(
                            "Compute Shader compilation error on platform {0} in file {1}:{2}: {3}{4}\n" +
                            "HDRP will not run until the error is fixed.\n",
                            message.platform, message.file, message.line, message.message, message.messageDetails
                        ));
                    }
                }
            }
        }

#endif

        void InitializeRenderTextures()
        {
            RenderPipelineSettings settings = m_Asset.currentPlatformRenderPipelineSettings;

            if (settings.supportedLitShaderMode != RenderPipelineSettings.SupportedLitShaderMode.ForwardOnly)
                m_GbufferManager.CreateBuffers();

            if (settings.supportDecals)
                m_DbufferManager.CreateBuffers();

            InitSSSBuffers();
            m_SharedRTManager.InitSharedBuffers(m_GbufferManager, m_Asset.currentPlatformRenderPipelineSettings, defaultResources);

            m_CameraColorBuffer = RTHandles.Alloc(Vector2.one, TextureXR.slices, dimension: TextureXR.dimension, colorFormat: GetColorBufferFormat(), enableRandomWrite: true, useMipMap: false, useDynamicScale: true, name: "CameraColor");
            m_OpaqueAtmosphericScatteringBuffer = RTHandles.Alloc(Vector2.one, TextureXR.slices, dimension: TextureXR.dimension, colorFormat: GetColorBufferFormat(), enableRandomWrite: true, useMipMap: false, useDynamicScale: true, name: "OpaqueAtmosphericScattering");
            m_CameraSssDiffuseLightingBuffer = RTHandles.Alloc(Vector2.one, TextureXR.slices, dimension: TextureXR.dimension, colorFormat: GraphicsFormat.B10G11R11_UFloatPack32, enableRandomWrite: true, useDynamicScale: true, name: "CameraSSSDiffuseLighting");

            m_DistortionBuffer = RTHandles.Alloc(Vector2.one, TextureXR.slices, dimension: TextureXR.dimension, colorFormat: Builtin.GetDistortionBufferFormat(), useDynamicScale: true, name: "Distortion");

            m_ContactShadowBuffer = RTHandles.Alloc(Vector2.one, TextureXR.slices, dimension: TextureXR.dimension, colorFormat: GraphicsFormat.R32_UInt, enableRandomWrite: true, useDynamicScale: true, name: "ContactShadowsBuffer");

            if (m_Asset.currentPlatformRenderPipelineSettings.lowresTransparentSettings.enabled)
            {
                // We need R16G16B16A16_SFloat as we need a proper alpha channel for compositing.
                m_LowResTransparentBuffer = RTHandles.Alloc(Vector2.one * 0.5f, TextureXR.slices, dimension: TextureXR.dimension, colorFormat: GraphicsFormat.R16G16B16A16_SFloat, enableRandomWrite: true, useDynamicScale: true, name: "Low res transparent");
            }

            if (settings.supportSSR)
            {
                // m_SsrDebugTexture    = RTHandles.Alloc(Vector2.one, TextureXR.slices, dimension: TextureXR.dimension, colorFormat: RenderTextureFormat.ARGBFloat, sRGB: false, enableRandomWrite: true, useDynamicScale: true, name: "SSR_Debug_Texture");
                m_SsrHitPointTexture = RTHandles.Alloc(Vector2.one, TextureXR.slices, dimension: TextureXR.dimension, colorFormat: GraphicsFormat.R16G16_UNorm, enableRandomWrite: true, useDynamicScale: true, name: "SSR_Hit_Point_Texture");
                m_SsrLightingTexture = RTHandles.Alloc(Vector2.one, TextureXR.slices, dimension: TextureXR.dimension, colorFormat: GraphicsFormat.R16G16B16A16_SFloat, enableRandomWrite: true, useDynamicScale: true, name: "SSR_Lighting_Texture");
            }

            if (Debug.isDebugBuild)
            {
                m_DebugColorPickerBuffer = RTHandles.Alloc(Vector2.one, filterMode: FilterMode.Point, colorFormat: GraphicsFormat.R16G16B16A16_SFloat, useDynamicScale: true, name: "DebugColorPicker");
                m_DebugFullScreenTempBuffer = RTHandles.Alloc(Vector2.one, TextureXR.slices, dimension: TextureXR.dimension, colorFormat: GraphicsFormat.R16G16B16A16_SFloat, useDynamicScale: true, name: "DebugFullScreen");
                m_IntermediateAfterPostProcessBuffer = RTHandles.Alloc(Vector2.one, TextureXR.slices, dimension: TextureXR.dimension, colorFormat: GetColorBufferFormat(), useDynamicScale: true, name: "AfterPostProcess"); // Needs to be FP16 because output target might be HDR
            }

            // Let's create the MSAA textures
            if (m_Asset.currentPlatformRenderPipelineSettings.supportMSAA)
            {
                m_CameraColorMSAABuffer = RTHandles.Alloc(Vector2.one, TextureXR.slices, dimension: TextureXR.dimension, colorFormat: GetColorBufferFormat(), bindTextureMS: true, enableMSAA: true, useDynamicScale: true, name: "CameraColorMSAA");
                m_OpaqueAtmosphericScatteringMSAABuffer = RTHandles.Alloc(Vector2.one, TextureXR.slices, dimension: TextureXR.dimension, colorFormat: GetColorBufferFormat(), bindTextureMS: true, enableMSAA: true, useDynamicScale: true, name: "OpaqueAtmosphericScatteringMSAA");
                m_CameraSssDiffuseLightingMSAABuffer = RTHandles.Alloc(Vector2.one, TextureXR.slices, dimension: TextureXR.dimension, colorFormat: GetColorBufferFormat(), bindTextureMS: true, enableMSAA: true, useDynamicScale: true, name: "CameraSSSDiffuseLightingMSAA");
            }
        }

        void DestroyRenderTextures()
        {
            m_GbufferManager.DestroyBuffers();
            m_DbufferManager.DestroyBuffers();
            m_MipGenerator.Release();
            m_XRSystem.ClearAll();

            RTHandles.Release(m_CameraColorBuffer);
            RTHandles.Release(m_OpaqueAtmosphericScatteringBuffer);
            RTHandles.Release(m_CameraSssDiffuseLightingBuffer);

            RTHandles.Release(m_DistortionBuffer);
            RTHandles.Release(m_ContactShadowBuffer);

            RTHandles.Release(m_LowResTransparentBuffer);

            // RTHandles.Release(m_SsrDebugTexture);
            RTHandles.Release(m_SsrHitPointTexture);
            RTHandles.Release(m_SsrLightingTexture);

            RTHandles.Release(m_DebugColorPickerBuffer);
            RTHandles.Release(m_DebugFullScreenTempBuffer);
            RTHandles.Release(m_IntermediateAfterPostProcessBuffer);

            RTHandles.Release(m_CameraColorMSAABuffer);
            RTHandles.Release(m_OpaqueAtmosphericScatteringMSAABuffer);
            RTHandles.Release(m_CameraSssDiffuseLightingMSAABuffer);
        }

        bool SetRenderingFeatures()
        {
            // Set sub-shader pipeline tag
            Shader.globalRenderPipeline = "HDRenderPipeline";

            // HD use specific GraphicsSettings
            GraphicsSettings.lightsUseLinearIntensity = true;
            GraphicsSettings.lightsUseColorTemperature = true;

            GraphicsSettings.useScriptableRenderPipelineBatching = m_Asset.enableSRPBatcher;

            SupportedRenderingFeatures.active = new SupportedRenderingFeatures()
            {
                reflectionProbeModes = SupportedRenderingFeatures.ReflectionProbeModes.Rotation,
                defaultMixedLightingModes = SupportedRenderingFeatures.LightmapMixedBakeModes.IndirectOnly,
                mixedLightingModes = SupportedRenderingFeatures.LightmapMixedBakeModes.IndirectOnly | SupportedRenderingFeatures.LightmapMixedBakeModes.Shadowmask,
                lightmapBakeTypes = LightmapBakeType.Baked | LightmapBakeType.Mixed | LightmapBakeType.Realtime,
                lightmapsModes = LightmapsMode.NonDirectional | LightmapsMode.CombinedDirectional,
                lightProbeProxyVolumes = true,
                motionVectors = true,
                receiveShadows = false,
                reflectionProbes = true,
                rendererPriority = true,
                overridesFog = true,
                overridesOtherLightingSettings = true,
                editableMaterialRenderQueue = false
#if UNITY_2019_3_OR_NEWER
                // Enlighten is deprecated in 2019.3 and above
                , enlighten = false
#endif
            };

            Lightmapping.SetDelegate(GlobalIlluminationUtils.hdLightsDelegate);

#if UNITY_EDITOR
            SceneViewDrawMode.SetupDrawMode();

            if (UnityEditor.PlayerSettings.colorSpace == ColorSpace.Gamma)
            {
                Debug.LogError("High Definition Render Pipeline doesn't support Gamma mode, change to Linear mode");
            }
#endif

            GraphicsDeviceType unsupportedDeviceType;
            if (!IsSupportedPlatform(out unsupportedDeviceType))
            {
                CoreUtils.DisplayUnsupportedAPIMessage(unsupportedDeviceType.ToString());

                // Display more information to the users when it should have use Metal instead of OpenGL
                if (SystemInfo.graphicsDeviceType.ToString().StartsWith("OpenGL"))
                {
                    if (SystemInfo.operatingSystem.StartsWith("Mac"))
                        CoreUtils.DisplayUnsupportedMessage("Use Metal API instead.");
                    else if (SystemInfo.operatingSystem.StartsWith("Windows"))
                        CoreUtils.DisplayUnsupportedMessage("Use Vulkan API instead.");
                }

                return false;
            }

            return true;
        }

        // Note: If you add new platform in this function, think about adding support when building the player to in HDRPCustomBuildProcessor.cs
        bool IsSupportedPlatform(out GraphicsDeviceType unsupportedGraphicDevice)
        {
            unsupportedGraphicDevice = SystemInfo.graphicsDeviceType;

            if (!SystemInfo.supportsComputeShaders)
                return false;

#if UNITY_EDITOR
            UnityEditor.BuildTarget activeBuildTarget = UnityEditor.EditorUserBuildSettings.activeBuildTarget;
            // If the build target matches the operating system of the editor
            if (SystemInfo.operatingSystemFamily == HDUtils.BuildTargetToOperatingSystemFamily(activeBuildTarget))
            {
                bool autoAPI = UnityEditor.PlayerSettings.GetUseDefaultGraphicsAPIs(activeBuildTarget);

                // then, there is two configuration possible:
                if (autoAPI)
                {
                    // if the graphic api is chosen automatically, then only the system's graphic device type matters
                    if (!HDUtils.IsSupportedGraphicDevice(SystemInfo.graphicsDeviceType))
                        return false;
                }
                else
                {
                    // otherwise, we need to iterate over every graphic api available in the list to track every non-supported APIs
                    return HDUtils.AreGraphicsAPIsSupported(activeBuildTarget, out unsupportedGraphicDevice);
                }
            }
            else // if the build target does not match the editor OS, then we have to check using the graphic api list
            {
                return HDUtils.AreGraphicsAPIsSupported(activeBuildTarget, out unsupportedGraphicDevice);
            }

            if (!HDUtils.IsSupportedBuildTarget(activeBuildTarget))
                return false;
#else
            if (!HDUtils.IsSupportedGraphicDevice(SystemInfo.graphicsDeviceType))
                return false;
#endif

            if (!HDUtils.IsOperatingSystemSupported(SystemInfo.operatingSystem))
                return false;

            return true;
        }

        void UnsetRenderingFeatures()
        {
            Shader.globalRenderPipeline = "";

            SupportedRenderingFeatures.active = new SupportedRenderingFeatures();

            // Reset srp batcher state just in case
            GraphicsSettings.useScriptableRenderPipelineBatching = false;

            Lightmapping.ResetDelegate();
        }

        void InitializeDebugMaterials()
        {
            m_DebugViewMaterialGBuffer = CoreUtils.CreateEngineMaterial(defaultResources.shaders.debugViewMaterialGBufferPS);
            m_DebugViewMaterialGBufferShadowMask = CoreUtils.CreateEngineMaterial(defaultResources.shaders.debugViewMaterialGBufferPS);
            m_DebugViewMaterialGBufferShadowMask.EnableKeyword("SHADOWS_SHADOWMASK");
            m_DebugDisplayLatlong = CoreUtils.CreateEngineMaterial(defaultResources.shaders.debugDisplayLatlongPS);
            m_DebugFullScreen = CoreUtils.CreateEngineMaterial(defaultResources.shaders.debugFullScreenPS);
            m_DebugColorPicker = CoreUtils.CreateEngineMaterial(defaultResources.shaders.debugColorPickerPS);
            m_Blit = CoreUtils.CreateEngineMaterial(defaultResources.shaders.blitPS);
            m_ErrorMaterial = CoreUtils.CreateEngineMaterial("Hidden/InternalErrorShader");

            // With texture array enabled, we still need the normal blit version for other systems like atlas
            if (TextureXR.useTexArray)
            {
                m_Blit.EnableKeyword("DISABLE_TEXTURE2D_X_ARRAY");
                m_BlitTexArray = CoreUtils.CreateEngineMaterial(defaultResources.shaders.blitPS);
                m_BlitTexArraySingleSlice = CoreUtils.CreateEngineMaterial(defaultResources.shaders.blitPS);
                m_BlitTexArraySingleSlice.EnableKeyword("BLIT_SINGLE_SLICE");
            }
        }

        void InitializeRenderStateBlocks()
        {
            m_DepthStateOpaque = new RenderStateBlock
            {
                depthState = new DepthState(true, CompareFunction.LessEqual),
                mask = RenderStateMask.Depth
            };
        }

        protected override void Dispose(bool disposing)
        {
            DisposeProbeCameraPool();

            UnsetRenderingFeatures();

            if (!m_ValidAPI)
                return;

            base.Dispose(disposing);

            ReleaseScreenSpaceShadows();

#if ENABLE_RAYTRACING
            m_RaytracingRenderer.Release();
            ReleaseRayTracingDeferred();
            ReleaseRayTracedIndirectDiffuse();
            ReleaseRayTracedReflections();
            m_RayTracingManager.Release();
#endif
            m_DebugDisplaySettings.UnregisterDebug();

            CleanupLightLoop();

            // For debugging
            MousePositionDebug.instance.Cleanup();

            DecalSystem.instance.Cleanup();

            m_MaterialList.ForEach(material => material.Cleanup());

            CoreUtils.Destroy(m_CameraMotionVectorsMaterial);
            CoreUtils.Destroy(m_DecalNormalBufferMaterial);

            CoreUtils.Destroy(m_DebugViewMaterialGBuffer);
            CoreUtils.Destroy(m_DebugViewMaterialGBufferShadowMask);
            CoreUtils.Destroy(m_DebugDisplayLatlong);
            CoreUtils.Destroy(m_DebugFullScreen);
            CoreUtils.Destroy(m_DebugColorPicker);
            CoreUtils.Destroy(m_Blit);
            CoreUtils.Destroy(m_BlitTexArray);
            CoreUtils.Destroy(m_BlitTexArraySingleSlice);
            CoreUtils.Destroy(m_CopyDepth);
            CoreUtils.Destroy(m_ErrorMaterial);
            CoreUtils.Destroy(m_DownsampleDepthMaterial);
            CoreUtils.Destroy(m_UpsampleTransparency);

            CleanupSubsurfaceScattering();
            m_SharedRTManager.Cleanup();
            m_SkyManager.Cleanup();
            CleanupVolumetricLighting();

            for(int bsdfIdx = 0; bsdfIdx < m_IBLFilterArray.Length; ++bsdfIdx)
            {
                m_IBLFilterArray[bsdfIdx].Cleanup();
            }

            m_PostProcessSystem.Cleanup();
            m_AmbientOcclusionSystem.Cleanup();
            m_BlueNoise.Cleanup();

            HDCamera.ClearAll();

            DestroyRenderTextures();
            CullingGroupManager.instance.Cleanup();

            CoreUtils.SafeRelease(m_DepthPyramidMipLevelOffsetsBuffer);

            // RenderGraph
            m_RenderGraph.Cleanup();
            m_RenderGraph.UnRegisterDebug();
            CleanupPrepass();
            CoreUtils.Destroy(m_ColorResolveMaterial);


#if UNITY_EDITOR
            SceneViewDrawMode.ResetDrawMode();

            // Do not attempt to unregister SceneView FrameSettings. It is shared amongst every scene view and take only a little place.
            // For removing it, you should be sure that Dispose could never be called after the constructor of another instance of this SRP.
            // Also, at the moment, applying change to hdrpAsset cause the SRP to be Disposed and Constructed again.
            // Not always in that order.
#endif

            // Dispose m_ProbeCameraPool properly
            void DisposeProbeCameraPool()
            {
#if UNITY_EDITOR
                // Special case here: when the HDRP asset is modified in the Editor,
                //   it is disposed during an `OnValidate` call.
                //   But during `OnValidate` call, game object must not be destroyed.
                //   So, only when this method was called during an `OnValidate` call, the destruction of the
                //   pool is delayed, otherwise, it is destroyed as usual with `CoreUtiles.Destroy`
                var isInOnValidate = false;
                isInOnValidate = new StackTrace().ToString().Contains("OnValidate");
                if (isInOnValidate)
                {
                    var pool = m_ProbeCameraPool;
                    UnityEditor.EditorApplication.delayCall += () =>
                    {
                        while (pool.Count > 0)
                            CoreUtils.Destroy(pool.Pop().gameObject);
                    };
                    m_ProbeCameraPool = null;
                }
                else
                {
#endif
                    while (m_ProbeCameraPool.Count > 0)
                        CoreUtils.Destroy(m_ProbeCameraPool.Pop().gameObject);
#if UNITY_EDITOR
                }
#endif
            }

            CameraCaptureBridge.enabled = false;
        }


        void Resize(HDCamera hdCamera)
        {
            bool resolutionChanged = (hdCamera.actualWidth != m_CurrentWidth) || (hdCamera.actualHeight != m_CurrentHeight);

            if (resolutionChanged || LightLoopNeedResize(hdCamera, m_TileAndClusterData))
            {
                if (m_CurrentWidth > 0 && m_CurrentHeight > 0)
                    LightLoopReleaseResolutionDependentBuffers();

                LightLoopAllocResolutionDependentBuffers(hdCamera);
            }

            // update recorded window resolution
            m_CurrentWidth = hdCamera.actualWidth;
            m_CurrentHeight = hdCamera.actualHeight;
        }

        void PushGlobalParams(HDCamera hdCamera, CommandBuffer cmd)
        {
            using (new ProfilingSample(cmd, "Push Global Parameters", CustomSamplerId.PushGlobalParameters.GetSampler()))
            {
                // Set up UnityPerFrame CBuffer.
                PushSubsurfaceScatteringGlobalParams(hdCamera, cmd);

                PushDecalsGlobalParams(hdCamera, cmd);

                var visualEnv = VolumeManager.instance.stack.GetComponent<VisualEnvironment>();
                visualEnv.PushFogShaderParameters(hdCamera, cmd);

                PushVolumetricLightingGlobalParams(hdCamera, cmd, m_FrameCount);

                SetMicroShadowingSettings(cmd);

                m_AmbientOcclusionSystem.PushGlobalParameters(hdCamera, cmd);

                var ssRefraction = VolumeManager.instance.stack.GetComponent<ScreenSpaceRefraction>()
                    ?? ScreenSpaceRefraction.@default;
                ssRefraction.PushShaderParameters(cmd);

                // Set up UnityPerView CBuffer.
                hdCamera.SetupGlobalParams(cmd, m_Time, m_LastTime, m_FrameCount);

                cmd.SetGlobalVector(HDShaderIDs._IndirectLightingMultiplier, new Vector4(VolumeManager.instance.stack.GetComponent<IndirectLightingController>().indirectDiffuseIntensity.value, 0, 0, 0));

                // It will be overridden for transparent pass.
                cmd.SetGlobalInt(HDShaderIDs._ColorMaskTransparentVel, (int)UnityEngine.Rendering.ColorWriteMask.All);

                if (hdCamera.frameSettings.IsEnabled(FrameSettingsField.MotionVectors))
                {
                    var buf = m_SharedRTManager.GetMotionVectorsBuffer();

                    cmd.SetGlobalTexture(HDShaderIDs._CameraMotionVectorsTexture, buf);
                    cmd.SetGlobalVector( HDShaderIDs._CameraMotionVectorsSize, new Vector4(buf.referenceSize.x,
                                                                                           buf.referenceSize.y,
                                                                                           1.0f / buf.referenceSize.x,
                                                                                           1.0f / buf.referenceSize.y));
                    cmd.SetGlobalVector(HDShaderIDs._CameraMotionVectorsScale, new Vector4(buf.referenceSize.x / (float)buf.rt.width,
                                                                                           buf.referenceSize.y / (float)buf.rt.height));
                }
                else
                {
                    cmd.SetGlobalTexture(HDShaderIDs._CameraMotionVectorsTexture, TextureXR.GetBlackTexture());
                }

                // Light loop stuff...
                if (hdCamera.frameSettings.IsEnabled(FrameSettingsField.SSR))
                    cmd.SetGlobalTexture(HDShaderIDs._SsrLightingTexture, m_SsrLightingTexture);
                else
                    cmd.SetGlobalTexture(HDShaderIDs._SsrLightingTexture, TextureXR.GetClearTexture());

                // Off screen rendering is disabled for most of the frame by default.
                cmd.SetGlobalInt(HDShaderIDs._OffScreenRendering, 0);
                cmd.SetGlobalFloat(HDShaderIDs._ReplaceDiffuseForIndirect, hdCamera.frameSettings.IsEnabled(FrameSettingsField.ReplaceDiffuseForIndirect) ? 1.0f : 0.0f);
                cmd.SetGlobalInt(HDShaderIDs._EnableSkyLighting, hdCamera.frameSettings.IsEnabled(FrameSettingsField.EnableSkyLighting) ? 1 : 0);

                m_SkyManager.SetGlobalSkyData(cmd);

                #if ENABLE_RAYTRACING
                bool validIndirectDiffuse = ValidIndirectDiffuseState();
                cmd.SetGlobalInt(HDShaderIDs._RaytracedIndirectDiffuse, validIndirectDiffuse ? 1 : 0);
                #endif
            }
        }

        void CopyDepthBufferIfNeeded(CommandBuffer cmd)
        {
            if (!m_IsDepthBufferCopyValid)
            {
                using (new ProfilingSample(cmd, "Copy depth buffer", CustomSamplerId.CopyDepthBuffer.GetSampler()))
                {
                    // TODO: maybe we don't actually need the top MIP level?
                    // That way we could avoid making the copy, and build the MIP hierarchy directly.
                    // The downside is that our SSR tracing accuracy would decrease a little bit.
                    // But since we never render SSR at full resolution, this may be acceptable.

                    // TODO: reading the depth buffer with a compute shader will cause it to decompress in place.
                    // On console, to preserve the depth test performance, we must NOT decompress the 'm_CameraDepthStencilBuffer' in place.
                    // We should call decompressDepthSurfaceToCopy() and decompress it to 'm_CameraDepthBufferMipChain'.
                    m_GPUCopy.SampleCopyChannel_xyzw2x(cmd, m_SharedRTManager.GetDepthStencilBuffer(), m_SharedRTManager.GetDepthTexture(), new Rendering.RectInt(0, 0, m_CurrentWidth, m_CurrentHeight));
                    // Depth texture is now ready, bind it.
                    cmd.SetGlobalTexture(HDShaderIDs._CameraDepthTexture, m_SharedRTManager.GetDepthTexture());
                }
                m_IsDepthBufferCopyValid = true;
            }
        }

        void SetMicroShadowingSettings(CommandBuffer cmd)
        {
            MicroShadowing microShadowingSettings = VolumeManager.instance.stack.GetComponent<MicroShadowing>();
            cmd.SetGlobalFloat(HDShaderIDs._MicroShadowOpacity, microShadowingSettings.enable.value ? microShadowingSettings.opacity.value : 0.0f);
        }

        void ConfigureKeywords(bool enableBakeShadowMask, HDCamera hdCamera, CommandBuffer cmd)
        {
            // Globally enable (for GBuffer shader and forward lit (opaque and transparent) the keyword SHADOWS_SHADOWMASK
            CoreUtils.SetKeyword(cmd, "SHADOWS_SHADOWMASK", enableBakeShadowMask);
            // Configure material to use depends on shadow mask option
            m_CurrentRendererConfigurationBakedLighting = enableBakeShadowMask ? HDUtils.k_RendererConfigurationBakedLightingWithShadowMask : HDUtils.k_RendererConfigurationBakedLighting;
            m_currentDebugViewMaterialGBuffer = enableBakeShadowMask ? m_DebugViewMaterialGBufferShadowMask : m_DebugViewMaterialGBuffer;

            CoreUtils.SetKeyword(cmd, "LIGHT_LAYERS", hdCamera.frameSettings.IsEnabled(FrameSettingsField.LightLayers));
            cmd.SetGlobalInt(HDShaderIDs._EnableLightLayers, hdCamera.frameSettings.IsEnabled(FrameSettingsField.LightLayers) ? 1 : 0);

            // configure keyword for both decal.shader and material
            if (m_Asset.currentPlatformRenderPipelineSettings.supportDecals)
            {
                CoreUtils.SetKeyword(cmd, "DECALS_OFF", false);
                CoreUtils.SetKeyword(cmd, "DECALS_3RT", !m_Asset.currentPlatformRenderPipelineSettings.decalSettings.perChannelMask);
                CoreUtils.SetKeyword(cmd, "DECALS_4RT", m_Asset.currentPlatformRenderPipelineSettings.decalSettings.perChannelMask);
            }
            else
            {
                CoreUtils.SetKeyword(cmd, "DECALS_OFF", true);
                CoreUtils.SetKeyword(cmd, "DECALS_3RT", false);
                CoreUtils.SetKeyword(cmd, "DECALS_4RT", false);
            }

            // Raise the normal buffer flag only if we are in forward rendering
            CoreUtils.SetKeyword(cmd, "WRITE_NORMAL_BUFFER", hdCamera.frameSettings.litShaderMode == LitShaderMode.Forward);

            // Raise or remove the depth msaa flag based on the frame setting
            CoreUtils.SetKeyword(cmd, "WRITE_MSAA_DEPTH", hdCamera.frameSettings.IsEnabled(FrameSettingsField.MSAA));
        }

        struct RenderRequest
        {
            public struct Target
            {
                public RenderTargetIdentifier id;
                public CubemapFace face;
                public RenderTexture copyToTarget;
            }
            public HDCamera hdCamera;
            public bool destroyCamera;
            public Target target;
            public HDCullingResults cullingResults;
            public int index;
            // Indices of render request to render before this one
            public List<int> dependsOnRenderRequestIndices;
            public CameraSettings cameraSettings;
        }
        struct HDCullingResults
        {
            public CullingResults cullingResults;
            public HDProbeCullingResults hdProbeCullingResults;
            public DecalSystem.CullResult decalCullResults;
            // TODO: DecalCullResults

            internal void Reset()
            {
                hdProbeCullingResults.Reset();
                if (decalCullResults != null)
                    decalCullResults.Clear();
                else
                    decalCullResults = GenericPool<DecalSystem.CullResult>.Get();
            }
        }

<<<<<<< HEAD
        // sample-game begin: occlusion threshold
        public static float s_OcclusionThreshold;
        // sample-game end

        FrameSettings currentFrameSettings;
=======
>>>>>>> 9f3a9f3a
        protected override void Render(ScriptableRenderContext renderContext, Camera[] cameras)
        {
            if (!m_ValidAPI || cameras.Length == 0)
                return;

            GetOrCreateDefaultVolume();

            BeginFrameRendering(renderContext, cameras);

            // Check if we can speed up FrameSettings process by skiping history
            // or go in detail if debug is activated. Done once for all renderer.
            m_FrameSettingsHistoryEnabled = FrameSettingsHistory.enabled;

            {
                // SRP.Render() can be called several times per frame.
                // Also, most Time variables do not consistently update in the Scene View.
                // This makes reliable detection of the start of the new frame VERY hard.
                // One of the exceptions is 'Time.realtimeSinceStartup'.
                // Therefore, outside of the Play Mode we update the time at 60 fps,
                // and in the Play Mode we rely on 'Time.frameCount'.
                float t = Time.realtimeSinceStartup;
                int c = Time.frameCount;

                bool newFrame;

                if (Application.isPlaying)
                {
                    newFrame = m_FrameCount != c;

                    m_FrameCount = c;
                }
                else
                {
                    // If we switch to other scene Time.realtimeSinceStartup is reset, so we need to
                    // reset also m_Time. Here we simply detect ill case to trigger the reset.
                    m_Time = m_Time > t ? 0.0f : m_Time;

                    newFrame = (t - m_Time) > 0.0166f;

                    if (newFrame)
                        m_FrameCount++;
                }

                if (newFrame)
                {
                    HDCamera.CleanUnused();

                    // Make sure both are never 0.
                    m_LastTime = (m_Time > 0) ? m_Time : t;
                    m_Time = t;
                }
            }

			// TODO: Check with Fred if it make sense to put that here now that we have refactor the loop
#if ENABLE_RAYTRACING
            // This call need to happen once per frame, it evaluates if we need to fetch the geometry/lights for some subscenes
            m_RayTracingManager.CheckSubScenes();

            // Before rendering any camera, we call this function to flag everything as not updated
            m_RayTracingManager.UpdateFrameData();
#endif

            var dynResHandler = DynamicResolutionHandler.instance;
            dynResHandler.Update(m_Asset.currentPlatformRenderPipelineSettings.dynamicResolutionSettings, () =>
            {
                m_PostProcessSystem.ResetHistory();
                if(dynResHandler.DynamicResolutionEnabled())
                {
                    m_SharedRTManager.ComputeDepthBufferMipChainSize(dynResHandler.GetRTHandleScale(new Vector2Int(m_SharedRTManager.GetDepthStencilBuffer().rt.width, m_SharedRTManager.GetDepthStencilBuffer().rt.height)));
                }
            }
            );

            using (ListPool<RenderRequest>.Get(out List<RenderRequest> renderRequests))
            using (ListPool<int>.Get(out List<int> rootRenderRequestIndices))
            using (DictionaryPool<HDProbe, List<int>>.Get(out Dictionary<HDProbe, List<int>> renderRequestIndicesWhereTheProbeIsVisible))
            using (ListPool<CameraSettings>.Get(out List<CameraSettings> cameraSettings))
            using (ListPool<CameraPositionSettings>.Get(out List<CameraPositionSettings> cameraPositionSettings))
            {
                // With XR multi-pass enabled, each camera can be rendered multiple times with different parameters
                var multipassCameras = m_XRSystem.SetupFrame(cameras);

#if UNITY_EDITOR
                // See comment below about the preview camera workaround
                var hasGameViewCamera = cameras.Any(c => c.cameraType == CameraType.Game);
#endif

                // Culling loop
                foreach ((Camera camera, XRPass xrPass) in multipassCameras)
                {
                    if (camera == null)
                        continue;

#if UNITY_EDITOR
                    // We selecting a camera in the editor, we have a preview that is drawn.
                    // For legacy reasons, Unity will render all preview cameras when rendering the GameView
                    // Actually, we don't need this here because we call explicitly Camera.Render when we
                    // need a preview rendering.
                    //
                    // This is an issue, because at some point, you end up with 2 cameras to render:
                    // - Main Camera (game view)
                    // - Preview Camera (preview)
                    // If the preview camera is rendered last, it will alter the "GameView RT" RenderTexture
                    // that was previously rendered by the Main Camera.
                    // This is an issue.
                    //
                    // Meanwhile, skipping all preview camera when rendering the game views is sane,
                    // and will workaround the aformentionned issue.
                    if (hasGameViewCamera && camera.cameraType == CameraType.Preview)
                        continue;
#endif

                    bool cameraRequestedDynamicRes = false;
                    if (camera.GetComponent<HDAdditionalCameraData>() != null)
                    {
                        cameraRequestedDynamicRes = camera.GetComponent<HDAdditionalCameraData>().allowDynamicResolution;

                        // We are in a case where the platform does not support hw dynamic resolution, so we force the software fallback.
                        // TODO: Expose the graphics caps info on whether the platform supports hw dynamic resolution or not.
                        if (dynResHandler.RequestsHardwareDynamicResolution() && cameraRequestedDynamicRes && !camera.allowDynamicResolution)
                        {
                            dynResHandler.ForceSoftwareFallback();
                        }
                    }

                    dynResHandler.SetCurrentCameraRequest(cameraRequestedDynamicRes);
                    RTHandles.SetHardwareDynamicResolutionState(dynResHandler.HardwareDynamicResIsEnabled());

                    VFXManager.ProcessCamera(camera); //Visual Effect Graph is not yet a required package but calling this method when there isn't any VisualEffect component has no effect (but needed for Camera sorting in Visual Effect Graph context)

                    // Reset pooled variables
                    cameraSettings.Clear();
                    cameraPositionSettings.Clear();

                    var cullingResults = GenericPool<HDCullingResults>.Get();
                    cullingResults.Reset();

                    // Try to compute the parameters of the request or skip the request
                    var skipRequest = !TryCalculateFrameParameters(
                            camera,
                            xrPass,
                            out var additionalCameraData,
                            out var hdCamera,
                            out var cullingParameters);

                        // Note: In case of a custom render, we have false here and 'TryCull' is not executed
                    if (!skipRequest)
                    {
                        var needCulling = true;

                        // In XR multipass, culling results can be shared if the pass has the same culling id
                        if (xrPass.multipassId > 0)
                        {
                            foreach (var req in renderRequests)
                            {
                                if (req.hdCamera.xr.cullingPassId == xrPass.cullingPassId)
                                {
                                    cullingResults = req.cullingResults;
                                    needCulling = false;
                                }
                            }
                        }

                        if (needCulling)
                            skipRequest = !TryCull(camera, hdCamera, renderContext, cullingParameters, ref cullingResults);
                    }

                    if (additionalCameraData != null && additionalCameraData.hasCustomRender)
                    {
                        skipRequest = true;
                        // Execute custom render
                        additionalCameraData.ExecuteCustomRender(renderContext, hdCamera);
                    }

                    if (skipRequest)
                    {
                        // Submit render context and free pooled resources for this request
                        renderContext.Submit();
                        GenericPool<HDCullingResults>.Release(cullingResults);
                        continue;
                    }

                    // Select render target
                    RenderTargetIdentifier targetId = camera.targetTexture ?? new RenderTargetIdentifier(BuiltinRenderTextureType.CameraTarget);

                    // Render directly to XR render target if active
                    if (hdCamera.xr.enabled && hdCamera.xr.renderTargetValid)
                        targetId = hdCamera.xr.renderTarget;

                    // Add render request
                    var request = new RenderRequest
                    {
                        hdCamera = hdCamera,
                        cullingResults = cullingResults,
                        target = new RenderRequest.Target
                        {
                            id = targetId,
                            face = CubemapFace.Unknown
                        },
                        dependsOnRenderRequestIndices = ListPool<int>.Get(),
                        index = renderRequests.Count,
                        cameraSettings = CameraSettings.From(hdCamera)
                        // TODO: store DecalCullResult
                    };
                    renderRequests.Add(request);
                    // This is a root render request
                    rootRenderRequestIndices.Add(request.index);

                    // Add visible probes to list
                    for (var i = 0; i < cullingResults.cullingResults.visibleReflectionProbes.Length; ++i)
                    {
                        var visibleProbe = cullingResults.cullingResults.visibleReflectionProbes[i];

                        // TODO: The following fix is temporary.
                        // We should investigate why we got null cull result when we change scene
                        if (visibleProbe == null || visibleProbe.Equals(null) || visibleProbe.reflectionProbe == null || visibleProbe.reflectionProbe.Equals(null))
                            continue;

                        var additionalReflectionData =
                            visibleProbe.reflectionProbe.GetComponent<HDAdditionalReflectionData>()
                            ?? visibleProbe.reflectionProbe.gameObject.AddComponent<HDAdditionalReflectionData>();

                        AddVisibleProbeVisibleIndexIfUpdateIsRequired(additionalReflectionData, request.index);
                    }
                    for (var i = 0; i < cullingResults.hdProbeCullingResults.visibleProbes.Count; ++i)
                        AddVisibleProbeVisibleIndexIfUpdateIsRequired(cullingResults.hdProbeCullingResults.visibleProbes[i], request.index);

                    // local function to help insertion of visible probe
                    void AddVisibleProbeVisibleIndexIfUpdateIsRequired(HDProbe probe, int visibleInIndex)
                    {
                        // Don't add it if it has already been updated this frame or not a real time probe
                        // TODO: discard probes that are baked once per frame and already baked this frame
                        if (!probe.requiresRealtimeUpdate)
                            return;

                        // Notify that we render the probe at this frame
                        probe.SetIsRendered(Time.frameCount);

                        if (!renderRequestIndicesWhereTheProbeIsVisible.TryGetValue(probe, out var visibleInIndices))
                        {
                            visibleInIndices = ListPool<int>.Get();
                            renderRequestIndicesWhereTheProbeIsVisible.Add(probe, visibleInIndices);
                        }
                        if (!visibleInIndices.Contains(visibleInIndex))
                            visibleInIndices.Add(visibleInIndex);
                    }
                }

                foreach (var probeToRenderAndDependencies in renderRequestIndicesWhereTheProbeIsVisible)
                {
                    var visibleProbe = probeToRenderAndDependencies.Key;
                    var visibleInIndices = probeToRenderAndDependencies.Value;

                    // Two cases:
                    //   - If the probe is view independent, we add only one render request per face that is
                    //      a dependency for all its 'visibleIn' render requests
                    //   - If the probe is view dependent, we add one render request per face per 'visibleIn'
                    //      render requests
                    var isViewDependent = visibleProbe.type == ProbeSettings.ProbeType.PlanarProbe;

                    if (isViewDependent)
                    {
                        for (int i = 0; i < visibleInIndices.Count; ++i)
                    {
                            var visibleInIndex = visibleInIndices[i];
                            var visibleInRenderRequest = renderRequests[visibleInIndices[i]];
                            var viewerTransform = visibleInRenderRequest.hdCamera.camera.transform;

                            AddHDProbeRenderRequests(
                                visibleProbe,
                                viewerTransform,
                                Enumerable.Repeat(visibleInIndex, 1),
                                visibleInRenderRequest.hdCamera.camera.fieldOfView
                            );
                        }
                    }
                    else
                        AddHDProbeRenderRequests(visibleProbe, null, visibleInIndices);
                }
                foreach (var pair in renderRequestIndicesWhereTheProbeIsVisible)
                    ListPool<int>.Release(pair.Value);
                renderRequestIndicesWhereTheProbeIsVisible.Clear();

                // Local function to share common code between view dependent and view independent requests
                void AddHDProbeRenderRequests(
                    HDProbe visibleProbe,
                    Transform viewerTransform,
                    IEnumerable<int> visibleInIndices,
                    float referenceFieldOfView = 90
                )
                {
                    var position = ProbeCapturePositionSettings.ComputeFrom(
                        visibleProbe,
                        viewerTransform
                    );
                    cameraSettings.Clear();
                    cameraPositionSettings.Clear();
                    HDRenderUtilities.GenerateRenderingSettingsFor(
                        visibleProbe.settings, position,
                        cameraSettings, cameraPositionSettings,
                        referenceFieldOfView: referenceFieldOfView
                    );

                    switch (visibleProbe.type)
                    {
                        case ProbeSettings.ProbeType.ReflectionProbe:
                            int desiredProbeSize = (int)((HDRenderPipeline)RenderPipelineManager.currentPipeline).currentPlatformRenderPipelineSettings.lightLoopSettings.reflectionCubemapSize;
                            if (visibleProbe.realtimeTexture == null || visibleProbe.realtimeTexture.width != desiredProbeSize)
                            {
                                visibleProbe.SetTexture(ProbeSettings.Mode.Realtime, HDRenderUtilities.CreateReflectionProbeRenderTarget(desiredProbeSize));
                            }
                            break;
                        case ProbeSettings.ProbeType.PlanarProbe:
                            int desiredPlanarProbeSize = (int)((HDRenderPipeline)RenderPipelineManager.currentPipeline).currentPlatformRenderPipelineSettings.lightLoopSettings.planarReflectionTextureSize;
                            if (visibleProbe.realtimeTexture == null || visibleProbe.realtimeTexture.width != desiredPlanarProbeSize)
                            {
                                visibleProbe.SetTexture(ProbeSettings.Mode.Realtime, HDRenderUtilities.CreatePlanarProbeRenderTarget(desiredPlanarProbeSize));
                            }
                            // Set the viewer's camera as the default camera anchor
                            for (var i = 0; i < cameraSettings.Count; ++i)
                            {
                                var v = cameraSettings[i];
                                if (v.volumes.anchorOverride == null)
                                {
                                    v.volumes.anchorOverride = viewerTransform;
                                    cameraSettings[i] = v;
                                }
                            }
                            break;
                    }

                    for (int j = 0; j < cameraSettings.Count; ++j)
                    {
                        Camera camera = (m_ProbeCameraPool.Count == 0)
                            ? new GameObject().AddComponent<Camera>()
                            : m_ProbeCameraPool.Pop();

                        camera.targetTexture = visibleProbe.realtimeTexture; // We need to set a targetTexture with the right otherwise when setting pixelRect, it will be rescaled internally to the size of the screen
                        camera.gameObject.hideFlags = HideFlags.HideAndDontSave;
                        camera.gameObject.SetActive(false);
                        camera.name = ComputeProbeCameraName(visibleProbe.name, j, viewerTransform?.name);
                        camera.ApplySettings(cameraSettings[j]);
                        camera.ApplySettings(cameraPositionSettings[j]);
                        camera.cameraType = CameraType.Reflection;
                        camera.pixelRect = new Rect(0, 0, visibleProbe.realtimeTexture.width, visibleProbe.realtimeTexture.height);

                        var _cullingResults = GenericPool<HDCullingResults>.Get();
                        _cullingResults.Reset();

                        if (!(TryCalculateFrameParameters(
                                camera,
                                m_XRSystem.emptyPass,
                                out _,
                                out var hdCamera,
                                out var cullingParameters
                            )
                            && TryCull(
                                camera, hdCamera, renderContext, cullingParameters,
                                ref _cullingResults
                            )))
                        {
                            // Skip request and free resources
                            Object.Destroy(camera);
                            GenericPool<HDCullingResults>.Release(_cullingResults);
                            continue;
                        }
                        camera.GetComponent<HDAdditionalCameraData>().flipYMode
                            = visibleProbe.type == ProbeSettings.ProbeType.ReflectionProbe
                                ? HDAdditionalCameraData.FlipYMode.ForceFlipY
                                : HDAdditionalCameraData.FlipYMode.Automatic;

                        if (!visibleProbe.realtimeTexture.IsCreated())
                            visibleProbe.realtimeTexture.Create();

                        visibleProbe.SetRenderData(
                            ProbeSettings.Mode.Realtime,
                            new HDProbe.RenderData(
                                camera.worldToCameraMatrix,
                                camera.projectionMatrix,
                                camera.transform.position,
                                camera.transform.rotation,
                                cameraSettings[j].frustum.fieldOfView
                            )
                        );

                        // TODO: Assign the actual final target to render to.
                        //   Currently, we use a target for each probe, and then copy it into the cache before using it
                        //   during the lighting pass.
                        //   But what we actually want here, is to render directly into the cache (either CubeArray,
                        //   or Texture2DArray)
                        //   To do so, we need to first allocate in the cache the location of the target and then assign
                        //   it here.
                        var request = new RenderRequest
                        {
                            hdCamera = hdCamera,
                            cullingResults = _cullingResults,
                            destroyCamera = true,
                            dependsOnRenderRequestIndices = ListPool<int>.Get(),
                            index = renderRequests.Count,
                            cameraSettings = cameraSettings[j]
                            // TODO: store DecalCullResult
                        };

                        // As we render realtime texture on GPU side, we must tag the texture so our texture array cache detect that something have change
                        visibleProbe.realtimeTexture.IncrementUpdateCount();

                        if (cameraSettings.Count > 1)
                        {
                            var face = (CubemapFace)j;
                            request.target = new RenderRequest.Target
                            {
                                copyToTarget = visibleProbe.realtimeTexture,
                                face = face
                            };
                        }
                        else
                        {
                            request.target = new RenderRequest.Target
                            {
                                id = visibleProbe.realtimeTexture,
                                face = CubemapFace.Unknown
                            };
                        }
                        renderRequests.Add(request);


                        foreach (var visibleInIndex in visibleInIndices)
                            renderRequests[visibleInIndex].dependsOnRenderRequestIndices.Add(request.index);
                    }
                }

                // TODO: Refactor into a method. If possible remove the intermediate target
                // Find max size for Cubemap face targets and resize/allocate if required the intermediate render target
                {
                    var size = Vector2Int.zero;
                    for (int i = 0; i < renderRequests.Count; ++i)
                    {
                        var renderRequest = renderRequests[i];
                        var isCubemapFaceTarget = renderRequest.target.face != CubemapFace.Unknown;
                        if (!isCubemapFaceTarget)
                            continue;

                        var width = renderRequest.hdCamera.actualWidth;
                        var height = renderRequest.hdCamera.actualHeight;
                        size.x = Mathf.Max(width, size.x);
                        size.y = Mathf.Max(height, size.y);
                    }

                    if (size != Vector2.zero)
                    {
                        if (m_TemporaryTargetForCubemaps != null)
                        {
                            if (m_TemporaryTargetForCubemaps.width != size.x
                                || m_TemporaryTargetForCubemaps.height != size.y)
                            {
                                m_TemporaryTargetForCubemaps.Release();
                                m_TemporaryTargetForCubemaps = null;
                            }
                        }
                        if (m_TemporaryTargetForCubemaps == null)
                        {
                            m_TemporaryTargetForCubemaps = new RenderTexture(
                                size.x, size.y, 1, GraphicsFormat.R16G16B16A16_SFloat
                            )
                            {
                                autoGenerateMips = false,
                                useMipMap = false,
                                name = "Temporary Target For Cubemap Face",
                                volumeDepth = 1,
                                useDynamicScale = false
                            };
                        }
                    }
                }

                using (ListPool<int>.Get(out List<int> renderRequestIndicesToRender))
                {
                    // Flatten the render requests graph in an array that guarantee dependency constraints
                    {
                        using (GenericPool<Stack<int>>.Get(out Stack<int> stack))
                        {
                            stack.Clear();
                            for (int i = rootRenderRequestIndices.Count -1; i >= 0; --i)
                            {
                                stack.Push(rootRenderRequestIndices[i]);
                                while (stack.Count > 0)
                                {
                                    var index = stack.Pop();
                                    if (!renderRequestIndicesToRender.Contains(index))
                                        renderRequestIndicesToRender.Add(index);

                                    var request = renderRequests[index];
                                    for (int j = 0; j < request.dependsOnRenderRequestIndices.Count; ++j)
                                        stack.Push(request.dependsOnRenderRequestIndices[j]);
                                }
                            }
                        }
                    }
                    // Execute render request graph, in reverse order
                    for (int i = renderRequestIndicesToRender.Count - 1; i >= 0; --i)
                    {
                        var renderRequestIndex = renderRequestIndicesToRender[i];
                        var renderRequest = renderRequests[renderRequestIndex];

                        var cmd = CommandBufferPool.Get("");

                        // TODO: Avoid the intermediate target and render directly into final target
                        //  CommandBuffer.Blit does not work on Cubemap faces
                        //  So we use an intermediate RT to perform a CommandBuffer.CopyTexture in the target Cubemap face
                        if (renderRequest.target.face != CubemapFace.Unknown)
                        {
                            if (!m_TemporaryTargetForCubemaps.IsCreated())
                                m_TemporaryTargetForCubemaps.Create();

                            var hdCamera = renderRequest.hdCamera;
                            ref var target = ref renderRequest.target;
                            target.id = m_TemporaryTargetForCubemaps;
                        }


                        var aovRequestIndex = 0;
                        foreach (var aovRequest in renderRequest.hdCamera.aovRequests)
                        {
                        using (new ProfilingSample(
                            cmd,
                                $"HDRenderPipeline::Render {renderRequest.hdCamera.camera.name} - AOVRequest {aovRequestIndex++}",
                                CustomSamplerId.HDRenderPipelineRender.GetSampler())
                            )
                            {
                                cmd.SetInvertCulling(renderRequest.cameraSettings.invertFaceCulling);
                                ExecuteRenderRequest(renderRequest, renderContext, cmd, aovRequest);
                                cmd.SetInvertCulling(false);
                            }
                            renderContext.ExecuteCommandBuffer(cmd);
                            CommandBufferPool.Release(cmd);
                            renderContext.Submit();
                            cmd = CommandBufferPool.Get();
                        }

                        using (new ProfilingSample(
                            cmd,
                            $"HDRenderPipeline::Render {renderRequest.hdCamera.camera.name}",
                            CustomSamplerId.HDRenderPipelineRender.GetSampler())
                        )
                        {
                            cmd.SetInvertCulling(renderRequest.cameraSettings.invertFaceCulling);
                            UnityEngine.Rendering.RenderPipeline.BeginCameraRendering(renderContext, renderRequest.hdCamera.camera);
                            ExecuteRenderRequest(renderRequest, renderContext, cmd, AOVRequestData.@default);
                            cmd.SetInvertCulling(false);
                            UnityEngine.Rendering.RenderPipeline.EndCameraRendering(renderContext, renderRequest.hdCamera.camera);
                        }

                        {
                            var target = renderRequest.target;
                            // Handle the copy if requested
                            if (target.copyToTarget != null)
                            {
                                cmd.CopyTexture(
                                    target.id, 0, 0, 0, 0, renderRequest.hdCamera.actualWidth, renderRequest.hdCamera.actualHeight,
                                    target.copyToTarget, (int)target.face, 0, 0, 0
                                );
                            }
                            // Destroy the camera if requested
                            if (renderRequest.destroyCamera)
                            {
                                renderRequest.hdCamera.camera.targetTexture = null; // release reference because the RenderTexture might be destroyed before camera
                                m_ProbeCameraPool.Push(renderRequest.hdCamera.camera);
                            }

                            ListPool<int>.Release(renderRequest.dependsOnRenderRequestIndices);
                            renderRequest.cullingResults.decalCullResults?.Clear();
                            GenericPool<HDCullingResults>.Release(renderRequest.cullingResults);
                        }

                        m_XRSystem.RenderMirrorView(cmd);
                        renderContext.ExecuteCommandBuffer(cmd);

                        CommandBufferPool.Release(cmd);
                        renderContext.Submit();
                    }
                }
            }

            m_XRSystem.ReleaseFrame();
            UnityEngine.Rendering.RenderPipeline.EndFrameRendering(renderContext, cameras);
        }

        void ExecuteRenderRequest(
            RenderRequest renderRequest,
            ScriptableRenderContext renderContext,
            CommandBuffer cmd,
            AOVRequestData aovRequest
        )
        {
            InitializeGlobalResources(renderContext);

            var hdCamera = renderRequest.hdCamera;
            var camera = hdCamera.camera;
            var cullingResults = renderRequest.cullingResults.cullingResults;
            var hdProbeCullingResults = renderRequest.cullingResults.hdProbeCullingResults;
            var decalCullingResults = renderRequest.cullingResults.decalCullResults;
            var target = renderRequest.target;

            // Updates RTHandle
            hdCamera.BeginRender();

            using (ListPool<RTHandle>.Get(out var aovBuffers))
            {
                aovRequest.AllocateTargetTexturesIfRequired(ref aovBuffers);

            // If we render a reflection view or a preview we should not display any debug information
            // This need to be call before ApplyDebugDisplaySettings()
            if (camera.cameraType == CameraType.Reflection || camera.cameraType == CameraType.Preview)
            {
                // Neutral allow to disable all debug settings
                m_CurrentDebugDisplaySettings = s_NeutralDebugDisplaySettings;
            }
            else
            {
                // Make sure we are in sync with the debug menu for the msaa count
                m_MSAASamples = m_DebugDisplaySettings.data.msaaSamples;
                m_SharedRTManager.SetNumMSAASamples(m_MSAASamples);

                m_DebugDisplaySettings.UpdateCameraFreezeOptions();

                m_CurrentDebugDisplaySettings = m_DebugDisplaySettings;

                bool sceneLightingIsDisabled = CoreUtils.IsSceneLightingDisabled(hdCamera.camera);
                if (m_CurrentDebugDisplaySettings.GetDebugLightingMode() != DebugLightingMode.MatcapView)
                {
                    if(sceneLightingIsDisabled)
                    {
                        m_CurrentDebugDisplaySettings.SetDebugLightingMode(DebugLightingMode.MatcapView);
                    }
                }

                if(hdCamera.sceneLightingWasDisabledForCamera && !CoreUtils.IsSceneLightingDisabled(hdCamera.camera))
                {
                    m_CurrentDebugDisplaySettings.SetDebugLightingMode(DebugLightingMode.None);
                }
                hdCamera.sceneLightingWasDisabledForCamera = sceneLightingIsDisabled;
            }

            aovRequest.SetupDebugData(ref m_CurrentDebugDisplaySettings);

#if ENABLE_RAYTRACING
            // Must update after getting DebugDisplaySettings
            m_RayTracingManager.rayCountManager.ClearRayCount(cmd, hdCamera);
#endif


            if (hdCamera.frameSettings.IsEnabled(FrameSettingsField.Decals))
            {
                using (new ProfilingSample(null, "DBufferPrepareDrawData", CustomSamplerId.DBufferPrepareDrawData.GetSampler()))
                {
                    // TODO: update singleton with DecalCullResults
                    DecalSystem.instance.LoadCullResults(decalCullingResults);
                    DecalSystem.instance.UpdateCachedMaterialData();    // textures, alpha or fade distances could've changed
                    DecalSystem.instance.CreateDrawData();              // prepare data is separate from draw
                    DecalSystem.instance.UpdateTextureAtlas(cmd);       // as this is only used for transparent pass, would've been nice not to have to do this if no transparent renderers are visible, needs to happen after CreateDrawData
                }
            }

            using (new ProfilingSample(cmd, "Volume Update", CustomSamplerId.VolumeUpdate.GetSampler()))
            {
                VolumeManager.instance.Update(hdCamera.volumeAnchor, hdCamera.volumeLayerMask);
            }

            // Do anything we need to do upon a new frame.
            // The NewFrame must be after the VolumeManager update and before Resize because it uses properties set in NewFrame
            LightLoopNewFrame(hdCamera.frameSettings);

            // Apparently scissor states can leak from editor code. As it is not used currently in HDRP (apart from VR). We disable scissor at the beginning of the frame.
            cmd.DisableScissorRect();

            Resize(hdCamera);
            m_PostProcessSystem.BeginFrame(cmd, hdCamera, this);

            ApplyDebugDisplaySettings(hdCamera, cmd);
            m_SkyManager.UpdateCurrentSkySettings(hdCamera);

            SetupCameraProperties(hdCamera, renderContext, cmd);

            PushGlobalParams(hdCamera, cmd);

            // TODO: Find a correct place to bind these material textures
            // We have to bind the material specific global parameters in this mode
            m_MaterialList.ForEach(material => material.Bind(cmd));

            // Frustum cull density volumes on the CPU. Can be performed as soon as the camera is set up.
            DensityVolumeList densityVolumes = PrepareVisibleDensityVolumeList(hdCamera, cmd, m_Time);

            // Note: Legacy Unity behave like this for ShadowMask
            // When you select ShadowMask in Lighting panel it recompile shaders on the fly with the SHADOW_MASK keyword.
            // However there is no C# function that we can query to know what mode have been select in Lighting Panel and it will be wrong anyway. Lighting Panel setup what will be the next bake mode. But until light is bake, it is wrong.
            // Currently to know if you need shadow mask you need to go through all visible lights (of CullResult), check the LightBakingOutput struct and look at lightmapBakeType/mixedLightingMode. If one light have shadow mask bake mode, then you need shadow mask features (i.e extra Gbuffer).
            // It mean that when we build a standalone player, if we detect a light with bake shadow mask, we generate all shader variant (with and without shadow mask) and at runtime, when a bake shadow mask light is visible, we dynamically allocate an extra GBuffer and switch the shader.
            // So the first thing to do is to go through all the light: PrepareLightsForGPU
            bool enableBakeShadowMask;
            using (new ProfilingSample(cmd, "TP_PrepareLightsForGPU", CustomSamplerId.TPPrepareLightsForGPU.GetSampler()))
            {
                enableBakeShadowMask = PrepareLightsForGPU(cmd, hdCamera, cullingResults, hdProbeCullingResults, densityVolumes, m_CurrentDebugDisplaySettings, aovRequest);
            }
            // Configure all the keywords
            ConfigureKeywords(enableBakeShadowMask, hdCamera, cmd);

            // Caution: We require sun light here as some skies use the sun light to render, it means that UpdateSkyEnvironment must be called after PrepareLightsForGPU.
            // TODO: Try to arrange code so we can trigger this call earlier and use async compute here to run sky convolution during other passes (once we move convolution shader to compute).
            if (m_CurrentDebugDisplaySettings.GetDebugLightingMode() != DebugLightingMode.MatcapView)
                UpdateSkyEnvironment(hdCamera, cmd);
            else
                cmd.SetGlobalTexture(HDShaderIDs._SkyTexture, CoreUtils.magentaCubeTextureArray);


            if (GL.wireframe)
            {
                RenderWireFrame(cullingResults, hdCamera, target.id, renderContext, cmd);
                return;
            }

            if (m_RenderGraph.enabled)
            {
                ExecuteWithRenderGraph(renderRequest, renderContext, cmd);
                return;
            }

            ClearBuffers(hdCamera, cmd);


            // Render XR occlusion mesh first to improve performance
            hdCamera.xr.RenderOcclusionMeshes(cmd, m_SharedRTManager.GetDepthStencilBuffer(hdCamera.frameSettings.IsEnabled(FrameSettingsField.MSAA)));
            hdCamera.xr.StartSinglePass(cmd, camera, renderContext);

            bool shouldRenderMotionVectorAfterGBuffer = RenderDepthPrepass(cullingResults, hdCamera, renderContext, cmd);
            if (!shouldRenderMotionVectorAfterGBuffer)
            {
                // If objects motion vectors if enabled, this will render the objects with motion vector into the target buffers (in addition to the depth)
                // Note: An object with motion vector must not be render in the prepass otherwise we can have motion vector write that should have been rejected
                RenderObjectsMotionVectors(cullingResults, hdCamera, renderContext, cmd);
            }

            // Now that all depths have been rendered, resolve the depth buffer
            m_SharedRTManager.ResolveSharedRT(cmd, hdCamera);

            RenderDecals(hdCamera, cmd, renderContext, cullingResults);

            RenderGBuffer(cullingResults, hdCamera, renderContext, cmd);

            // We can now bind the normal buffer to be use by any effect
            m_SharedRTManager.BindNormalBuffer(cmd);

            // In both forward and deferred, everything opaque should have been rendered at this point so we can safely copy the depth buffer for later processing.
            GenerateDepthPyramid(hdCamera, cmd, FullScreenDebugMode.DepthPyramid);
            // Depth texture is now ready, bind it (Depth buffer could have been bind before if DBuffer is enable)
            cmd.SetGlobalTexture(HDShaderIDs._CameraDepthTexture, m_SharedRTManager.GetDepthTexture());

            if (shouldRenderMotionVectorAfterGBuffer)
            {
                // See the call RenderObjectsMotionVectors() above and comment
                RenderObjectsMotionVectors(cullingResults, hdCamera, renderContext, cmd);
            }

            RenderCameraMotionVectors(cullingResults, hdCamera, renderContext, cmd);

#if ENABLE_RAYTRACING
            RenderIndirectDiffuse(hdCamera, cmd, renderContext, m_FrameCount);
#endif

#if UNITY_EDITOR
            var showGizmos = camera.cameraType == CameraType.Game
                || camera.cameraType == CameraType.SceneView;
#endif

            if (m_CurrentDebugDisplaySettings.IsDebugMaterialDisplayEnabled() || m_CurrentDebugDisplaySettings.IsMaterialValidationEnabled())
            {
                RenderDebugViewMaterial(cullingResults, hdCamera, renderContext, cmd);
            }
            else
            {
                if (!hdCamera.frameSettings.SSAORunsAsync())
                    m_AmbientOcclusionSystem.Render(cmd, hdCamera, renderContext, m_FrameCount);

                CopyStencilBufferIfNeeded(cmd, hdCamera, m_SharedRTManager.GetDepthStencilBuffer(), m_SharedRTManager.GetStencilBufferCopy(), m_CopyStencil, m_CopyStencilForSSR);

                // When debug is enabled we need to clear otherwise we may see non-shadows areas with stale values.
                if (hdCamera.frameSettings.IsEnabled(FrameSettingsField.ContactShadows) && m_CurrentDebugDisplaySettings.data.fullScreenDebugMode == FullScreenDebugMode.ContactShadows)
                {
                    CoreUtils.SetRenderTarget(cmd, m_ContactShadowBuffer, ClearFlag.Color, Color.clear);
                }

#if ENABLE_RAYTRACING
                // Update the light clusters that we need to update
                m_RayTracingManager.UpdateCameraData(cmd, hdCamera);

                // We only request the light cluster if we are gonna use it for debug mode
                if (FullScreenDebugMode.LightCluster == m_CurrentDebugDisplaySettings.data.fullScreenDebugMode)
                {
                    var rSettings = VolumeManager.instance.stack.GetComponent<ScreenSpaceReflection>();
                    var rrSettings = VolumeManager.instance.stack.GetComponent<RecursiveRendering>();
                    HDRaytracingEnvironment rtEnv = m_RayTracingManager.CurrentEnvironment();
                    if (rSettings.enableRaytracing.value && rtEnv != null)
                    {
                        HDRaytracingLightCluster lightCluster = m_RayTracingManager.RequestLightCluster(rtEnv.reflLayerMask);
                        PushFullScreenDebugTexture(hdCamera, cmd, lightCluster.m_DebugLightClusterTexture, FullScreenDebugMode.LightCluster);
                    }
                    else if (rrSettings.enable.value && rtEnv != null)
                    {
                        HDRaytracingLightCluster lightCluster = m_RayTracingManager.RequestLightCluster(rtEnv.raytracedLayerMask);
                        PushFullScreenDebugTexture(hdCamera, cmd, lightCluster.m_DebugLightClusterTexture, FullScreenDebugMode.LightCluster);
                    }
                }
#endif

                hdCamera.xr.StopSinglePass(cmd, camera, renderContext);

                var buildLightListTask = new HDGPUAsyncTask("Build light list", ComputeQueueType.Background);
                // It is important that this task is in the same queue as the build light list due to dependency it has on it. If really need to move it, put an extra fence to make sure buildLightListTask has finished.
                var volumeVoxelizationTask = new HDGPUAsyncTask("Volumetric voxelization", ComputeQueueType.Background);
                var SSRTask = new HDGPUAsyncTask("Screen Space Reflection", ComputeQueueType.Background);
                var SSAOTask = new HDGPUAsyncTask("SSAO", ComputeQueueType.Background);
                var contactShadowsTask = new HDGPUAsyncTask("Screen Space Shadows", ComputeQueueType.Background);

                var haveAsyncTaskWithShadows = false;
                if (hdCamera.frameSettings.BuildLightListRunsAsync())
                {
                    buildLightListTask.Start(cmd, renderContext, Callback, !haveAsyncTaskWithShadows);

                    haveAsyncTaskWithShadows = true;

                    void Callback(CommandBuffer asyncCmd)
                        => BuildGPULightListsCommon(hdCamera, asyncCmd, m_SharedRTManager.GetDepthStencilBuffer(hdCamera.frameSettings.IsEnabled(FrameSettingsField.MSAA)), m_SharedRTManager.GetStencilBufferCopy());
                }

                if (hdCamera.frameSettings.VolumeVoxelizationRunsAsync())
                {
                    volumeVoxelizationTask.Start(cmd, renderContext, Callback, !haveAsyncTaskWithShadows);

                    haveAsyncTaskWithShadows = true;

                    void Callback(CommandBuffer asyncCmd)
                        => VolumeVoxelizationPass(hdCamera, asyncCmd);
                }

                if (hdCamera.frameSettings.SSRRunsAsync())
                {
                    SSRTask.Start(cmd, renderContext, Callback, !haveAsyncTaskWithShadows);

                    haveAsyncTaskWithShadows = true;

                    void Callback(CommandBuffer asyncCmd)
                        => RenderSSR(hdCamera, asyncCmd, renderContext);
                }

                if (hdCamera.frameSettings.SSAORunsAsync())
                {
                    void AsyncSSAODispatch(CommandBuffer asyncCmd) => m_AmbientOcclusionSystem.Dispatch(asyncCmd, hdCamera, m_FrameCount);
                    SSAOTask.Start(cmd, renderContext, AsyncSSAODispatch, !haveAsyncTaskWithShadows);
                    haveAsyncTaskWithShadows = true;
                }

                using (new ProfilingSample(cmd, "Render shadow maps", CustomSamplerId.RenderShadowMaps.GetSampler()))
                {
                    // This call overwrites camera properties passed to the shader system.
                    RenderShadowMaps(renderContext, cmd, cullingResults, hdCamera);

                    hdCamera.SetupGlobalParams(cmd, m_Time, m_LastTime, m_FrameCount);
                }

                if (!hdCamera.frameSettings.SSRRunsAsync())
                {
                    // Needs the depth pyramid and motion vectors, as well as the render of the previous frame.
                    RenderSSR(hdCamera, cmd, renderContext);
                }

                // Contact shadows needs the light loop so we do them after the build light list
                if (hdCamera.frameSettings.BuildLightListRunsAsync())
                {
                    buildLightListTask.EndWithPostWork(cmd, Callback);

                    void Callback()
                    {
                        var globalParams = PrepareLightLoopGlobalParameters(hdCamera);
                        PushLightLoopGlobalParams(globalParams, cmd);
                        // Run the contact shadow as they now need the light list
                        DispatchContactShadows();
                    }
                }
                else
                {
                    using (new ProfilingSample(cmd, "Build Light list", CustomSamplerId.BuildLightList.GetSampler()))
                    {
                        BuildGPULightLists(hdCamera, cmd, m_SharedRTManager.GetDepthStencilBuffer(hdCamera.frameSettings.IsEnabled(FrameSettingsField.MSAA)), m_SharedRTManager.GetStencilBufferCopy());
                    }

                    DispatchContactShadows();
                }

                using (new ProfilingSample(cmd, "Render screen space shadows", CustomSamplerId.ScreenSpaceShadows.GetSampler()))
                {
                    RenderScreenSpaceShadows(hdCamera, cmd);
                }

                // Contact shadows needs the light loop so we do them after the build light list
                void DispatchContactShadows()
                {
                    if (hdCamera.frameSettings.ContactShadowsRunAsync())
                    {
                        contactShadowsTask.Start(cmd, renderContext, ContactShadowStartCallback, !haveAsyncTaskWithShadows);

                        haveAsyncTaskWithShadows = true;

                        void ContactShadowStartCallback(CommandBuffer asyncCmd)
                        {
                            var firstMipOffsetY = m_SharedRTManager.GetDepthBufferMipChainInfo().mipLevelOffsets[1].y;
                            RenderContactShadows(hdCamera, m_ContactShadowBuffer, hdCamera.frameSettings.IsEnabled(FrameSettingsField.MSAA) ? m_SharedRTManager.GetDepthValuesTexture() : m_SharedRTManager.GetDepthTexture(), firstMipOffsetY, asyncCmd);
                        }
                    }
                    else
                    {
                        HDUtils.CheckRTCreated(m_ContactShadowBuffer);

                        int firstMipOffsetY = m_SharedRTManager.GetDepthBufferMipChainInfo().mipLevelOffsets[1].y;
                        RenderContactShadows(hdCamera, m_ContactShadowBuffer, hdCamera.frameSettings.IsEnabled(FrameSettingsField.MSAA) ? m_SharedRTManager.GetDepthValuesTexture() : m_SharedRTManager.GetDepthTexture(), firstMipOffsetY, cmd);

                        PushFullScreenDebugTexture(hdCamera, cmd, m_ContactShadowBuffer, FullScreenDebugMode.ContactShadows);
                    }
                }

                if (hdCamera.frameSettings.VolumeVoxelizationRunsAsync())
                {
                    volumeVoxelizationTask.End(cmd);
                }
                else
                {
                    // Perform the voxelization step which fills the density 3D texture.
                    VolumeVoxelizationPass(hdCamera, cmd);
                }

                // Render the volumetric lighting.
                // The pass requires the volume properties, the light list and the shadows, and can run async.
                VolumetricLightingPass(hdCamera, cmd, m_FrameCount);

                if (hdCamera.frameSettings.SSAORunsAsync())
                {
                    SSAOTask.EndWithPostWork(cmd, Callback);
                    void Callback() => m_AmbientOcclusionSystem.PostDispatchWork(cmd, hdCamera);
                }

                if (hdCamera.frameSettings.ContactShadowsRunAsync())
                {
                    contactShadowsTask.EndWithPostWork(cmd, Callback);

                    void Callback()
                    {
                        SetContactShadowsTexture(hdCamera, m_ContactShadowBuffer, cmd);
                        PushFullScreenDebugTexture(hdCamera, cmd, m_ContactShadowBuffer, FullScreenDebugMode.ContactShadows);
                    }
                }
                else
                {
                    SetContactShadowsTexture(hdCamera, m_ContactShadowBuffer, cmd);
                }


                if (hdCamera.frameSettings.SSRRunsAsync())
                {
                    SSRTask.End(cmd);
                }

                hdCamera.xr.StartSinglePass(cmd, camera, renderContext);

                RenderDeferredLighting(hdCamera, cmd);

                RenderForwardOpaque(cullingResults, hdCamera, renderContext, cmd);

                m_SharedRTManager.ResolveMSAAColor(cmd, hdCamera, m_CameraSssDiffuseLightingMSAABuffer, m_CameraSssDiffuseLightingBuffer);
                m_SharedRTManager.ResolveMSAAColor(cmd, hdCamera, GetSSSBufferMSAA(), GetSSSBuffer());

                // SSS pass here handle both SSS material from deferred and forward
                RenderSubsurfaceScattering(hdCamera, cmd, hdCamera.frameSettings.IsEnabled(FrameSettingsField.MSAA) ? m_CameraColorMSAABuffer : m_CameraColorBuffer,
                    m_CameraSssDiffuseLightingBuffer, m_SharedRTManager.GetDepthStencilBuffer(hdCamera.frameSettings.IsEnabled(FrameSettingsField.MSAA)), m_SharedRTManager.GetDepthTexture());

                RenderForwardEmissive(cullingResults, hdCamera, renderContext, cmd);

                RenderSky(hdCamera, cmd);

                RenderTransparentDepthPrepass(cullingResults, hdCamera, renderContext, cmd);

#if ENABLE_RAYTRACING
                m_RaytracingRenderer.Render(hdCamera, cmd, m_CameraColorBuffer, renderContext, cullingResults);
#endif
                // Render pre refraction objects
                RenderForwardTransparent(cullingResults, hdCamera, true, renderContext, cmd);

                // sample-game begin: debug layers
                if (DebugLayer3DCallback != null)
                    DebugLayer3DCallback(hdCamera, cmd);
                // sample-game end

                if (hdCamera.frameSettings.IsEnabled(FrameSettingsField.RoughRefraction))
                {
                    // First resolution of the color buffer for the color pyramid
                    m_SharedRTManager.ResolveMSAAColor(cmd, hdCamera, m_CameraColorMSAABuffer, m_CameraColorBuffer);

                    RenderColorPyramid(hdCamera, cmd, true);
                }

                // Bind current color pyramid for shader graph SceneColorNode on transparent objects
                var currentColorPyramid = hdCamera.GetCurrentFrameRT((int)HDCameraFrameHistoryType.ColorBufferMipChain);
                cmd.SetGlobalTexture(HDShaderIDs._ColorPyramidTexture, currentColorPyramid);

                // Render all type of transparent forward (unlit, lit, complex (hair...)) to keep the sorting between transparent objects.
                RenderForwardTransparent(cullingResults, hdCamera, false, renderContext, cmd);

                // We push the motion vector debug texture here as transparent object can overwrite the motion vector texture content.
                if(m_Asset.currentPlatformRenderPipelineSettings.supportMotionVectors)
                    PushFullScreenDebugTexture(hdCamera, cmd, m_SharedRTManager.GetMotionVectorsBuffer(), FullScreenDebugMode.MotionVectors);

                // Second resolve the color buffer for finishing the frame
                m_SharedRTManager.ResolveMSAAColor(cmd, hdCamera, m_CameraColorMSAABuffer, m_CameraColorBuffer);

                // Render All forward error
                RenderForwardError(cullingResults, hdCamera, renderContext, cmd);

                DownsampleDepthForLowResTransparency(hdCamera, cmd);

                RenderLowResTransparent(cullingResults, hdCamera, renderContext, cmd);

                UpsampleTransparent(hdCamera, cmd);

                // Fill depth buffer to reduce artifact for transparent object during postprocess
                RenderTransparentDepthPostpass(cullingResults, hdCamera, renderContext, cmd);

                RenderColorPyramid(hdCamera, cmd, false);

                AccumulateDistortion(cullingResults, hdCamera, renderContext, cmd);
                RenderDistortion(hdCamera, cmd);

                PushFullScreenDebugTexture(hdCamera, cmd, m_CameraColorBuffer, FullScreenDebugMode.NanTracker);
                PushFullScreenLightingDebugTexture(hdCamera, cmd, m_CameraColorBuffer);

#if UNITY_EDITOR
                // Render gizmos that should be affected by post processes
                if (showGizmos)
                {
                    Gizmos.exposure = m_PostProcessSystem.GetExposureTexture(hdCamera).rt;
                    RenderGizmos(cmd, camera, renderContext, GizmoSubset.PreImageEffects);
                }
#endif
            }


                // At this point, m_CameraColorBuffer has been filled by either debug views are regular rendering so we can push it here.
                PushColorPickerDebugTexture(cmd, hdCamera, m_CameraColorBuffer);

                aovRequest.PushCameraTexture(cmd, AOVBuffers.Color, hdCamera, m_CameraColorBuffer, aovBuffers);
            RenderPostProcess(cullingResults, hdCamera, target.id, renderContext, cmd);

            // In developer build, we always render post process in m_AfterPostProcessBuffer at (0,0) in which we will then render debug.
            // Because of this, we need another blit here to the final render target at the right viewport.
            if (!HDUtils.PostProcessIsFinalPass() || aovRequest.isValid)
            {
                hdCamera.ExecuteCaptureActions(m_IntermediateAfterPostProcessBuffer, cmd);

                RenderDebug(hdCamera, cmd, cullingResults);
                using (new ProfilingSample(cmd, "Final Blit (Dev Build Only)"))
                {
                    var finalBlitParams = PrepareFinalBlitParameters(hdCamera);

                    // Disable single-pass instancing if we need to a blit only one slice
                    if (finalBlitParams.sliceIndex >= 0)
                        hdCamera.xr.StopSinglePass(cmd, hdCamera.camera, renderContext);

                    BlitFinalCameraTexture(finalBlitParams, m_BlitPropertyBlock, m_IntermediateAfterPostProcessBuffer, target.id, cmd);
                }

                aovRequest.PushCameraTexture(cmd, AOVBuffers.Output, hdCamera, m_IntermediateAfterPostProcessBuffer, aovBuffers);
            }

            // XR mirror view and blit do device
            hdCamera.xr.EndCamera(cmd, hdCamera, renderContext);

            // Send all required graphics buffer to client systems.
            SendGraphicsBuffers(cmd, hdCamera);

            // Due to our RT handle system we don't write into the backbuffer depth buffer (as our depth buffer can be bigger than the one provided)
            // So we need to do a copy of the corresponding part of RT depth buffer in the target depth buffer in various situation:
            // - RenderTexture (camera.targetTexture != null) has a depth buffer (camera.targetTexture.depth != 0)
            // - We are rendering into the main game view (i.e not a RenderTexture camera.cameraType == CameraType.Game && hdCamera.camera.targetTexture == null) in the editor for allowing usage of Debug.DrawLine and Debug.Ray.
            // - We draw Gizmo/Icons in the editor (hdCamera.camera.targetTexture != null && camera.targetTexture.depth != 0 - The Scene view has a targetTexture and a depth texture)
            // TODO: If at some point we get proper render target aliasing, we will be able to use the provided depth texture directly with our RT handle system
            // Note: Debug.DrawLine and Debug.Ray only work in editor, not in player
            var copyDepth = hdCamera.camera.targetTexture != null && hdCamera.camera.targetTexture.depth != 0;
#if UNITY_EDITOR
            copyDepth = copyDepth || hdCamera.isMainGameView; // Specific case of Debug.DrawLine and Debug.Ray
#endif
            if (copyDepth)
            {
                using (new ProfilingSample(cmd, "Copy Depth in Target Texture", CustomSamplerId.CopyDepth.GetSampler()))
                {
                    cmd.SetRenderTarget(target.id);
                    cmd.SetViewport(hdCamera.finalViewport);
                    m_CopyDepthPropertyBlock.SetTexture(HDShaderIDs._InputDepth, m_SharedRTManager.GetDepthStencilBuffer());
                    // When we are Main Game View we need to flip the depth buffer ourselves as we are after postprocess / blit that have already flipped the screen
                    m_CopyDepthPropertyBlock.SetInt("_FlipY", hdCamera.isMainGameView ? 1 : 0);
                    CoreUtils.DrawFullScreen(cmd, m_CopyDepth, m_CopyDepthPropertyBlock);
                }
            }
                aovRequest.PushCameraTexture(cmd, AOVBuffers.DepthStencil, hdCamera, m_SharedRTManager.GetDepthStencilBuffer(), aovBuffers);
                aovRequest.PushCameraTexture(cmd, AOVBuffers.Normals, hdCamera, m_SharedRTManager.GetNormalBuffer(), aovBuffers);
                if (m_Asset.currentPlatformRenderPipelineSettings.supportMotionVectors)
                    aovRequest.PushCameraTexture(cmd, AOVBuffers.MotionVectors, hdCamera, m_SharedRTManager.GetMotionVectorsBuffer(), aovBuffers);

            // sample-game begin: debug layers
            if (DebugLayer2DCallback != null)
                DebugLayer2DCallback(hdCamera, cmd);
            // sample-game end

#if UNITY_EDITOR
            // We need to make sure the viewport is correctly set for the editor rendering. It might have been changed by debug overlay rendering just before.
            cmd.SetViewport(hdCamera.finalViewport);

            // Render overlay Gizmos
            if (showGizmos)
                RenderGizmos(cmd, camera, renderContext, GizmoSubset.PostImageEffects);
#endif

                aovRequest.Execute(cmd, aovBuffers, RenderOutputProperties.From(hdCamera));
        }
        }

        struct BlitFinalCameraTextureParameters
        {
            public bool                     flip;
            public int                      sliceIndex;
            public Rect                     viewport;
            public Material                 blitMaterial;
        }

        internal RTHandle GetExposureTexture(HDCamera hdCamera) =>
            m_PostProcessSystem.GetExposureTexture(hdCamera);

        BlitFinalCameraTextureParameters PrepareFinalBlitParameters(HDCamera hdCamera)
        {
            var parameters = new BlitFinalCameraTextureParameters();

            // Blit only the last slice if specified by layout override
            parameters.sliceIndex = (m_XRSystem.layoutOverride == XRLayoutOverride.TestSinglePassOneEye) ? (hdCamera.viewCount - 1) : -1;

            parameters.flip = hdCamera.flipYMode == HDAdditionalCameraData.FlipYMode.ForceFlipY || hdCamera.isMainGameView;
            parameters.blitMaterial = HDUtils.GetBlitMaterial(TextureXR.useTexArray ? TextureDimension.Tex2DArray : TextureDimension.Tex2D, singleSlice: parameters.sliceIndex >= 0);
            parameters.viewport = hdCamera.finalViewport;

            return parameters;
        }

        static void BlitFinalCameraTexture(BlitFinalCameraTextureParameters parameters, MaterialPropertyBlock propertyBlock, RTHandle source, RenderTargetIdentifier destination, CommandBuffer cmd)
        {
            // Here we can't use the viewport scale provided in hdCamera. The reason is that this scale is for internal rendering before post process with dynamic resolution factored in.
            // Here the input texture is already at the viewport size but may be smaller than the RT itself (because of the RTHandle system) so we compute the scale specifically here.
            var scaleBias = new Vector4((float)parameters.viewport.width / source.rt.width, (float)parameters.viewport.height / source.rt.height, 0.0f, 0.0f);

            if (parameters.flip)
            {
                scaleBias.w = scaleBias.y;
                scaleBias.y *= -1;
            }

            propertyBlock.SetTexture(HDShaderIDs._BlitTexture, source);
            propertyBlock.SetVector(HDShaderIDs._BlitScaleBias, scaleBias);
            propertyBlock.SetFloat(HDShaderIDs._BlitMipLevel, 0);
            propertyBlock.SetInt(HDShaderIDs._BlitTexArraySlice, parameters.sliceIndex);
            HDUtils.DrawFullScreen(cmd, parameters.viewport, parameters.blitMaterial, destination, propertyBlock, 0);
        }

        void SetupCameraProperties(HDCamera hdCamera, ScriptableRenderContext renderContext, CommandBuffer cmd)
        {
            // The next 2 functions are required to flush the command buffer before calling functions directly on the render context.
            // This way, the commands will execute in the order specified by the C# code.
            renderContext.ExecuteCommandBuffer(cmd);
            cmd.Clear();

            if (hdCamera.xr.legacyMultipassEnabled)
                renderContext.SetupCameraProperties(hdCamera.camera, hdCamera.xr.enabled, hdCamera.xr.legacyMultipassEye);
            else
                renderContext.SetupCameraProperties(hdCamera.camera, hdCamera.xr.enabled);
        }

        void InitializeGlobalResources(ScriptableRenderContext renderContext)
        {
            // Global resources initialization
            {
                // This is the main command buffer used for the frame.
                var cmd = CommandBufferPool.Get("");
                using (new ProfilingSample(
                    cmd, "HDRenderPipeline::Render Initialize Materials",
                    CustomSamplerId.HDRenderPipelineRender.GetSampler())
                )
                {
                    // Init material if needed
                    for (int bsdfIdx = 0; bsdfIdx < m_IBLFilterArray.Length; ++bsdfIdx)
                    {
                        if (!m_IBLFilterArray[bsdfIdx].IsInitialized())
                            m_IBLFilterArray[bsdfIdx].Initialize(cmd);
                    }

                    foreach (var material in m_MaterialList)
                        material.RenderInit(cmd);
                }
                using (new ProfilingSample(
                    cmd, "HDRenderPipeline::Render Initialize Textures",
                    CustomSamplerId.HDRenderPipelineRender.GetSampler())
                )
                {
                    TextureXR.Initialize(cmd, defaultResources.shaders.clearUIntTextureCS);
                }
                renderContext.ExecuteCommandBuffer(cmd);
                CommandBufferPool.Release(cmd);
            }
        }

        // $"HDProbe RenderCamera ({probeName}: {face:00} for viewer '{viewerName}')"
        unsafe string ComputeProbeCameraName(string probeName, int face, string viewerName)
        {
            // Interpolate the camera name with as few allocation as possible
            const string pattern1 = "HDProbe RenderCamera (";
            const string pattern2 = ": ";
            const string pattern3 = " for viewer '";
            const string pattern4 = "')";
            const int maxCharCountPerName = 40;
            const int charCountPerNumber = 2;

            probeName = probeName ?? string.Empty;
            viewerName = viewerName ?? "null";

            var probeNameSize = Mathf.Min(probeName.Length, maxCharCountPerName);
            var viewerNameSize = Mathf.Min(viewerName.Length, maxCharCountPerName);
            int size = pattern1.Length + probeNameSize
                + pattern2.Length + charCountPerNumber
                + pattern3.Length + viewerNameSize
                + pattern4.Length;

            var buffer = stackalloc char[size];
            var p = buffer;
            int i, c, s = 0;
            for (i = 0; i < pattern1.Length; ++i, ++p)
                *p = pattern1[i];
            for (i = 0, c = Mathf.Min(probeName.Length, maxCharCountPerName); i < c; ++i, ++p)
                *p = probeName[i];
            s += c;
            for (i = 0; i < pattern2.Length; ++i, ++p)
                *p = pattern2[i];

            // Fast, no-GC index.ToString("2")
            var temp = (face * 205) >> 11;  // 205/2048 is nearly the same as /10
            *(p++) = (char)(temp + '0');
            *(p++) = (char)((face - temp * 10) + '0');
            s += charCountPerNumber;

            for (i = 0; i < pattern3.Length; ++i, ++p)
                *p = pattern3[i];
            for (i = 0, c = Mathf.Min(viewerName.Length, maxCharCountPerName); i < c; ++i, ++p)
                *p = viewerName[i];
            s += c;
            for (i = 0; i < pattern4.Length; ++i, ++p)
                *p = pattern4[i];

            s += pattern1.Length + pattern2.Length + pattern3.Length + pattern4.Length;
            return new string(buffer, 0, s);
        }

        bool TryCalculateFrameParameters(
            Camera camera,
            XRPass xrPass,
            out HDAdditionalCameraData additionalCameraData,
            out HDCamera hdCamera,
            out ScriptableCullingParameters cullingParams
        )
        {
            // First, get aggregate of frame settings base on global settings, camera frame settings and debug settings
            // Note: the SceneView camera will never have additionalCameraData
            additionalCameraData = camera.GetComponent<HDAdditionalCameraData>();
            hdCamera = default;
            cullingParams = default;

            FrameSettings currentFrameSettings = new FrameSettings();
            // Compute the FrameSettings actually used to draw the frame
            // FrameSettingsHistory do the same while keeping all step of FrameSettings aggregation in memory for DebugMenu
            if (m_FrameSettingsHistoryEnabled)
                FrameSettingsHistory.AggregateFrameSettings(ref currentFrameSettings, camera, additionalCameraData, m_Asset, m_DefaultAsset);
            else
                FrameSettings.AggregateFrameSettings(ref currentFrameSettings, camera, additionalCameraData, m_Asset, m_DefaultAsset);

            // Specific pass to simply display the content of the camera buffer if users have fill it themselves (like video player)
            if (additionalCameraData && additionalCameraData.fullscreenPassthrough)
                return false;

            // Retrieve debug display settings to init FrameSettings, unless we are a reflection and in this case we don't have debug settings apply.
            DebugDisplaySettings debugDisplaySettings = (camera.cameraType == CameraType.Reflection || camera.cameraType == CameraType.Preview) ? s_NeutralDebugDisplaySettings : m_DebugDisplaySettings;

            // Disable post process if we enable debug mode or if the post process layer is disabled
            if (debugDisplaySettings.IsDebugDisplayEnabled())
            {
                if (debugDisplaySettings.IsDebugDisplayRemovePostprocess())
                {
                    currentFrameSettings.SetEnabled(FrameSettingsField.Postprocess, false);
                }

                // Disable exposure if required
                if (!debugDisplaySettings.DebugNeedsExposure())
                {
                    currentFrameSettings.SetEnabled(FrameSettingsField.ExposureControl, false);
                }

                // Disable SSS if luxmeter is enabled
                if (debugDisplaySettings.data.lightingDebugSettings.debugLightingMode == DebugLightingMode.LuxMeter)
                {
                    currentFrameSettings.SetEnabled(FrameSettingsField.SubsurfaceScattering, false);
                }
            }

            // Disable object-motion vectors in everything but the game view
            if (camera.cameraType != CameraType.Game)
            {
                currentFrameSettings.SetEnabled(FrameSettingsField.ObjectMotionVectors, false);
            }

            hdCamera = HDCamera.GetOrCreate(camera, xrPass);

            // From this point, we should only use frame settings from the camera
            hdCamera.Update(currentFrameSettings, this, m_MSAASamples, xrPass);

            // Custom Render requires a proper HDCamera, so we return after the HDCamera was setup
            if (additionalCameraData != null && additionalCameraData.hasCustomRender)
                return false;

            if (hdCamera.xr.enabled)
            {
                if (!m_XRSystem.GetCullingParameters(camera, hdCamera.xr, out cullingParams))
                    return false;
            }
            else
            {
                if (!camera.TryGetCullingParameters(camera.stereoEnabled, out cullingParams))
                return false;
            }

            if (m_DebugDisplaySettings.IsCameraFreezeEnabled())
            {
                bool cameraIsFrozen = camera.name.Equals(m_DebugDisplaySettings.GetFrozenCameraName());
                if (cameraIsFrozen)
                {
                    if (!frozenCullingParamAvailable)
                    {
                        frozenCullingParams = cullingParams;
                        frozenCullingParamAvailable = true;
                    }
                    cullingParams = frozenCullingParams;
                }
            }
            else
            {
                frozenCullingParamAvailable = false;
            }

            LightLoopUpdateCullingParameters(ref cullingParams);

            // If we don't use environment light (like when rendering reflection probes)
            //   we don't have to cull them.
            if (hdCamera.frameSettings.IsEnabled(FrameSettingsField.EnableReflectionProbe))
                cullingParams.cullingOptions |= CullingOptions.NeedsReflectionProbes;
            else
                cullingParams.cullingOptions &= ~CullingOptions.NeedsReflectionProbes;
            return true;
        }

        static bool TryCull(
            Camera camera,
            HDCamera hdCamera,
            ScriptableRenderContext renderContext,
            ScriptableCullingParameters cullingParams,
            ref HDCullingResults cullingResults
        )
        {
#if UNITY_EDITOR
            // emit scene view UI
            if (camera.cameraType == CameraType.SceneView)
            {
                ScriptableRenderContext.EmitWorldGeometryForSceneView(camera);
            }
#endif

            // Set the LOD bias and store current value to be able to restore it.
            // Use a try/finalize pattern to be sure to restore properly the qualitySettings.lodBias
            var initialLODBias = QualitySettings.lodBias;
            var initialMaximumLODLevel = QualitySettings.maximumLODLevel;
            try
            {
                QualitySettings.lodBias = hdCamera.frameSettings.lodBiasMode.ComputeValue(
                    QualitySettings.lodBias,
                    hdCamera.frameSettings.lodBias
                );
                QualitySettings.maximumLODLevel = hdCamera.frameSettings.maximumLODLevelMode.ComputeValue(
                    QualitySettings.maximumLODLevel,
                    hdCamera.frameSettings.maximumLODLevel
                );

            var includePlanarProbe = hdCamera.frameSettings.IsEnabled(FrameSettingsField.EnablePlanarProbe);

            DecalSystem.CullRequest decalCullRequest = null;
            if (hdCamera.frameSettings.IsEnabled(FrameSettingsField.Decals))
            {
                // decal system needs to be updated with current camera, it needs it to set up culling and light list generation parameters
                decalCullRequest = GenericPool<DecalSystem.CullRequest>.Get();
                DecalSystem.instance.CurrentCamera = camera;
                DecalSystem.instance.BeginCull(decalCullRequest);
            }

            // TODO: use a parameter to select probe types to cull depending on what is enabled in framesettings
            var hdProbeCullState = new HDProbeCullState();
            if (hdCamera.frameSettings.IsEnabled(FrameSettingsField.RealtimePlanarReflection) && includePlanarProbe)
                hdProbeCullState = HDProbeSystem.PrepareCull(camera);

            // sample-game begin: occlusion threshold
            using (new ProfilingSample(null, "CullResults.Cull", CustomSamplerId.CullResultsCull.GetSampler()))
            {
                cullingParams.accurateOcclusionThreshold = s_OcclusionThreshold;
                cullingResults.cullingResults = renderContext.Cull(ref cullingParams);
            }
            // sample-game end                    

            if (hdCamera.frameSettings.IsEnabled(FrameSettingsField.RealtimePlanarReflection) && includePlanarProbe)
                HDProbeSystem.QueryCullResults(hdProbeCullState, ref cullingResults.hdProbeCullingResults);
            else
                cullingResults.hdProbeCullingResults = default;

            if (hdCamera.frameSettings.IsEnabled(FrameSettingsField.Decals))
            {
                    using (new ProfilingSample(null, "DBufferPrepareDrawData",
                        CustomSamplerId.DBufferPrepareDrawData.GetSampler()))
                    DecalSystem.instance.EndCull(decalCullRequest, cullingResults.decalCullResults);
            }

            if (decalCullRequest != null)
            {
                decalCullRequest.Clear();
                GenericPool<DecalSystem.CullRequest>.Release(decalCullRequest);
            }

            return true;

            }
            finally
            {
                QualitySettings.lodBias = initialLODBias;
                QualitySettings.maximumLODLevel = initialMaximumLODLevel;
        }
        }

        void RenderGizmos(CommandBuffer cmd, Camera camera, ScriptableRenderContext renderContext, GizmoSubset gizmoSubset)
        {
#if UNITY_EDITOR
            if (UnityEditor.Handles.ShouldRenderGizmos())
            {
                bool renderPrePostprocessGizmos = (gizmoSubset == GizmoSubset.PreImageEffects);

                using (new ProfilingSample(cmd,
                    renderPrePostprocessGizmos ? "PrePostprocessGizmos" : "Gizmos",
                    renderPrePostprocessGizmos ? CustomSamplerId.GizmosPrePostprocess.GetSampler() : CustomSamplerId.Gizmos.GetSampler()))
                {
                    renderContext.ExecuteCommandBuffer(cmd);
                    cmd.Clear();
                    renderContext.DrawGizmos(camera, gizmoSubset);
                }
            }
#endif
        }

        static RendererListDesc CreateOpaqueRendererListDesc(
            CullingResults cull,
            Camera camera,
            ShaderTagId passName,
            PerObjectData rendererConfiguration = 0,
            RenderQueueRange? renderQueueRange = null,
            RenderStateBlock? stateBlock = null,
            Material overrideMaterial = null,
            bool excludeObjectMotionVectors = false
        )
        {
            var result = new RendererListDesc(passName, cull, camera)
            {
                rendererConfiguration = rendererConfiguration,
                renderQueueRange = renderQueueRange != null ? renderQueueRange.Value : HDRenderQueue.k_RenderQueue_AllOpaque,
                sortingCriteria = SortingCriteria.CommonOpaque,
                stateBlock = stateBlock,
                overrideMaterial = overrideMaterial,
                excludeObjectMotionVectors = excludeObjectMotionVectors
            };
            return result;
        }

        static RendererListDesc CreateOpaqueRendererListDesc(
            CullingResults cull,
            Camera camera,
            ShaderTagId[] passNames,
            PerObjectData rendererConfiguration = 0,
            RenderQueueRange? renderQueueRange = null,
            RenderStateBlock? stateBlock = null,
            Material overrideMaterial = null,
            bool excludeObjectMotionVectors = false
        )
        {
            var result = new RendererListDesc(passNames, cull, camera)
            {
                rendererConfiguration = rendererConfiguration,
                renderQueueRange = renderQueueRange != null ? renderQueueRange.Value : HDRenderQueue.k_RenderQueue_AllOpaque,
                sortingCriteria = SortingCriteria.CommonOpaque,
                stateBlock = stateBlock,
                overrideMaterial = overrideMaterial,
                excludeObjectMotionVectors = excludeObjectMotionVectors
            };
            return result;
        }

        protected static RendererListDesc CreateTransparentRendererListDesc(
            CullingResults cull,
            Camera camera,
            ShaderTagId passName,
            PerObjectData rendererConfiguration = 0,
            RenderQueueRange? renderQueueRange = null,
            RenderStateBlock? stateBlock = null,
            Material overrideMaterial = null,
            bool excludeObjectMotionVectors = false
        )
        {
            var result = new RendererListDesc(passName, cull, camera)
            {
                rendererConfiguration = rendererConfiguration,
                renderQueueRange = renderQueueRange != null ? renderQueueRange.Value : HDRenderQueue.k_RenderQueue_AllTransparent,
                sortingCriteria = SortingCriteria.CommonTransparent | SortingCriteria.RendererPriority,
                stateBlock = stateBlock,
                overrideMaterial = overrideMaterial,
                excludeObjectMotionVectors = excludeObjectMotionVectors
            };
            return result;
        }

        protected static RendererListDesc CreateTransparentRendererListDesc(
            CullingResults cull,
            Camera camera,
            ShaderTagId[] passNames,
            PerObjectData rendererConfiguration = 0,
            RenderQueueRange? renderQueueRange = null,
            RenderStateBlock? stateBlock = null,
            Material overrideMaterial = null,
            bool excludeObjectMotionVectors = false
        )
        {
            var result = new RendererListDesc(passNames, cull, camera)
            {
                rendererConfiguration = rendererConfiguration,
                renderQueueRange = renderQueueRange != null ? renderQueueRange.Value : HDRenderQueue.k_RenderQueue_AllTransparent,
                sortingCriteria = SortingCriteria.CommonTransparent | SortingCriteria.RendererPriority,
                stateBlock = stateBlock,
                overrideMaterial = overrideMaterial,
                excludeObjectMotionVectors = excludeObjectMotionVectors
            };
            return result;
        }

        protected static void DrawOpaqueRendererList(in ScriptableRenderContext renderContext, CommandBuffer cmd, in FrameSettings frameSettings, RendererList rendererList)
        {
            if (!frameSettings.IsEnabled(FrameSettingsField.OpaqueObjects))
                return;

            HDUtils.DrawRendererList(renderContext, cmd, rendererList);
        }

        protected static void DrawTransparentRendererList(in ScriptableRenderContext renderContext, CommandBuffer cmd, in FrameSettings frameSettings, RendererList rendererList)
        {
            if (!frameSettings.IsEnabled(FrameSettingsField.TransparentObjects))
                return;

            HDUtils.DrawRendererList(renderContext, cmd, rendererList);
        }

        void AccumulateDistortion(CullingResults cullResults, HDCamera hdCamera, ScriptableRenderContext renderContext, CommandBuffer cmd)
        {
            if (!hdCamera.frameSettings.IsEnabled(FrameSettingsField.Distortion))
                return;

            using (new ProfilingSample(cmd, "Distortion", CustomSamplerId.Distortion.GetSampler()))
            {
                CoreUtils.SetRenderTarget(cmd, m_DistortionBuffer, m_SharedRTManager.GetDepthStencilBuffer(), ClearFlag.Color, Color.clear);

                // Only transparent object can render distortion vectors
                var rendererList = RendererList.Create(CreateTransparentRendererListDesc(cullResults, hdCamera.camera, HDShaderPassNames.s_DistortionVectorsName));
                DrawTransparentRendererList(renderContext, cmd, hdCamera.frameSettings, rendererList);
            }
        }

        void RenderDistortion(HDCamera hdCamera, CommandBuffer cmd)
        {
            if (!hdCamera.frameSettings.IsEnabled(FrameSettingsField.Distortion))
                return;

            using (new ProfilingSample(cmd, "ApplyDistortion", CustomSamplerId.ApplyDistortion.GetSampler()))
            {
                var currentColorPyramid = hdCamera.GetCurrentFrameRT((int)HDCameraFrameHistoryType.ColorBufferMipChain);

                CoreUtils.SetRenderTarget(cmd, m_CameraColorBuffer);
                // TODO: Set stencil stuff via parameters rather than hardcoding it in shader.
                m_ApplyDistortionMaterial.SetTexture(HDShaderIDs._DistortionTexture, m_DistortionBuffer);
                m_ApplyDistortionMaterial.SetTexture(HDShaderIDs._ColorPyramidTexture, currentColorPyramid);

                var size = new Vector4(hdCamera.actualWidth, hdCamera.actualHeight, 1f / hdCamera.actualWidth, 1f / hdCamera.actualHeight);
                m_ApplyDistortionMaterial.SetVector(HDShaderIDs._Size, size);

                HDUtils.DrawFullScreen(cmd, m_ApplyDistortionMaterial, m_CameraColorBuffer, m_SharedRTManager.GetDepthStencilBuffer(), null, 0);
            }
        }

        struct DepthPrepassParameters
        {
            public string              passName;
            public RendererListDesc    depthOnlyRendererListDesc;
            public RendererListDesc    mrtRendererListDesc;
            public bool                hasDepthOnlyPass;
            public bool                shouldRenderMotionVectorAfterGBuffer;
#if ENABLE_RAYTRACING
            public RendererListDesc    rayTracingOpaqueRLDesc;
            public RendererListDesc    rayTracingTransparentRLDesc;
#endif
        }

        DepthPrepassParameters PrepareDepthPrepass(CullingResults cull, HDCamera hdCamera)
        {
            // Guidelines:
            // Lit shader can be in deferred or forward mode. In this case we use "DepthOnly" pass with "GBuffer" or "Forward" pass name
            // Other shader, including unlit are always forward and use "DepthForwardOnly" with "ForwardOnly" pass.
            // Those pass are exclusive so use only "DepthOnly" or "DepthForwardOnly" but not both at the same time, same for "Forward" and "DepthForwardOnly"
            // Any opaque material rendered in forward should have a depth prepass. If there is no depth prepass the lighting will be incorrect (deferred shadowing, contact shadow, SSAO), this may be acceptable depends on usage

            // Whatever the configuration we always render first opaque object then opaque alpha tested as they are more costly to render and could be reject by early-z
            // (but no Hi-z as it is disable with clip instruction). This is handled automatically with the RenderQueue value (OpaqueAlphaTested have a different value and thus are sorted after Opaque)

            // Forward material always output normal buffer.
            // Deferred material never output normal buffer.
            // Caution: Unlit material let normal buffer untouch. Caution as if people try to filter normal buffer, it can result in weird result.
            // TODO: Do we need a stencil bit to identify normal buffer not fill by unlit? So don't execute SSAO / SRR ?

            // Additional guidelines for motion vector:
            // We render object motion vector at the same time than depth prepass with MRT to save drawcall. Depth buffer is then fill with combination of depth prepass + motion vector.
            // For this we render first all objects that render depth only, then object that require object motion vector.
            // We use the excludeMotion filter option of DrawRenderer to gather object without object motion vector (only C++ can know if an object have object motion vector).
            // Caution: if there is no depth prepass we must render object motion vector after GBuffer pass otherwise some depth only objects can hide objects with motion vector and overwrite depth buffer but not update
            // the motion vector buffer resulting in artifacts

            var result = new DepthPrepassParameters();

            bool decalsEnabled = hdCamera.frameSettings.IsEnabled(FrameSettingsField.Decals);
            // To avoid rendering objects twice (once in the depth pre-pass and once in the motion vector pass when the motion vector pass is enabled) we exclude the objects that have motion vectors.
            bool fullDeferredPrepass = hdCamera.frameSettings.IsEnabled(FrameSettingsField.DepthPrepassWithDeferredRendering) || decalsEnabled;
            // To avoid rendering objects twice (once in the depth pre-pass and once in the motion vector pass when the motion vector pass is enabled) we exclude the objects that have motion vectors.
            bool objectMotionEnabled = hdCamera.frameSettings.IsEnabled(FrameSettingsField.ObjectMotionVectors);

            result.shouldRenderMotionVectorAfterGBuffer = (hdCamera.frameSettings.litShaderMode == LitShaderMode.Deferred) && !fullDeferredPrepass;
            result.hasDepthOnlyPass = false;

            switch (hdCamera.frameSettings.litShaderMode)
            {
                case LitShaderMode.Forward:
                    result.passName = "Depth Prepass (forward)";
                    result.mrtRendererListDesc = CreateOpaqueRendererListDesc(cull, hdCamera.camera, m_DepthOnlyAndDepthForwardOnlyPassNames, excludeObjectMotionVectors: objectMotionEnabled);
                    break;
                case LitShaderMode.Deferred:
                    result.passName = fullDeferredPrepass ? (decalsEnabled ? "Depth Prepass (deferred) forced by Decals" : "Depth Prepass (deferred)") : "Depth Prepass (deferred incomplete)";
                    bool excludeMotion = fullDeferredPrepass ? objectMotionEnabled : false;

                    // First deferred alpha tested materials. Alpha tested object have always a prepass even if enableDepthPrepassWithDeferredRendering is disabled
                    var partialPrepassRenderQueueRange = new RenderQueueRange { lowerBound = (int)RenderQueue.AlphaTest, upperBound = (int)RenderQueue.GeometryLast - 1 };

                    result.hasDepthOnlyPass = true;

                    // First deferred material
                    result.depthOnlyRendererListDesc = CreateOpaqueRendererListDesc(
                        cull, hdCamera.camera, m_DepthOnlyPassNames,
                        renderQueueRange: fullDeferredPrepass ? HDRenderQueue.k_RenderQueue_AllOpaque : partialPrepassRenderQueueRange,
                        excludeObjectMotionVectors: excludeMotion);

                    // Then forward only material that output normal buffer
                    result.mrtRendererListDesc = CreateOpaqueRendererListDesc(cull, hdCamera.camera, m_DepthForwardOnlyPassNames, excludeObjectMotionVectors: excludeMotion);
                    break;
                default:
                    throw new ArgumentOutOfRangeException("Unknown ShaderLitMode");
            }

#if ENABLE_RAYTRACING
            HDRaytracingEnvironment currentEnv = m_RayTracingManager.CurrentEnvironment();
            RecursiveRendering recursiveRendering = VolumeManager.instance.stack.GetComponent<RecursiveRendering>();

            if (currentEnv != null && recursiveRendering.enable.value)
            {
                result.rayTracingOpaqueRLDesc = CreateOpaqueRendererListDesc(cull, hdCamera.camera, m_DepthOnlyAndDepthForwardOnlyPassNames, renderQueueRange: HDRenderQueue.k_RenderQueue_AllOpaqueRaytracing);
                result.rayTracingTransparentRLDesc = CreateOpaqueRendererListDesc(cull, hdCamera.camera, m_DepthOnlyAndDepthForwardOnlyPassNames, renderQueueRange: HDRenderQueue.k_RenderQueue_AllTransparentRaytracing);
            }
#endif

            return result;
        }

        static void RenderDepthPrepass( ScriptableRenderContext renderContext,
                                        CommandBuffer cmd,
                                        FrameSettings frameSettings,
                                        RenderTargetIdentifier[] mrt,
                                        RTHandle depthBuffer,
                                        in RendererList depthOnlyRendererList,
                                        in RendererList mrtRendererList,
                                        bool hasDepthOnlyPass
#if ENABLE_RAYTRACING
                                        , HDRaytracingManager       rayTracingManager,
                                        in RendererList             rayTracingOpaqueRL,
                                        in RendererList             rayTracingTransparentRL
#endif
                                        )
        {
            CoreUtils.SetRenderTarget(cmd, depthBuffer);

            if (hasDepthOnlyPass)
            {
                DrawOpaqueRendererList(renderContext, cmd, frameSettings, depthOnlyRendererList);
            }

            CoreUtils.SetRenderTarget(cmd, mrt, depthBuffer);
            DrawOpaqueRendererList(renderContext, cmd, frameSettings, mrtRendererList);

#if ENABLE_RAYTRACING
            // If there is a ray-tracing environment and the feature is enabled we want to push these objects to the prepass
            HDRaytracingEnvironment currentEnv = rayTracingManager.CurrentEnvironment();
            var rrSettings = VolumeManager.instance.stack.GetComponent<RecursiveRendering>();
            // We want the opaque objects to be in the prepass so that we avoid rendering uselessly the pixels before raytracing them
            if (currentEnv != null && rrSettings.enable.value)
            {
                HDUtils.DrawRendererList(renderContext, cmd, rayTracingOpaqueRL);
                HDUtils.DrawRendererList(renderContext, cmd, rayTracingTransparentRL);
            }
#endif
        }

        // RenderDepthPrepass render both opaque and opaque alpha tested based on engine configuration.
        // Lit Forward only: We always render all materials
        // Lit Deferred: We always render depth prepass for alpha tested (optimization), other deferred material are render based on engine configuration.
        // Forward opaque with deferred renderer (DepthForwardOnly pass): We always render all materials
        // True is return if motion vector must be render after GBuffer pass
        bool RenderDepthPrepass(CullingResults cull, HDCamera hdCamera, ScriptableRenderContext renderContext, CommandBuffer cmd)
        {
            var depthPrepassParameters = PrepareDepthPrepass(cull, hdCamera);
            var depthOnlyRendererList = RendererList.Create(depthPrepassParameters.depthOnlyRendererListDesc);
            var mrtDepthRendererList = RendererList.Create(depthPrepassParameters.mrtRendererListDesc);

#if ENABLE_RAYTRACING
            var rayTracingOpaqueRendererList = RendererList.Create(depthPrepassParameters.rayTracingOpaqueRLDesc);
            var rayTracingTransparentRendererList = RendererList.Create(depthPrepassParameters.rayTracingTransparentRLDesc);
#endif

            using (new ProfilingSample(cmd, depthPrepassParameters.passName, CustomSamplerId.DepthPrepass.GetSampler()))
            {
                RenderDepthPrepass( renderContext, cmd, hdCamera.frameSettings,
                                    m_SharedRTManager.GetPrepassBuffersRTI(hdCamera.frameSettings),
                                    m_SharedRTManager.GetDepthStencilBuffer(hdCamera.frameSettings.IsEnabled(FrameSettingsField.MSAA)),
                                    depthOnlyRendererList,
                                    mrtDepthRendererList,
                                    depthPrepassParameters.hasDepthOnlyPass
#if ENABLE_RAYTRACING
                                    , m_RayTracingManager,
                                    rayTracingOpaqueRendererList,
                                    rayTracingTransparentRendererList
#endif
                                    );
        }

            return depthPrepassParameters.shouldRenderMotionVectorAfterGBuffer;
        }

        // RenderGBuffer do the gbuffer pass. This is solely call with deferred. If we use a depth prepass, then the depth prepass will perform the alpha testing for opaque alpha tested and we don't need to do it anymore
        // during Gbuffer pass. This is handled in the shader and the depth test (equal and no depth write) is done here.
        void RenderGBuffer(CullingResults cull, HDCamera hdCamera, ScriptableRenderContext renderContext, CommandBuffer cmd)
        {
            if (hdCamera.frameSettings.litShaderMode != LitShaderMode.Deferred)
                return;

            using (new ProfilingSample(cmd, m_CurrentDebugDisplaySettings.IsDebugDisplayEnabled() ? "GBuffer Debug" : "GBuffer", CustomSamplerId.GBuffer.GetSampler()))
            {
                // setup GBuffer for rendering
                CoreUtils.SetRenderTarget(cmd, m_GbufferManager.GetBuffersRTI(hdCamera.frameSettings), m_SharedRTManager.GetDepthStencilBuffer());

                var rendererList = RendererList.Create(CreateOpaqueRendererListDesc(cull, hdCamera.camera, HDShaderPassNames.s_GBufferName, m_CurrentRendererConfigurationBakedLighting));
                DrawOpaqueRendererList(renderContext, cmd, hdCamera.frameSettings, rendererList);

                m_GbufferManager.BindBufferAsTextures(cmd);
            }
        }

        void RenderDecals(HDCamera hdCamera, CommandBuffer cmd, ScriptableRenderContext renderContext, CullingResults cullingResults)
        {
            if (!hdCamera.frameSettings.IsEnabled(FrameSettingsField.Decals))
            {
                // We still bind black textures to make sure that something is bound (can be a problem on some platforms)
                m_DbufferManager.BindBlackTextures(cmd);
                return;
            }

            // We need to copy depth buffer texture if we want to bind it at this stage
            CopyDepthBufferIfNeeded(cmd);

            using (new ProfilingSample(cmd, "DBufferRender", CustomSamplerId.DBufferRender.GetSampler()))
            {
                bool use4RTs = m_Asset.currentPlatformRenderPipelineSettings.decalSettings.perChannelMask;
                RenderDBuffer(  use4RTs,
                                m_DbufferManager.GetBuffersRTI(),
                                m_DbufferManager.GetRTHandles(),
                                m_SharedRTManager.GetDepthStencilBuffer(),
                                m_DbufferManager.GetHTileBuffer(),
                                RendererList.Create(PrepareMeshDecalsRendererList(cullingResults, hdCamera, use4RTs)),
                                renderContext, cmd);

                cmd.SetGlobalTexture(HDShaderIDs._DecalHTileTexture, m_DbufferManager.GetHTileBuffer());  // mask per 8x8 tile used for optimization when looking up dbuffer values

                m_DbufferManager.BindBufferAsTextures(cmd);
            }

            if (!hdCamera.frameSettings.IsEnabled(FrameSettingsField.MSAA)) // MSAA not supported
            {
                using (new ProfilingSample(cmd, "DBuffer Normal (forward)", CustomSamplerId.DBufferNormal.GetSampler()))
                {
                    // We can call DBufferNormalPatch after RenderDBuffer as it only affect forward material and isn't affected by RenderGBuffer
                    // This reduce lifteime of stencil bit
                    DBufferNormalPatch(PrepareDBufferNormalPatchParameters(hdCamera), m_SharedRTManager.GetNormalBuffer(), m_SharedRTManager.GetDepthStencilBuffer(), cmd, renderContext);
                }
            }
        }

        RendererListDesc PrepareMeshDecalsRendererList(CullingResults cullingResults, HDCamera hdCamera, bool use4RTs)
        {
            var desc = new RendererListDesc(use4RTs ? m_Decals4RTPassNames : m_Decals3RTPassNames, cullingResults, hdCamera.camera)
            {
                sortingCriteria = SortingCriteria.CommonOpaque,
                rendererConfiguration = PerObjectData.None,
                renderQueueRange = HDRenderQueue.k_RenderQueue_AllOpaque
            };

            return desc;
        }

        static void PushDecalsGlobalParams(HDCamera hdCamera, CommandBuffer cmd)
        {
            if (hdCamera.frameSettings.IsEnabled(FrameSettingsField.Decals))
            {
                cmd.SetGlobalInt(HDShaderIDs._EnableDecals, 1);
                cmd.SetGlobalVector(HDShaderIDs._DecalAtlasResolution, new Vector2(HDUtils.hdrpSettings.decalSettings.atlasWidth, HDUtils.hdrpSettings.decalSettings.atlasHeight));
            }
            else
            {
                cmd.SetGlobalInt(HDShaderIDs._EnableDecals, 0);
            }
        }

        static void RenderDBuffer(  bool                        use4RTs,
                                    RenderTargetIdentifier[]    mrt,
                                    RTHandle[]                  rtHandles,
                                    RTHandle                    depthStencilBuffer,
                                    RTHandle                    decalsHTile,
                                    RendererList                meshDecalsRendererList,
                                    ScriptableRenderContext     renderContext,
                                    CommandBuffer               cmd)
        {
            // for alpha compositing, color is cleared to 0, alpha to 1
            // https://developer.nvidia.com/gpugems/GPUGems3/gpugems3_ch23.html

            // this clears the targets
            // TODO: Once we move to render graph, move this to render targets initialization parameters and remove rtHandles parameters
            Color clearColor = new Color(0.0f, 0.0f, 0.0f, 1.0f);
            Color clearColorNormal = new Color(0.5f, 0.5f, 0.5f, 1.0f); // for normals 0.5 is neutral
            Color clearColorAOSBlend = new Color(1.0f, 1.0f, 1.0f, 1.0f);
            CoreUtils.SetRenderTarget(cmd, rtHandles[0], ClearFlag.Color, clearColor);
            CoreUtils.SetRenderTarget(cmd, rtHandles[1], ClearFlag.Color, clearColorNormal);
            CoreUtils.SetRenderTarget(cmd, rtHandles[2], ClearFlag.Color, clearColor);
            if (use4RTs)
            {
                CoreUtils.SetRenderTarget(cmd, rtHandles[3], ClearFlag.Color, clearColorAOSBlend);
            }

            CoreUtils.SetRenderTarget(cmd, decalsHTile, ClearFlag.Color, Color.clear);

            // this actually sets the MRTs and HTile RWTexture, this is done separately because we do not have an api to clear MRTs to different colors
            CoreUtils.SetRenderTarget(cmd, mrt, depthStencilBuffer); // do not clear anymore
            cmd.SetRandomWriteTarget(use4RTs ? 4 : 3, decalsHTile);

            HDUtils.DrawRendererList(renderContext, cmd, meshDecalsRendererList);
            DecalSystem.instance.RenderIntoDBuffer(cmd);

            cmd.ClearRandomWriteTargets();
        }

        struct DBufferNormalPatchParameters
        {
            public Material decalNormalBufferMaterial;
            public int stencilRef;
            public int stencilMask;
        }

        DBufferNormalPatchParameters PrepareDBufferNormalPatchParameters(HDCamera hdCamera)
        {
            var parameters = new DBufferNormalPatchParameters();
            parameters.decalNormalBufferMaterial = m_DecalNormalBufferMaterial;
            switch (hdCamera.frameSettings.litShaderMode)
            {
                case LitShaderMode.Forward:  // in forward rendering all pixels that decals wrote into have to be composited
                    parameters.stencilMask = (int)StencilBitMask.Decals;
                    parameters.stencilRef = (int)StencilBitMask.Decals;
                    break;
                case LitShaderMode.Deferred: // in deferred rendering only pixels affected by both forward materials and decals need to be composited
                    parameters.stencilMask = (int)StencilBitMask.Decals | (int)StencilBitMask.DecalsForwardOutputNormalBuffer;
                    parameters.stencilRef = (int)StencilBitMask.Decals | (int)StencilBitMask.DecalsForwardOutputNormalBuffer;
                    break;
                default:
                    throw new ArgumentOutOfRangeException("Unknown ShaderLitMode");
            }

            return parameters;
        }

        // DBufferNormalPatch will patch the normal buffer with data from DBuffer for forward material.
        // As forward material output normal during depth prepass, they aren't affected by decal, and thus we need to patch the normal buffer.
        static void DBufferNormalPatch(in DBufferNormalPatchParameters parameters, RTHandle normalBuffer, RTHandle depthStencilBuffer, CommandBuffer cmd, ScriptableRenderContext renderContext)
        {
            parameters.decalNormalBufferMaterial.SetInt(HDShaderIDs._DecalNormalBufferStencilReadMask, parameters.stencilMask);
            parameters.decalNormalBufferMaterial.SetInt(HDShaderIDs._DecalNormalBufferStencilRef, parameters.stencilRef);

            CoreUtils.SetRenderTarget(cmd, depthStencilBuffer);
            cmd.SetRandomWriteTarget(1, normalBuffer);
            cmd.DrawProcedural(Matrix4x4.identity, parameters.decalNormalBufferMaterial, 0, MeshTopology.Triangles, 3, 1);
            cmd.ClearRandomWriteTargets();
        }

        RendererListDesc PrepareForwardEmissiveRendererList(CullingResults cullResults, HDCamera hdCamera)
        {
            var result = new RendererListDesc(m_DecalsEmissivePassNames, cullResults, hdCamera.camera)
            {
                renderQueueRange = HDRenderQueue.k_RenderQueue_AllOpaque,
                sortingCriteria = SortingCriteria.CommonOpaque,
                rendererConfiguration = PerObjectData.None
            };

            return result;
        }

        void RenderForwardEmissive(CullingResults cullResults, HDCamera hdCamera, ScriptableRenderContext renderContext, CommandBuffer cmd)
        {
            if (!hdCamera.frameSettings.IsEnabled(FrameSettingsField.Decals))
                return;

            using (new ProfilingSample(cmd, "ForwardEmissive", CustomSamplerId.DecalsForwardEmissive.GetSampler()))
            {
                bool msaa = hdCamera.frameSettings.IsEnabled(FrameSettingsField.MSAA);
                CoreUtils.SetRenderTarget(cmd, msaa ? m_CameraColorMSAABuffer : m_CameraColorBuffer, m_SharedRTManager.GetDepthStencilBuffer(msaa));
                HDUtils.DrawRendererList(renderContext, cmd, RendererList.Create(PrepareForwardEmissiveRendererList(cullResults, hdCamera)));
                DecalSystem.instance.RenderForwardEmissive(cmd);
            }
        }

        void RenderWireFrame(CullingResults cull, HDCamera hdCamera, RenderTargetIdentifier backbuffer, ScriptableRenderContext renderContext, CommandBuffer cmd)
        {
            using (new ProfilingSample(cmd, "Render Wireframe"))
            {
                CoreUtils.SetRenderTarget(cmd, backbuffer, ClearFlag.Color, GetColorBufferClearColor(hdCamera));

                var rendererListOpaque = RendererList.Create(CreateOpaqueRendererListDesc(cull, hdCamera.camera, m_AllForwardOpaquePassNames));
                DrawOpaqueRendererList(renderContext, cmd, hdCamera.frameSettings, rendererListOpaque);

                // Render forward transparent
                var rendererListTransparent = RendererList.Create(CreateTransparentRendererListDesc(cull, hdCamera.camera, m_AllTransparentPassNames));
                DrawTransparentRendererList(renderContext, cmd, hdCamera.frameSettings, rendererListTransparent);
            }
        }

        void RenderDebugViewMaterial(CullingResults cull, HDCamera hdCamera, ScriptableRenderContext renderContext, CommandBuffer cmd)
        {
            using (new ProfilingSample(cmd, "DisplayDebug ViewMaterial", CustomSamplerId.DisplayDebugViewMaterial.GetSampler()))
            {
                if (m_CurrentDebugDisplaySettings.data.materialDebugSettings.IsDebugGBufferEnabled() && hdCamera.frameSettings.litShaderMode == LitShaderMode.Deferred)
                {
                    using (new ProfilingSample(cmd, "DebugViewMaterialGBuffer", CustomSamplerId.DebugViewMaterialGBuffer.GetSampler()))
                    {
                        HDUtils.DrawFullScreen(cmd, m_currentDebugViewMaterialGBuffer, m_CameraColorBuffer);
                    }
                }
                else
                {
                    // When rendering debug material we shouldn't rely on a depth prepass for optimizing the alpha clip test. As it is control on the material inspector side
                    // we must override the state here.

                    CoreUtils.SetRenderTarget(cmd, m_CameraColorBuffer, m_SharedRTManager.GetDepthStencilBuffer(), ClearFlag.All, Color.clear);
                    // Render Opaque forward
                    var rendererListOpaque = RendererList.Create(CreateOpaqueRendererListDesc(cull, hdCamera.camera, m_AllForwardOpaquePassNames, m_CurrentRendererConfigurationBakedLighting, stateBlock: m_DepthStateOpaque));
                    DrawOpaqueRendererList(renderContext, cmd, hdCamera.frameSettings, rendererListOpaque);

                    // Render forward transparent
                    var rendererListTransparent = RendererList.Create(CreateTransparentRendererListDesc(cull, hdCamera.camera, m_AllTransparentPassNames, m_CurrentRendererConfigurationBakedLighting, stateBlock: m_DepthStateOpaque));
                    DrawTransparentRendererList(renderContext, cmd, hdCamera.frameSettings, rendererListTransparent);
                }
            }
        }

        void UpdateSkyEnvironment(HDCamera hdCamera, CommandBuffer cmd)
        {
            m_SkyManager.UpdateEnvironment(hdCamera, GetCurrentSunLight(), cmd);
        }

        /// <summary>
        /// Request an update of the environment lighting.
        /// </summary>
        public void RequestSkyEnvironmentUpdate()
        {
            m_SkyManager.RequestEnvironmentUpdate();
        }

        void RenderSky(HDCamera hdCamera, CommandBuffer cmd)
        {
            if(m_CurrentDebugDisplaySettings.GetDebugLightingMode() == DebugLightingMode.MatcapView)
            {
                return;
            }

            // Necessary to perform dual-source (polychromatic alpha) blending which is not supported by Unity.
            // We load from the color buffer, perform blending manually, and store to the atmospheric scattering buffer.
            // Then we perform a copy from the atmospheric scattering buffer back to the color buffer.
            bool msaaEnabled = hdCamera.frameSettings.IsEnabled(FrameSettingsField.MSAA);
            var colorBuffer = msaaEnabled ? m_CameraColorMSAABuffer : m_CameraColorBuffer;
            var intermediateBuffer = msaaEnabled ? m_OpaqueAtmosphericScatteringMSAABuffer : m_OpaqueAtmosphericScatteringBuffer;
            var depthBuffer = m_SharedRTManager.GetDepthStencilBuffer(msaaEnabled);

            var visualEnv = VolumeManager.instance.stack.GetComponent<VisualEnvironment>();
            m_SkyManager.RenderSky(hdCamera, GetCurrentSunLight(), colorBuffer, depthBuffer, m_CurrentDebugDisplaySettings, cmd);

            if ((visualEnv.fogType.value != FogType.None) || (visualEnv.skyType.value == (int)SkyType.PhysicallyBased))
            {
                var pixelCoordToViewDirWS = hdCamera.mainViewConstants.pixelCoordToViewDirWS;
                m_SkyManager.RenderOpaqueAtmosphericScattering(cmd, hdCamera, colorBuffer, m_LightingBufferHandle, intermediateBuffer, depthBuffer, pixelCoordToViewDirWS, hdCamera.frameSettings.IsEnabled(FrameSettingsField.MSAA));
            }
        }

        public Texture2D ExportSkyToTexture()
        {
            return m_SkyManager.ExportSkyToTexture();
        }


        RendererListDesc PrepareForwardOpaqueRendererList(CullingResults cullResults, HDCamera hdCamera)
        {
            var passNames = hdCamera.frameSettings.litShaderMode == LitShaderMode.Forward
                ? m_ForwardAndForwardOnlyPassNames
                : m_ForwardOnlyPassNames;
            return  CreateOpaqueRendererListDesc(cullResults, hdCamera.camera, passNames, m_CurrentRendererConfigurationBakedLighting);
        }


        // Guidelines: In deferred by default there is no opaque in forward. However it is possible to force an opaque material to render in forward
        // by using the pass "ForwardOnly". In this case the .shader should not have "Forward" but only a "ForwardOnly" pass.
        // It must also have a "DepthForwardOnly" and no "DepthOnly" pass as forward material (either deferred or forward only rendering) have always a depth pass.
        // The RenderForward pass will render the appropriate pass depends on the engine settings. In case of forward only rendering, both "Forward" pass and "ForwardOnly" pass
        // material will be render for both transparent and opaque. In case of deferred, both path are used for transparent but only "ForwardOnly" is use for opaque.
        // (Thus why "Forward" and "ForwardOnly" are exclusive, else they will render two times"
        void RenderForwardOpaque(CullingResults cullResults, HDCamera hdCamera, ScriptableRenderContext renderContext, CommandBuffer cmd)
        {
            bool debugDisplay = m_CurrentDebugDisplaySettings.IsDebugDisplayEnabled();
            using (new ProfilingSample(cmd, debugDisplay ? "Forward Opaque Debug" : "Forward Opaque", CustomSamplerId.ForwardPassName.GetSampler()))
            {
                bool useFptl = hdCamera.frameSettings.IsEnabled(FrameSettingsField.FPTLForForwardOpaque);
                bool msaa = hdCamera.frameSettings.IsEnabled(FrameSettingsField.MSAA);

                RenderTargetIdentifier[] renderTarget = null;

                // In case of forward SSS we will bind all the required target. It is up to the shader to write into it or not.
                if (hdCamera.frameSettings.IsEnabled(FrameSettingsField.SubsurfaceScattering))
                {
                    renderTarget = m_MRTWithSSS;
                    renderTarget[0] = msaa ? m_CameraColorMSAABuffer : m_CameraColorBuffer; // Store the specular color
                    renderTarget[1] = msaa ? m_CameraSssDiffuseLightingMSAABuffer : m_CameraSssDiffuseLightingBuffer;
                    renderTarget[2] = msaa ? GetSSSBufferMSAA() : GetSSSBuffer();
                }
                else
                {
                    renderTarget = mMRTSingle;
                    renderTarget[0] = msaa ? m_CameraColorMSAABuffer : m_CameraColorBuffer;
                }

                RenderForwardRendererList(hdCamera.frameSettings,
                                            RendererList.Create(PrepareForwardOpaqueRendererList(cullResults, hdCamera)),
                                            renderTarget,
                                            m_SharedRTManager.GetDepthStencilBuffer(msaa),
                                            useFptl ? m_TileAndClusterData.lightList : m_TileAndClusterData.perVoxelLightLists,
                                            true, renderContext, cmd);
            }
        }

        static bool NeedMotionVectorForTransparent(FrameSettings frameSettings)
        {
            return frameSettings.IsEnabled(FrameSettingsField.MotionVectors) && frameSettings.IsEnabled(FrameSettingsField.TransparentsWriteMotionVector);
        }

        RendererListDesc PrepareForwardTransparentRendererList(CullingResults cullResults, HDCamera hdCamera, bool preRefraction)
        {
            RenderQueueRange transparentRange;
            if (preRefraction)
            {
                transparentRange = HDRenderQueue.k_RenderQueue_PreRefraction;
            }
            else if (hdCamera.frameSettings.IsEnabled(FrameSettingsField.LowResTransparent))
            {
                transparentRange = HDRenderQueue.k_RenderQueue_Transparent;
            }
            else // Low res transparent disabled
            {
                transparentRange = HDRenderQueue.k_RenderQueue_TransparentWithLowRes;
            }

            if (!hdCamera.frameSettings.IsEnabled(FrameSettingsField.RoughRefraction))
            {
                if (hdCamera.frameSettings.IsEnabled(FrameSettingsField.LowResTransparent))
                    transparentRange = HDRenderQueue.k_RenderQueue_AllTransparent;
                else
                    transparentRange = HDRenderQueue.k_RenderQueue_AllTransparentWithLowRes;
            }

            if (NeedMotionVectorForTransparent(hdCamera.frameSettings))
            {
                m_CurrentRendererConfigurationBakedLighting |= PerObjectData.MotionVectors; // This will enable the flag for low res transparent as well
            }

            var passNames = m_Asset.currentPlatformRenderPipelineSettings.supportTransparentBackface ? m_AllTransparentPassNames : m_TransparentNoBackfaceNames;
            return CreateTransparentRendererListDesc(cullResults, hdCamera.camera, passNames, m_CurrentRendererConfigurationBakedLighting, transparentRange);
        }


        void RenderForwardTransparent(CullingResults cullResults, HDCamera hdCamera, bool preRefraction, ScriptableRenderContext renderContext, CommandBuffer cmd)
        {
            // If rough refraction are turned off, we render all transparents in the Transparent pass and we skip the PreRefraction one.
            if (!hdCamera.frameSettings.IsEnabled(FrameSettingsField.RoughRefraction) && preRefraction)
            {
                return;
            }

            string passName;
            bool debugDisplay = m_CurrentDebugDisplaySettings.IsDebugDisplayEnabled();
            if (debugDisplay)
                passName = preRefraction ? "Forward PreRefraction Debug" : "Forward Transparent Debug";
            else
                passName = preRefraction ? "Forward PreRefraction" : "Forward Transparent";

            using (new ProfilingSample(cmd, passName, CustomSamplerId.ForwardPassName.GetSampler()))
            {
                bool msaa = hdCamera.frameSettings.IsEnabled(FrameSettingsField.MSAA);
                bool renderMotionVecForTransparent = NeedMotionVectorForTransparent(hdCamera.frameSettings);
                cmd.SetGlobalInt(HDShaderIDs._ColorMaskTransparentVel, renderMotionVecForTransparent ? (int)ColorWriteMask.All : 0);

                m_MRTTransparentMotionVec[0] = msaa ? m_CameraColorMSAABuffer : m_CameraColorBuffer;
                m_MRTTransparentMotionVec[1] = renderMotionVecForTransparent ? m_SharedRTManager.GetMotionVectorsBuffer(hdCamera.frameSettings.IsEnabled(FrameSettingsField.MSAA))
                    // It doesn't really matter what gets bound here since the color mask state set will prevent this from ever being written to. However, we still need to bind something
                    // to avoid warnings about unbound render targets. The following rendertarget could really be anything if renderVelocitiesForTransparent, here the normal buffer
                    // as it is guaranteed to exist and to have the same size.
                    // to avoid warnings about unbound render targets.
                    : m_SharedRTManager.GetNormalBuffer(msaa);

                if ((hdCamera.frameSettings.IsEnabled(FrameSettingsField.Decals)) && (DecalSystem.m_DecalDatasCount > 0)) // enable d-buffer flag value is being interpreted more like enable decals in general now that we have clustered
                                                                                                                          // decal datas count is 0 if no decals affect transparency
                {
                    DecalSystem.instance.SetAtlas(cmd); // for clustered decals
                }

                RenderForwardRendererList(hdCamera.frameSettings,
                                            RendererList.Create(PrepareForwardTransparentRendererList(cullResults, hdCamera, preRefraction)),
                                            m_MRTTransparentMotionVec,
                                            m_SharedRTManager.GetDepthStencilBuffer(hdCamera.frameSettings.IsEnabled(FrameSettingsField.MSAA)),
                                            m_TileAndClusterData.perVoxelLightLists,
                                            false, renderContext, cmd);
            }
        }

        static void RenderForwardRendererList(  FrameSettings               frameSettings,
                                                RendererList                rendererList,
                                                RenderTargetIdentifier[]    renderTarget,
                                                RTHandle                    depthBuffer,
                                                ComputeBuffer               lightListBuffer,
                                                bool                        opaque,
                                                ScriptableRenderContext     renderContext,
                                                CommandBuffer               cmd)
        {
            // Note: SHADOWS_SHADOWMASK keyword is enabled in HDRenderPipeline.cs ConfigureForShadowMask
            bool useFptl = opaque && frameSettings.IsEnabled(FrameSettingsField.FPTLForForwardOpaque);

            // say that we want to use tile/cluster light loop
            CoreUtils.SetKeyword(cmd, "USE_FPTL_LIGHTLIST", useFptl);
            CoreUtils.SetKeyword(cmd, "USE_CLUSTERED_LIGHTLIST", !useFptl);
            cmd.SetGlobalBuffer(HDShaderIDs.g_vLightListGlobal, lightListBuffer);

            CoreUtils.SetRenderTarget(cmd, renderTarget, depthBuffer);
            if (opaque)
                DrawOpaqueRendererList(renderContext, cmd, frameSettings, rendererList);
            else
                DrawTransparentRendererList(renderContext, cmd, frameSettings, rendererList);
        }

        // This is use to Display legacy shader with an error shader
        [Conditional("DEVELOPMENT_BUILD"), Conditional("UNITY_EDITOR")]
        void RenderForwardError(CullingResults cullResults, HDCamera hdCamera, ScriptableRenderContext renderContext, CommandBuffer cmd)
        {
            using (new ProfilingSample(cmd, "Forward Error", CustomSamplerId.RenderForwardError.GetSampler()))
            {
                CoreUtils.SetRenderTarget(cmd, m_CameraColorBuffer, m_SharedRTManager.GetDepthStencilBuffer());
                var rendererList = RendererList.Create(CreateOpaqueRendererListDesc(cullResults, hdCamera.camera, m_ForwardErrorPassNames, renderQueueRange: RenderQueueRange.all, overrideMaterial: m_ErrorMaterial));
                HDUtils.DrawRendererList(renderContext, cmd, rendererList);
            }
        }

        void RenderTransparentDepthPrepass(CullingResults cull, HDCamera hdCamera, ScriptableRenderContext renderContext, CommandBuffer cmd)
        {
            if (hdCamera.frameSettings.IsEnabled(FrameSettingsField.TransparentPrepass))
            {
                // Render transparent depth prepass after opaque one
                using (new ProfilingSample(cmd, "Transparent Depth Prepass", CustomSamplerId.TransparentDepthPrepass.GetSampler()))
                {
                    CoreUtils.SetRenderTarget(cmd, m_SharedRTManager.GetDepthStencilBuffer());
                    var rendererList = RendererList.Create(CreateTransparentRendererListDesc(cull, hdCamera.camera, m_TransparentDepthPrepassNames));
                    DrawTransparentRendererList(renderContext, cmd, hdCamera.frameSettings, rendererList);
                }
            }
        }

        void RenderTransparentDepthPostpass(CullingResults cullResults, HDCamera hdCamera, ScriptableRenderContext renderContext, CommandBuffer cmd)
        {
            if (!hdCamera.frameSettings.IsEnabled(FrameSettingsField.TransparentPostpass))
                return;

            using (new ProfilingSample(cmd, "Transparent Depth Post ", CustomSamplerId.TransparentDepthPostpass.GetSampler()))
            {
                CoreUtils.SetRenderTarget(cmd, m_SharedRTManager.GetDepthStencilBuffer());
                var rendererList = RendererList.Create(CreateTransparentRendererListDesc(cullResults, hdCamera.camera, m_TransparentDepthPostpassNames));
                DrawTransparentRendererList(renderContext, cmd, hdCamera.frameSettings, rendererList);

#if ENABLE_RAYTRACING
                // If there is a ray-tracing environment and the feature is enabled we want to push these objects to the transparent postpass (they are not rendered in the first call because they are not in the generic transparent render queue)
                HDRaytracingEnvironment currentEnv = m_RayTracingManager.CurrentEnvironment();
                var rrSettings = VolumeManager.instance.stack.GetComponent<RecursiveRendering>();
                if (currentEnv != null && rrSettings.enable.value)
                {
                    var rendererListRT = RendererList.Create(CreateTransparentRendererListDesc(cullResults, hdCamera.camera, m_TransparentDepthPostpassNames, renderQueueRange: HDRenderQueue.k_RenderQueue_AllTransparentRaytracing));
                    DrawTransparentRendererList(renderContext, cmd, hdCamera.frameSettings, rendererListRT);
                }
#endif
            }
        }

        void RenderLowResTransparent(CullingResults cullResults, HDCamera hdCamera, ScriptableRenderContext renderContext, CommandBuffer cmd)
        {
            if (!hdCamera.frameSettings.IsEnabled(FrameSettingsField.LowResTransparent))
                return;

            using (new ProfilingSample(cmd, "Low Res Transparent", CustomSamplerId.LowResTransparent.GetSampler()))
            {
                cmd.SetGlobalInt(HDShaderIDs._OffScreenRendering, 1);
                cmd.SetGlobalInt(HDShaderIDs._OffScreenDownsampleFactor, 2);
                CoreUtils.SetRenderTarget(cmd, m_LowResTransparentBuffer, m_SharedRTManager.GetLowResDepthBuffer(), clearFlag: ClearFlag.Color, Color.black);
                RenderQueueRange transparentRange = HDRenderQueue.k_RenderQueue_LowTransparent;
                var passNames = m_Asset.currentPlatformRenderPipelineSettings.supportTransparentBackface ? m_AllTransparentPassNames : m_TransparentNoBackfaceNames;
                var rendererList = RendererList.Create(CreateTransparentRendererListDesc(cullResults, hdCamera.camera, passNames, m_CurrentRendererConfigurationBakedLighting, HDRenderQueue.k_RenderQueue_LowTransparent));
                DrawTransparentRendererList(renderContext, cmd, hdCamera.frameSettings, rendererList);
                cmd.SetGlobalInt(HDShaderIDs._OffScreenRendering, 0);
                cmd.SetGlobalInt(HDShaderIDs._OffScreenDownsampleFactor, 1);
            }
        }

        void RenderObjectsMotionVectors(CullingResults cullResults, HDCamera hdCamera, ScriptableRenderContext renderContext, CommandBuffer cmd)
        {
            if (!hdCamera.frameSettings.IsEnabled(FrameSettingsField.ObjectMotionVectors))
                return;

            using (new ProfilingSample(cmd, "Objects Motion Vectors Rendering", CustomSamplerId.ObjectsMotionVector.GetSampler()))
            {
                // These flags are still required in SRP or the engine won't compute previous model matrices...
                // If the flag hasn't been set yet on this camera, motion vectors will skip a frame.
                hdCamera.camera.depthTextureMode |= DepthTextureMode.MotionVectors | DepthTextureMode.Depth;

                CoreUtils.SetRenderTarget(cmd, m_SharedRTManager.GetMotionVectorsPassBuffersRTI(hdCamera.frameSettings), m_SharedRTManager.GetDepthStencilBuffer(hdCamera.frameSettings.IsEnabled(FrameSettingsField.MSAA)));
                var rendererList = RendererList.Create(CreateOpaqueRendererListDesc(cullResults, hdCamera.camera, HDShaderPassNames.s_MotionVectorsName, PerObjectData.MotionVectors));
                DrawOpaqueRendererList(renderContext, cmd, hdCamera.frameSettings, rendererList);
            }
        }

        void RenderCameraMotionVectors(CullingResults cullResults, HDCamera hdCamera, ScriptableRenderContext renderContext, CommandBuffer cmd)
        {
            if (!hdCamera.frameSettings.IsEnabled(FrameSettingsField.MotionVectors))
                return;

            using (new ProfilingSample(cmd, "Camera Motion Vectors Rendering", CustomSamplerId.CameraMotionVectors.GetSampler()))
            {
                // These flags are still required in SRP or the engine won't compute previous model matrices...
                // If the flag hasn't been set yet on this camera, motion vectors will skip a frame.
                hdCamera.camera.depthTextureMode |= DepthTextureMode.MotionVectors | DepthTextureMode.Depth;

                HDUtils.DrawFullScreen(cmd, m_CameraMotionVectorsMaterial, m_SharedRTManager.GetMotionVectorsBuffer(), m_SharedRTManager.GetDepthStencilBuffer(), null, 0);

#if UNITY_EDITOR
                // In scene view there is no motion vector, so we clear the RT to black
                if (hdCamera.camera.cameraType == CameraType.SceneView && !CoreUtils.AreAnimatedMaterialsEnabled(hdCamera.camera))
                {
                    CoreUtils.SetRenderTarget(cmd, m_SharedRTManager.GetMotionVectorsBuffer(), m_SharedRTManager.GetDepthStencilBuffer(), ClearFlag.Color, Color.clear);
                }
#endif
            }
        }

        struct RenderSSRParameters
        {
            public ComputeShader    ssrCS;
            public int              tracingKernel;
            public int              reprojectionKernel;

            public int              width, height, viewCount;
            public int              maxIteration;
            public bool             reflectSky;
            public float            thicknessScale;
            public float            thicknessBias;
            public float            roughnessFadeEnd;
            public float            roughnessFadeEndTimesRcpLength;
            public float            roughnessFadeRcpLength;
            public float            edgeFadeRcpLength;

            public int              depthPyramidMipCount;
            public ComputeBuffer    offsetBufferData;

            public Vector4          colorPyramidUVScaleAndLimit;
            public int              colorPyramidMipCount;
            }

        RenderSSRParameters PrepareSSRParameters(HDCamera hdCamera)
                {
                    var volumeSettings = VolumeManager.instance.stack.GetComponent<ScreenSpaceReflection>();

            var parameters = new RenderSSRParameters();

            parameters.ssrCS = m_ScreenSpaceReflectionsCS;
            parameters.tracingKernel = m_SsrTracingKernel;
            parameters.reprojectionKernel = m_SsrReprojectionKernel;

            parameters.width = hdCamera.actualWidth;
            parameters.height = hdCamera.actualHeight;
            parameters.viewCount = hdCamera.viewCount;

                    float n = hdCamera.camera.nearClipPlane;
                    float f = hdCamera.camera.farClipPlane;

            parameters.maxIteration = volumeSettings.rayMaxIterations.value;
            parameters.reflectSky = volumeSettings.reflectSky.value;

                    float thickness      = volumeSettings.depthBufferThickness.value;
            parameters.thicknessScale = 1.0f / (1.0f + thickness);
            parameters.thicknessBias = -n / (f - n) * (thickness * parameters.thicknessScale);

            var info = m_SharedRTManager.GetDepthBufferMipChainInfo();
            parameters.depthPyramidMipCount = info.mipLevelCount;
            parameters.offsetBufferData = info.GetOffsetBufferData(m_DepthPyramidMipLevelOffsetsBuffer);

                    float roughnessFadeStart             = 1 - volumeSettings.smoothnessFadeStart.value;
            parameters.roughnessFadeEnd = 1 - volumeSettings.minSmoothness.value;
            float roughnessFadeLength = parameters.roughnessFadeEnd - roughnessFadeStart;
            parameters.roughnessFadeEndTimesRcpLength = (roughnessFadeLength != 0) ? (parameters.roughnessFadeEnd * (1.0f / roughnessFadeLength)) : 1;
            parameters.roughnessFadeRcpLength = (roughnessFadeLength != 0) ? (1.0f / roughnessFadeLength) : 0;
            parameters.edgeFadeRcpLength = Mathf.Min(1.0f / volumeSettings.screenFadeDistance.value, float.MaxValue);

            parameters.colorPyramidUVScaleAndLimit = HDUtils.ComputeUvScaleAndLimit(hdCamera.historyRTHandleProperties.previousViewportSize, hdCamera.historyRTHandleProperties.previousRenderTargetSize);
            parameters.colorPyramidMipCount = hdCamera.colorPyramidHistoryMipCount;

            return parameters;
        }

        static void RenderSSR(  in RenderSSRParameters  parameters,
                                RTHandle                depthPyramid,
                                RTHandle                SsrHitPointTexture,
                                RTHandle                stencilBuffer,
                                RTHandle                clearCoatMask,
                                RTHandle                previousColorPyramid,
                                RTHandle                ssrLightingTexture,
                                CommandBuffer           cmd,
                                ScriptableRenderContext renderContext)
        {
            var cs = parameters.ssrCS;

            using (new ProfilingSample(cmd, "SSR - Tracing", CustomSamplerId.SsrTracing.GetSampler()))
            {
                cmd.SetComputeIntParam(cs, HDShaderIDs._SsrIterLimit, parameters.maxIteration);
                cmd.SetComputeFloatParam(cs, HDShaderIDs._SsrThicknessScale, parameters.thicknessScale);
                cmd.SetComputeFloatParam(cs, HDShaderIDs._SsrThicknessBias, parameters.thicknessBias);
                cmd.SetComputeFloatParam(cs, HDShaderIDs._SsrRoughnessFadeEnd, parameters.roughnessFadeEnd);
                cmd.SetComputeFloatParam(cs, HDShaderIDs._SsrRoughnessFadeRcpLength, parameters.roughnessFadeRcpLength);
                cmd.SetComputeFloatParam(cs, HDShaderIDs._SsrRoughnessFadeEndTimesRcpLength, parameters.roughnessFadeEndTimesRcpLength);
                cmd.SetComputeIntParam(cs, HDShaderIDs._SsrDepthPyramidMaxMip, parameters.depthPyramidMipCount - 1);
                cmd.SetComputeFloatParam(cs, HDShaderIDs._SsrEdgeFadeRcpLength, parameters.edgeFadeRcpLength);
                cmd.SetComputeIntParam(cs, HDShaderIDs._SsrReflectsSky, parameters.reflectSky ? 1 : 0);
                    cmd.SetComputeIntParam(  cs, HDShaderIDs._SsrStencilExclusionValue,          (int)StencilBitMask.DoesntReceiveSSR);

                    // cmd.SetComputeTextureParam(cs, kernel, "_SsrDebugTexture",    m_SsrDebugTexture);
                cmd.SetComputeTextureParam(cs, parameters.tracingKernel, HDShaderIDs._CameraDepthTexture, depthPyramid);
                cmd.SetComputeTextureParam(cs, parameters.tracingKernel, HDShaderIDs._SsrClearCoatMaskTexture, clearCoatMask);
                cmd.SetComputeTextureParam(cs, parameters.tracingKernel, HDShaderIDs._SsrHitPointTexture, SsrHitPointTexture);
                cmd.SetComputeTextureParam(cs, parameters.tracingKernel, HDShaderIDs._StencilTexture, stencilBuffer);

                cmd.SetComputeBufferParam(cs, parameters.tracingKernel, HDShaderIDs._DepthPyramidMipLevelOffsets, parameters.offsetBufferData);

                cmd.DispatchCompute(cs, parameters.tracingKernel, HDUtils.DivRoundUp(parameters.width, 8), HDUtils.DivRoundUp(parameters.height, 8), parameters.viewCount);
                }

                using (new ProfilingSample(cmd, "SSR - Reprojection", CustomSamplerId.SsrReprojection.GetSampler()))
                {
                // cmd.SetComputeTextureParam(cs, kernel, "_SsrDebugTexture",    m_SsrDebugTexture);
                cmd.SetComputeTextureParam(cs, parameters.reprojectionKernel, HDShaderIDs._SsrHitPointTexture, SsrHitPointTexture);
                cmd.SetComputeTextureParam(cs, parameters.reprojectionKernel, HDShaderIDs._SsrLightingTextureRW, ssrLightingTexture);
                cmd.SetComputeTextureParam(cs, parameters.reprojectionKernel, HDShaderIDs._ColorPyramidTexture, previousColorPyramid);
                cmd.SetComputeTextureParam(cs, parameters.reprojectionKernel, HDShaderIDs._SsrClearCoatMaskTexture, clearCoatMask);

                cmd.SetComputeVectorParam(cs, HDShaderIDs._ColorPyramidUvScaleAndLimitPrevFrame, parameters.colorPyramidUVScaleAndLimit);
                cmd.SetComputeIntParam(cs, HDShaderIDs._SsrColorPyramidMaxMip, parameters.colorPyramidMipCount - 1);

                cmd.DispatchCompute(cs, parameters.reprojectionKernel, HDUtils.DivRoundUp(parameters.width, 8), HDUtils.DivRoundUp(parameters.height, 8), parameters.viewCount);
            }
        }

        void RenderSSR(HDCamera hdCamera, CommandBuffer cmd, ScriptableRenderContext renderContext)
        {
            if (!hdCamera.frameSettings.IsEnabled(FrameSettingsField.SSR))
                return;

#if ENABLE_RAYTRACING
            var settings = VolumeManager.instance.stack.GetComponent<ScreenSpaceReflection>();
            if (settings.enableRaytracing.value)
            {
                RenderRayTracedReflections(hdCamera, cmd, m_SsrLightingTexture, renderContext, m_FrameCount);
                }
            else
#endif
            {
                var previousColorPyramid = hdCamera.GetPreviousFrameRT((int)HDCameraFrameHistoryType.ColorBufferMipChain);

                // Evaluate the clear coat mask texture based on the lit shader mode
                RTHandle clearCoatMask = hdCamera.frameSettings.litShaderMode == LitShaderMode.Deferred ? m_GbufferManager.GetBuffer(2) : TextureXR.GetBlackTexture();

                var parameters = PrepareSSRParameters(hdCamera);
                RenderSSR(parameters, m_SharedRTManager.GetDepthTexture(), m_SsrHitPointTexture, m_SharedRTManager.GetStencilBufferCopy(), clearCoatMask, previousColorPyramid, m_SsrLightingTexture, cmd, renderContext);

            	if (!hdCamera.colorPyramidHistoryIsValid)
            	{
                	cmd.SetGlobalTexture(HDShaderIDs._SsrLightingTexture, TextureXR.GetClearTexture());
                	hdCamera.colorPyramidHistoryIsValid = true; // For the next frame...
            	}
			}

            PushFullScreenDebugTexture(hdCamera, cmd, m_SsrLightingTexture, FullScreenDebugMode.ScreenSpaceReflections);
        }

        void RenderColorPyramid(HDCamera hdCamera, CommandBuffer cmd, bool isPreRefraction)
        {
            if (isPreRefraction)
            {
                if (!hdCamera.frameSettings.IsEnabled(FrameSettingsField.RoughRefraction))
                    return;
            }
            else
            {
                // This final Gaussian pyramid can be reused by SSR, so disable it only if there is no distortion
                if (!hdCamera.frameSettings.IsEnabled(FrameSettingsField.Distortion) && !hdCamera.frameSettings.IsEnabled(FrameSettingsField.SSR))
                    return;
            }

            var currentColorPyramid = hdCamera.GetCurrentFrameRT((int)HDCameraFrameHistoryType.ColorBufferMipChain);

            int lodCount;

            using (new ProfilingSample(cmd, "Color Gaussian MIP Chain", CustomSamplerId.ColorPyramid.GetSampler()))
            {
                Vector2Int pyramidSizeV2I = new Vector2Int(hdCamera.actualWidth, hdCamera.actualHeight);
                lodCount = m_MipGenerator.RenderColorGaussianPyramid(cmd, pyramidSizeV2I, m_CameraColorBuffer, currentColorPyramid);
                hdCamera.colorPyramidHistoryMipCount = lodCount;
            }

            float scaleX = hdCamera.actualWidth / (float)currentColorPyramid.rt.width;
            float scaleY = hdCamera.actualHeight / (float)currentColorPyramid.rt.height;
            Vector4 pyramidScaleLod = new Vector4(scaleX, scaleY, lodCount, 0.0f);
            Vector4 pyramidScale = new Vector4(scaleX, scaleY, 0f, 0f);
            // Warning! Danger!
            // The color pyramid scale is only correct for the most detailed MIP level.
            // For the other MIP levels, due to truncation after division by 2, a row or
            // column of texels may be lost. Since this can happen to BOTH the texture
            // size AND the viewport, (uv * _ColorPyramidScale.xy) can be off by a texel
            // unless the scale is 1 (and it will not be 1 if the texture was resized
            // and is of greater size compared to the viewport).
            cmd.SetGlobalTexture(HDShaderIDs._ColorPyramidTexture, currentColorPyramid);
            cmd.SetGlobalVector(HDShaderIDs._ColorPyramidScale, pyramidScaleLod);
            PushFullScreenDebugTextureMip(hdCamera, cmd, currentColorPyramid, lodCount, pyramidScale, isPreRefraction ? FullScreenDebugMode.PreRefractionColorPyramid : FullScreenDebugMode.FinalColorPyramid);
        }

        void GenerateDepthPyramid(HDCamera hdCamera, CommandBuffer cmd, FullScreenDebugMode debugMode)
        {
            CopyDepthBufferIfNeeded(cmd);

            int mipCount = m_SharedRTManager.GetDepthBufferMipChainInfo().mipLevelCount;

            using (new ProfilingSample(cmd, "Generate Depth Buffer MIP Chain", CustomSamplerId.DepthPyramid.GetSampler()))
            {
                m_MipGenerator.RenderMinDepthPyramid(cmd, m_SharedRTManager.GetDepthTexture(), m_SharedRTManager.GetDepthBufferMipChainInfo());
            }

            float scaleX = hdCamera.actualWidth / (float)m_SharedRTManager.GetDepthTexture().rt.width;
            float scaleY = hdCamera.actualHeight / (float)m_SharedRTManager.GetDepthTexture().rt.height;
            Vector4 pyramidScaleLod = new Vector4(scaleX, scaleY, mipCount, 0.0f);
            Vector4 pyramidScale = new Vector4(scaleX, scaleY, 0f, 0f);
            cmd.SetGlobalTexture(HDShaderIDs._CameraDepthTexture, m_SharedRTManager.GetDepthTexture());
            cmd.SetGlobalVector(HDShaderIDs._DepthPyramidScale, pyramidScaleLod);
            PushFullScreenDebugTextureMip(hdCamera, cmd, m_SharedRTManager.GetDepthTexture(), mipCount, pyramidScale, debugMode);
        }

        void DownsampleDepthForLowResTransparency(HDCamera hdCamera, CommandBuffer cmd)
        {
            var settings = m_Asset.currentPlatformRenderPipelineSettings.lowresTransparentSettings;
            if (!hdCamera.frameSettings.IsEnabled(FrameSettingsField.LowResTransparent))
                return;

            using (new ProfilingSample(cmd, "Downsample Depth Buffer for Low Res Transparency", CustomSamplerId.DownsampleDepth.GetSampler()))
            {
                CoreUtils.SetRenderTarget(cmd, m_SharedRTManager.GetLowResDepthBuffer());
                cmd.SetViewport(new Rect(0, 0, hdCamera.actualWidth * 0.5f, hdCamera.actualHeight * 0.5f));
                // TODO: Add option to switch modes at runtime
                if(settings.checkerboardDepthBuffer)
                {
                    m_DownsampleDepthMaterial.EnableKeyword("CHECKERBOARD_DOWNSAMPLE");
                }
                cmd.DrawProcedural(Matrix4x4.identity, m_DownsampleDepthMaterial, 0, MeshTopology.Triangles, 3, 1, null);
            }
        }

        void UpsampleTransparent(HDCamera hdCamera, CommandBuffer cmd)
        {
            var settings = m_Asset.currentPlatformRenderPipelineSettings.lowresTransparentSettings;
            if (!hdCamera.frameSettings.IsEnabled(FrameSettingsField.LowResTransparent))
                return;

            using (new ProfilingSample(cmd, "Upsample Low Res Transparency", CustomSamplerId.UpsampleLowResTransparent.GetSampler()))
            {
                CoreUtils.SetRenderTarget(cmd, m_CameraColorBuffer);
                if(settings.upsampleType == LowResTransparentUpsample.Bilinear)
                {
                    m_UpsampleTransparency.EnableKeyword("BILINEAR");
                }
                else if (settings.upsampleType == LowResTransparentUpsample.NearestDepth)
                {
                    m_UpsampleTransparency.EnableKeyword("NEAREST_DEPTH");
                }
                m_UpsampleTransparency.SetTexture(HDShaderIDs._LowResTransparent, m_LowResTransparentBuffer);
                m_UpsampleTransparency.SetTexture(HDShaderIDs._LowResDepthTexture, m_SharedRTManager.GetLowResDepthBuffer());
                cmd.DrawProcedural(Matrix4x4.identity, m_UpsampleTransparency, 0, MeshTopology.Triangles, 3, 1, null);
            }
        }

        void ApplyDebugDisplaySettings(HDCamera hdCamera, CommandBuffer cmd)
        {
            // See ShaderPassForward.hlsl: for forward shaders, if DEBUG_DISPLAY is enabled and no DebugLightingMode or DebugMipMapMod
            // modes have been set, lighting is automatically skipped (To avoid some crashed due to lighting RT not set on console).
            // However debug mode like colorPickerModes and false color don't need DEBUG_DISPLAY and must work with the lighting.
            // So we will enabled DEBUG_DISPLAY independently

            // Enable globally the keyword DEBUG_DISPLAY on shader that support it with multi-compile
            CoreUtils.SetKeyword(cmd, "DEBUG_DISPLAY", m_CurrentDebugDisplaySettings.IsDebugDisplayEnabled());

            if (m_CurrentDebugDisplaySettings.IsDebugDisplayEnabled() ||
                m_CurrentDebugDisplaySettings.data.colorPickerDebugSettings.colorPickerMode != ColorPickerDebugMode.None)
            {
                // This is for texture streaming
                m_CurrentDebugDisplaySettings.UpdateMaterials();

                var lightingDebugSettings = m_CurrentDebugDisplaySettings.data.lightingDebugSettings;
                var materialDebugSettings = m_CurrentDebugDisplaySettings.data.materialDebugSettings;
                var debugAlbedo = new Vector4(lightingDebugSettings.overrideAlbedo ? 1.0f : 0.0f, lightingDebugSettings.overrideAlbedoValue.r, lightingDebugSettings.overrideAlbedoValue.g, lightingDebugSettings.overrideAlbedoValue.b);
                var debugSmoothness = new Vector4(lightingDebugSettings.overrideSmoothness ? 1.0f : 0.0f, lightingDebugSettings.overrideSmoothnessValue, 0.0f, 0.0f);
                var debugNormal = new Vector4(lightingDebugSettings.overrideNormal ? 1.0f : 0.0f, 0.0f, 0.0f, 0.0f);
                var debugSpecularColor = new Vector4(lightingDebugSettings.overrideSpecularColor ? 1.0f : 0.0f, lightingDebugSettings.overrideSpecularColorValue.r, lightingDebugSettings.overrideSpecularColorValue.g, lightingDebugSettings.overrideSpecularColorValue.b);
                var debugEmissiveColor = new Vector4(lightingDebugSettings.overrideEmissiveColor ? 1.0f : 0.0f, lightingDebugSettings.overrideEmissiveColorValue.r, lightingDebugSettings.overrideEmissiveColorValue.g, lightingDebugSettings.overrideEmissiveColorValue.b);
                var debugTrueMetalColor = new Vector4(materialDebugSettings.materialValidateTrueMetal ? 1.0f : 0.0f, materialDebugSettings.materialValidateTrueMetalColor.r, materialDebugSettings.materialValidateTrueMetalColor.g, materialDebugSettings.materialValidateTrueMetalColor.b);

                cmd.SetGlobalFloatArray(HDShaderIDs._DebugViewMaterial, m_CurrentDebugDisplaySettings.GetDebugMaterialIndexes());
                cmd.SetGlobalInt(HDShaderIDs._DebugLightingMode, (int)m_CurrentDebugDisplaySettings.GetDebugLightingMode());
                cmd.SetGlobalInt(HDShaderIDs._DebugShadowMapMode, (int)m_CurrentDebugDisplaySettings.GetDebugShadowMapMode());
                cmd.SetGlobalInt(HDShaderIDs._DebugMipMapMode, (int)m_CurrentDebugDisplaySettings.GetDebugMipMapMode());
                cmd.SetGlobalInt(HDShaderIDs._DebugMipMapModeTerrainTexture, (int)m_CurrentDebugDisplaySettings.GetDebugMipMapModeTerrainTexture());
                cmd.SetGlobalInt(HDShaderIDs._ColorPickerMode, (int)m_CurrentDebugDisplaySettings.GetDebugColorPickerMode());
                cmd.SetGlobalInt(HDShaderIDs._DebugFullScreenMode, (int)m_CurrentDebugDisplaySettings.data.fullScreenDebugMode);

#if UNITY_EDITOR
                cmd.SetGlobalInt(HDShaderIDs._MatcapMixAlbedo, HDRenderPipelinePreferences.matcapViewMixAlbedo ? 1 : 0);
                cmd.SetGlobalFloat(HDShaderIDs._MatcapViewScale, HDRenderPipelinePreferences.matcapViewScale);
#else
                cmd.SetGlobalInt(HDShaderIDs._MatcapMixAlbedo, 0);
                cmd.SetGlobalFloat(HDShaderIDs._MatcapViewScale, 1.0f);
#endif
                cmd.SetGlobalVector(HDShaderIDs._DebugLightingAlbedo, debugAlbedo);
                cmd.SetGlobalVector(HDShaderIDs._DebugLightingSmoothness, debugSmoothness);
                cmd.SetGlobalVector(HDShaderIDs._DebugLightingNormal, debugNormal);
                cmd.SetGlobalVector(HDShaderIDs._DebugLightingSpecularColor, debugSpecularColor);
                cmd.SetGlobalVector(HDShaderIDs._DebugLightingEmissiveColor, debugEmissiveColor);
                cmd.SetGlobalColor(HDShaderIDs._DebugLightingMaterialValidateHighColor, materialDebugSettings.materialValidateHighColor);
                cmd.SetGlobalColor(HDShaderIDs._DebugLightingMaterialValidateLowColor, materialDebugSettings.materialValidateLowColor);
                cmd.SetGlobalColor(HDShaderIDs._DebugLightingMaterialValidatePureMetalColor, debugTrueMetalColor);

                cmd.SetGlobalVector(HDShaderIDs._MousePixelCoord, HDUtils.GetMouseCoordinates(hdCamera));
                cmd.SetGlobalVector(HDShaderIDs._MouseClickPixelCoord, HDUtils.GetMouseClickCoordinates(hdCamera));
                cmd.SetGlobalTexture(HDShaderIDs._DebugFont, defaultResources.textures.debugFontTex);
                cmd.SetGlobalTexture(HDShaderIDs._DebugMatCapTexture, defaultResources.textures.matcapTex);

                // The DebugNeedsExposure test allows us to set a neutral value if exposure is not needed. This way we don't need to make various tests inside shaders but only in this function.
                cmd.SetGlobalFloat(HDShaderIDs._DebugExposure, m_CurrentDebugDisplaySettings.DebugNeedsExposure() ? lightingDebugSettings.debugExposure : 0.0f);
            }
        }

        static bool NeedColorPickerDebug(DebugDisplaySettings debugSettings)
        {
            return debugSettings.data.colorPickerDebugSettings.colorPickerMode != ColorPickerDebugMode.None
                || debugSettings.data.falseColorDebugSettings.falseColor
                || debugSettings.data.lightingDebugSettings.debugLightingMode == DebugLightingMode.LuminanceMeter;
        }

        void PushColorPickerDebugTexture(CommandBuffer cmd, HDCamera hdCamera, RTHandle textureID)
        {
            if (NeedColorPickerDebug(m_CurrentDebugDisplaySettings))
            {
                using (new ProfilingSample(cmd, "Push To Color Picker"))
                {
                    HDUtils.BlitCameraTexture(cmd, textureID, m_DebugColorPickerBuffer);
                }
            }
        }

        bool NeedsFullScreenDebugMode()
        {
            bool fullScreenDebugEnabled = m_CurrentDebugDisplaySettings.data.fullScreenDebugMode != FullScreenDebugMode.None;
            bool lightingDebugEnabled = m_CurrentDebugDisplaySettings.data.lightingDebugSettings.shadowDebugMode == ShadowMapDebugMode.SingleShadow;

            return fullScreenDebugEnabled || lightingDebugEnabled;
        }

        void PushFullScreenLightingDebugTexture(HDCamera hdCamera, CommandBuffer cmd, RTHandle textureID)
        {
            // In practice, this is only useful for the SingleShadow debug view.
            // TODO: See how we can make this nicer than a specific functions just for one case.
            if (NeedsFullScreenDebugMode() && m_FullScreenDebugPushed == false)
            {
                m_FullScreenDebugPushed = true;
                HDUtils.BlitCameraTexture(cmd, textureID, m_DebugFullScreenTempBuffer);
            }
        }

        internal void PushFullScreenDebugTexture(HDCamera hdCamera, CommandBuffer cmd, RTHandle textureID, FullScreenDebugMode debugMode)
        {
            if (debugMode == m_CurrentDebugDisplaySettings.data.fullScreenDebugMode)
            {
                m_FullScreenDebugPushed = true; // We need this flag because otherwise if no full screen debug is pushed (like for example if the corresponding pass is disabled), when we render the result in RenderDebug m_DebugFullScreenTempBuffer will contain potential garbage
                HDUtils.BlitCameraTexture(cmd, textureID, m_DebugFullScreenTempBuffer);
            }
        }

        void PushFullScreenDebugTextureMip(HDCamera hdCamera, CommandBuffer cmd, RTHandle texture, int lodCount, Vector4 scaleBias, FullScreenDebugMode debugMode)
        {
            if (debugMode == m_CurrentDebugDisplaySettings.data.fullScreenDebugMode)
            {
                var mipIndex = Mathf.FloorToInt(m_CurrentDebugDisplaySettings.data.fullscreenDebugMip * (lodCount));

                m_FullScreenDebugPushed = true; // We need this flag because otherwise if no full screen debug is pushed (like for example if the corresponding pass is disabled), when we render the result in RenderDebug m_DebugFullScreenTempBuffer will contain potential garbage
                HDUtils.BlitCameraTexture(cmd, texture, m_DebugFullScreenTempBuffer, scaleBias, mipIndex);
            }
        }

        struct DebugParameters
        {
            public DebugDisplaySettings debugDisplaySettings;
            public HDCamera hdCamera;

            // Full screen debug
            public bool             resolveFullScreenDebug;
            public Material         debugFullScreenMaterial;
            public int              depthPyramidMip;
            public ComputeBuffer    depthPyramidOffsets;

            // Sky
            public Texture skyReflectionTexture;
            public Material debugLatlongMaterial;

#if ENABLE_RAYTRACING
            public HDRaytracingManager rayTracingManager;
#endif

            // Lighting
            public LightLoopDebugOverlayParameters lightingOverlayParameters;

            // Color picker
            public bool     colorPickerEnabled;
            public Material colorPickerMaterial;
        }

        DebugParameters PrepareDebugParameters(HDCamera hdCamera, HDUtils.PackedMipChainInfo depthMipInfo)
        {
            var parameters = new DebugParameters();

            parameters.debugDisplaySettings = m_CurrentDebugDisplaySettings;
            parameters.hdCamera = hdCamera;

            parameters.resolveFullScreenDebug = NeedsFullScreenDebugMode() && m_FullScreenDebugPushed;
            parameters.debugFullScreenMaterial = m_DebugFullScreen;
            parameters.depthPyramidMip = (int)(parameters.debugDisplaySettings.data.fullscreenDebugMip * depthMipInfo.mipLevelCount);
            parameters.depthPyramidOffsets = depthMipInfo.GetOffsetBufferData(m_DepthPyramidMipLevelOffsetsBuffer);

            parameters.skyReflectionTexture = m_SkyManager.skyReflection;
            parameters.debugLatlongMaterial = m_DebugDisplayLatlong;
            parameters.lightingOverlayParameters = PrepareLightLoopDebugOverlayParameters();

#if ENABLE_RAYTRACING
            parameters.rayTracingManager = m_RayTracingManager;
#endif

            parameters.colorPickerEnabled = NeedColorPickerDebug(parameters.debugDisplaySettings);
            parameters.colorPickerMaterial = m_DebugColorPicker;

            return parameters;
        }

        static void ResolveFullScreenDebug( in DebugParameters      parameters,
                                            MaterialPropertyBlock   mpb,
                                            RTHandle                inputFullScreenDebug,
                                            RTHandle                inputDepthPyramid,
                                            RTHandle                output,
                                            CommandBuffer           cmd)
        {
            mpb.SetTexture(HDShaderIDs._DebugFullScreenTexture, inputFullScreenDebug);
            mpb.SetTexture(HDShaderIDs._CameraDepthTexture, inputDepthPyramid);
            mpb.SetFloat(HDShaderIDs._FullScreenDebugMode, (float)parameters.debugDisplaySettings.data.fullScreenDebugMode);
            mpb.SetInt(HDShaderIDs._DebugDepthPyramidMip, parameters.depthPyramidMip);
            mpb.SetBuffer(HDShaderIDs._DebugDepthPyramidOffsets, parameters.depthPyramidOffsets);
            mpb.SetInt(HDShaderIDs._DebugContactShadowLightIndex, parameters.debugDisplaySettings.data.fullScreenContactShadowLightIndex);

            HDUtils.DrawFullScreen(cmd, parameters.debugFullScreenMaterial, output, mpb, 0);
        }

        static void ResolveColorPickerDebug(in DebugParameters  parameters,
                                            RTHandle            debugColorPickerBuffer,
                                            RTHandle            output,
                                            CommandBuffer       cmd)
        {
            ColorPickerDebugSettings colorPickerDebugSettings = parameters.debugDisplaySettings.data.colorPickerDebugSettings;
            FalseColorDebugSettings falseColorDebugSettings = parameters.debugDisplaySettings.data.falseColorDebugSettings;
            var falseColorThresholds = new Vector4(falseColorDebugSettings.colorThreshold0, falseColorDebugSettings.colorThreshold1, falseColorDebugSettings.colorThreshold2, falseColorDebugSettings.colorThreshold3);

            // Here we have three cases:
            // - Material debug is enabled, this is the buffer we display
            // - Otherwise we display the HDR buffer before postprocess and distortion
            // - If fullscreen debug is enabled we always use it
            parameters.colorPickerMaterial.SetTexture(HDShaderIDs._DebugColorPickerTexture, debugColorPickerBuffer);
            parameters.colorPickerMaterial.SetColor(HDShaderIDs._ColorPickerFontColor, colorPickerDebugSettings.fontColor);
            parameters.colorPickerMaterial.SetInt(HDShaderIDs._FalseColorEnabled, falseColorDebugSettings.falseColor ? 1 : 0);
            parameters.colorPickerMaterial.SetVector(HDShaderIDs._FalseColorThresholds, falseColorThresholds);
            // The material display debug perform sRGBToLinear conversion as the final blit currently hardcodes a linearToSrgb conversion. As when we read with color picker this is not done,
            // we perform it inside the color picker shader. But we shouldn't do it for HDR buffer.
            parameters.colorPickerMaterial.SetFloat(HDShaderIDs._ApplyLinearToSRGB, parameters.debugDisplaySettings.IsDebugMaterialDisplayEnabled() ? 1.0f : 0.0f);

            HDUtils.DrawFullScreen(cmd, parameters.colorPickerMaterial, output);
        }

        static void RenderSkyReflectionOverlay(in DebugParameters debugParameters, CommandBuffer cmd, MaterialPropertyBlock mpb, ref float x, ref float y, float overlaySize)
        {
            var lightingDebug = debugParameters.debugDisplaySettings.data.lightingDebugSettings;
            if (lightingDebug.displaySkyReflection)
            {
                mpb.SetTexture(HDShaderIDs._InputCubemap, debugParameters.skyReflectionTexture);
                mpb.SetFloat(HDShaderIDs._Mipmap, lightingDebug.skyReflectionMipmap);
                mpb.SetFloat(HDShaderIDs._DebugExposure, lightingDebug.debugExposure);
                cmd.SetViewport(new Rect(x, y, overlaySize, overlaySize));
                cmd.DrawProcedural(Matrix4x4.identity, debugParameters.debugLatlongMaterial, 0, MeshTopology.Triangles, 3, 1, mpb);
                HDUtils.NextOverlayCoord(ref x, ref y, overlaySize, overlaySize, debugParameters.hdCamera);
            }
        }

        static void RenderRayCountOverlay(in DebugParameters debugParameters, CommandBuffer cmd, ref float x, ref float y, float overlaySize)
        {
#if ENABLE_RAYTRACING
            debugParameters.rayTracingManager.rayCountManager.EvaluateRayCount(cmd, debugParameters.hdCamera);
#endif
        }

        void RenderDebug(HDCamera hdCamera, CommandBuffer cmd, CullingResults cullResults)
        {
            // We don't want any overlay for these kind of rendering
            if (hdCamera.camera.cameraType == CameraType.Reflection || hdCamera.camera.cameraType == CameraType.Preview)
                return;

            // Render Debug are only available in dev builds and we always render them in the same RT
            CoreUtils.SetRenderTarget(cmd, m_IntermediateAfterPostProcessBuffer, m_SharedRTManager.GetDepthStencilBuffer());

            var debugParams = PrepareDebugParameters(hdCamera, m_SharedRTManager.GetDepthBufferMipChainInfo());

            using (new ProfilingSample(cmd, "Debug", CustomSamplerId.RenderDebug.GetSampler()))
            {
                // First render full screen debug texture
                if (debugParams.resolveFullScreenDebug)
                {
                    m_FullScreenDebugPushed = false;
                    ResolveFullScreenDebug(debugParams, m_DebugFullScreenPropertyBlock, m_DebugFullScreenTempBuffer, m_SharedRTManager.GetDepthTexture(), m_IntermediateAfterPostProcessBuffer, cmd);
                    PushColorPickerDebugTexture(cmd, hdCamera, m_IntermediateAfterPostProcessBuffer);
                }

                // First resolve color picker
                if (debugParams.colorPickerEnabled)
                    ResolveColorPickerDebug(debugParams, m_DebugColorPickerBuffer, m_IntermediateAfterPostProcessBuffer, cmd);

                // Light volumes
                var lightingDebug = debugParams.debugDisplaySettings.data.lightingDebugSettings;
                if (lightingDebug.displayLightVolumes)
                {
                    s_lightVolumes.RenderLightVolumes(cmd, hdCamera, cullResults, lightingDebug, m_IntermediateAfterPostProcessBuffer);
                }

                // Then overlays
                HDUtils.ResetOverlay();
                float x = 0.0f;
                float overlayRatio = debugParams.debugDisplaySettings.data.debugOverlayRatio;
                float overlaySize = Math.Min(debugParams.hdCamera.actualHeight, debugParams.hdCamera.actualWidth) * overlayRatio;
                float y = debugParams.hdCamera.actualHeight - overlaySize;

                RenderSkyReflectionOverlay(debugParams, cmd, m_SharedPropertyBlock, ref x, ref y, overlaySize);
                RenderRayCountOverlay(debugParams, cmd, ref x, ref y, overlaySize);
                RenderLightLoopDebugOverlay(debugParams, cmd, ref x, ref y, overlaySize, m_SharedRTManager.GetDepthTexture());

                HDShadowManager.ShadowDebugAtlasTextures atlases = debugParams.lightingOverlayParameters.shadowManager.GetDebugAtlasTextures();
                RenderShadowsDebugOverlay(debugParams, atlases, cmd, ref x, ref y, overlaySize, m_SharedPropertyBlock);

                DecalSystem.instance.RenderDebugOverlay(debugParams.hdCamera, cmd, debugParams.debugDisplaySettings, ref x, ref y, overlaySize, debugParams.hdCamera.actualWidth);
            }
        }

        void ClearBuffers(HDCamera hdCamera, CommandBuffer cmd)
        {
            bool msaa = hdCamera.frameSettings.IsEnabled(FrameSettingsField.MSAA);

            using (new ProfilingSample(cmd, "ClearBuffers", CustomSamplerId.ClearBuffers.GetSampler()))
            {
                // We clear only the depth buffer, no need to clear the various color buffer as we overwrite them.
                // Clear depth/stencil and init buffers
                using (new ProfilingSample(cmd, "Clear Depth/Stencil", CustomSamplerId.ClearDepthStencil.GetSampler()))
                {
                    if (hdCamera.clearDepth)
                    {
                        CoreUtils.SetRenderTarget(cmd, msaa ? m_CameraColorMSAABuffer : m_CameraColorBuffer, m_SharedRTManager.GetDepthStencilBuffer(msaa), ClearFlag.Depth);
                        if (hdCamera.frameSettings.IsEnabled(FrameSettingsField.MSAA))
                        {
                            CoreUtils.SetRenderTarget(cmd, m_SharedRTManager.GetDepthTexture(true), m_SharedRTManager.GetDepthStencilBuffer(true), ClearFlag.Color, Color.black);
                        }
                    }
                    m_IsDepthBufferCopyValid = false;
                }

                // Clear the HDR target
                using (new ProfilingSample(cmd, "Clear HDR target", CustomSamplerId.ClearHDRTarget.GetSampler()))
                {
                    if (hdCamera.clearColorMode == HDAdditionalCameraData.ClearColorMode.Color ||
                        // If the luxmeter is enabled, the sky isn't rendered so we clear the background color
                        m_CurrentDebugDisplaySettings.data.lightingDebugSettings.debugLightingMode == DebugLightingMode.LuxMeter ||
                        // If the matcap view is enabled, the sky isn't updated so we clear the background color
                        m_CurrentDebugDisplaySettings.data.lightingDebugSettings.debugLightingMode == DebugLightingMode.MatcapView ||
                        // If we want the sky but the sky don't exist, still clear with background color
                        (hdCamera.clearColorMode == HDAdditionalCameraData.ClearColorMode.Sky && !m_SkyManager.IsVisualSkyValid()) ||
                        // Special handling for Preview we force to clear with background color (i.e black)
                        // Note that the sky use in this case is the last one setup. If there is no scene or game, there is no sky use as reflection in the preview
                        HDUtils.IsRegularPreviewCamera(hdCamera.camera)
                        )
                    {
                        CoreUtils.SetRenderTarget(cmd, msaa ? m_CameraColorMSAABuffer : m_CameraColorBuffer, m_SharedRTManager.GetDepthStencilBuffer(msaa), ClearFlag.Color, GetColorBufferClearColor(hdCamera));
                    }
                }

                if (hdCamera.frameSettings.IsEnabled(FrameSettingsField.SubsurfaceScattering))
                {
                    using (new ProfilingSample(cmd, "Clear SSS Lighting Buffer", CustomSamplerId.ClearSssLightingBuffer.GetSampler()))
                    {
                        CoreUtils.SetRenderTarget(cmd, msaa ? m_CameraSssDiffuseLightingMSAABuffer : m_CameraSssDiffuseLightingBuffer, ClearFlag.Color, Color.clear);
                    }
                }

                if (hdCamera.frameSettings.IsEnabled(FrameSettingsField.SSR))
                {
                    using (new ProfilingSample(cmd, "Clear SSR Buffers", CustomSamplerId.ClearSsrBuffers.GetSampler()))
                    {
                        // In practice, these textures are sparse (mostly black). Therefore, clearing them is fast (due to CMASK),
                        // and much faster than fully overwriting them from within SSR shaders.
                        // CoreUtils.SetRenderTarget(cmd, hdCamera, m_SsrDebugTexture,    ClearFlag.Color, Color.clear);
                        CoreUtils.SetRenderTarget(cmd, m_SsrHitPointTexture, ClearFlag.Color, Color.clear);
                        CoreUtils.SetRenderTarget(cmd, m_SsrLightingTexture, ClearFlag.Color, Color.clear);
                    }
                }

                // We don't need to clear the GBuffers as scene is rewrite and we are suppose to only access valid data (invalid data are tagged with stencil as StencilLightingUsage.NoLighting),
                // This is to save some performance
                if (hdCamera.frameSettings.litShaderMode == LitShaderMode.Deferred)
                {
                    using (new ProfilingSample(cmd, "Clear GBuffer", CustomSamplerId.ClearGBuffer.GetSampler()))
                    {
                        // We still clear in case of debug mode or on demand
                        //if (m_CurrentDebugDisplaySettings.IsDebugDisplayEnabled() || hdCamera.frameSettings.IsEnabled(FrameSettingsField.ClearGBuffers))
                        {
                            CoreUtils.SetRenderTarget(cmd, m_GbufferManager.GetBuffersRTI(), m_SharedRTManager.GetDepthStencilBuffer(), ClearFlag.Color, Color.clear);
                        }

                        // If we are in deferred mode and the ssr is enabled, we need to make sure that the second gbuffer is cleared given that we are using that information for
                        // clear coat selection
                        if (hdCamera.frameSettings.IsEnabled(FrameSettingsField.SSR))
                        {
                            CoreUtils.SetRenderTarget(cmd, m_GbufferManager.GetBuffer(2), m_SharedRTManager.GetDepthStencilBuffer(), ClearFlag.Color, Color.black);
                        }
                    }
                }
            }
        }

        void RenderPostProcess(CullingResults cullResults, HDCamera hdCamera, RenderTargetIdentifier finalRT, ScriptableRenderContext renderContext, CommandBuffer cmd)
        {
            // Y-Flip needs to happen during the post process pass only if it's the final pass and is the regular game view
            // SceneView flip is handled by the editor internal code and GameView rendering into render textures should not be flipped in order to respect Unity texture coordinates convention
            bool flipInPostProcesses = HDUtils.PostProcessIsFinalPass() && (hdCamera.flipYMode == HDAdditionalCameraData.FlipYMode.ForceFlipY || hdCamera.isMainGameView);
            RenderTargetIdentifier destination = HDUtils.PostProcessIsFinalPass() ? finalRT : m_IntermediateAfterPostProcessBuffer;

            // We render AfterPostProcess objects first into a separate buffer that will be composited in the final post process pass
            RenderAfterPostProcess(cullResults, hdCamera, renderContext, cmd);

            // Set the depth buffer to the main one to avoid missing out on transparent depth for post process.
            cmd.SetGlobalTexture(HDShaderIDs._CameraDepthTexture, m_SharedRTManager.GetDepthStencilBuffer());

            // Post-processes output straight to the backbuffer
            m_PostProcessSystem.Render(
                cmd: cmd,
                camera: hdCamera,
                blueNoise: m_BlueNoise,
                colorBuffer: m_CameraColorBuffer,
                afterPostProcessTexture: GetAfterPostProcessOffScreenBuffer(),
                lightingBuffer: null,
                finalRT: destination,
                depthBuffer: m_SharedRTManager.GetDepthStencilBuffer(),
                flipY: flipInPostProcesses
            );
        }


        RTHandle GetAfterPostProcessOffScreenBuffer()
        {
            if (currentPlatformRenderPipelineSettings.supportedLitShaderMode == RenderPipelineSettings.SupportedLitShaderMode.ForwardOnly)
                return GetSSSBuffer();
            else
                return m_GbufferManager.GetBuffer(0);
        }


        void RenderAfterPostProcess(CullingResults cullResults, HDCamera hdCamera, ScriptableRenderContext renderContext, CommandBuffer cmd)
        {
            if (!hdCamera.frameSettings.IsEnabled(FrameSettingsField.AfterPostprocess))
                return;

            using (new ProfilingSample(cmd, "After Post-process", CustomSamplerId.AfterPostProcessing.GetSampler()))
            {
                // Note about AfterPostProcess and TAA:
                // When TAA is enabled rendering is jittered and then resolved during the post processing pass.
                // It means that any rendering done after post processing need to disable jittering. This is what we do with hdCamera.UpdateViewConstants(false);
                // The issue is that the only available depth buffer is jittered so pixels would wobble around depth tested edges.
                // In order to avoid that we decide that objects rendered after Post processes while TAA is active will not benefit from the depth buffer so we disable it.
                bool taaEnabled = hdCamera.IsTAAEnabled();
                hdCamera.UpdateAllViewConstants(false);
                hdCamera.SetupGlobalParams(cmd, m_Time, m_LastTime, m_FrameCount);

                // Here we share GBuffer albedo buffer since it's not needed anymore
                // Note: We bind the depth only if the ZTest for After Post Process is enabled. It is disabled by
                // default so we're consistent in the behavior: no ZTest for After Post Process materials).
                if (taaEnabled || !hdCamera.frameSettings.IsEnabled(FrameSettingsField.ZTestAfterPostProcessTAA))
                    CoreUtils.SetRenderTarget(cmd, GetAfterPostProcessOffScreenBuffer(), clearFlag: ClearFlag.Color, clearColor: Color.black);
                else
                    CoreUtils.SetRenderTarget(cmd, GetAfterPostProcessOffScreenBuffer(), m_SharedRTManager.GetDepthStencilBuffer(), clearFlag: ClearFlag.Color, clearColor: Color.black);

                cmd.SetGlobalInt(HDShaderIDs._OffScreenRendering, 1);
                var opaqueRendererList = RendererList.Create(CreateOpaqueRendererListDesc(cullResults, hdCamera.camera, HDShaderPassNames.s_ForwardOnlyName, renderQueueRange: HDRenderQueue.k_RenderQueue_AfterPostProcessOpaque));
                DrawOpaqueRendererList(renderContext, cmd, hdCamera.frameSettings, opaqueRendererList);
                // Setup off-screen transparency here
                var transparentRendererList = RendererList.Create(CreateTransparentRendererListDesc(cullResults, hdCamera.camera, HDShaderPassNames.s_ForwardOnlyName, renderQueueRange: HDRenderQueue.k_RenderQueue_AfterPostProcessTransparent));
                DrawTransparentRendererList(renderContext, cmd, hdCamera.frameSettings, transparentRendererList);
                cmd.SetGlobalInt(HDShaderIDs._OffScreenRendering, 0);
            }
        }

        void SendGraphicsBuffers(CommandBuffer cmd, HDCamera hdCamera)
        {
            bool needNormalBuffer = false;
            Texture normalBuffer = null;
            bool needDepthBuffer = false;
            Texture depthBuffer = null;

            // Figure out which client systems need which buffers
            // Only VFX systems for now
            VFXCameraBufferTypes neededVFXBuffers = VFXManager.IsCameraBufferNeeded(hdCamera.camera);
            needNormalBuffer |= (neededVFXBuffers & VFXCameraBufferTypes.Normal) != 0;
            needDepthBuffer |= (neededVFXBuffers & VFXCameraBufferTypes.Depth) != 0;

            // Here if needed for this particular camera, we allocate history buffers.
            // Only one is needed here because the main buffer used for rendering is separate.
            // Ideally, we should double buffer the main rendering buffer but since we don't know in advance if history is going to be needed, it would be a big waste of memory.
            if (needNormalBuffer)
            {
                RTHandle mainNormalBuffer = m_SharedRTManager.GetNormalBuffer();
                RTHandle Allocator(string id, int frameIndex, RTHandleSystem rtHandleSystem)
                {
                    return rtHandleSystem.Alloc(Vector2.one, colorFormat: mainNormalBuffer.rt.graphicsFormat, enableRandomWrite: mainNormalBuffer.rt.enableRandomWrite, name: $"Normal History Buffer"
                    );
                }

                normalBuffer = hdCamera.GetCurrentFrameRT((int)HDCameraFrameHistoryType.Normal) ?? hdCamera.AllocHistoryFrameRT((int)HDCameraFrameHistoryType.Normal, Allocator, 1);
                cmd.CopyTexture(mainNormalBuffer, 0, 0, 0, 0, hdCamera.actualWidth, hdCamera.actualHeight, normalBuffer, 0, 0, 0, 0);
            }

            if (needDepthBuffer)
            {
                RTHandle mainDepthBuffer = m_SharedRTManager.GetDepthTexture();
                RTHandle Allocator(string id, int frameIndex, RTHandleSystem rtHandleSystem)
                {
                    return rtHandleSystem.Alloc(Vector2.one, colorFormat: mainDepthBuffer.rt.graphicsFormat, enableRandomWrite: mainDepthBuffer.rt.enableRandomWrite, name: $"Depth History Buffer"
                    );
                }

                depthBuffer = hdCamera.GetCurrentFrameRT((int)HDCameraFrameHistoryType.Depth) ?? hdCamera.AllocHistoryFrameRT((int)HDCameraFrameHistoryType.Depth, Allocator, 1);
                cmd.CopyTexture(mainDepthBuffer, 0, 0, 0, 0, hdCamera.actualWidth, hdCamera.actualHeight, depthBuffer, 0, 0, 0, 0);
            }

            // Send buffers to client.
            // For now, only VFX systems
            if ((neededVFXBuffers & VFXCameraBufferTypes.Depth) != 0)
            {
                VFXManager.SetCameraBuffer(hdCamera.camera, VFXCameraBufferTypes.Depth, depthBuffer, 0, 0, hdCamera.actualWidth, hdCamera.actualHeight);
            }

            if ((neededVFXBuffers & VFXCameraBufferTypes.Normal) != 0)
            {
                VFXManager.SetCameraBuffer(hdCamera.camera, VFXCameraBufferTypes.Normal, normalBuffer, 0, 0, hdCamera.actualWidth, hdCamera.actualHeight);
            }

            if ((neededVFXBuffers & VFXCameraBufferTypes.Color) != 0)
            {
                var colorBuffer = hdCamera.GetCurrentFrameRT((int)HDCameraFrameHistoryType.ColorBufferMipChain);
                VFXManager.SetCameraBuffer(hdCamera.camera, VFXCameraBufferTypes.Color, colorBuffer, 0, 0, hdCamera.actualWidth, hdCamera.actualHeight);
            }
        }
    }
}<|MERGE_RESOLUTION|>--- conflicted
+++ resolved
@@ -15,21 +15,17 @@
         internal static HDRenderPipelineAsset defaultAsset
             => GraphicsSettings.renderPipelineAsset is HDRenderPipelineAsset hdrpAsset ? hdrpAsset : null;
 
-        private static Volume s_DefaultVolume = null;
-        static VolumeProfile defaultVolumeProfile
-            => defaultAsset?.defaultVolumeProfile;
-
-<<<<<<< HEAD
         // sample-game begin: debug layers
         public delegate void RenderCallback(HDCamera hdCamera, CommandBuffer cmd);
         public RenderCallback DebugLayer2DCallback;
         public RenderCallback DebugLayer3DCallback;
         // sample-game end
 
-        enum ForwardPass
-=======
+        private static Volume s_DefaultVolume = null;
+        static VolumeProfile defaultVolumeProfile
+            => defaultAsset?.defaultVolumeProfile;
+
         static HDRenderPipeline()
->>>>>>> 9f3a9f3a
         {
 #if UNITY_EDITOR
             UnityEditor.AssemblyReloadEvents.beforeAssemblyReload += () =>
@@ -1017,14 +1013,10 @@
             }
         }
 
-<<<<<<< HEAD
         // sample-game begin: occlusion threshold
         public static float s_OcclusionThreshold;
         // sample-game end
 
-        FrameSettings currentFrameSettings;
-=======
->>>>>>> 9f3a9f3a
         protected override void Render(ScriptableRenderContext renderContext, Camera[] cameras)
         {
             if (!m_ValidAPI || cameras.Length == 0)
