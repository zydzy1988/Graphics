using System.Collections.Generic;
using UnityEngine.VFX;
using System;
using System.Diagnostics;
using System.Linq;
using UnityEngine.Experimental.GlobalIllumination;
using UnityEngine.Experimental.Rendering;
using UnityEngine.Experimental.Rendering.RenderGraphModule;

namespace UnityEngine.Rendering.HighDefinition
{
    /// <summary>
    /// High Definition Render Pipeline class.
    /// </summary>
    public partial class HDRenderPipeline : RenderPipeline
    {
        #region Default Settings
        internal static HDRenderPipelineAsset defaultAsset
            => GraphicsSettings.renderPipelineAsset is HDRenderPipelineAsset hdrpAsset ? hdrpAsset : null;

        internal static HDRenderPipelineAsset currentAsset
            => GraphicsSettings.currentRenderPipeline is HDRenderPipelineAsset hdrpAsset ? hdrpAsset : null;

        internal static HDRenderPipeline currentPipeline
            => RenderPipelineManager.currentPipeline is HDRenderPipeline hdrp ? hdrp : null;

        internal static bool pipelineSupportsRayTracing => HDRenderPipeline.currentPipeline != null && HDRenderPipeline.currentPipeline.rayTracingSupported;


        private static Volume s_DefaultVolume = null;
        static VolumeProfile defaultVolumeProfile
            => defaultAsset?.defaultVolumeProfile;

        static HDRenderPipeline()
        {
#if UNITY_EDITOR
            UnityEditor.AssemblyReloadEvents.beforeAssemblyReload += () =>
            {
                if (s_DefaultVolume != null && !s_DefaultVolume.Equals(null))
                {
                    CoreUtils.Destroy(s_DefaultVolume.gameObject);
                    s_DefaultVolume = null;
                }
            };
#endif
        }

        internal static Volume GetOrCreateDefaultVolume()
        {
            if (s_DefaultVolume == null || s_DefaultVolume.Equals(null))
            {
                var go = new GameObject("Default Volume") { hideFlags = HideFlags.HideAndDontSave };
                s_DefaultVolume = go.AddComponent<Volume>();
                s_DefaultVolume.isGlobal = true;
                s_DefaultVolume.priority = float.MinValue;
                s_DefaultVolume.sharedProfile = defaultVolumeProfile;
            }

            if (
                // In case the asset was deleted or the reference removed
                s_DefaultVolume.sharedProfile == null || s_DefaultVolume.sharedProfile.Equals(null)
#if UNITY_EDITOR

                // In case the serialization recreated an empty volume sharedProfile

                || !UnityEditor.AssetDatabase.Contains(s_DefaultVolume.sharedProfile)
#endif
            )
            {
                s_DefaultVolume.sharedProfile = defaultVolumeProfile;
            }

            if (s_DefaultVolume.sharedProfile != defaultVolumeProfile)
            {
                s_DefaultVolume.sharedProfile = defaultVolumeProfile;
            }

            return s_DefaultVolume;
        }
        #endregion

        /// <summary>
        /// Shader Tag for the High Definition Render Pipeline.
        /// </summary>
        public const string k_ShaderTagName = "HDRenderPipeline";

        readonly HDRenderPipelineAsset m_Asset;
        internal HDRenderPipelineAsset asset { get { return m_Asset; } }
        readonly HDRenderPipelineAsset m_DefaultAsset;
        internal RenderPipelineResources defaultResources { get { return m_DefaultAsset.renderPipelineResources; } }

        internal RenderPipelineSettings currentPlatformRenderPipelineSettings { get { return m_Asset.currentPlatformRenderPipelineSettings; } }

        readonly RenderPipelineMaterial m_DeferredMaterial;
        readonly List<RenderPipelineMaterial> m_MaterialList = new List<RenderPipelineMaterial>();

        readonly GBufferManager m_GbufferManager;
        readonly DBufferManager m_DbufferManager;
        readonly SharedRTManager m_SharedRTManager = new SharedRTManager();
        internal SharedRTManager sharedRTManager { get { return m_SharedRTManager; } }

        readonly PostProcessSystem m_PostProcessSystem;
        readonly XRSystem m_XRSystem;

        bool m_FrameSettingsHistoryEnabled = false;

        /// <summary>
        /// This functions allows the user to have an approximation of the number of rays that were traced for a given frame.
        /// </summary>
        /// <param name="rayValues">Specifes which ray count value should be returned.</param>
        /// <returns>The approximated ray count for a frame</returns>
        public uint GetRaysPerFrame(RayCountValues rayValues) { return m_RayCountManager.GetRaysPerFrame(rayValues); }

        // Renderer Bake configuration can vary depends on if shadow mask is enabled or no
        PerObjectData m_CurrentRendererConfigurationBakedLighting = HDUtils.k_RendererConfigurationBakedLighting;
        MaterialPropertyBlock m_CopyDepthPropertyBlock = new MaterialPropertyBlock();
        Material m_CopyDepth;
        Material m_DownsampleDepthMaterial;
        Material m_UpsampleTransparency;
        GPUCopy m_GPUCopy;
        MipGenerator m_MipGenerator;
        BlueNoise m_BlueNoise;

        IBLFilterBSDF[] m_IBLFilterArray = null;

        ComputeShader m_ScreenSpaceReflectionsCS { get { return defaultResources.shaders.screenSpaceReflectionsCS; } }
        int m_SsrTracingKernel      = -1;
        int m_SsrReprojectionKernel = -1;

        Material m_ApplyDistortionMaterial;

        Material m_CameraMotionVectorsMaterial;
        Material m_DecalNormalBufferMaterial;

        Material m_ClearStencilBufferMaterial;

        // Debug material
        Material m_DebugViewMaterialGBuffer;
        Material m_DebugViewMaterialGBufferShadowMask;
        Material m_currentDebugViewMaterialGBuffer;
        Material m_DebugDisplayLatlong;
        Material m_DebugFullScreen;
        MaterialPropertyBlock m_DebugFullScreenPropertyBlock = new MaterialPropertyBlock();
        Material m_DebugColorPicker;
        Material m_ErrorMaterial;

        Material m_Blit;
        Material m_BlitTexArray;
        Material m_BlitTexArraySingleSlice;
        MaterialPropertyBlock m_BlitPropertyBlock = new MaterialPropertyBlock();


        RenderTargetIdentifier[] m_MRTCache2 = new RenderTargetIdentifier[2];

        // 'm_CameraColorBuffer' does not contain diffuse lighting of SSS materials until the SSS pass. It is stored within 'm_CameraSssDiffuseLightingBuffer'.
        RTHandle m_CameraColorBuffer;
        RTHandle m_OpaqueAtmosphericScatteringBuffer; // Necessary to perform dual-source (polychromatic alpha) blending which is not supported by Unity
        RTHandle m_CameraSssDiffuseLightingBuffer;

        RTHandle m_ContactShadowBuffer;
        RTHandle m_ScreenSpaceShadowsBuffer;
        RTHandle m_DistortionBuffer;

        RTHandle m_LowResTransparentBuffer;

        // TODO: remove me, I am just a temporary debug texture. :-)
        // RTHandle m_SsrDebugTexture;
        RTHandle m_SsrHitPointTexture;
        RTHandle m_SsrLightingTexture;
        // MSAA Versions of regular textures
        RTHandle m_CameraColorMSAABuffer;
        RTHandle m_OpaqueAtmosphericScatteringMSAABuffer;  // Necessary to perform dual-source (polychromatic alpha) blending which is not supported by Unity
        RTHandle m_CameraSssDiffuseLightingMSAABuffer;

        Lazy<RTHandle> m_CustomPassColorBuffer;
        Lazy<RTHandle> m_CustomPassDepthBuffer;

        // The current MSAA count
        MSAASamples m_MSAASamples;

        // The pass "SRPDefaultUnlit" is a fall back to legacy unlit rendering and is required to support unity 2d + unity UI that render in the scene.
        ShaderTagId[] m_ForwardAndForwardOnlyPassNames = { HDShaderPassNames.s_ForwardOnlyName, HDShaderPassNames.s_ForwardName, HDShaderPassNames.s_SRPDefaultUnlitName };
        ShaderTagId[] m_ForwardOnlyPassNames = { HDShaderPassNames.s_ForwardOnlyName, HDShaderPassNames.s_SRPDefaultUnlitName };

        ShaderTagId[] m_AllTransparentPassNames = {  HDShaderPassNames.s_TransparentBackfaceName,
                                                        HDShaderPassNames.s_ForwardOnlyName,
                                                        HDShaderPassNames.s_ForwardName,
                                                        HDShaderPassNames.s_SRPDefaultUnlitName };

        ShaderTagId[] m_TransparentNoBackfaceNames = {  HDShaderPassNames.s_ForwardOnlyName,
                                                        HDShaderPassNames.s_ForwardName,
                                                        HDShaderPassNames.s_SRPDefaultUnlitName };


        ShaderTagId[] m_AllForwardOpaquePassNames = {    HDShaderPassNames.s_ForwardOnlyName,
                                                            HDShaderPassNames.s_ForwardName,
                                                            HDShaderPassNames.s_SRPDefaultUnlitName };

        ShaderTagId[] m_DepthOnlyAndDepthForwardOnlyPassNames = { HDShaderPassNames.s_DepthForwardOnlyName, HDShaderPassNames.s_DepthOnlyName };
        ShaderTagId[] m_DepthForwardOnlyPassNames = { HDShaderPassNames.s_DepthForwardOnlyName };
        ShaderTagId[] m_DepthOnlyPassNames = { HDShaderPassNames.s_DepthOnlyName };
        ShaderTagId[] m_TransparentDepthPrepassNames = { HDShaderPassNames.s_TransparentDepthPrepassName };
        ShaderTagId[] m_TransparentDepthPostpassNames = { HDShaderPassNames.s_TransparentDepthPostpassName };
        ShaderTagId[] m_ForwardErrorPassNames = { HDShaderPassNames.s_AlwaysName, HDShaderPassNames.s_ForwardBaseName, HDShaderPassNames.s_DeferredName, HDShaderPassNames.s_PrepassBaseName, HDShaderPassNames.s_VertexName, HDShaderPassNames.s_VertexLMRGBMName, HDShaderPassNames.s_VertexLMName };
        ShaderTagId[] m_DecalsEmissivePassNames = { HDShaderPassNames.s_MeshDecalsForwardEmissiveName, HDShaderPassNames.s_ShaderGraphMeshDecalsForwardEmissiveName };
        ShaderTagId[] m_SinglePassName = new ShaderTagId[1];
        ShaderTagId[] m_Decals4RTPassNames = { HDShaderPassNames.s_MeshDecalsMName , HDShaderPassNames.s_MeshDecalsAOName , HDShaderPassNames.s_MeshDecalsMAOName, HDShaderPassNames.s_MeshDecalsSName ,
                                                HDShaderPassNames.s_MeshDecalsMSName, HDShaderPassNames.s_MeshDecalsAOSName, HDShaderPassNames.s_MeshDecalsMAOSName, HDShaderPassNames.s_ShaderGraphMeshDecalsName4RT};
        ShaderTagId[] m_Decals3RTPassNames = { HDShaderPassNames.s_MeshDecals3RTName , HDShaderPassNames.s_ShaderGraphMeshDecalsName3RT };

        RenderStateBlock m_DepthStateOpaque;

        // Detect when windows size is changing
        int m_MaxCameraWidth;
        int m_MaxCameraHeight;

        // Use to detect frame changes
        int m_FrameCount;
        float m_LastTime, m_Time; // Do NOT take the 'animateMaterials' setting into account.

        internal int   GetFrameCount() { return m_FrameCount; }
        internal float GetLastTime()   { return m_LastTime;   }
        internal float GetTime()       { return m_Time;       }

        GraphicsFormat GetColorBufferFormat()
            => (GraphicsFormat)m_Asset.currentPlatformRenderPipelineSettings.colorBufferFormat;

        GraphicsFormat GetCustomBufferFormat()
            => (GraphicsFormat)m_Asset.currentPlatformRenderPipelineSettings.customBufferFormat;

        internal int GetDecalAtlasMipCount()
        {
            int highestDim = Math.Max(currentPlatformRenderPipelineSettings.decalSettings.atlasWidth, currentPlatformRenderPipelineSettings.decalSettings.atlasHeight);
            return (int)Math.Log(highestDim, 2);
        }

        internal int GetCookieAtlasMipCount() => (int)Mathf.Log((int)currentPlatformRenderPipelineSettings.lightLoopSettings.cookieAtlasSize, 2);
        internal int GetCookieCubeArraySize() => currentPlatformRenderPipelineSettings.lightLoopSettings.cubeCookieTexArraySize;

        internal int GetPlanarReflectionProbeMipCount()
        {
            int size = (int)currentPlatformRenderPipelineSettings.lightLoopSettings.planarReflectionAtlasSize;
            return (int)Mathf.Log(size, 2);
        }

        internal int GetMaxScreenSpaceShadows()
        {
            return currentPlatformRenderPipelineSettings.hdShadowInitParams.supportScreenSpaceShadows ? currentPlatformRenderPipelineSettings.hdShadowInitParams.maxScreenSpaceShadowSlots : 0;
        }

        readonly SkyManager m_SkyManager = new SkyManager();
        internal SkyManager skyManager { get { return m_SkyManager; } }
        readonly AmbientOcclusionSystem m_AmbientOcclusionSystem;

        // Debugging
        MaterialPropertyBlock m_SharedPropertyBlock = new MaterialPropertyBlock();
        DebugDisplaySettings m_DebugDisplaySettings = new DebugDisplaySettings();
        /// <summary>
        /// Debug display settings.
        /// </summary>
        public DebugDisplaySettings debugDisplaySettings { get { return m_DebugDisplaySettings; } }
        static DebugDisplaySettings s_NeutralDebugDisplaySettings = new DebugDisplaySettings();
        internal DebugDisplaySettings m_CurrentDebugDisplaySettings;
        RTHandle                        m_DebugColorPickerBuffer;
        RTHandle                        m_DebugFullScreenTempBuffer;
        // This target is only used in Dev builds as an intermediate destination for post process and where debug rendering will be done.
        RTHandle                        m_IntermediateAfterPostProcessBuffer;
        // We need this flag because otherwise if no full screen debug is pushed (like for example if the corresponding pass is disabled), when we render the result in RenderDebug m_DebugFullScreenTempBuffer will contain potential garbage
        bool                            m_FullScreenDebugPushed;
        bool                            m_ValidAPI; // False by default mean we render normally, true mean we don't render anything
        bool                            m_IsDepthBufferCopyValid;
        RenderTexture                   m_TemporaryTargetForCubemaps;

        private CameraCache<(Transform viewer, HDProbe probe, int face)> m_ProbeCameraCache = new
            CameraCache<(Transform viewer, HDProbe probe, int face)>();

        RenderTargetIdentifier[] m_MRTTransparentMotionVec;
        RenderTargetIdentifier[] m_MRTWithSSS = new RenderTargetIdentifier[3]; // Specular, diffuse, sss buffer;
        RenderTargetIdentifier[] mMRTSingle = new RenderTargetIdentifier[1];
        string m_ForwardPassProfileName;

        internal Material GetBlitMaterial(bool useTexArray, bool singleSlice) { return useTexArray ? (singleSlice ? m_BlitTexArraySingleSlice : m_BlitTexArray) : m_Blit; }

        ComputeBuffer m_DepthPyramidMipLevelOffsetsBuffer = null;

        ScriptableCullingParameters frozenCullingParams;
        bool frozenCullingParamAvailable = false;

        internal bool showCascade
        {
            get => m_CurrentDebugDisplaySettings.GetDebugLightingMode() == DebugLightingMode.VisualizeCascade;
            set
            {
                if (value)
                    m_CurrentDebugDisplaySettings.SetDebugLightingMode(DebugLightingMode.VisualizeCascade);
                else
                    m_CurrentDebugDisplaySettings.SetDebugLightingMode(DebugLightingMode.None);
            }
        }

        // RENDER GRAPH
        RenderGraph             m_RenderGraph;

        // MSAA resolve materials
        Material m_ColorResolveMaterial = null;

        // Flag that defines if ray tracing is supported by the current asset and platform
        bool m_RayTracingSupported = false;
        /// <summary>
        ///  Flag that defines if ray tracing is supported by the current HDRP asset and platform
        /// </summary>
        public bool rayTracingSupported { get { return m_RayTracingSupported; } }


#if UNITY_EDITOR
        bool m_ResourcesInitialized = false;
#endif

        /// <summary>
        /// HDRenderPipeline constructor.
        /// </summary>
        /// <param name="asset">Source HDRenderPipelineAsset.</param>
        /// <param name="defaultAsset">Defauklt HDRenderPipelineAsset.</param>
        public HDRenderPipeline(HDRenderPipelineAsset asset, HDRenderPipelineAsset defaultAsset)
        {
            m_Asset = asset;
            m_DefaultAsset = defaultAsset;
            HDProbeSystem.Parameters = asset.reflectionSystemParameters;

            DebugManager.instance.RefreshEditor();

            m_ValidAPI = true;

            SetRenderingFeatures();

            // The first thing we need to do is to set the defines that depend on the render pipeline settings
            m_RayTracingSupported = GatherRayTracingSupport(m_Asset.currentPlatformRenderPipelineSettings);

#if UNITY_EDITOR
            m_Asset.EvaluateSettings();

            UpgradeResourcesIfNeeded();

            //In case we are loading element in the asset pipeline (occurs when library is not fully constructed) the creation of the HDRenderPipeline is done at a time we cannot access resources.
            //So in this case, the reloader would fail and the resources cannot be validated. So skip validation here.
            //The HDRenderPipeline will be reconstructed in a few frame which will fix this issue.
            if (HDRenderPipeline.defaultAsset.renderPipelineResources == null
                || HDRenderPipeline.defaultAsset.renderPipelineEditorResources == null
                || (m_RayTracingSupported && HDRenderPipeline.defaultAsset.renderPipelineRayTracingResources == null))
                return;
            else
                m_ResourcesInitialized = true;

            ValidateResources();
#endif

            // We need to call this after the resource initialization as we attempt to use them in checking the supported API.
            if (!CheckAPIValidity())
            {
                m_ValidAPI = false;

                return;
            }

            // Initial state of the RTHandle system.
            // Tells the system that we will require MSAA or not so that we can avoid wasteful render texture allocation.
            // TODO: Might want to initialize to at least the window resolution to avoid un-necessary re-alloc in the player
            RTHandles.Initialize(1, 1, m_Asset.currentPlatformRenderPipelineSettings.supportMSAA, m_Asset.currentPlatformRenderPipelineSettings.msaaSampleCount);

            m_XRSystem = new XRSystem(asset.renderPipelineResources.shaders);
            m_GPUCopy = new GPUCopy(defaultResources.shaders.copyChannelCS);

            m_MipGenerator = new MipGenerator(defaultResources);
            m_BlueNoise = new BlueNoise(defaultResources);

            EncodeBC6H.DefaultInstance = EncodeBC6H.DefaultInstance ?? new EncodeBC6H(defaultResources.shaders.encodeBC6HCS);

            // Scan material list and assign it
            m_MaterialList = HDUtils.GetRenderPipelineMaterialList();
            // Find first material that have non 0 Gbuffer count and assign it as deferredMaterial
            m_DeferredMaterial = null;
            foreach (var material in m_MaterialList)
            {
                if (material.IsDefferedMaterial())
                    m_DeferredMaterial = material;
            }

            // TODO: Handle the case of no Gbuffer material
            // TODO: I comment the assert here because m_DeferredMaterial for whatever reasons contain the correct class but with a "null" in the name instead of the real name and then trigger the assert
            // whereas it work. Don't know what is happening, DebugDisplay use the same code and name is correct there.
            // Debug.Assert(m_DeferredMaterial != null);

            m_GbufferManager = new GBufferManager(asset, m_DeferredMaterial);
            m_DbufferManager = new DBufferManager();
            m_DbufferManager.InitializeHDRPResouces(asset);

            m_SharedRTManager.Build(asset);
            m_PostProcessSystem = new PostProcessSystem(asset, defaultResources);
            m_AmbientOcclusionSystem = new AmbientOcclusionSystem(asset, defaultResources);

            // Initialize various compute shader resources
            m_SsrTracingKernel      = m_ScreenSpaceReflectionsCS.FindKernel("ScreenSpaceReflectionsTracing");
            m_SsrReprojectionKernel = m_ScreenSpaceReflectionsCS.FindKernel("ScreenSpaceReflectionsReprojection");

            // General material
            m_CameraMotionVectorsMaterial = CoreUtils.CreateEngineMaterial(defaultResources.shaders.cameraMotionVectorsPS);
            m_DecalNormalBufferMaterial = CoreUtils.CreateEngineMaterial(defaultResources.shaders.decalNormalBufferPS);

            m_CopyDepth = CoreUtils.CreateEngineMaterial(defaultResources.shaders.copyDepthBufferPS);
            m_DownsampleDepthMaterial = CoreUtils.CreateEngineMaterial(defaultResources.shaders.downsampleDepthPS);
            m_UpsampleTransparency = CoreUtils.CreateEngineMaterial(defaultResources.shaders.upsampleTransparentPS);

            m_ApplyDistortionMaterial = CoreUtils.CreateEngineMaterial(defaultResources.shaders.applyDistortionPS);

            m_ClearStencilBufferMaterial = CoreUtils.CreateEngineMaterial(defaultResources.shaders.clearStencilBufferPS);

            InitializeDebugMaterials();

            m_MaterialList.ForEach(material => material.Build(asset, defaultResources));

            if (m_Asset.currentPlatformRenderPipelineSettings.lightLoopSettings.supportFabricConvolution)
            {
                m_IBLFilterArray = new IBLFilterBSDF[2];
                m_IBLFilterArray[0] = new IBLFilterGGX(defaultResources, m_MipGenerator);
                m_IBLFilterArray[1] = new IBLFilterCharlie(defaultResources, m_MipGenerator);
            }
            else
            {
                m_IBLFilterArray = new IBLFilterBSDF[1];
                m_IBLFilterArray[0] = new IBLFilterGGX(defaultResources, m_MipGenerator);
            }

            InitializeLightLoop(m_IBLFilterArray);

            m_SkyManager.Build(asset, defaultResources, m_IBLFilterArray);

            InitializeVolumetricLighting();
            InitializeSubsurfaceScattering();

            m_DebugDisplaySettings.RegisterDebug();
#if UNITY_EDITOR
            // We don't need the debug of Scene View at runtime (each camera have its own debug settings)
            // All scene view will share the same FrameSettings for now as sometimes Dispose is called after
            // another instance of HDRenderPipeline constructor is called.

            Camera firstSceneViewCamera = UnityEditor.SceneView.sceneViews.Count > 0 ? (UnityEditor.SceneView.sceneViews[0] as UnityEditor.SceneView).camera : null;
            if (firstSceneViewCamera != null)
            {
                var history = FrameSettingsHistory.RegisterDebug(null, true);
                DebugManager.instance.RegisterData(history);
            }
#endif

            m_DepthPyramidMipLevelOffsetsBuffer = new ComputeBuffer(15, sizeof(int) * 2);

            InitializeRenderTextures();

            // For debugging
            MousePositionDebug.instance.Build();

            InitializeRenderStateBlocks();

            // Keep track of the original msaa sample value
            // TODO : Bind this directly to the debug menu instead of having an intermediate value
            m_MSAASamples = m_Asset ? m_Asset.currentPlatformRenderPipelineSettings.msaaSampleCount : MSAASamples.None;

            // Propagate it to the debug menu
            m_DebugDisplaySettings.data.msaaSamples = m_MSAASamples;

            m_MRTTransparentMotionVec = new RenderTargetIdentifier[2];

            if (m_RayTracingSupported)
            {
                InitRayTracingManager();
                InitRayTracedReflections();
                InitRayTracedIndirectDiffuse();
                InitRaytracingDeferred();
                InitRecursiveRenderer();
                InitPathTracing();

                m_AmbientOcclusionSystem.InitRaytracing(this);
            }

            // Initialize screen space shadows
            InitializeScreenSpaceShadows();

            CameraCaptureBridge.enabled = true;

            // Render Graph
            m_RenderGraph = new RenderGraph(m_Asset.currentPlatformRenderPipelineSettings.supportMSAA, m_MSAASamples);
            m_RenderGraph.RegisterDebug();

            InitializePrepass(m_Asset);
            m_ColorResolveMaterial = CoreUtils.CreateEngineMaterial(asset.renderPipelineResources.shaders.colorResolvePS);
        }

#if UNITY_EDITOR
        void UpgradeResourcesIfNeeded()
        {
            // The first thing we need to do is to set the defines that depend on the render pipeline settings
            m_Asset.EvaluateSettings();

            // Check that the serialized Resources are not broken
            if (HDRenderPipeline.defaultAsset.renderPipelineResources == null)
                HDRenderPipeline.defaultAsset.renderPipelineResources
                    = UnityEditor.AssetDatabase.LoadAssetAtPath<RenderPipelineResources>(HDUtils.GetHDRenderPipelinePath() + "Runtime/RenderPipelineResources/HDRenderPipelineResources.asset");
			ResourceReloader.ReloadAllNullIn(HDRenderPipeline.defaultAsset.renderPipelineResources, HDUtils.GetHDRenderPipelinePath());

            if (m_RayTracingSupported)
            {
                if (HDRenderPipeline.defaultAsset.renderPipelineRayTracingResources == null)
                    HDRenderPipeline.defaultAsset.renderPipelineRayTracingResources
                        = UnityEditor.AssetDatabase.LoadAssetAtPath<HDRenderPipelineRayTracingResources>(HDUtils.GetHDRenderPipelinePath() + "Runtime/RenderPipelineResources/HDRenderPipelineRayTracingResources.asset");
                ResourceReloader.ReloadAllNullIn(HDRenderPipeline.defaultAsset.renderPipelineRayTracingResources, HDUtils.GetHDRenderPipelinePath());
            }
            else
            {
                // If ray tracing is not enabled we do not want to have ray tracing resources referenced
                HDRenderPipeline.defaultAsset.renderPipelineRayTracingResources = null;
            }

            if (HDRenderPipeline.defaultAsset.renderPipelineEditorResources == null)
                HDRenderPipeline.defaultAsset.renderPipelineEditorResources
                    = UnityEditor.AssetDatabase.LoadAssetAtPath<HDRenderPipelineEditorResources>(HDUtils.GetHDRenderPipelinePath() + "Editor/RenderPipelineResources/HDRenderPipelineEditorResources.asset");
            ResourceReloader.ReloadAllNullIn(HDRenderPipeline.defaultAsset.renderPipelineEditorResources, HDUtils.GetHDRenderPipelinePath());

            // Upgrade the resources (re-import every references in RenderPipelineResources) if the resource version mismatches
            // It's done here because we know every HDRP assets have been imported before
            HDRenderPipeline.defaultAsset.renderPipelineResources?.UpgradeIfNeeded();
        }

        void ValidateResources()
        {
            var resources = HDRenderPipeline.defaultAsset.renderPipelineResources;

            // We iterate over all compute shader to verify if they are all compiled, if it's not the case
            // then we throw an exception to avoid allocating resources and crashing later on by using a null
            // compute kernel.
            foreach (var computeShader in resources.shaders.GetAllComputeShaders())
            {
                foreach (var message in UnityEditor.ShaderUtil.GetComputeShaderMessages(computeShader))
                {
                    if (message.severity == UnityEditor.Rendering.ShaderCompilerMessageSeverity.Error)
                    {
                        // Will be catched by the try in HDRenderPipelineAsset.CreatePipeline()
                        throw new Exception(String.Format(
                            "Compute Shader compilation error on platform {0} in file {1}:{2}: {3}{4}\n" +
                            "HDRP will not run until the error is fixed.\n",
                            message.platform, message.file, message.line, message.message, message.messageDetails
                        ));
                    }
                }
            }
        }

#endif

        void InitializeRenderTextures()
        {
            RenderPipelineSettings settings = m_Asset.currentPlatformRenderPipelineSettings;

            if (settings.supportedLitShaderMode != RenderPipelineSettings.SupportedLitShaderMode.ForwardOnly)
                m_GbufferManager.CreateBuffers();

            if (settings.supportDecals)
                m_DbufferManager.CreateBuffers();

            InitSSSBuffers();
            m_SharedRTManager.InitSharedBuffers(m_GbufferManager, m_Asset.currentPlatformRenderPipelineSettings, defaultResources);

            m_CameraColorBuffer = RTHandles.Alloc(Vector2.one, TextureXR.slices, dimension: TextureXR.dimension, colorFormat: GetColorBufferFormat(), enableRandomWrite: true, useMipMap: false, useDynamicScale: true, name: "CameraColor");
            m_OpaqueAtmosphericScatteringBuffer = RTHandles.Alloc(Vector2.one, TextureXR.slices, dimension: TextureXR.dimension, colorFormat: GetColorBufferFormat(), enableRandomWrite: true, useMipMap: false, useDynamicScale: true, name: "OpaqueAtmosphericScattering");
            m_CameraSssDiffuseLightingBuffer = RTHandles.Alloc(Vector2.one, TextureXR.slices, dimension: TextureXR.dimension, colorFormat: GraphicsFormat.B10G11R11_UFloatPack32, enableRandomWrite: true, useDynamicScale: true, name: "CameraSSSDiffuseLighting");

            m_CustomPassColorBuffer = new Lazy<RTHandle>(() => RTHandles.Alloc(Vector2.one, TextureXR.slices, dimension: TextureXR.dimension, colorFormat: GetCustomBufferFormat(), enableRandomWrite: true, useDynamicScale: true, name: "CustomPassColorBuffer"));
            m_CustomPassDepthBuffer = new Lazy<RTHandle>(() => RTHandles.Alloc(Vector2.one, TextureXR.slices, dimension: TextureXR.dimension, colorFormat: GraphicsFormat.R32_UInt, enableRandomWrite: true, useDynamicScale: true, isShadowMap: true, name: "CustomPassDepthBuffer", depthBufferBits: DepthBits.Depth32));

            m_DistortionBuffer = RTHandles.Alloc(Vector2.one, TextureXR.slices, dimension: TextureXR.dimension, colorFormat: Builtin.GetDistortionBufferFormat(), useDynamicScale: true, name: "Distortion");

            m_ContactShadowBuffer = RTHandles.Alloc(Vector2.one, TextureXR.slices, dimension: TextureXR.dimension, colorFormat: GraphicsFormat.R32_UInt, enableRandomWrite: true, useDynamicScale: true, name: "ContactShadowsBuffer");

            if (m_Asset.currentPlatformRenderPipelineSettings.lowresTransparentSettings.enabled)
            {
                // We need R16G16B16A16_SFloat as we need a proper alpha channel for compositing.
                m_LowResTransparentBuffer = RTHandles.Alloc(Vector2.one * 0.5f, TextureXR.slices, dimension: TextureXR.dimension, colorFormat: GraphicsFormat.R16G16B16A16_SFloat, enableRandomWrite: true, useDynamicScale: true, name: "Low res transparent");
            }

            if (settings.supportSSR)
            {
                // m_SsrDebugTexture    = RTHandles.Alloc(Vector2.one, TextureXR.slices, dimension: TextureXR.dimension, colorFormat: RenderTextureFormat.ARGBFloat, sRGB: false, enableRandomWrite: true, useDynamicScale: true, name: "SSR_Debug_Texture");
                m_SsrHitPointTexture = RTHandles.Alloc(Vector2.one, TextureXR.slices, dimension: TextureXR.dimension, colorFormat: GraphicsFormat.R16G16_UNorm, enableRandomWrite: true, useDynamicScale: true, name: "SSR_Hit_Point_Texture");
                m_SsrLightingTexture = RTHandles.Alloc(Vector2.one, TextureXR.slices, dimension: TextureXR.dimension, colorFormat: GraphicsFormat.R16G16B16A16_SFloat, enableRandomWrite: true, useDynamicScale: true, name: "SSR_Lighting_Texture");
            }

            // Let's create the MSAA textures
            if (m_Asset.currentPlatformRenderPipelineSettings.supportMSAA && m_Asset.currentPlatformRenderPipelineSettings.supportedLitShaderMode != RenderPipelineSettings.SupportedLitShaderMode.DeferredOnly)
            {
                m_CameraColorMSAABuffer = RTHandles.Alloc(Vector2.one, TextureXR.slices, dimension: TextureXR.dimension, colorFormat: GetColorBufferFormat(), bindTextureMS: true, enableMSAA: true, useDynamicScale: true, name: "CameraColorMSAA");
                m_OpaqueAtmosphericScatteringMSAABuffer = RTHandles.Alloc(Vector2.one, TextureXR.slices, dimension: TextureXR.dimension, colorFormat: GetColorBufferFormat(), bindTextureMS: true, enableMSAA: true, useDynamicScale: true, name: "OpaqueAtmosphericScatteringMSAA");
                m_CameraSssDiffuseLightingMSAABuffer = RTHandles.Alloc(Vector2.one, TextureXR.slices, dimension: TextureXR.dimension, colorFormat: GetColorBufferFormat(), bindTextureMS: true, enableMSAA: true, useDynamicScale: true, name: "CameraSSSDiffuseLightingMSAA");
            }
        }

        void GetOrCreateDebugTextures()
        {
            //Debug.isDebugBuild can be changed during DoBuildPlayer, these allocation has to be check on every frames
            //TODO : Clean this with the RenderGraph system
            if (Debug.isDebugBuild && m_DebugColorPickerBuffer == null && m_DebugFullScreenTempBuffer == null)
            {
                m_DebugColorPickerBuffer = RTHandles.Alloc(Vector2.one, filterMode: FilterMode.Point, colorFormat: GraphicsFormat.R16G16B16A16_SFloat, useDynamicScale: true, name: "DebugColorPicker");
                m_DebugFullScreenTempBuffer = RTHandles.Alloc(Vector2.one, TextureXR.slices, dimension: TextureXR.dimension, colorFormat: GraphicsFormat.R16G16B16A16_SFloat, useDynamicScale: true, name: "DebugFullScreen");
            }

            if (m_IntermediateAfterPostProcessBuffer == null)
            {
                // We always need this target because there could be a custom pass in after post process mode.
                // In that case, we need to do the flip y after this pass.
                m_IntermediateAfterPostProcessBuffer = RTHandles.Alloc(Vector2.one, TextureXR.slices, dimension: TextureXR.dimension, colorFormat: GetColorBufferFormat(), useDynamicScale: true, name: "AfterPostProcess"); // Needs to be FP16 because output target might be HDR
            }
        }

        void DestroyRenderTextures()
        {
            m_GbufferManager.DestroyBuffers();
            m_DbufferManager.DestroyBuffers();
            m_MipGenerator.Release();

            RTHandles.Release(m_CameraColorBuffer);
            if (m_CustomPassColorBuffer.IsValueCreated)
                RTHandles.Release(m_CustomPassColorBuffer.Value);
            if (m_CustomPassDepthBuffer.IsValueCreated)
                RTHandles.Release(m_CustomPassDepthBuffer.Value);
            RTHandles.Release(m_OpaqueAtmosphericScatteringBuffer);
            RTHandles.Release(m_CameraSssDiffuseLightingBuffer);

            RTHandles.Release(m_DistortionBuffer);
            RTHandles.Release(m_ContactShadowBuffer);

            RTHandles.Release(m_LowResTransparentBuffer);

            // RTHandles.Release(m_SsrDebugTexture);
            RTHandles.Release(m_SsrHitPointTexture);
            RTHandles.Release(m_SsrLightingTexture);

            RTHandles.Release(m_DebugColorPickerBuffer);
            RTHandles.Release(m_DebugFullScreenTempBuffer);
            RTHandles.Release(m_IntermediateAfterPostProcessBuffer);

            RTHandles.Release(m_CameraColorMSAABuffer);
            RTHandles.Release(m_OpaqueAtmosphericScatteringMSAABuffer);
            RTHandles.Release(m_CameraSssDiffuseLightingMSAABuffer);
        }

        void SetRenderingFeatures()
        {
            // Set sub-shader pipeline tag
            Shader.globalRenderPipeline = "HDRenderPipeline";

            // HD use specific GraphicsSettings
            GraphicsSettings.lightsUseLinearIntensity = true;
            GraphicsSettings.lightsUseColorTemperature = true;

            GraphicsSettings.useScriptableRenderPipelineBatching = m_Asset.enableSRPBatcher;

            SupportedRenderingFeatures.active = new SupportedRenderingFeatures()
            {
                reflectionProbeModes = SupportedRenderingFeatures.ReflectionProbeModes.Rotation,
                defaultMixedLightingModes = SupportedRenderingFeatures.LightmapMixedBakeModes.IndirectOnly,
                mixedLightingModes = SupportedRenderingFeatures.LightmapMixedBakeModes.IndirectOnly | SupportedRenderingFeatures.LightmapMixedBakeModes.Shadowmask,
                lightmapBakeTypes = LightmapBakeType.Baked | LightmapBakeType.Mixed | LightmapBakeType.Realtime,
                lightmapsModes = LightmapsMode.NonDirectional | LightmapsMode.CombinedDirectional,
                lightProbeProxyVolumes = true,
                motionVectors = true,
                receiveShadows = false,
                reflectionProbes = false,
                rendererPriority = true,
                overridesFog = true,
                overridesOtherLightingSettings = true,
                editableMaterialRenderQueue = false
                // Enlighten is deprecated in 2019.3 and above
                , enlighten = false
                , overridesLODBias = true
                , overridesMaximumLODLevel = true
                , terrainDetailUnsupported = true
            };

            Lightmapping.SetDelegate(GlobalIlluminationUtils.hdLightsDelegate);

#if UNITY_EDITOR
            SceneViewDrawMode.SetupDrawMode();

            if (UnityEditor.PlayerSettings.colorSpace == ColorSpace.Gamma)
            {
                Debug.LogError("High Definition Render Pipeline doesn't support Gamma mode, change to Linear mode (HDRP isn't set up properly. Go to Windows > RenderPipeline > HDRP Wizard to fix your settings).");
            }
#endif
        }

        bool CheckAPIValidity()
        {
            GraphicsDeviceType unsupportedDeviceType;
            if (!IsSupportedPlatform(out unsupportedDeviceType))
            {
                HDUtils.DisplayUnsupportedAPIMessage(unsupportedDeviceType.ToString());

                // Display more information to the users when it should have use Metal instead of OpenGL
                if (SystemInfo.graphicsDeviceType.ToString().StartsWith("OpenGL"))
                {
                    if (SystemInfo.operatingSystem.StartsWith("Mac"))
                        HDUtils.DisplayUnsupportedMessage("Use Metal API instead.");
                    else if (SystemInfo.operatingSystem.StartsWith("Windows"))
                        HDUtils.DisplayUnsupportedMessage("Use Vulkan API instead.");
                }

                return false;
            }

            return true;
        }

        // Note: If you add new platform in this function, think about adding support when building the player to in HDRPCustomBuildProcessor.cs
        bool IsSupportedPlatform(out GraphicsDeviceType unsupportedGraphicDevice)
        {
            unsupportedGraphicDevice = SystemInfo.graphicsDeviceType;

            if (!SystemInfo.supportsComputeShaders)
                return false;

            if (!(defaultResources?.shaders.defaultPS?.isSupported ?? true))
                return false;

#if UNITY_EDITOR
            UnityEditor.BuildTarget activeBuildTarget = UnityEditor.EditorUserBuildSettings.activeBuildTarget;
            // If the build target matches the operating system of the editor
            if (SystemInfo.operatingSystemFamily == HDUtils.BuildTargetToOperatingSystemFamily(activeBuildTarget))
            {
                bool autoAPI = UnityEditor.PlayerSettings.GetUseDefaultGraphicsAPIs(activeBuildTarget);

                // then, there is two configuration possible:
                if (autoAPI)
                {
                    // if the graphic api is chosen automatically, then only the system's graphic device type matters
                    if (!HDUtils.IsSupportedGraphicDevice(SystemInfo.graphicsDeviceType))
                        return false;
                }
                else
                {
                    // otherwise, we need to iterate over every graphic api available in the list to track every non-supported APIs
                    return HDUtils.AreGraphicsAPIsSupported(activeBuildTarget, out unsupportedGraphicDevice);
                }
            }
            else // if the build target does not match the editor OS, then we have to check using the graphic api list
            {
                return HDUtils.AreGraphicsAPIsSupported(activeBuildTarget, out unsupportedGraphicDevice);
            }

            if (!HDUtils.IsSupportedBuildTarget(activeBuildTarget))
                return false;
#else
            if (!HDUtils.IsSupportedGraphicDevice(SystemInfo.graphicsDeviceType))
                return false;
#endif

            if (!HDUtils.IsOperatingSystemSupported(SystemInfo.operatingSystem))
                return false;

            return true;
        }

        void UnsetRenderingFeatures()
        {
            Shader.globalRenderPipeline = "";

            SupportedRenderingFeatures.active = new SupportedRenderingFeatures();

            // Reset srp batcher state just in case
            GraphicsSettings.useScriptableRenderPipelineBatching = false;

            Lightmapping.ResetDelegate();
        }

        void InitializeDebugMaterials()
        {
            m_DebugViewMaterialGBuffer = CoreUtils.CreateEngineMaterial(defaultResources.shaders.debugViewMaterialGBufferPS);
            m_DebugViewMaterialGBufferShadowMask = CoreUtils.CreateEngineMaterial(defaultResources.shaders.debugViewMaterialGBufferPS);
            m_DebugViewMaterialGBufferShadowMask.EnableKeyword("SHADOWS_SHADOWMASK");
            m_DebugDisplayLatlong = CoreUtils.CreateEngineMaterial(defaultResources.shaders.debugDisplayLatlongPS);
            m_DebugFullScreen = CoreUtils.CreateEngineMaterial(defaultResources.shaders.debugFullScreenPS);
            m_DebugColorPicker = CoreUtils.CreateEngineMaterial(defaultResources.shaders.debugColorPickerPS);
            m_Blit = CoreUtils.CreateEngineMaterial(defaultResources.shaders.blitPS);
            m_ErrorMaterial = CoreUtils.CreateEngineMaterial("Hidden/InternalErrorShader");

            // With texture array enabled, we still need the normal blit version for other systems like atlas
            if (TextureXR.useTexArray)
            {
                m_Blit.EnableKeyword("DISABLE_TEXTURE2D_X_ARRAY");
                m_BlitTexArray = CoreUtils.CreateEngineMaterial(defaultResources.shaders.blitPS);
                m_BlitTexArraySingleSlice = CoreUtils.CreateEngineMaterial(defaultResources.shaders.blitPS);
                m_BlitTexArraySingleSlice.EnableKeyword("BLIT_SINGLE_SLICE");
            }
        }

        void InitializeRenderStateBlocks()
        {
            m_DepthStateOpaque = new RenderStateBlock
            {
                depthState = new DepthState(true, CompareFunction.LessEqual),
                mask = RenderStateMask.Depth
            };
        }

        /// <summary>
        /// Disposable pattern implementation.
        /// </summary>
        /// <param name="disposing">Is disposing.</param>
        protected override void Dispose(bool disposing)
        {
            DisposeProbeCameraPool();

            UnsetRenderingFeatures();

            if (!m_ValidAPI)
                return;

#if UNITY_EDITOR
            if (!m_ResourcesInitialized)
                return;
#endif

            base.Dispose(disposing);

            ReleaseScreenSpaceShadows();

            if (m_RayTracingSupported)
            {
                ReleaseRecursiveRenderer();
                ReleaseRayTracingDeferred();
                ReleaseRayTracedIndirectDiffuse();
                ReleaseRayTracedReflections();
                ReleasePathTracing();
                ReleaseRayTracingManager();
            }
            m_DebugDisplaySettings.UnregisterDebug();

            CleanupLightLoop();

            // For debugging
            MousePositionDebug.instance.Cleanup();

            DecalSystem.instance.Cleanup();

            m_MaterialList.ForEach(material => material.Cleanup());

            CoreUtils.Destroy(m_CameraMotionVectorsMaterial);
            CoreUtils.Destroy(m_DecalNormalBufferMaterial);

            CoreUtils.Destroy(m_DebugViewMaterialGBuffer);
            CoreUtils.Destroy(m_DebugViewMaterialGBufferShadowMask);
            CoreUtils.Destroy(m_DebugDisplayLatlong);
            CoreUtils.Destroy(m_DebugFullScreen);
            CoreUtils.Destroy(m_DebugColorPicker);
            CoreUtils.Destroy(m_Blit);
            CoreUtils.Destroy(m_BlitTexArray);
            CoreUtils.Destroy(m_BlitTexArraySingleSlice);
            CoreUtils.Destroy(m_CopyDepth);
            CoreUtils.Destroy(m_ErrorMaterial);
            CoreUtils.Destroy(m_DownsampleDepthMaterial);
            CoreUtils.Destroy(m_UpsampleTransparency);
            CoreUtils.Destroy(m_ApplyDistortionMaterial);
            CoreUtils.Destroy(m_ClearStencilBufferMaterial);

            CleanupSubsurfaceScattering();
            m_SharedRTManager.Cleanup();
            m_XRSystem.Cleanup();
            m_SkyManager.Cleanup();
            CleanupVolumetricLighting();

            for(int bsdfIdx = 0; bsdfIdx < m_IBLFilterArray.Length; ++bsdfIdx)
            {
                m_IBLFilterArray[bsdfIdx].Cleanup();
            }

            m_PostProcessSystem.Cleanup();
            m_AmbientOcclusionSystem.Cleanup();
            m_BlueNoise.Cleanup();

            HDCamera.ClearAll();

            DestroyRenderTextures();
            CullingGroupManager.instance.Cleanup();

            CoreUtils.SafeRelease(m_DepthPyramidMipLevelOffsetsBuffer);

            CustomPassVolume.Cleanup();

            // RenderGraph
            m_RenderGraph.Cleanup();
            m_RenderGraph.UnRegisterDebug();
            CleanupPrepass();
            CoreUtils.Destroy(m_ColorResolveMaterial);


#if UNITY_EDITOR
            SceneViewDrawMode.ResetDrawMode();

            // Do not attempt to unregister SceneView FrameSettings. It is shared amongst every scene view and take only a little place.
            // For removing it, you should be sure that Dispose could never be called after the constructor of another instance of this SRP.
            // Also, at the moment, applying change to hdrpAsset cause the SRP to be Disposed and Constructed again.
            // Not always in that order.
#endif

            // Dispose m_ProbeCameraPool properly
            void DisposeProbeCameraPool()
            {
#if UNITY_EDITOR
                // Special case here: when the HDRP asset is modified in the Editor,
                //   it is disposed during an `OnValidate` call.
                //   But during `OnValidate` call, game object must not be destroyed.
                //   So, only when this method was called during an `OnValidate` call, the destruction of the
                //   pool is delayed, otherwise, it is destroyed as usual with `CoreUtils.Destroy`
                var isInOnValidate = false;
                isInOnValidate = new StackTrace().ToString().Contains("OnValidate");
                if (isInOnValidate)
                {
                    var pool = m_ProbeCameraCache;
                    UnityEditor.EditorApplication.delayCall += () => pool.Dispose();
                    m_ProbeCameraCache = null;
                }
                else
                {
#endif
                    m_ProbeCameraCache.Dispose();
                    m_ProbeCameraCache = null;
#if UNITY_EDITOR
                }
#endif
            }

            CameraCaptureBridge.enabled = false;
        }


        void Resize(HDCamera hdCamera)
        {
            bool resolutionChanged = (hdCamera.actualWidth > m_MaxCameraWidth) || (hdCamera.actualHeight > m_MaxCameraHeight);

            if (resolutionChanged || LightLoopNeedResize(hdCamera, m_TileAndClusterData))
            {
                // update recorded window resolution
                m_MaxCameraWidth = Mathf.Max(m_MaxCameraWidth, hdCamera.actualWidth);
                m_MaxCameraHeight = Mathf.Max(m_MaxCameraHeight, hdCamera.actualHeight);

                if (m_MaxCameraWidth > 0 && m_MaxCameraHeight > 0)
                {
                    LightLoopReleaseResolutionDependentBuffers();
                    m_DbufferManager.ReleaseResolutionDependentBuffers();
                    m_SharedRTManager.DisposeCoarseStencilBuffer();
                }

                LightLoopAllocResolutionDependentBuffers(hdCamera, m_MaxCameraWidth, m_MaxCameraHeight);
                m_DbufferManager.AllocResolutionDependentBuffers(hdCamera, m_MaxCameraWidth, m_MaxCameraHeight);
                m_SharedRTManager.AllocateCoarseStencilBuffer(m_MaxCameraWidth, m_MaxCameraHeight, hdCamera.viewCount);
            }
        }

        void PushGlobalParams(HDCamera hdCamera, CommandBuffer cmd)
        {
            using (new ProfilingScope(cmd, ProfilingSampler.Get(HDProfileId.PushGlobalParameters)))
            {
                // Set up UnityPerFrame CBuffer.
                PushSubsurfaceScatteringGlobalParams(hdCamera, cmd);

                PushDecalsGlobalParams(hdCamera, cmd);

                Fog.PushFogShaderParameters(hdCamera, cmd);

                PushVolumetricLightingGlobalParams(hdCamera, cmd, m_FrameCount);

                SetMicroShadowingSettings(hdCamera, cmd);

                HDShadowSettings shadowSettings = hdCamera.volumeStack.GetComponent<HDShadowSettings>();
                cmd.SetGlobalFloat(HDShaderIDs._DirectionalTransmissionMultiplier, shadowSettings.directionalTransmissionMultiplier.value);

                m_AmbientOcclusionSystem.PushGlobalParameters(hdCamera, cmd);

                var ssRefraction = hdCamera.volumeStack.GetComponent<ScreenSpaceRefraction>()
                    ?? ScreenSpaceRefraction.defaultInstance;
                ssRefraction.PushShaderParameters(cmd);

                // Set up UnityPerView CBuffer.
                hdCamera.SetupGlobalParams(cmd, m_FrameCount);

                cmd.SetGlobalVector(HDShaderIDs._IndirectLightingMultiplier, new Vector4(hdCamera.volumeStack.GetComponent<IndirectLightingController>().indirectDiffuseIntensity.value, 0, 0, 0));

                // It will be overridden for transparent pass.
                cmd.SetGlobalInt(HDShaderIDs._ColorMaskTransparentVel, (int)UnityEngine.Rendering.ColorWriteMask.All);

                if (hdCamera.frameSettings.IsEnabled(FrameSettingsField.MotionVectors))
                {
                    var buf = m_SharedRTManager.GetMotionVectorsBuffer();

                    cmd.SetGlobalTexture(HDShaderIDs._CameraMotionVectorsTexture, buf);
                    cmd.SetGlobalVector( HDShaderIDs._CameraMotionVectorsSize, new Vector4(buf.referenceSize.x,
                                                                                           buf.referenceSize.y,
                                                                                           1.0f / buf.referenceSize.x,
                                                                                           1.0f / buf.referenceSize.y));
                    cmd.SetGlobalVector(HDShaderIDs._CameraMotionVectorsScale, new Vector4(buf.referenceSize.x / (float)buf.rt.width,
                                                                                           buf.referenceSize.y / (float)buf.rt.height));
                }
                else
                {
                    cmd.SetGlobalTexture(HDShaderIDs._CameraMotionVectorsTexture, TextureXR.GetBlackTexture());
                }

                // Light loop stuff...
                if (hdCamera.IsSSREnabled())
                    cmd.SetGlobalTexture(HDShaderIDs._SsrLightingTexture, m_SsrLightingTexture);
                else
                    cmd.SetGlobalTexture(HDShaderIDs._SsrLightingTexture, TextureXR.GetClearTexture());

                // Off screen rendering is disabled for most of the frame by default.
                cmd.SetGlobalInt(HDShaderIDs._OffScreenRendering, 0);
                cmd.SetGlobalFloat(HDShaderIDs._ReplaceDiffuseForIndirect, hdCamera.frameSettings.IsEnabled(FrameSettingsField.ReplaceDiffuseForIndirect) ? 1.0f : 0.0f);
                cmd.SetGlobalInt(HDShaderIDs._EnableSkyReflection, hdCamera.frameSettings.IsEnabled(FrameSettingsField.SkyReflection) ? 1 : 0);

                m_SkyManager.SetGlobalSkyData(cmd, hdCamera);

                if (hdCamera.frameSettings.IsEnabled(FrameSettingsField.RayTracing))
                {
                    bool validIndirectDiffuse = ValidIndirectDiffuseState(hdCamera);
                    cmd.SetGlobalInt(HDShaderIDs._RaytracedIndirectDiffuse, validIndirectDiffuse ? 1 : 0);

                    // Bind the camera's ray tracing frame index
                    cmd.SetGlobalInt(HDShaderIDs._RaytracingFrameIndex, RayTracingFrameIndex(hdCamera));
                }
                cmd.SetGlobalFloat(HDShaderIDs._ContactShadowOpacity, m_ContactShadows.opacity.value);
            }
        }

        void CopyDepthBufferIfNeeded(HDCamera hdCamera, CommandBuffer cmd)
        {
            if (!m_IsDepthBufferCopyValid)
            {
                using (new ProfilingScope(cmd, ProfilingSampler.Get(HDProfileId.CopyDepthBuffer)))
                {
                    // TODO: maybe we don't actually need the top MIP level?
                    // That way we could avoid making the copy, and build the MIP hierarchy directly.
                    // The downside is that our SSR tracing accuracy would decrease a little bit.
                    // But since we never render SSR at full resolution, this may be acceptable.

                    // TODO: reading the depth buffer with a compute shader will cause it to decompress in place.
                    // On console, to preserve the depth test performance, we must NOT decompress the 'm_CameraDepthStencilBuffer' in place.
                    // We should call decompressDepthSurfaceToCopy() and decompress it to 'm_CameraDepthBufferMipChain'.
                    m_GPUCopy.SampleCopyChannel_xyzw2x(cmd, m_SharedRTManager.GetDepthStencilBuffer(), m_SharedRTManager.GetDepthTexture(), new RectInt(0, 0, hdCamera.actualWidth, hdCamera.actualHeight));
                    // Depth texture is now ready, bind it.
                    cmd.SetGlobalTexture(HDShaderIDs._CameraDepthTexture, m_SharedRTManager.GetDepthTexture());
                }
                m_IsDepthBufferCopyValid = true;
            }
        }

        struct BuildCoarseStencilAndResolveParameters
        {
            public HDCamera hdCamera;
            public ComputeShader resolveStencilCS;
        }

        BuildCoarseStencilAndResolveParameters PrepareBuildCoarseStencilParameters(HDCamera hdCamera)
        {
            var parameters = new BuildCoarseStencilAndResolveParameters();
            parameters.hdCamera = hdCamera;
            parameters.resolveStencilCS = defaultResources.shaders.resolveStencilCS;
            return parameters;
        }

        void BuildCoarseStencilAndResolveIfNeeded(HDCamera hdCamera, CommandBuffer cmd)
        {
            var parameters = PrepareBuildCoarseStencilParameters(hdCamera);
            bool msaaEnabled = hdCamera.frameSettings.IsEnabled(FrameSettingsField.MSAA);
            BuildCoarseStencilAndResolveIfNeeded(parameters, m_SharedRTManager.GetDepthStencilBuffer(msaaEnabled),
                         msaaEnabled ? m_SharedRTManager.GetStencilBuffer(msaaEnabled) : null,
                         m_SharedRTManager.GetCoarseStencilBuffer(), cmd);

        }

        static void BuildCoarseStencilAndResolveIfNeeded(BuildCoarseStencilAndResolveParameters parameters, RTHandle depthStencilBuffer, RTHandle resolvedStencilBuffer, ComputeBuffer coarseStencilBuffer, CommandBuffer cmd)
        {
            using (new ProfilingScope(cmd, ProfilingSampler.Get(HDProfileId.CoarseStencilGeneration)))
            {
                var hdCamera = parameters.hdCamera;
                bool MSAAEnabled = hdCamera.frameSettings.IsEnabled(FrameSettingsField.MSAA);

                // The following features require a copy of the stencil, if none are active, no need to do the resolve.
                bool resolveIsNecessary = GetFeatureVariantsEnabled(hdCamera.frameSettings);
<<<<<<< HEAD
                resolveIsNecessary = resolveIsNecessary || hdCamera.frameSettings.IsEnabled(FrameSettingsField.SSR)
                                                        || hdCamera.frameSettings.IsEnabled(FrameSettingsField.TransparentSSR);
=======
                resolveIsNecessary = resolveIsNecessary || hdCamera.IsSSREnabled()
                                                        || hdCamera.IsTransparentSSREnabled();
>>>>>>> bd22d6b2

                // We need the resolve only with msaa
                resolveIsNecessary = resolveIsNecessary && MSAAEnabled;

                ComputeShader cs = parameters.resolveStencilCS;
                int kernel = SampleCountToPassIndex(MSAAEnabled ? hdCamera.msaaSamples : MSAASamples.None);
                kernel = resolveIsNecessary ? kernel + 3 : kernel; // We have a different variant if we need to resolve to non-MSAA stencil
                int coarseStencilWidth = HDUtils.DivRoundUp(hdCamera.actualWidth, 8);
                int coarseStencilHeight = HDUtils.DivRoundUp(hdCamera.actualHeight, 8);
                cmd.SetGlobalVector(HDShaderIDs._CoarseStencilBufferSize, new Vector4(coarseStencilWidth, coarseStencilHeight, 1.0f / coarseStencilWidth, 1.0f / coarseStencilHeight));
                cmd.SetComputeBufferParam(cs, kernel, HDShaderIDs._CoarseStencilBuffer, coarseStencilBuffer);
                cmd.SetComputeTextureParam(cs, kernel, HDShaderIDs._StencilTexture, depthStencilBuffer, 0, RenderTextureSubElement.Stencil);

                if (resolveIsNecessary)
                {
                    cmd.SetComputeTextureParam(cs, kernel, HDShaderIDs._OutputStencilBuffer, resolvedStencilBuffer);
                }

                cmd.DispatchCompute(cs, kernel, coarseStencilWidth, coarseStencilHeight, hdCamera.viewCount);
            }
        }

        void SetMicroShadowingSettings(HDCamera hdCamera, CommandBuffer cmd)
        {
            MicroShadowing microShadowingSettings = hdCamera.volumeStack.GetComponent<MicroShadowing>();
            cmd.SetGlobalFloat(HDShaderIDs._MicroShadowOpacity, microShadowingSettings.enable.value ? microShadowingSettings.opacity.value : 0.0f);
        }

        void ConfigureKeywords(bool enableBakeShadowMask, HDCamera hdCamera, CommandBuffer cmd)
        {
            // Globally enable (for GBuffer shader and forward lit (opaque and transparent) the keyword SHADOWS_SHADOWMASK
            CoreUtils.SetKeyword(cmd, "SHADOWS_SHADOWMASK", enableBakeShadowMask);
            // Configure material to use depends on shadow mask option
            m_CurrentRendererConfigurationBakedLighting = enableBakeShadowMask ? HDUtils.k_RendererConfigurationBakedLightingWithShadowMask : HDUtils.k_RendererConfigurationBakedLighting;
            m_currentDebugViewMaterialGBuffer = enableBakeShadowMask ? m_DebugViewMaterialGBufferShadowMask : m_DebugViewMaterialGBuffer;

            CoreUtils.SetKeyword(cmd, "LIGHT_LAYERS", hdCamera.frameSettings.IsEnabled(FrameSettingsField.LightLayers));
            cmd.SetGlobalInt(HDShaderIDs._EnableLightLayers, hdCamera.frameSettings.IsEnabled(FrameSettingsField.LightLayers) ? 1 : 0);

            // configure keyword for both decal.shader and material
            if (m_Asset.currentPlatformRenderPipelineSettings.supportDecals)
            {
                CoreUtils.SetKeyword(cmd, "DECALS_OFF", false);
                CoreUtils.SetKeyword(cmd, "DECALS_3RT", !m_Asset.currentPlatformRenderPipelineSettings.decalSettings.perChannelMask);
                CoreUtils.SetKeyword(cmd, "DECALS_4RT", m_Asset.currentPlatformRenderPipelineSettings.decalSettings.perChannelMask);
            }
            else
            {
                CoreUtils.SetKeyword(cmd, "DECALS_OFF", true);
                CoreUtils.SetKeyword(cmd, "DECALS_3RT", false);
                CoreUtils.SetKeyword(cmd, "DECALS_4RT", false);
            }

            // Raise the normal buffer flag only if we are in forward rendering
            CoreUtils.SetKeyword(cmd, "WRITE_NORMAL_BUFFER", hdCamera.frameSettings.litShaderMode == LitShaderMode.Forward);

            // Raise or remove the depth msaa flag based on the frame setting
            CoreUtils.SetKeyword(cmd, "WRITE_MSAA_DEPTH", hdCamera.frameSettings.IsEnabled(FrameSettingsField.MSAA));
        }

        struct RenderRequest
        {
            public struct Target
            {
                public RenderTargetIdentifier id;
                public CubemapFace face;
                public RenderTexture copyToTarget;
            }
            public HDCamera hdCamera;
            public bool clearCameraSettings;
            public Target target;
            public HDCullingResults cullingResults;
            public int index;
            // Indices of render request to render before this one
            public List<int> dependsOnRenderRequestIndices;
            public CameraSettings cameraSettings;
        }
        struct HDCullingResults
        {
            public CullingResults cullingResults;
            public CullingResults? customPassCullingResults;
            public HDProbeCullingResults hdProbeCullingResults;
            public DecalSystem.CullResult decalCullResults;
            // TODO: DecalCullResults

            internal void Reset()
            {
                hdProbeCullingResults.Reset();
                if (decalCullResults != null)
                    decalCullResults.Clear();
                else
                    decalCullResults = GenericPool<DecalSystem.CullResult>.Get();
            }
        }

        /// <summary>
        /// RenderPipeline Render implementation.
        /// </summary>
        /// <param name="renderContext">Current ScriptableRenderContext.</param>
        /// <param name="cameras">List of cameras to render.</param>
        protected override void Render(ScriptableRenderContext renderContext, Camera[] cameras)
        {
#if UNITY_EDITOR
            if (!m_ResourcesInitialized)
                return;
#endif

            if (!m_ValidAPI || cameras.Length == 0)
                return;

            GetOrCreateDefaultVolume();
            GetOrCreateDebugTextures();

            // This function should be called once every render (once for all camera)
            LightLoopNewRender();

            BeginFrameRendering(renderContext, cameras);

            // Check if we can speed up FrameSettings process by skiping history
            // or go in detail if debug is activated. Done once for all renderer.
            m_FrameSettingsHistoryEnabled = FrameSettingsHistory.enabled;

            int  newCount = Time.frameCount;
            bool newFrame = newCount != m_FrameCount;
            m_FrameCount  = newCount;

            if (newFrame)
            {
                m_LastTime = m_Time;                        // Only update time once per frame.
                m_Time     = Time.time;                     // Does NOT take the 'animateMaterials' setting into account.
                m_LastTime = Mathf.Min(m_Time, m_LastTime); // Guard against broken Unity behavior. Should not be necessary.

                m_ProbeCameraCache.ClearCamerasUnusedFor(2, m_FrameCount);
                HDCamera.CleanUnused();
            }

            var dynResHandler = DynamicResolutionHandler.instance;
            dynResHandler.Update(m_Asset.currentPlatformRenderPipelineSettings.dynamicResolutionSettings, () =>
            {
                var hdrp = (RenderPipelineManager.currentPipeline as HDRenderPipeline);
                var stencilBuffer = hdrp.m_SharedRTManager.GetDepthStencilBuffer().rt;
                var stencilBufferSize = new Vector2Int(stencilBuffer.width, stencilBuffer.height);
                hdrp.m_SharedRTManager.ComputeDepthBufferMipChainSize(DynamicResolutionHandler.instance.GetScaledSize(stencilBufferSize));
            }
            );

            // This syntax is awful and hostile to debugging, please don't use it...
            using (ListPool<RenderRequest>.Get(out List<RenderRequest> renderRequests))
            using (ListPool<int>.Get(out List<int> rootRenderRequestIndices))
            using (HashSetPool<int>.Get(out HashSet<int> skipClearCullingResults))
            using (DictionaryPool<HDProbe, List<(int index, float weight)>>.Get(out Dictionary<HDProbe, List<(int index, float weight)>> renderRequestIndicesWhereTheProbeIsVisible))
            using (ListPool<CameraSettings>.Get(out List<CameraSettings> cameraSettings))
            using (ListPool<CameraPositionSettings>.Get(out List<CameraPositionSettings> cameraPositionSettings))
            {
                // With XR multi-pass enabled, each camera can be rendered multiple times with different parameters
                var multipassCameras = m_XRSystem.SetupFrame(cameras, m_Asset.currentPlatformRenderPipelineSettings.xrSettings.singlePass, m_DebugDisplaySettings.data.xrSinglePassTestMode);

#if UNITY_EDITOR
                // See comment below about the preview camera workaround
                bool hasGameViewCamera = false;
                foreach (var c in cameras)
                {
                    if (c.cameraType == CameraType.Game)
                    {
                        hasGameViewCamera = true;
                        break;
                    }
                }
#endif

                // Culling loop
                foreach ((Camera camera, XRPass xrPass) in multipassCameras)
                {
                    if (camera == null)
                        continue;

#if UNITY_EDITOR
                    // We selecting a camera in the editor, we have a preview that is drawn.
                    // For legacy reasons, Unity will render all preview cameras when rendering the GameView
                    // Actually, we don't need this here because we call explicitly Camera.Render when we
                    // need a preview
                    //
                    // This is an issue, because at some point, you end up with 2 cameras to render:
                    // - Main Camera (game view)
                    // - Preview Camera (preview)
                    // If the preview camera is rendered last, it will alter the "GameView RT" RenderTexture
                    // that was previously rendered by the Main Camera.
                    // This is an issue.
                    //
                    // Meanwhile, skipping all preview camera when rendering the game views is sane,
                    // and will workaround the aformentionned issue.
                    if (hasGameViewCamera && camera.cameraType == CameraType.Preview)
                        continue;
#endif

                    bool cameraRequestedDynamicRes = false;
                    HDAdditionalCameraData hdCam;
                    if (camera.TryGetComponent<HDAdditionalCameraData>(out hdCam))
                    {
                        cameraRequestedDynamicRes = hdCam.allowDynamicResolution;

                        // We are in a case where the platform does not support hw dynamic resolution, so we force the software fallback.
                        // TODO: Expose the graphics caps info on whether the platform supports hw dynamic resolution or not.
                        // Temporarily disable HW Dynamic resolution on metal until the problems we have with it are fixed
                        bool isMetal = (SystemInfo.graphicsDeviceType == GraphicsDeviceType.Metal);
                        if (isMetal || (dynResHandler.RequestsHardwareDynamicResolution() && cameraRequestedDynamicRes && !camera.allowDynamicResolution))
                        {
                            dynResHandler.ForceSoftwareFallback();
                        }
                    }

                    dynResHandler.SetCurrentCameraRequest(cameraRequestedDynamicRes);
                    RTHandles.SetHardwareDynamicResolutionState(dynResHandler.HardwareDynamicResIsEnabled());

                    VFXManager.PrepareCamera(camera);

                    // Reset pooled variables
                    cameraSettings.Clear();
                    cameraPositionSettings.Clear();
                    skipClearCullingResults.Clear();

                    var cullingResults = UnsafeGenericPool<HDCullingResults>.Get();
                    cullingResults.Reset();

                    // Try to compute the parameters of the request or skip the request
                    var skipRequest = !TryCalculateFrameParameters(
                            camera,
                            xrPass,
                            out var additionalCameraData,
                            out var hdCamera,
                            out var cullingParameters);

                    // Note: In case of a custom render, we have false here and 'TryCull' is not executed
                    if (!skipRequest)
                    {
                        var needCulling = true;

                        // In XR multipass, culling results can be shared if the pass has the same culling id
                        if (xrPass.multipassId > 0)
                        {
                            foreach (var req in renderRequests)
                            {
                                if (camera == req.hdCamera.camera && req.hdCamera.xr.cullingPassId == xrPass.cullingPassId)
                                {
                                    UnsafeGenericPool<HDCullingResults>.Release(cullingResults);
                                    cullingResults = req.cullingResults;
                                    skipClearCullingResults.Add(req.index);
                                    needCulling = false;
                                }
                            }
                        }

                        if (needCulling)
                            skipRequest = !TryCull(camera, hdCamera, renderContext, m_SkyManager, cullingParameters, m_Asset, ref cullingResults);
                    }

                    if (additionalCameraData != null && additionalCameraData.hasCustomRender)
                    {
                        skipRequest = true;
                        // Execute custom render
                        additionalCameraData.ExecuteCustomRender(renderContext, hdCamera);
                    }

                    if (skipRequest)
                    {
                        // Submit render context and free pooled resources for this request
                        renderContext.Submit();
                        UnsafeGenericPool<HDCullingResults>.Release(cullingResults);
                        UnityEngine.Rendering.RenderPipeline.EndCameraRendering(renderContext, camera);
                        continue;
                    }

                    // Select render target
                    RenderTargetIdentifier targetId = camera.targetTexture ?? new RenderTargetIdentifier(BuiltinRenderTextureType.CameraTarget);
                    if (camera.targetTexture != null)
                    {
                        camera.targetTexture.IncrementUpdateCount(); // Necessary if the texture is used as a cookie.
                    }

                    // Render directly to XR render target if active
                    if (hdCamera.xr.enabled && hdCamera.xr.renderTargetValid)
                        targetId = hdCamera.xr.renderTarget;

                    // Add render request
                    var request = new RenderRequest
                    {
                        hdCamera = hdCamera,
                        cullingResults = cullingResults,
                        target = new RenderRequest.Target
                        {
                            id = targetId,
                            face = CubemapFace.Unknown
                        },
                        dependsOnRenderRequestIndices = ListPool<int>.Get(),
                        index = renderRequests.Count,
                        cameraSettings = CameraSettings.From(hdCamera)
                        // TODO: store DecalCullResult
                    };
                    renderRequests.Add(request);
                    // This is a root render request
                    rootRenderRequestIndices.Add(request.index);

                    // Add visible probes to list
                    for (var i = 0; i < cullingResults.cullingResults.visibleReflectionProbes.Length; ++i)
                    {
                        var visibleProbe = cullingResults.cullingResults.visibleReflectionProbes[i];

                        // TODO: The following fix is temporary.
                        // We should investigate why we got null cull result when we change scene
                        if (visibleProbe == null || visibleProbe.Equals(null) || visibleProbe.reflectionProbe == null || visibleProbe.reflectionProbe.Equals(null))
                            continue;

                        HDAdditionalReflectionData additionalReflectionData;
                        if (!visibleProbe.reflectionProbe.TryGetComponent<HDAdditionalReflectionData>(out additionalReflectionData))
                            additionalReflectionData = visibleProbe.reflectionProbe.gameObject.AddComponent<HDAdditionalReflectionData>();

                        AddVisibleProbeVisibleIndexIfUpdateIsRequired(additionalReflectionData, request.index);
                    }
                    for (var i = 0; i < cullingResults.hdProbeCullingResults.visibleProbes.Count; ++i)
                        AddVisibleProbeVisibleIndexIfUpdateIsRequired(cullingResults.hdProbeCullingResults.visibleProbes[i], request.index);

                    // local function to help insertion of visible probe
                    void AddVisibleProbeVisibleIndexIfUpdateIsRequired(HDProbe probe, int visibleInIndex)
                    {
                        // Don't add it if it has already been updated this frame or not a real time probe
                        // TODO: discard probes that are baked once per frame and already baked this frame
                        if (!probe.requiresRealtimeUpdate)
                            return;

                        // Notify that we render the probe at this frame
                        probe.SetIsRendered(m_FrameCount);

                        float visibility = ComputeVisibility(visibleInIndex, probe);

                        if (!renderRequestIndicesWhereTheProbeIsVisible.TryGetValue(probe, out var visibleInIndices))
                        {
                            visibleInIndices = ListPool<(int index, float weight)>.Get();
                            renderRequestIndicesWhereTheProbeIsVisible.Add(probe, visibleInIndices);
                        }
                        if (!visibleInIndices.Contains((visibleInIndex, visibility)))
                            visibleInIndices.Add((visibleInIndex, visibility));
                    }

                    float ComputeVisibility(int visibleInIndex, HDProbe visibleProbe)
                    {
                        var visibleInRenderRequest = renderRequests[visibleInIndex];
                        var viewerTransform = visibleInRenderRequest.hdCamera.camera.transform;
                        return HDUtils.ComputeWeightedLinearFadeDistance(visibleProbe.transform.position, viewerTransform.position, visibleProbe.weight, visibleProbe.fadeDistance);
                    }
                }

                foreach (var probeToRenderAndDependencies in renderRequestIndicesWhereTheProbeIsVisible)
                {
                    var visibleProbe = probeToRenderAndDependencies.Key;
                    var visibilities = probeToRenderAndDependencies.Value;

                    // Two cases:
                    //   - If the probe is view independent, we add only one render request per face that is
                    //      a dependency for all its 'visibleIn' render requests
                    //   - If the probe is view dependent, we add one render request per face per 'visibleIn'
                    //      render requests
                    var isViewDependent = visibleProbe.type == ProbeSettings.ProbeType.PlanarProbe;

                    Camera parentCamera;

                    if (isViewDependent)
                    {
                        for (int i = 0; i < visibilities.Count; ++i)
                        {
                            var visibility = visibilities[i];
                            if (visibility.weight <= 0f)
                                continue;

                            var visibleInIndex = visibility.index;
                            var visibleInRenderRequest = renderRequests[visibleInIndex];
                            var viewerTransform = visibleInRenderRequest.hdCamera.camera.transform;

                            parentCamera = visibleInRenderRequest.hdCamera.camera;

                            AddHDProbeRenderRequests(
                                visibleProbe,
                                viewerTransform,
                                new List<(int index, float weight)>{visibility},
                                HDUtils.GetSceneCullingMaskFromCamera(visibleInRenderRequest.hdCamera.camera),
                                parentCamera,
                                visibleInRenderRequest.hdCamera.camera.fieldOfView,
                                visibleInRenderRequest.hdCamera.camera.aspect
                            );
                        }
                    }
                    else
                    {
                        // No single parent camera for view dependent probes.
                        parentCamera = null;

                        bool visibleInOneViewer = false;
                        for (int i = 0; i < visibilities.Count && !visibleInOneViewer; ++i)
                        {
                            if (visibilities[i].weight > 0f)
                                visibleInOneViewer = true;
                        }
                        if (visibleInOneViewer)
                            AddHDProbeRenderRequests(visibleProbe, null, visibilities, 0, parentCamera);
                    }
                }
                foreach (var pair in renderRequestIndicesWhereTheProbeIsVisible)
                    ListPool<(int index, float weight)>.Release(pair.Value);
                renderRequestIndicesWhereTheProbeIsVisible.Clear();

                // Local function to share common code between view dependent and view independent requests
                void AddHDProbeRenderRequests(
                    HDProbe visibleProbe,
                    Transform viewerTransform,
                    List<(int index, float weight)> visibilities,
                    ulong overrideSceneCullingMask,
                    Camera parentCamera,
                    float referenceFieldOfView = 90,
                    float referenceAspect = 1
                )
                {
                    var position = ProbeCapturePositionSettings.ComputeFrom(
                        visibleProbe,
                        viewerTransform
                    );
                    cameraSettings.Clear();
                    cameraPositionSettings.Clear();
                    HDRenderUtilities.GenerateRenderingSettingsFor(
                        visibleProbe.settings, position,
                        cameraSettings, cameraPositionSettings, overrideSceneCullingMask,
                        referenceFieldOfView: referenceFieldOfView,
                        referenceAspect: referenceAspect
                    );

                    switch (visibleProbe.type)
                    {
                        case ProbeSettings.ProbeType.ReflectionProbe:
                            int desiredProbeSize = (int)((HDRenderPipeline)RenderPipelineManager.currentPipeline).currentPlatformRenderPipelineSettings.lightLoopSettings.reflectionCubemapSize;
                            if (visibleProbe.realtimeTexture == null || visibleProbe.realtimeTexture.width != desiredProbeSize)
                            {
                                visibleProbe.SetTexture(ProbeSettings.Mode.Realtime, HDRenderUtilities.CreateReflectionProbeRenderTarget(desiredProbeSize));
                            }
                            break;
                        case ProbeSettings.ProbeType.PlanarProbe:
                            int desiredPlanarProbeSize = (int)visibleProbe.resolution;
                            if (visibleProbe.realtimeTexture == null || visibleProbe.realtimeTexture.width != desiredPlanarProbeSize)
                            {
                                visibleProbe.SetTexture(ProbeSettings.Mode.Realtime, HDRenderUtilities.CreatePlanarProbeRenderTarget(desiredPlanarProbeSize));
                            }
                            // Set the viewer's camera as the default camera anchor
                            for (var i = 0; i < cameraSettings.Count; ++i)
                            {
                                var v = cameraSettings[i];
                                if (v.volumes.anchorOverride == null)
                                {
                                    v.volumes.anchorOverride = viewerTransform;
                                    cameraSettings[i] = v;
                                }
                            }
                            break;
                    }

                    for (int j = 0; j < cameraSettings.Count; ++j)
                    {
                        var camera = m_ProbeCameraCache.GetOrCreate((viewerTransform, visibleProbe, j), m_FrameCount, CameraType.Reflection);
                        var additionalCameraData = camera.GetComponent<HDAdditionalCameraData>();

                        if (additionalCameraData == null)
                            additionalCameraData = camera.gameObject.AddComponent<HDAdditionalCameraData>();
                        additionalCameraData.hasPersistentHistory = true;

                        // We need to set a targetTexture with the right otherwise when setting pixelRect, it will be rescaled internally to the size of the screen
                        camera.targetTexture = visibleProbe.realtimeTexture;
                        camera.gameObject.hideFlags = HideFlags.HideAndDontSave;
                        camera.gameObject.SetActive(false);

                        // Warning: accessing Object.name generate 48B of garbage at each frame here
                        // camera.name = HDUtils.ComputeProbeCameraName(visibleProbe.name, j, viewerTransform?.name);
                        // Non Alloc version of ComputeProbeCameraName but without the viewerTransform name part
                        camera.name = visibleProbe.probeName[j];

                        camera.ApplySettings(cameraSettings[j]);
                        camera.ApplySettings(cameraPositionSettings[j]);
                        camera.cameraType = CameraType.Reflection;
                        camera.pixelRect = new Rect(0, 0, visibleProbe.realtimeTexture.width, visibleProbe.realtimeTexture.height);

                        var _cullingResults = UnsafeGenericPool<HDCullingResults>.Get();
                        _cullingResults.Reset();

                        if (!(TryCalculateFrameParameters(
                                camera,
                                m_XRSystem.emptyPass,
                                out _,
                                out var hdCamera,
                                out var cullingParameters
                            )
                            && TryCull(
                                camera, hdCamera, renderContext, m_SkyManager, cullingParameters, m_Asset,
                                ref _cullingResults
                            )))
                        {
                            // Skip request and free resources
                            UnsafeGenericPool<HDCullingResults>.Release(_cullingResults);
                            continue;
                        }

                        hdCamera.parentCamera = parentCamera; // Used to inherit the properties of the view

                        HDAdditionalCameraData hdCam;
                        camera.TryGetComponent<HDAdditionalCameraData>(out hdCam);
                        hdCam.flipYMode = visibleProbe.type == ProbeSettings.ProbeType.ReflectionProbe
                                ? HDAdditionalCameraData.FlipYMode.ForceFlipY
                                : HDAdditionalCameraData.FlipYMode.Automatic;

                        if (!visibleProbe.realtimeTexture.IsCreated())
                            visibleProbe.realtimeTexture.Create();

                        visibleProbe.SetRenderData(
                            ProbeSettings.Mode.Realtime,
                            new HDProbe.RenderData(
                                camera.worldToCameraMatrix,
                                camera.projectionMatrix,
                                camera.transform.position,
                                camera.transform.rotation,
                                cameraSettings[j].frustum.fieldOfView,
                                cameraSettings[j].frustum.aspect
                            )
                        );

                        // TODO: Assign the actual final target to render to.
                        //   Currently, we use a target for each probe, and then copy it into the cache before using it
                        //   during the lighting pass.
                        //   But what we actually want here, is to render directly into the cache (either CubeArray,
                        //   or Texture2DArray)
                        //   To do so, we need to first allocate in the cache the location of the target and then assign
                        //   it here.
                        var request = new RenderRequest
                        {
                            hdCamera = hdCamera,
                            cullingResults = _cullingResults,
                            clearCameraSettings = true,
                            dependsOnRenderRequestIndices = ListPool<int>.Get(),
                            index = renderRequests.Count,
                            cameraSettings = cameraSettings[j]
                            // TODO: store DecalCullResult
                        };

                        // As we render realtime texture on GPU side, we must tag the texture so our texture array cache detect that something have change
                        visibleProbe.realtimeTexture.IncrementUpdateCount();

                        if (cameraSettings.Count > 1)
                        {
                            var face = (CubemapFace)j;
                            request.target = new RenderRequest.Target
                            {
                                copyToTarget = visibleProbe.realtimeTexture,
                                face = face
                            };
                        }
                        else
                        {
                            request.target = new RenderRequest.Target
                            {
                                id = visibleProbe.realtimeTexture,
                                face = CubemapFace.Unknown
                            };
                        }
                        renderRequests.Add(request);


                        foreach (var visibility in visibilities)
                            renderRequests[visibility.index].dependsOnRenderRequestIndices.Add(request.index);
                    }
                }

                // TODO: Refactor into a method. If possible remove the intermediate target
                // Find max size for Cubemap face targets and resize/allocate if required the intermediate render target
                {
                    var size = Vector2Int.zero;
                    for (int i = 0; i < renderRequests.Count; ++i)
                    {
                        var renderRequest = renderRequests[i];
                        var isCubemapFaceTarget = renderRequest.target.face != CubemapFace.Unknown;
                        if (!isCubemapFaceTarget)
                            continue;

                        var width = renderRequest.hdCamera.actualWidth;
                        var height = renderRequest.hdCamera.actualHeight;
                        size.x = Mathf.Max(width, size.x);
                        size.y = Mathf.Max(height, size.y);
                    }

                    if (size != Vector2.zero)
                    {
                        if (m_TemporaryTargetForCubemaps != null)
                        {
                            if (m_TemporaryTargetForCubemaps.width != size.x
                                || m_TemporaryTargetForCubemaps.height != size.y)
                            {
                                m_TemporaryTargetForCubemaps.Release();
                                m_TemporaryTargetForCubemaps = null;
                            }
                        }
                        if (m_TemporaryTargetForCubemaps == null)
                        {
                            m_TemporaryTargetForCubemaps = new RenderTexture(
                                size.x, size.y, 1, GraphicsFormat.R16G16B16A16_SFloat
                            )
                            {
                                autoGenerateMips = false,
                                useMipMap = false,
                                name = "Temporary Target For Cubemap Face",
                                volumeDepth = 1,
                                useDynamicScale = false
                            };
                        }
                    }
                }

                using (ListPool<int>.Get(out List<int> renderRequestIndicesToRender))
                {
                    // Flatten the render requests graph in an array that guarantee dependency constraints
                    {
                        using (GenericPool<Stack<int>>.Get(out Stack<int> stack))
                        {
                            stack.Clear();
                            for (int i = rootRenderRequestIndices.Count -1; i >= 0; --i)
                            {
                                stack.Push(rootRenderRequestIndices[i]);
                                while (stack.Count > 0)
                                {
                                    var index = stack.Pop();
                                    if (!renderRequestIndicesToRender.Contains(index))
                                        renderRequestIndicesToRender.Add(index);

                                    var request = renderRequests[index];
                                    for (int j = 0; j < request.dependsOnRenderRequestIndices.Count; ++j)
                                        stack.Push(request.dependsOnRenderRequestIndices[j]);
                                }
                            }
                        }
                    }

                    using (new ProfilingScope(null, ProfilingSampler.Get(HDProfileId.HDRenderPipelineAllRenderRequest)))
                    {
                        // Execute render request graph, in reverse order
                        for (int i = renderRequestIndicesToRender.Count - 1; i >= 0; --i)
                        {
                            var renderRequestIndex = renderRequestIndicesToRender[i];
                            var renderRequest = renderRequests[renderRequestIndex];

                            var cmd = CommandBufferPool.Get("");

                            // TODO: Avoid the intermediate target and render directly into final target
                            //  CommandBuffer.Blit does not work on Cubemap faces
                            //  So we use an intermediate RT to perform a CommandBuffer.CopyTexture in the target Cubemap face
                            if (renderRequest.target.face != CubemapFace.Unknown)
                            {
                                if (!m_TemporaryTargetForCubemaps.IsCreated())
                                    m_TemporaryTargetForCubemaps.Create();

                                var hdCamera = renderRequest.hdCamera;
                                ref var target = ref renderRequest.target;
                                target.id = m_TemporaryTargetForCubemaps;
                            }


                            // var aovRequestIndex = 0;
                            foreach (var aovRequest in renderRequest.hdCamera.aovRequests)
                            {
                                using (new ProfilingScope(cmd, ProfilingSampler.Get(HDProfileId.HDRenderPipelineRenderAOV)))
                                {
                                    cmd.SetInvertCulling(renderRequest.cameraSettings.invertFaceCulling);
                                    ExecuteRenderRequest(renderRequest, renderContext, cmd, aovRequest);
                                    cmd.SetInvertCulling(false);
                                }
                                renderContext.ExecuteCommandBuffer(cmd);
                                CommandBufferPool.Release(cmd);
                                renderContext.Submit();
                                cmd = CommandBufferPool.Get();
                            }

                            using (new ProfilingScope(cmd, renderRequest.hdCamera.profilingSampler))
                            {
                                cmd.SetInvertCulling(renderRequest.cameraSettings.invertFaceCulling);
                                ExecuteRenderRequest(renderRequest, renderContext, cmd, AOVRequestData.defaultAOVRequestDataNonAlloc);
                                cmd.SetInvertCulling(false);
                                UnityEngine.Rendering.RenderPipeline.EndCameraRendering(renderContext, renderRequest.hdCamera.camera);
                            }

                            {
                                var target = renderRequest.target;
                                // Handle the copy if requested
                                if (target.copyToTarget != null)
                                {
                                    cmd.CopyTexture(
                                        target.id, 0, 0, 0, 0, renderRequest.hdCamera.actualWidth, renderRequest.hdCamera.actualHeight,
                                        target.copyToTarget, (int)target.face, 0, 0, 0
                                    );
                                }
                                if (renderRequest.clearCameraSettings)
                                    // release reference because the RenderTexture might be destroyed before the camera
                                    renderRequest.hdCamera.camera.targetTexture = null;

                                ListPool<int>.Release(renderRequest.dependsOnRenderRequestIndices);

                                // Culling results can be shared between render requests: clear only when required
                                if (!skipClearCullingResults.Contains(renderRequest.index))
                                {
                                    renderRequest.cullingResults.decalCullResults?.Clear();
                                    UnsafeGenericPool<HDCullingResults>.Release(renderRequest.cullingResults);
                                }
                            }

                            // Render XR mirror view once all render requests have been completed
                            if (i == 0 && renderRequest.hdCamera.camera.cameraType == CameraType.Game && renderRequest.hdCamera.camera.targetTexture == null)
                            {
                                m_XRSystem.RenderMirrorView(cmd);
                            }

                            // Now that all cameras have been rendered, let's propagate the data required for screen space shadows
                            PropagateScreenSpaceShadowData();

                            renderContext.ExecuteCommandBuffer(cmd);
                            CommandBufferPool.Release(cmd);
                            renderContext.Submit();
                        }
                    }
                }
            }

            m_XRSystem.ReleaseFrame();
            UnityEngine.Rendering.RenderPipeline.EndFrameRendering(renderContext, cameras);
        }


        void PropagateScreenSpaceShadowData()
        {
            // For every unique light that has been registered, update the previous transform
            foreach (HDAdditionalLightData lightData in m_ScreenSpaceShadowsUnion)
            {
                lightData.previousTransform = lightData.transform.localToWorldMatrix;
            }
        }

        void ExecuteRenderRequest(
            RenderRequest renderRequest,
            ScriptableRenderContext renderContext,
            CommandBuffer cmd,
            AOVRequestData aovRequest
        )
        {
            InitializeGlobalResources(renderContext);

            var hdCamera = renderRequest.hdCamera;
            var camera = hdCamera.camera;
            var cullingResults = renderRequest.cullingResults.cullingResults;
            var customPassCullingResults = renderRequest.cullingResults.customPassCullingResults ?? cullingResults;
            var hdProbeCullingResults = renderRequest.cullingResults.hdProbeCullingResults;
            var decalCullingResults = renderRequest.cullingResults.decalCullResults;
            var target = renderRequest.target;

            // Updates RTHandle
            hdCamera.BeginRender(cmd);

            if (m_RayTracingSupported)
            {
                // This call need to happen once per camera
                // TODO: This can be wasteful for "compatible" cameras.
                // We need to determine the minimum set of feature used by all the camera and build the minimum number of acceleration structures.
                BuildRayTracingAccelerationStructure(hdCamera);
            }

            using (ListPool<RTHandle>.Get(out var aovBuffers))
            {
                aovRequest.AllocateTargetTexturesIfRequired(ref aovBuffers);

            // If we render a reflection view or a preview we should not display any debug information
            // This need to be call before ApplyDebugDisplaySettings()
            if (camera.cameraType == CameraType.Reflection || camera.cameraType == CameraType.Preview)
            {
                // Neutral allow to disable all debug settings
                m_CurrentDebugDisplaySettings = s_NeutralDebugDisplaySettings;
            }
            else
            {
                // Make sure we are in sync with the debug menu for the msaa count
                m_MSAASamples = m_DebugDisplaySettings.data.msaaSamples;
                m_SharedRTManager.SetNumMSAASamples(m_MSAASamples);

                m_DebugDisplaySettings.UpdateCameraFreezeOptions();

                m_CurrentDebugDisplaySettings = m_DebugDisplaySettings;
            }

            aovRequest.SetupDebugData(ref m_CurrentDebugDisplaySettings);

            if (hdCamera.frameSettings.IsEnabled(FrameSettingsField.RayTracing))
            {
                // Must update after getting DebugDisplaySettings
                m_RayCountManager.ClearRayCount(cmd, hdCamera, m_CurrentDebugDisplaySettings.data.countRays);
            }


            if (hdCamera.frameSettings.IsEnabled(FrameSettingsField.Decals))
            {
                using (new ProfilingScope(cmd, ProfilingSampler.Get(HDProfileId.DBufferPrepareDrawData)))
                {
                    // TODO: update singleton with DecalCullResults
                    DecalSystem.instance.CurrentCamera = hdCamera.camera; // Singletons are extremely dangerous...
                    DecalSystem.instance.LoadCullResults(decalCullingResults);
                    DecalSystem.instance.UpdateCachedMaterialData();    // textures, alpha or fade distances could've changed
                    DecalSystem.instance.CreateDrawData();              // prepare data is separate from draw
                    DecalSystem.instance.UpdateTextureAtlas(cmd);       // as this is only used for transparent pass, would've been nice not to have to do this if no transparent renderers are visible, needs to happen after CreateDrawData
                }
            }

            using (new ProfilingScope(null, ProfilingSampler.Get(HDProfileId.CustomPassVolumeUpdate)))
            {
                if (hdCamera.frameSettings.IsEnabled(FrameSettingsField.CustomPass))
                    CustomPassVolume.Update(hdCamera);
            }

            // Do anything we need to do upon a new frame.
            // The NewFrame must be after the VolumeManager update and before Resize because it uses properties set in NewFrame
            LightLoopNewFrame(hdCamera);

            // Apparently scissor states can leak from editor code. As it is not used currently in HDRP (apart from VR). We disable scissor at the beginning of the frame.
            cmd.DisableScissorRect();

            Resize(hdCamera);
            m_PostProcessSystem.BeginFrame(cmd, hdCamera, this);

            ApplyDebugDisplaySettings(hdCamera, cmd);
            m_SkyManager.UpdateCurrentSkySettings(hdCamera);

            SetupCameraProperties(hdCamera, renderContext, cmd);

            // TODO: Find a correct place to bind these material textures
            // We have to bind the material specific global parameters in this mode
            foreach (var material in m_MaterialList)
                material.Bind(cmd);

            // Frustum cull density volumes on the CPU. Can be performed as soon as the camera is set up.
            DensityVolumeList densityVolumes = PrepareVisibleDensityVolumeList(hdCamera, cmd, hdCamera.time);

            // Note: Legacy Unity behave like this for ShadowMask
            // When you select ShadowMask in Lighting panel it recompile shaders on the fly with the SHADOW_MASK keyword.
            // However there is no C# function that we can query to know what mode have been select in Lighting Panel and it will be wrong anyway. Lighting Panel setup what will be the next bake mode. But until light is bake, it is wrong.
            // Currently to know if you need shadow mask you need to go through all visible lights (of CullResult), check the LightBakingOutput struct and look at lightmapBakeType/mixedLightingMode. If one light have shadow mask bake mode, then you need shadow mask features (i.e extra Gbuffer).
            // It mean that when we build a standalone player, if we detect a light with bake shadow mask, we generate all shader variant (with and without shadow mask) and at runtime, when a bake shadow mask light is visible, we dynamically allocate an extra GBuffer and switch the shader.
            // So the first thing to do is to go through all the light: PrepareLightsForGPU
            bool enableBakeShadowMask = PrepareLightsForGPU(cmd, hdCamera, cullingResults, hdProbeCullingResults, densityVolumes, m_CurrentDebugDisplaySettings, aovRequest);

            // Let's bind as soon as possible the light data
            BindLightDataParameters(hdCamera, cmd);

            // Configure all the keywords
            ConfigureKeywords(enableBakeShadowMask, hdCamera, cmd);

            // Caution: We require sun light here as some skies use the sun light to render, it means that UpdateSkyEnvironment must be called after PrepareLightsForGPU.
            // TODO: Try to arrange code so we can trigger this call earlier and use async compute here to run sky convolution during other passes (once we move convolution shader to compute).
            if (!m_CurrentDebugDisplaySettings.IsMatcapViewEnabled(hdCamera))
                UpdateSkyEnvironment(hdCamera, renderContext, m_FrameCount, cmd);
            else
                cmd.SetGlobalTexture(HDShaderIDs._SkyTexture, CoreUtils.magentaCubeTextureArray);

            // PushGlobalParams must be call after UpdateSkyEnvironment so AmbientProbe is correctly setup for volumetric
            PushGlobalParams(hdCamera, cmd);
            VFXManager.ProcessCameraCommand(camera, cmd);


            if (GL.wireframe)
            {
                RenderWireFrame(cullingResults, hdCamera, target.id, renderContext, cmd);
                return;
            }

            if (m_RenderGraph.enabled)
            {
                ExecuteWithRenderGraph(renderRequest, aovRequest, aovBuffers, renderContext, cmd);
                return;
            }

            hdCamera.xr.StartSinglePass(cmd);

            ClearBuffers(hdCamera, cmd);

            // Render XR occlusion mesh to depth buffer early in the frame to improve performance
            if (hdCamera.xr.enabled && m_Asset.currentPlatformRenderPipelineSettings.xrSettings.occlusionMesh)
            {
                hdCamera.xr.StopSinglePass(cmd);
                hdCamera.xr.RenderOcclusionMeshes(cmd, m_SharedRTManager.GetDepthStencilBuffer(hdCamera.frameSettings.IsEnabled(FrameSettingsField.MSAA)));
                hdCamera.xr.StartSinglePass(cmd);
            }

            // Bind the custom color/depth before the first custom pass
            if (hdCamera.frameSettings.IsEnabled(FrameSettingsField.CustomPass))
            {
                if (m_CustomPassColorBuffer.IsValueCreated)
                    cmd.SetGlobalTexture(HDShaderIDs._CustomColorTexture, m_CustomPassColorBuffer.Value);
                if (m_CustomPassDepthBuffer.IsValueCreated)
                    cmd.SetGlobalTexture(HDShaderIDs._CustomDepthTexture, m_CustomPassDepthBuffer.Value);
            }

            RenderCustomPass(renderContext, cmd, hdCamera, customPassCullingResults, CustomPassInjectionPoint.BeforeRendering);

            // This is always false in forward and if it is true, is equivalent of saying we have a partial depth prepass.
            bool shouldRenderMotionVectorAfterGBuffer = RenderDepthPrepass(cullingResults, hdCamera, renderContext, cmd);
            if (!shouldRenderMotionVectorAfterGBuffer)
            {
                // If objects motion vectors if enabled, this will render the objects with motion vector into the target buffers (in addition to the depth)
                // Note: An object with motion vector must not be render in the prepass otherwise we can have motion vector write that should have been rejected
                RenderObjectsMotionVectors(cullingResults, hdCamera, renderContext, cmd);
            }
            // If we have MSAA, we need to complete the motion vector buffer before buffer resolves, hence we need to run camera mv first.
            // This is always fine since shouldRenderMotionVectorAfterGBuffer is always false for forward.
            bool needCameraMVBeforeResolve = hdCamera.frameSettings.IsEnabled(FrameSettingsField.MSAA);
            if (needCameraMVBeforeResolve)
            {
                RenderCameraMotionVectors(cullingResults, hdCamera, renderContext, cmd);
            }

            PreRenderSky(hdCamera, cmd);

            // Now that all depths have been rendered, resolve the depth buffer
            m_SharedRTManager.ResolveSharedRT(cmd, hdCamera);

            RenderDBuffer(hdCamera, cmd, renderContext, cullingResults);

            RenderGBuffer(cullingResults, hdCamera, renderContext, cmd);

            DecalNormalPatch(hdCamera, cmd);

            // We can now bind the normal buffer to be use by any effect
            m_SharedRTManager.BindNormalBuffer(cmd);

            // After Depth and Normals/roughness including decals
            RenderCustomPass(renderContext, cmd, hdCamera, customPassCullingResults, CustomPassInjectionPoint.AfterOpaqueDepthAndNormal);

            // In both forward and deferred, everything opaque should have been rendered at this point so we can safely copy the depth buffer for later processing.
            GenerateDepthPyramid(hdCamera, cmd, FullScreenDebugMode.DepthPyramid);

            // Depth texture is now ready, bind it (Depth buffer could have been bind before if DBuffer is enable)
            cmd.SetGlobalTexture(HDShaderIDs._CameraDepthTexture, m_SharedRTManager.GetDepthTexture());

            if (shouldRenderMotionVectorAfterGBuffer)
            {
                // See the call RenderObjectsMotionVectors() above and comment
                RenderObjectsMotionVectors(cullingResults, hdCamera, renderContext, cmd);
            }

            // In case we don't have MSAA, we always run camera motion vectors when is safe to assume Object MV are rendered
            if(!needCameraMVBeforeResolve)
            {
                RenderCameraMotionVectors(cullingResults, hdCamera, renderContext, cmd);
            }

#if UNITY_EDITOR
            var showGizmos = camera.cameraType == CameraType.SceneView ||
                            (camera.targetTexture == null && camera.cameraType == CameraType.Game);
#endif

            RenderTransparencyOverdraw(cullingResults, hdCamera, renderContext, cmd);

            if (m_CurrentDebugDisplaySettings.IsDebugMaterialDisplayEnabled() || m_CurrentDebugDisplaySettings.IsMaterialValidationEnabled() || CoreUtils.IsSceneLightingDisabled(hdCamera.camera))
            {
                RenderDebugViewMaterial(cullingResults, hdCamera, renderContext, cmd);
            }
            else if (hdCamera.frameSettings.IsEnabled(FrameSettingsField.RayTracing) &&
                     hdCamera.volumeStack.GetComponent<PathTracing>().enable.value &&
                     hdCamera.camera.cameraType != CameraType.Preview)
            {
                // Update the light clusters that we need to update
                BuildRayTracingLightCluster(cmd, hdCamera);

                // We only request the light cluster if we are gonna use it for debug mode
                if (FullScreenDebugMode.LightCluster == m_CurrentDebugDisplaySettings.data.fullScreenDebugMode && GetRayTracingClusterState())
                {
                    HDRaytracingLightCluster lightCluster = RequestLightCluster();
                    lightCluster.EvaluateClusterDebugView(cmd, hdCamera);
                }

                RenderPathTracing(hdCamera, cmd, m_CameraColorBuffer);
            }
            else
            {

                // When debug is enabled we need to clear otherwise we may see non-shadows areas with stale values.
                if (hdCamera.frameSettings.IsEnabled(FrameSettingsField.ContactShadows) && m_CurrentDebugDisplaySettings.data.fullScreenDebugMode == FullScreenDebugMode.ContactShadows)
                {
                    CoreUtils.SetRenderTarget(cmd, m_ContactShadowBuffer, ClearFlag.Color, Color.clear);
                }

                BuildCoarseStencilAndResolveIfNeeded(hdCamera, cmd);

                hdCamera.xr.StopSinglePass(cmd);

                var buildLightListTask = new HDGPUAsyncTask("Build light list", ComputeQueueType.Background);
                // It is important that this task is in the same queue as the build light list due to dependency it has on it. If really need to move it, put an extra fence to make sure buildLightListTask has finished.
                var volumeVoxelizationTask = new HDGPUAsyncTask("Volumetric voxelization", ComputeQueueType.Background);
                var SSRTask = new HDGPUAsyncTask("Screen Space Reflection", ComputeQueueType.Background);
                var SSAOTask = new HDGPUAsyncTask("SSAO", ComputeQueueType.Background);

                // Avoid garbage by explicitely passing parameters to the lambdas
                var asyncParams = new HDGPUAsyncTaskParams
                {
                    renderContext = renderContext,
                    hdCamera = hdCamera,
                    frameCount = m_FrameCount,
                };

                var haveAsyncTaskWithShadows = false;
                if (hdCamera.frameSettings.BuildLightListRunsAsync())
                {
                    buildLightListTask.Start(cmd, asyncParams, Callback, !haveAsyncTaskWithShadows);

                    haveAsyncTaskWithShadows = true;

                    void Callback(CommandBuffer c, HDGPUAsyncTaskParams a)
                        => BuildGPULightListsCommon(a.hdCamera, c);
                }

                if (hdCamera.frameSettings.VolumeVoxelizationRunsAsync())
                {
                    volumeVoxelizationTask.Start(cmd, asyncParams, Callback, !haveAsyncTaskWithShadows);

                    haveAsyncTaskWithShadows = true;

                    void Callback(CommandBuffer c, HDGPUAsyncTaskParams a)
                        => VolumeVoxelizationPass(a.hdCamera, c);
                }

                if (hdCamera.frameSettings.SSRRunsAsync())
                {
                    SSRTask.Start(cmd, asyncParams, Callback, !haveAsyncTaskWithShadows);

                    haveAsyncTaskWithShadows = true;

                void Callback(CommandBuffer c, HDGPUAsyncTaskParams a)
                        => RenderSSR(a.hdCamera, c, a.renderContext);
                }

                if (hdCamera.frameSettings.SSAORunsAsync())
                {
                    SSAOTask.Start(cmd, asyncParams, AsyncSSAODispatch, !haveAsyncTaskWithShadows);
                    haveAsyncTaskWithShadows = true;

                    void AsyncSSAODispatch(CommandBuffer c, HDGPUAsyncTaskParams a)
                        => m_AmbientOcclusionSystem.Dispatch(c, a.hdCamera, a.frameCount);
                }

                using (new ProfilingScope(cmd, ProfilingSampler.Get(HDProfileId.RenderShadowMaps)))
                {
                    // This call overwrites camera properties passed to the shader system.
                    RenderShadowMaps(renderContext, cmd, cullingResults, hdCamera);

                    hdCamera.SetupGlobalParams(cmd, m_FrameCount);
                }

                hdCamera.xr.StartSinglePass(cmd);

                if (hdCamera.frameSettings.IsEnabled(FrameSettingsField.RayTracing))
                {
                    // Update the light clusters that we need to update
                    BuildRayTracingLightCluster(cmd, hdCamera);

                    // We only request the light cluster if we are gonna use it for debug mode
                    if (FullScreenDebugMode.LightCluster == m_CurrentDebugDisplaySettings.data.fullScreenDebugMode && GetRayTracingClusterState())
                    {
                        HDRaytracingLightCluster lightCluster = RequestLightCluster();
                        lightCluster.EvaluateClusterDebugView(cmd, hdCamera);
                    }

                    bool validIndirectDiffuse = ValidIndirectDiffuseState(hdCamera);
                    if (validIndirectDiffuse)
                    {
                        RenderIndirectDiffuse(hdCamera, cmd, renderContext, m_FrameCount);
                    }
                }

                if (!hdCamera.frameSettings.SSRRunsAsync())
                {
                    // Needs the depth pyramid and motion vectors, as well as the render of the previous frame.
                    RenderSSR(hdCamera, cmd, renderContext);
                }

                // Contact shadows needs the light loop so we do them after the build light list
                if (hdCamera.frameSettings.BuildLightListRunsAsync())
                {
                    buildLightListTask.EndWithPostWork(cmd, hdCamera, Callback);

                    void Callback(CommandBuffer c, HDCamera cam)
                    {
                        var hdrp = (RenderPipelineManager.currentPipeline as HDRenderPipeline);
                        var globalParams = hdrp.PrepareLightLoopGlobalParameters(cam);
                        PushLightLoopGlobalParams(globalParams, c);
                    }
                }
                else
                {
                    BuildGPULightLists(hdCamera, cmd);
                }

                if (!hdCamera.frameSettings.SSAORunsAsync())
                    m_AmbientOcclusionSystem.Render(cmd, hdCamera, renderContext, m_FrameCount);

                // Run the contact shadows here as they need the light list
                    HDUtils.CheckRTCreated(m_ContactShadowBuffer);
                    RenderContactShadows(hdCamera, cmd);
                    PushFullScreenDebugTexture(hdCamera, cmd, m_ContactShadowBuffer, FullScreenDebugMode.ContactShadows);

                    RenderScreenSpaceShadows(hdCamera, cmd);

                if (hdCamera.frameSettings.VolumeVoxelizationRunsAsync())
                {
                    volumeVoxelizationTask.End(cmd, hdCamera);
                }
                else
                {
                    // Perform the voxelization step which fills the density 3D texture.
                    VolumeVoxelizationPass(hdCamera, cmd);
                }

                // Render the volumetric lighting.
                // The pass requires the volume properties, the light list and the shadows, and can run async.
                VolumetricLightingPass(hdCamera, cmd, m_FrameCount);

                if (hdCamera.frameSettings.SSAORunsAsync())
                {
                    SSAOTask.EndWithPostWork(cmd, hdCamera, Callback);
                    void Callback(CommandBuffer c, HDCamera cam)
                    {
                        var hdrp = (RenderPipelineManager.currentPipeline as HDRenderPipeline);
                        hdrp.m_AmbientOcclusionSystem.PostDispatchWork(c, cam);
                    }
                }

                SetContactShadowsTexture(hdCamera, m_ContactShadowBuffer, cmd);


                if (hdCamera.frameSettings.SSRRunsAsync())
                {
                    SSRTask.End(cmd, hdCamera);
                }

                RenderDeferredLighting(hdCamera, cmd);

                RenderForwardOpaque(cullingResults, hdCamera, renderContext, cmd);

                m_SharedRTManager.ResolveMSAAColor(cmd, hdCamera, m_CameraSssDiffuseLightingMSAABuffer, m_CameraSssDiffuseLightingBuffer);
                m_SharedRTManager.ResolveMSAAColor(cmd, hdCamera, GetSSSBufferMSAA(), GetSSSBuffer());

                // SSS pass here handle both SSS material from deferred and forward
                RenderSubsurfaceScattering(hdCamera, cmd, hdCamera.frameSettings.IsEnabled(FrameSettingsField.MSAA) ? m_CameraColorMSAABuffer : m_CameraColorBuffer,
                                           m_CameraSssDiffuseLightingBuffer, m_SharedRTManager.GetDepthStencilBuffer(hdCamera.frameSettings.IsEnabled(FrameSettingsField.MSAA)), m_SharedRTManager.GetDepthTexture());

                RenderForwardEmissive(cullingResults, hdCamera, renderContext, cmd);

                RenderSky(hdCamera, cmd);

                // Send all the geometry graphics buffer to client systems if required (must be done after the pyramid and before the transparent depth pre-pass)
                SendGeometryGraphicsBuffers(cmd, hdCamera);

                m_PostProcessSystem.DoUserAfterOpaqueAndSky(cmd, hdCamera, m_CameraColorBuffer);

                // No need for old stencil values here since from transparent on different features are tagged
                ClearStencilBuffer(hdCamera, cmd);

                RenderTransparentDepthPrepass(cullingResults, hdCamera, renderContext, cmd);

<<<<<<< HEAD
                if(hdCamera.frameSettings.IsEnabled(FrameSettingsField.TransparentSSR))
                {
                    // We need htile for SSS, but we don't need to resolve again
                    BuildCoarseStencilAndResolveIfNeeded(hdCamera, m_SharedRTManager.GetDepthStencilBuffer(msaaEnabled),
                                                     msaaEnabled ? m_SharedRTManager.GetStencilBuffer(msaaEnabled) : null,
                                                     m_SharedRTManager.GetCoarseStencilBuffer(), cmd);
                }

=======
>>>>>>> bd22d6b2
                RenderSSRTransparent(hdCamera, cmd, renderContext);

                if (hdCamera.frameSettings.IsEnabled(FrameSettingsField.RayTracing))
                {
                    RaytracingRecursiveRender(hdCamera, cmd, renderContext, cullingResults);
                }

                // To allow users to fetch the current color buffer, we temporarily bind the camera color buffer
                cmd.SetGlobalTexture(HDShaderIDs._ColorPyramidTexture, m_CameraColorBuffer);
                RenderCustomPass(renderContext, cmd, hdCamera, customPassCullingResults, CustomPassInjectionPoint.BeforePreRefraction);

                // Render pre refraction objects
                RenderForwardTransparent(cullingResults, hdCamera, true, renderContext, cmd);

                if (hdCamera.frameSettings.IsEnabled(FrameSettingsField.Refraction))
                {
                    // First resolution of the color buffer for the color pyramid
                    m_SharedRTManager.ResolveMSAAColor(cmd, hdCamera, m_CameraColorMSAABuffer, m_CameraColorBuffer);

                    RenderColorPyramid(hdCamera, cmd, true);

                    // Bind current color pyramid for shader graph SceneColorNode on transparent objects
                    cmd.SetGlobalTexture(HDShaderIDs._ColorPyramidTexture, hdCamera.GetCurrentFrameRT((int)HDCameraFrameHistoryType.ColorBufferMipChain));
                }
                else
                {
                    cmd.SetGlobalTexture(HDShaderIDs._ColorPyramidTexture, TextureXR.GetBlackTexture());
                }

                // We don't have access to the color pyramid with transparent if rough refraction is disabled
                RenderCustomPass(renderContext, cmd, hdCamera, customPassCullingResults, CustomPassInjectionPoint.BeforeTransparent);

                // Render all type of transparent forward (unlit, lit, complex (hair...)) to keep the sorting between transparent objects.
                RenderForwardTransparent(cullingResults, hdCamera, false, renderContext, cmd);

                // We push the motion vector debug texture here as transparent object can overwrite the motion vector texture content.
                if(m_Asset.currentPlatformRenderPipelineSettings.supportMotionVectors)
                    PushFullScreenDebugTexture(hdCamera, cmd, m_SharedRTManager.GetMotionVectorsBuffer(), FullScreenDebugMode.MotionVectors);

                // Second resolve the color buffer for finishing the frame
                m_SharedRTManager.ResolveMSAAColor(cmd, hdCamera, m_CameraColorMSAABuffer, m_CameraColorBuffer);

                // Render All forward error
                RenderForwardError(cullingResults, hdCamera, renderContext, cmd);

                DownsampleDepthForLowResTransparency(hdCamera, cmd);

                RenderLowResTransparent(cullingResults, hdCamera, renderContext, cmd);

                UpsampleTransparent(hdCamera, cmd);

                // Fill depth buffer to reduce artifact for transparent object during postprocess
                RenderTransparentDepthPostpass(cullingResults, hdCamera, renderContext, cmd);

                RenderColorPyramid(hdCamera, cmd, false);

                AccumulateDistortion(cullingResults, hdCamera, renderContext, cmd);
                RenderDistortion(hdCamera, cmd);

                PushFullScreenDebugTexture(hdCamera, cmd, m_CameraColorBuffer, FullScreenDebugMode.NanTracker);
                PushFullScreenLightingDebugTexture(hdCamera, cmd, m_CameraColorBuffer);

                if (m_SubFrameManager.isRecording && m_SubFrameManager.subFrameCount > 1)
                {
                    RenderAccumulation(hdCamera, cmd, m_CameraColorBuffer, m_CameraColorBuffer, false);
                }

#if UNITY_EDITOR
                // Render gizmos that should be affected by post processes
                if (showGizmos)
                {
                    if(m_CurrentDebugDisplaySettings.GetDebugLightingMode() == DebugLightingMode.MatcapView)
                    {
                        Gizmos.exposure = Texture2D.blackTexture;
                    }
                    else
                    {
                        Gizmos.exposure = m_PostProcessSystem.GetExposureTexture(hdCamera).rt;
                    }

                    RenderGizmos(cmd, camera, renderContext, GizmoSubset.PreImageEffects);
                }
#endif
            }


            // At this point, m_CameraColorBuffer has been filled by either debug views are regular rendering so we can push it here.
            PushColorPickerDebugTexture(cmd, hdCamera, m_CameraColorBuffer);

            RenderCustomPass(renderContext, cmd, hdCamera, customPassCullingResults, CustomPassInjectionPoint.BeforePostProcess);

            aovRequest.PushCameraTexture(cmd, AOVBuffers.Color, hdCamera, m_CameraColorBuffer, aovBuffers);

            RenderTargetIdentifier postProcessDest = HDUtils.PostProcessIsFinalPass(hdCamera) ? target.id : m_IntermediateAfterPostProcessBuffer;
            RenderPostProcess(cullingResults, hdCamera, postProcessDest, renderContext, cmd);

            RenderCustomPass(renderContext, cmd, hdCamera, customPassCullingResults, CustomPassInjectionPoint.AfterPostProcess);

            // Copy and rescale depth buffer for XR devices
            if (hdCamera.xr.enabled && hdCamera.xr.copyDepth)
            {
                using (new ProfilingScope(cmd, ProfilingSampler.Get(HDProfileId.XRDepthCopy)))
                {
                    var depthBuffer = m_SharedRTManager.GetDepthStencilBuffer();
                    var rtScale = depthBuffer.rtHandleProperties.rtHandleScale / DynamicResolutionHandler.instance.GetCurrentScale();

                    m_CopyDepthPropertyBlock.SetTexture(HDShaderIDs._InputDepth, depthBuffer);
                    m_CopyDepthPropertyBlock.SetVector(HDShaderIDs._BlitScaleBias, rtScale);
                    m_CopyDepthPropertyBlock.SetInt("_FlipY", 1);

                    cmd.SetRenderTarget(target.id, 0, CubemapFace.Unknown, -1);
                    cmd.SetViewport(hdCamera.finalViewport);
                    CoreUtils.DrawFullScreen(cmd, m_CopyDepth, m_CopyDepthPropertyBlock);
                }
            }

            // In developer build, we always render post process in m_AfterPostProcessBuffer at (0,0) in which we will then render debug.
            // Because of this, we need another blit here to the final render target at the right viewport.
            if (!HDUtils.PostProcessIsFinalPass(hdCamera) || aovRequest.isValid)
            {
                hdCamera.ExecuteCaptureActions(m_IntermediateAfterPostProcessBuffer, cmd);

                RenderDebug(hdCamera, cmd, cullingResults);

                hdCamera.xr.StopSinglePass(cmd);

                using (new ProfilingScope(cmd, ProfilingSampler.Get(HDProfileId.BlitToFinalRTDevBuildOnly)))
                {
                    for (int viewIndex = 0; viewIndex < hdCamera.viewCount; ++viewIndex)
                    {
                        var finalBlitParams = PrepareFinalBlitParameters(hdCamera, viewIndex);
                        BlitFinalCameraTexture(finalBlitParams, m_BlitPropertyBlock, m_IntermediateAfterPostProcessBuffer, target.id, cmd);
                    }
                }

                aovRequest.PushCameraTexture(cmd, AOVBuffers.Output, hdCamera, m_IntermediateAfterPostProcessBuffer, aovBuffers);
            }

            // XR mirror view and blit do device
            hdCamera.xr.EndCamera(cmd, hdCamera);

            // Send all the color graphics buffer to client systems if required.
            SendColorGraphicsBuffer(cmd, hdCamera);

            // Due to our RT handle system we don't write into the backbuffer depth buffer (as our depth buffer can be bigger than the one provided)
            // So we need to do a copy of the corresponding part of RT depth buffer in the target depth buffer in various situation:
            // - RenderTexture (camera.targetTexture != null) has a depth buffer (camera.targetTexture.depth != 0)
            // - We are rendering into the main game view (i.e not a RenderTexture camera.cameraType == CameraType.Game && hdCamera.camera.targetTexture == null) in the editor for allowing usage of Debug.DrawLine and Debug.Ray.
            // - We draw Gizmo/Icons in the editor (hdCamera.camera.targetTexture != null && camera.targetTexture.depth != 0 - The Scene view has a targetTexture and a depth texture)
            // TODO: If at some point we get proper render target aliasing, we will be able to use the provided depth texture directly with our RT handle system
            // Note: Debug.DrawLine and Debug.Ray only work in editor, not in player
            var copyDepth = hdCamera.camera.targetTexture != null && hdCamera.camera.targetTexture.depth != 0;
#if UNITY_EDITOR
            copyDepth = copyDepth || hdCamera.isMainGameView; // Specific case of Debug.DrawLine and Debug.Ray
#endif
            if (copyDepth && !hdCamera.xr.enabled)
            {
                using (new ProfilingScope(cmd, ProfilingSampler.Get(HDProfileId.CopyDepthInTargetTexture)))
                {
                    cmd.SetRenderTarget(target.id);
                    cmd.SetViewport(hdCamera.finalViewport);
                    m_CopyDepthPropertyBlock.SetTexture(HDShaderIDs._InputDepth, m_SharedRTManager.GetDepthStencilBuffer());
                    // When we are Main Game View we need to flip the depth buffer ourselves as we are after postprocess / blit that have already flipped the screen
                    m_CopyDepthPropertyBlock.SetInt("_FlipY", hdCamera.isMainGameView ? 1 : 0);
                    m_CopyDepthPropertyBlock.SetVector(HDShaderIDs._BlitScaleBias, new Vector4(1.0f, 1.0f, 0.0f, 0.0f));
                    CoreUtils.DrawFullScreen(cmd, m_CopyDepth, m_CopyDepthPropertyBlock);
                }
            }
                aovRequest.PushCameraTexture(cmd, AOVBuffers.DepthStencil, hdCamera, m_SharedRTManager.GetDepthStencilBuffer(), aovBuffers);
                aovRequest.PushCameraTexture(cmd, AOVBuffers.Normals, hdCamera, m_SharedRTManager.GetNormalBuffer(), aovBuffers);
                if (m_Asset.currentPlatformRenderPipelineSettings.supportMotionVectors)
                    aovRequest.PushCameraTexture(cmd, AOVBuffers.MotionVectors, hdCamera, m_SharedRTManager.GetMotionVectorsBuffer(), aovBuffers);

#if UNITY_EDITOR
            // We need to make sure the viewport is correctly set for the editor rendering. It might have been changed by debug overlay rendering just before.
            cmd.SetViewport(hdCamera.finalViewport);

            // Render overlay Gizmos
            if (showGizmos)
                RenderGizmos(cmd, camera, renderContext, GizmoSubset.PostImageEffects);
#endif

                aovRequest.Execute(cmd, aovBuffers, RenderOutputProperties.From(hdCamera));
            }

            // This is required so that all commands up to here are executed before EndCameraRendering is called for the user.
            // Otherwise command would not be rendered in order.
            renderContext.ExecuteCommandBuffer(cmd);
            cmd.Clear();
        }

        struct BlitFinalCameraTextureParameters
        {
            public bool                     flip;
            public int                      srcTexArraySlice;
            public int                      dstTexArraySlice;
            public Rect                     viewport;
            public Material                 blitMaterial;
        }

        internal RTHandle GetExposureTexture(HDCamera hdCamera) =>
            m_PostProcessSystem.GetExposureTexture(hdCamera);

        BlitFinalCameraTextureParameters PrepareFinalBlitParameters(HDCamera hdCamera, int viewIndex)
        {
            var parameters = new BlitFinalCameraTextureParameters();

            if (hdCamera.xr.enabled)
            {
                parameters.viewport = hdCamera.xr.GetViewport(viewIndex);
                parameters.srcTexArraySlice = viewIndex;
                parameters.dstTexArraySlice = hdCamera.xr.GetTextureArraySlice(viewIndex);
            }
            else
            {
                parameters.viewport = hdCamera.finalViewport;
                parameters.srcTexArraySlice = -1;
                parameters.dstTexArraySlice = -1;
            }

            parameters.flip = hdCamera.flipYMode == HDAdditionalCameraData.FlipYMode.ForceFlipY || hdCamera.isMainGameView;
            parameters.blitMaterial = HDUtils.GetBlitMaterial(TextureXR.useTexArray ? TextureDimension.Tex2DArray : TextureDimension.Tex2D, singleSlice: parameters.srcTexArraySlice >= 0);

            return parameters;
        }

        static void BlitFinalCameraTexture(BlitFinalCameraTextureParameters parameters, MaterialPropertyBlock propertyBlock, RTHandle source, RenderTargetIdentifier destination, CommandBuffer cmd)
        {
            // Here we can't use the viewport scale provided in hdCamera. The reason is that this scale is for internal rendering before post process with dynamic resolution factored in.
            // Here the input texture is already at the viewport size but may be smaller than the RT itself (because of the RTHandle system) so we compute the scale specifically here.
            var scaleBias = new Vector4((float)parameters.viewport.width / source.rt.width, (float)parameters.viewport.height / source.rt.height, 0.0f, 0.0f);

            if (parameters.flip)
            {
                scaleBias.w = scaleBias.y;
                scaleBias.y *= -1;
            }

            propertyBlock.SetTexture(HDShaderIDs._BlitTexture, source);
            propertyBlock.SetVector(HDShaderIDs._BlitScaleBias, scaleBias);
            propertyBlock.SetFloat(HDShaderIDs._BlitMipLevel, 0);
            propertyBlock.SetInt(HDShaderIDs._BlitTexArraySlice, parameters.srcTexArraySlice);
            HDUtils.DrawFullScreen(cmd, parameters.viewport, parameters.blitMaterial, destination, propertyBlock, 0, parameters.dstTexArraySlice);
        }

        void SetupCameraProperties(HDCamera hdCamera, ScriptableRenderContext renderContext, CommandBuffer cmd)
        {
            // The next 2 functions are required to flush the command buffer before calling functions directly on the render context.
            // This way, the commands will execute in the order specified by the C# code.
            renderContext.ExecuteCommandBuffer(cmd);
            cmd.Clear();

            renderContext.SetupCameraProperties(hdCamera.camera, hdCamera.xr.enabled);
        }

        void InitializeGlobalResources(ScriptableRenderContext renderContext)
        {
            // Global resources initialization
            var cmd = CommandBufferPool.Get("");
            // Init material if needed
            for (int bsdfIdx = 0; bsdfIdx < m_IBLFilterArray.Length; ++bsdfIdx)
            {
                if (!m_IBLFilterArray[bsdfIdx].IsInitialized())
                    m_IBLFilterArray[bsdfIdx].Initialize(cmd);
            }

            foreach (var material in m_MaterialList)
                material.RenderInit(cmd);

            TextureXR.Initialize(cmd, defaultResources.shaders.clearUIntTextureCS);

            renderContext.ExecuteCommandBuffer(cmd);
            CommandBufferPool.Release(cmd);
        }

        bool TryCalculateFrameParameters(
            Camera camera,
            XRPass xrPass,
            out HDAdditionalCameraData additionalCameraData,
            out HDCamera hdCamera,
            out ScriptableCullingParameters cullingParams
        )
        {
            // First, get aggregate of frame settings base on global settings, camera frame settings and debug settings
            // Note: the SceneView camera will never have additionalCameraData
            additionalCameraData = HDUtils.TryGetAdditionalCameraDataOrDefault(camera);
            hdCamera = default;
            cullingParams = default;

            FrameSettings currentFrameSettings = new FrameSettings();
            // Compute the FrameSettings actually used to draw the frame
            // FrameSettingsHistory do the same while keeping all step of FrameSettings aggregation in memory for DebugMenu
            if (m_FrameSettingsHistoryEnabled && camera.cameraType != CameraType.Preview && camera.cameraType != CameraType.Reflection)
                FrameSettingsHistory.AggregateFrameSettings(ref currentFrameSettings, camera, additionalCameraData, m_Asset, m_DefaultAsset);
            else
                FrameSettings.AggregateFrameSettings(ref currentFrameSettings, camera, additionalCameraData, m_Asset, m_DefaultAsset);

            // Specific pass to simply display the content of the camera buffer if users have fill it themselves (like video player)
            if (additionalCameraData.fullscreenPassthrough)
                return false;

            // Retrieve debug display settings to init FrameSettings, unless we are a reflection and in this case we don't have debug settings apply.
            DebugDisplaySettings debugDisplaySettings = (camera.cameraType == CameraType.Reflection || camera.cameraType == CameraType.Preview) ? s_NeutralDebugDisplaySettings : m_DebugDisplaySettings;

            // Disable post process if we enable debug mode or if the post process layer is disabled
            if (debugDisplaySettings.IsDebugDisplayEnabled())
            {
                if (debugDisplaySettings.IsDebugDisplayRemovePostprocess())
                {
                    currentFrameSettings.SetEnabled(FrameSettingsField.Postprocess, false);
                    currentFrameSettings.SetEnabled(FrameSettingsField.CustomPass, false);
                }

                // Disable exposure if required
                if (!debugDisplaySettings.DebugNeedsExposure())
                {
                    currentFrameSettings.SetEnabled(FrameSettingsField.ExposureControl, false);
                }

                // Disable SSS if luxmeter is enabled
                if (debugDisplaySettings.data.lightingDebugSettings.debugLightingMode == DebugLightingMode.LuxMeter)
                {
                    currentFrameSettings.SetEnabled(FrameSettingsField.SubsurfaceScattering, false);
                }
            }

            if(CoreUtils.IsSceneLightingDisabled(camera))
            {
                currentFrameSettings.SetEnabled(FrameSettingsField.ExposureControl, false);
            }

            // Disable object-motion vectors in everything but the game view
            if (camera.cameraType != CameraType.Game)
            {
                currentFrameSettings.SetEnabled(FrameSettingsField.ObjectMotionVectors, false);
            }

            hdCamera = HDCamera.GetOrCreate(camera, xrPass.multipassId);

            // From this point, we should only use frame settings from the camera
            hdCamera.Update(currentFrameSettings, this, m_MSAASamples, xrPass);

            // Custom Render requires a proper HDCamera, so we return after the HDCamera was setup
            if (additionalCameraData != null && additionalCameraData.hasCustomRender)
                return false;

            if (hdCamera.xr.enabled)
            {
                cullingParams = hdCamera.xr.cullingParams;
            }
            else
            {
                if (!camera.TryGetCullingParameters(camera.stereoEnabled, out cullingParams))
                    return false;
            }

            if (m_DebugDisplaySettings.IsCameraFreezeEnabled())
            {
                if (m_DebugDisplaySettings.IsCameraFrozen(camera))
                {
                    if (!frozenCullingParamAvailable)
                    {
                        frozenCullingParams = cullingParams;
                        frozenCullingParamAvailable = true;
                    }
                    cullingParams = frozenCullingParams;
                }
            }
            else
            {
                frozenCullingParamAvailable = false;
            }

            LightLoopUpdateCullingParameters(ref cullingParams, hdCamera);

            // If we don't use environment light (like when rendering reflection probes)
            //   we don't have to cull them.
            if (hdCamera.frameSettings.IsEnabled(FrameSettingsField.ReflectionProbe))
                cullingParams.cullingOptions |= CullingOptions.NeedsReflectionProbes;
            else
                cullingParams.cullingOptions &= ~CullingOptions.NeedsReflectionProbes;

            return true;
        }

        static bool TryCull(
            Camera camera,
            HDCamera hdCamera,
            ScriptableRenderContext renderContext,
            SkyManager skyManager,
            ScriptableCullingParameters cullingParams,
            HDRenderPipelineAsset hdrp,
            ref HDCullingResults cullingResults
        )
        {
#if UNITY_EDITOR
            // emit scene view UI
            if (camera.cameraType == CameraType.SceneView)
            {
                ScriptableRenderContext.EmitWorldGeometryForSceneView(camera);
            }
#endif

            // Set the LOD bias and store current value to be able to restore it.
            // Use a try/finalize pattern to be sure to restore properly the qualitySettings.lodBias
            var initialLODBias = QualitySettings.lodBias;
            var initialMaximumLODLevel = QualitySettings.maximumLODLevel;
            try
            {
                QualitySettings.lodBias = hdCamera.frameSettings.GetResolvedLODBias(hdrp);
                QualitySettings.maximumLODLevel = hdCamera.frameSettings.GetResolvedMaximumLODLevel(hdrp);

                // This needs to be called before culling, otherwise in the case where users generate intermediate renderers, it can provoke crashes.
                BeginCameraRendering(renderContext, camera);

                DecalSystem.CullRequest decalCullRequest = null;
                if (hdCamera.frameSettings.IsEnabled(FrameSettingsField.Decals))
                {
                    // decal system needs to be updated with current camera, it needs it to set up culling and light list generation parameters
                    decalCullRequest = GenericPool<DecalSystem.CullRequest>.Get();
                    DecalSystem.instance.CurrentCamera = camera;
                    DecalSystem.instance.BeginCull(decalCullRequest);
                }

                // TODO: use a parameter to select probe types to cull depending on what is enabled in framesettings
                var hdProbeCullState = new HDProbeCullState();
                if (hdCamera.frameSettings.IsEnabled(FrameSettingsField.PlanarProbe))
                    hdProbeCullState = HDProbeSystem.PrepareCull(camera);

                // We need to set the ambient probe here because it's passed down to objects during the culling process.
                skyManager.SetupAmbientProbe(hdCamera);

                using (new ProfilingScope(null, ProfilingSampler.Get(HDProfileId.CullResultsCull)))
                {
                    cullingResults.cullingResults = renderContext.Cull(ref cullingParams);
                }

                if (hdCamera.frameSettings.IsEnabled(FrameSettingsField.CustomPass))
                {
                    using (new ProfilingScope(null, ProfilingSampler.Get(HDProfileId.CustomPassCullResultsCull)))
                    {
                        cullingResults.customPassCullingResults = CustomPassVolume.Cull(renderContext, hdCamera);
                    }
                }

                if (hdCamera.frameSettings.IsEnabled(FrameSettingsField.PlanarProbe))
                    HDProbeSystem.QueryCullResults(hdProbeCullState, ref cullingResults.hdProbeCullingResults);
                else
                    cullingResults.hdProbeCullingResults = default;

                if (hdCamera.frameSettings.IsEnabled(FrameSettingsField.Decals))
                {
                    using (new ProfilingScope(null, ProfilingSampler.Get(HDProfileId.DBufferPrepareDrawData)))
                    {
                        DecalSystem.instance.EndCull(decalCullRequest, cullingResults.decalCullResults);
                    }
                }

                if (decalCullRequest != null)
                {
                    decalCullRequest.Clear();
                    GenericPool<DecalSystem.CullRequest>.Release(decalCullRequest);
                }

                return true;
            }
            finally
            {
                QualitySettings.lodBias = initialLODBias;
                QualitySettings.maximumLODLevel = initialMaximumLODLevel;
            }
        }

        void RenderGizmos(CommandBuffer cmd, Camera camera, ScriptableRenderContext renderContext, GizmoSubset gizmoSubset)
        {
#if UNITY_EDITOR
            if (UnityEditor.Handles.ShouldRenderGizmos())
            {
                bool renderPrePostprocessGizmos = (gizmoSubset == GizmoSubset.PreImageEffects);

                using (new ProfilingScope(cmd, renderPrePostprocessGizmos ? ProfilingSampler.Get(HDProfileId.GizmosPrePostprocess) : ProfilingSampler.Get(HDProfileId.Gizmos)))
                {
                    renderContext.ExecuteCommandBuffer(cmd);
                    cmd.Clear();
                    renderContext.DrawGizmos(camera, gizmoSubset);
                }
            }
#endif
        }

        static RendererListDesc CreateOpaqueRendererListDesc(
            CullingResults cull,
            Camera camera,
            ShaderTagId passName,
            PerObjectData rendererConfiguration = 0,
            RenderQueueRange? renderQueueRange = null,
            RenderStateBlock? stateBlock = null,
            Material overrideMaterial = null,
            bool excludeObjectMotionVectors = false
        )
        {
            var result = new RendererListDesc(passName, cull, camera)
            {
                rendererConfiguration = rendererConfiguration,
                renderQueueRange = renderQueueRange != null ? renderQueueRange.Value : HDRenderQueue.k_RenderQueue_AllOpaque,
                sortingCriteria = SortingCriteria.CommonOpaque,
                stateBlock = stateBlock,
                overrideMaterial = overrideMaterial,
                excludeObjectMotionVectors = excludeObjectMotionVectors
            };
            return result;
        }

        static RendererListDesc CreateOpaqueRendererListDesc(
            CullingResults cull,
            Camera camera,
            ShaderTagId[] passNames,
            PerObjectData rendererConfiguration = 0,
            RenderQueueRange? renderQueueRange = null,
            RenderStateBlock? stateBlock = null,
            Material overrideMaterial = null,
            bool excludeObjectMotionVectors = false
        )
        {
            var result = new RendererListDesc(passNames, cull, camera)
            {
                rendererConfiguration = rendererConfiguration,
                renderQueueRange = renderQueueRange != null ? renderQueueRange.Value : HDRenderQueue.k_RenderQueue_AllOpaque,
                sortingCriteria = SortingCriteria.CommonOpaque,
                stateBlock = stateBlock,
                overrideMaterial = overrideMaterial,
                excludeObjectMotionVectors = excludeObjectMotionVectors
            };
            return result;
        }

        static RendererListDesc CreateTransparentRendererListDesc(
            CullingResults cull,
            Camera camera,
            ShaderTagId passName,
            PerObjectData rendererConfiguration = 0,
            RenderQueueRange? renderQueueRange = null,
            RenderStateBlock? stateBlock = null,
            Material overrideMaterial = null,
            bool excludeObjectMotionVectors = false
        )
        {
            var result = new RendererListDesc(passName, cull, camera)
            {
                rendererConfiguration = rendererConfiguration,
                renderQueueRange = renderQueueRange != null ? renderQueueRange.Value : HDRenderQueue.k_RenderQueue_AllTransparent,
                sortingCriteria = SortingCriteria.CommonTransparent | SortingCriteria.RendererPriority,
                stateBlock = stateBlock,
                overrideMaterial = overrideMaterial,
                excludeObjectMotionVectors = excludeObjectMotionVectors
            };
            return result;
        }

        static RendererListDesc CreateTransparentRendererListDesc(
            CullingResults cull,
            Camera camera,
            ShaderTagId[] passNames,
            PerObjectData rendererConfiguration = 0,
            RenderQueueRange? renderQueueRange = null,
            RenderStateBlock? stateBlock = null,
            Material overrideMaterial = null,
            bool excludeObjectMotionVectors = false
        )
        {
            var result = new RendererListDesc(passNames, cull, camera)
            {
                rendererConfiguration = rendererConfiguration,
                renderQueueRange = renderQueueRange != null ? renderQueueRange.Value : HDRenderQueue.k_RenderQueue_AllTransparent,
                sortingCriteria = SortingCriteria.CommonTransparent | SortingCriteria.RendererPriority,
                stateBlock = stateBlock,
                overrideMaterial = overrideMaterial,
                excludeObjectMotionVectors = excludeObjectMotionVectors
            };
            return result;
        }

        static void DrawOpaqueRendererList(in ScriptableRenderContext renderContext, CommandBuffer cmd, in FrameSettings frameSettings, RendererList rendererList)
        {
            if (!frameSettings.IsEnabled(FrameSettingsField.OpaqueObjects))
                return;

            HDUtils.DrawRendererList(renderContext, cmd, rendererList);
        }

        static void DrawTransparentRendererList(in ScriptableRenderContext renderContext, CommandBuffer cmd, in FrameSettings frameSettings, RendererList rendererList)
        {
            if (!frameSettings.IsEnabled(FrameSettingsField.TransparentObjects))
                return;

            HDUtils.DrawRendererList(renderContext, cmd, rendererList);
        }

        void AccumulateDistortion(CullingResults cullResults, HDCamera hdCamera, ScriptableRenderContext renderContext, CommandBuffer cmd)
        {
            if (!hdCamera.frameSettings.IsEnabled(FrameSettingsField.Distortion))
                return;

            using (new ProfilingScope(cmd, ProfilingSampler.Get(HDProfileId.Distortion)))
            {
                CoreUtils.SetRenderTarget(cmd, m_DistortionBuffer, m_SharedRTManager.GetDepthStencilBuffer(), ClearFlag.Color, Color.clear);

                // Only transparent object can render distortion vectors
                var rendererList = RendererList.Create(CreateTransparentRendererListDesc(cullResults, hdCamera.camera, HDShaderPassNames.s_DistortionVectorsName));
                DrawTransparentRendererList(renderContext, cmd, hdCamera.frameSettings, rendererList);
            }
        }

        void RenderDistortion(HDCamera hdCamera, CommandBuffer cmd)
        {
            if (!hdCamera.frameSettings.IsEnabled(FrameSettingsField.Distortion))
                return;

            using (new ProfilingScope(cmd, ProfilingSampler.Get(HDProfileId.ApplyDistortion)))
            {
                var currentColorPyramid = hdCamera.GetCurrentFrameRT((int)HDCameraFrameHistoryType.ColorBufferMipChain);

                CoreUtils.SetRenderTarget(cmd, m_CameraColorBuffer);
                // TODO: Set stencil stuff via parameters rather than hardcoding it in shader.
                m_ApplyDistortionMaterial.SetTexture(HDShaderIDs._DistortionTexture, m_DistortionBuffer);
                m_ApplyDistortionMaterial.SetTexture(HDShaderIDs._ColorPyramidTexture, currentColorPyramid);

                var size = new Vector4(hdCamera.actualWidth, hdCamera.actualHeight, 1f / hdCamera.actualWidth, 1f / hdCamera.actualHeight);
                m_ApplyDistortionMaterial.SetVector(HDShaderIDs._Size, size);
                m_ApplyDistortionMaterial.SetInt(HDShaderIDs._StencilMask, (int)StencilUsage.DistortionVectors);
                m_ApplyDistortionMaterial.SetInt(HDShaderIDs._StencilRef, (int)StencilUsage.DistortionVectors);

                HDUtils.DrawFullScreen(cmd, m_ApplyDistortionMaterial, m_CameraColorBuffer, m_SharedRTManager.GetDepthStencilBuffer(), null, 0);
            }
        }

        struct DepthPrepassParameters
        {
            public string              passName;
            public HDProfileId         profilingId;
            public RendererListDesc    depthOnlyRendererListDesc;
            public RendererListDesc    mrtRendererListDesc;
            public bool                hasDepthOnlyPass;
            public bool                shouldRenderMotionVectorAfterGBuffer;
            public RendererListDesc    rayTracingOpaqueRLDesc;
            public RendererListDesc    rayTracingTransparentRLDesc;
            public bool                renderRayTracingPrepass;
        }

        DepthPrepassParameters PrepareDepthPrepass(CullingResults cull, HDCamera hdCamera)
        {
            // Guidelines:
            // Lit shader can be in deferred or forward mode. In this case we use "DepthOnly" pass with "GBuffer" or "Forward" pass name
            // Other shader, including unlit are always forward and use "DepthForwardOnly" with "ForwardOnly" pass.
            // Those pass are exclusive so use only "DepthOnly" or "DepthForwardOnly" but not both at the same time, same for "Forward" and "DepthForwardOnly"
            // Any opaque material rendered in forward should have a depth prepass. If there is no depth prepass the lighting will be incorrect (deferred shadowing, contact shadow, SSAO), this may be acceptable depends on usage

            // Whatever the configuration we always render first opaque object then opaque alpha tested as they are more costly to render and could be reject by early-z
            // (but no Hi-z as it is disable with clip instruction). This is handled automatically with the RenderQueue value (OpaqueAlphaTested have a different value and thus are sorted after Opaque)

            // Forward material always output normal buffer.
            // Deferred material never output normal buffer.
            // Caution: Unlit material let normal buffer untouch. Caution as if people try to filter normal buffer, it can result in weird result.
            // TODO: Do we need a stencil bit to identify normal buffer not fill by unlit? So don't execute SSAO / SRR ?

            // Additional guidelines for motion vector:
            // We render object motion vector at the same time than depth prepass with MRT to save drawcall. Depth buffer is then fill with combination of depth prepass + motion vector.
            // For this we render first all objects that render depth only, then object that require object motion vector.
            // We use the excludeMotion filter option of DrawRenderer to gather object without object motion vector (only C++ can know if an object have object motion vector).
            // Caution: if there is no depth prepass we must render object motion vector after GBuffer pass otherwise some depth only objects can hide objects with motion vector and overwrite depth buffer but not update
            // the motion vector buffer resulting in artifacts

            var result = new DepthPrepassParameters();

            bool decalsEnabled = hdCamera.frameSettings.IsEnabled(FrameSettingsField.Decals);
            // To avoid rendering objects twice (once in the depth pre-pass and once in the motion vector pass when the motion vector pass is enabled) we exclude the objects that have motion vectors.
            bool fullDeferredPrepass = hdCamera.frameSettings.IsEnabled(FrameSettingsField.DepthPrepassWithDeferredRendering) || decalsEnabled;
            // To avoid rendering objects twice (once in the depth pre-pass and once in the motion vector pass when the motion vector pass is enabled) we exclude the objects that have motion vectors.
            bool objectMotionEnabled = hdCamera.frameSettings.IsEnabled(FrameSettingsField.ObjectMotionVectors);

            result.shouldRenderMotionVectorAfterGBuffer = (hdCamera.frameSettings.litShaderMode == LitShaderMode.Deferred) && !fullDeferredPrepass;
            result.hasDepthOnlyPass = false;

            switch (hdCamera.frameSettings.litShaderMode)
            {
                case LitShaderMode.Forward:
                    result.passName = "Depth Prepass (forward)";
                    result.profilingId = HDProfileId.DepthPrepassForward;
                    result.mrtRendererListDesc = CreateOpaqueRendererListDesc(cull, hdCamera.camera, m_DepthOnlyAndDepthForwardOnlyPassNames, excludeObjectMotionVectors: objectMotionEnabled);
                    break;
                case LitShaderMode.Deferred:
                    result.passName = fullDeferredPrepass ? (decalsEnabled ? "Depth Prepass (deferred) forced by Decals" : "Depth Prepass (deferred)") : "Depth Prepass (deferred incomplete)";
                    result.profilingId = fullDeferredPrepass ? (decalsEnabled ? HDProfileId.DepthPrepassDeferredForDecals : HDProfileId.DepthPrepassDeferred) : HDProfileId.DepthPrepassDeferredIncomplete;
                    bool excludeMotion = fullDeferredPrepass ? objectMotionEnabled : false;

                    // First deferred alpha tested materials. Alpha tested object have always a prepass even if enableDepthPrepassWithDeferredRendering is disabled
                    var partialPrepassRenderQueueRange = new RenderQueueRange { lowerBound = (int)RenderQueue.AlphaTest, upperBound = (int)RenderQueue.GeometryLast - 1 };

                    result.hasDepthOnlyPass = true;

                    // First deferred material
                    result.depthOnlyRendererListDesc = CreateOpaqueRendererListDesc(
                        cull, hdCamera.camera, m_DepthOnlyPassNames,
                        renderQueueRange: fullDeferredPrepass ? HDRenderQueue.k_RenderQueue_AllOpaque : partialPrepassRenderQueueRange,
                        excludeObjectMotionVectors: excludeMotion);

                    // Then forward only material that output normal buffer
                    result.mrtRendererListDesc = CreateOpaqueRendererListDesc(cull, hdCamera.camera, m_DepthForwardOnlyPassNames, excludeObjectMotionVectors: excludeMotion);
                    break;
                default:
                    throw new ArgumentOutOfRangeException("Unknown ShaderLitMode");
            }

            result.renderRayTracingPrepass = false;
            if (hdCamera.frameSettings.IsEnabled(FrameSettingsField.RayTracing))
            {
                RecursiveRendering recursiveRendering = hdCamera.volumeStack.GetComponent<RecursiveRendering>();
                if (recursiveRendering.enable.value)
                {
                    result.renderRayTracingPrepass = true;
                    result.rayTracingOpaqueRLDesc = CreateOpaqueRendererListDesc(cull, hdCamera.camera, m_DepthOnlyAndDepthForwardOnlyPassNames, renderQueueRange: HDRenderQueue.k_RenderQueue_AllOpaqueRaytracing);
                    result.rayTracingTransparentRLDesc = CreateOpaqueRendererListDesc(cull, hdCamera.camera, m_DepthOnlyAndDepthForwardOnlyPassNames, renderQueueRange: HDRenderQueue.k_RenderQueue_AllTransparentRaytracing);
                }
            }

            return result;
        }

        static void RenderDepthPrepass( ScriptableRenderContext     renderContext,
                                        CommandBuffer               cmd,
                                        FrameSettings               frameSettings,
                                        RenderTargetIdentifier[]    mrt,
                                        RTHandle                    depthBuffer,
                                        in RendererList             depthOnlyRendererList,
                                        in RendererList             mrtRendererList,
                                        bool                        hasDepthOnlyPass,
                                        in RendererList             rayTracingOpaqueRL,
                                        in RendererList             rayTracingTransparentRL,
                                        bool                        renderRayTracingPrepass
                                        )
        {
            CoreUtils.SetRenderTarget(cmd, depthBuffer);

            if (hasDepthOnlyPass)
            {
                DrawOpaqueRendererList(renderContext, cmd, frameSettings, depthOnlyRendererList);
            }

            CoreUtils.SetRenderTarget(cmd, mrt, depthBuffer);
            DrawOpaqueRendererList(renderContext, cmd, frameSettings, mrtRendererList);

            // We want the opaque objects to be in the prepass so that we avoid rendering uselessly the pixels before ray tracing them
            if (renderRayTracingPrepass)
            {
                HDUtils.DrawRendererList(renderContext, cmd, rayTracingOpaqueRL);
                HDUtils.DrawRendererList(renderContext, cmd, rayTracingTransparentRL);
            }
        }

        // RenderDepthPrepass render both opaque and opaque alpha tested based on engine configuration.
        // Lit Forward only: We always render all materials
        // Lit Deferred: We always render depth prepass for alpha tested (optimization), other deferred material are render based on engine configuration.
        // Forward opaque with deferred renderer (DepthForwardOnly pass): We always render all materials
        // True is return if motion vector must be render after GBuffer pass
        bool RenderDepthPrepass(CullingResults cull, HDCamera hdCamera, ScriptableRenderContext renderContext, CommandBuffer cmd)
        {
            var depthPrepassParameters = PrepareDepthPrepass(cull, hdCamera);
            var depthOnlyRendererList = RendererList.Create(depthPrepassParameters.depthOnlyRendererListDesc);
            var mrtDepthRendererList = RendererList.Create(depthPrepassParameters.mrtRendererListDesc);

            var rayTracingOpaqueRendererList = RendererList.Create(depthPrepassParameters.rayTracingOpaqueRLDesc);
            var rayTracingTransparentRendererList = RendererList.Create(depthPrepassParameters.rayTracingTransparentRLDesc);

            using (new ProfilingScope(cmd, ProfilingSampler.Get(depthPrepassParameters.profilingId)))
            {
                RenderDepthPrepass(renderContext, cmd, hdCamera.frameSettings,
                                    m_SharedRTManager.GetPrepassBuffersRTI(hdCamera.frameSettings),
                                    m_SharedRTManager.GetDepthStencilBuffer(hdCamera.frameSettings.IsEnabled(FrameSettingsField.MSAA)),
                                    depthOnlyRendererList,
                                    mrtDepthRendererList,
                                    depthPrepassParameters.hasDepthOnlyPass,
                                    rayTracingOpaqueRendererList,
                                    rayTracingTransparentRendererList,
                                    depthPrepassParameters.renderRayTracingPrepass
                                    );
            }

            return depthPrepassParameters.shouldRenderMotionVectorAfterGBuffer;
        }

        // RenderGBuffer do the gbuffer pass. This is solely call with deferred. If we use a depth prepass, then the depth prepass will perform the alpha testing for opaque alpha tested and we don't need to do it anymore
        // during Gbuffer pass. This is handled in the shader and the depth test (equal and no depth write) is done here.
        void RenderGBuffer(CullingResults cull, HDCamera hdCamera, ScriptableRenderContext renderContext, CommandBuffer cmd)
        {
            if (hdCamera.frameSettings.litShaderMode != LitShaderMode.Deferred)
                return;

            using (new ProfilingScope(cmd, m_CurrentDebugDisplaySettings.IsDebugDisplayEnabled() ? ProfilingSampler.Get(HDProfileId.GBufferDebug) : ProfilingSampler.Get(HDProfileId.GBuffer)))
            {
                // setup GBuffer for rendering
                CoreUtils.SetRenderTarget(cmd, m_GbufferManager.GetBuffersRTI(hdCamera.frameSettings), m_SharedRTManager.GetDepthStencilBuffer());

                var rendererList = RendererList.Create(CreateOpaqueRendererListDesc(cull, hdCamera.camera, HDShaderPassNames.s_GBufferName, m_CurrentRendererConfigurationBakedLighting));
                DrawOpaqueRendererList(renderContext, cmd, hdCamera.frameSettings, rendererList);

                m_GbufferManager.BindBufferAsTextures(cmd);
            }
        }

        void RenderDBuffer(HDCamera hdCamera, CommandBuffer cmd, ScriptableRenderContext renderContext, CullingResults cullingResults)
        {
            if (!hdCamera.frameSettings.IsEnabled(FrameSettingsField.Decals))
            {
                // We still bind black textures to make sure that something is bound (can be a problem on some platforms)
                m_DbufferManager.BindBlackTextures(cmd);
                return;
            }

            // We need to copy depth buffer texture if we want to bind it at this stage
            CopyDepthBufferIfNeeded(hdCamera, cmd);

            using (new ProfilingScope(cmd, ProfilingSampler.Get(HDProfileId.DBufferRender)))
            {
                var parameters = PrepareRenderDBufferParameters();
                bool use4RTs = m_Asset.currentPlatformRenderPipelineSettings.decalSettings.perChannelMask;
                RenderDBuffer(  parameters,
                                m_DbufferManager.GetBuffersRTI(),
                                m_DbufferManager.GetRTHandles(),
                                m_SharedRTManager.GetDepthStencilBuffer(),
                                RendererList.Create(PrepareMeshDecalsRendererList(cullingResults, hdCamera, use4RTs)),
                                renderContext, cmd);

                cmd.SetGlobalBuffer(HDShaderIDs._DecalPropertyMaskBufferSRV, m_DbufferManager.propertyMaskBuffer);

                m_DbufferManager.BindBufferAsTextures(cmd);
            }
        }

        void DecalNormalPatch(  HDCamera        hdCamera,
                                CommandBuffer   cmd)
        {
            if (hdCamera.frameSettings.IsEnabled(FrameSettingsField.Decals) &&
                !hdCamera.frameSettings.IsEnabled(FrameSettingsField.MSAA)) // MSAA not supported
            {
                var parameters = PrepareDBufferNormalPatchParameters(hdCamera);
                DecalNormalPatch(parameters, m_SharedRTManager.GetDepthStencilBuffer(), m_SharedRTManager.GetNormalBuffer(), cmd);
            }
        }

        struct DBufferNormalPatchParameters
        {
            public Material decalNormalBufferMaterial;
            public int stencilRef;
            public int stencilMask;
        }

        DBufferNormalPatchParameters PrepareDBufferNormalPatchParameters(HDCamera hdCamera)
        {
            var parameters = new DBufferNormalPatchParameters();
            parameters.decalNormalBufferMaterial = m_DecalNormalBufferMaterial;
            switch (hdCamera.frameSettings.litShaderMode)
            {
                case LitShaderMode.Forward:  // in forward rendering all pixels that decals wrote into have to be composited
                    parameters.stencilMask = (int)StencilUsage.Decals;
                    parameters.stencilRef = (int)StencilUsage.Decals;
                    break;
                case LitShaderMode.Deferred: // in deferred rendering only pixels affected by both forward materials and decals need to be composited
                    parameters.stencilMask = (int)StencilUsage.Decals | (int)StencilUsage.RequiresDeferredLighting;
                    parameters.stencilRef = (int)StencilUsage.Decals;
                    break;
                default:
                    throw new ArgumentOutOfRangeException("Unknown ShaderLitMode");
            }

            return parameters;
        }

        static void DecalNormalPatch(   DBufferNormalPatchParameters    parameters,
                                        RTHandle                        depthStencilBuffer,
                                        RTHandle                        normalBuffer,
                                        CommandBuffer                   cmd)
        {
                using (new ProfilingScope(cmd, ProfilingSampler.Get(HDProfileId.DBufferNormal)))
                {
                    parameters.decalNormalBufferMaterial.SetInt(HDShaderIDs._DecalNormalBufferStencilReadMask, parameters.stencilMask);
                    parameters.decalNormalBufferMaterial.SetInt(HDShaderIDs._DecalNormalBufferStencilRef, parameters.stencilRef);

                CoreUtils.SetRenderTarget(cmd, depthStencilBuffer);
                cmd.SetRandomWriteTarget(1, normalBuffer);
                    cmd.DrawProcedural(Matrix4x4.identity, parameters.decalNormalBufferMaterial, 0, MeshTopology.Triangles, 3, 1);
                    cmd.ClearRandomWriteTargets();
                }
            }

        RendererListDesc PrepareMeshDecalsRendererList(CullingResults cullingResults, HDCamera hdCamera, bool use4RTs)
        {
            var desc = new RendererListDesc(use4RTs ? m_Decals4RTPassNames : m_Decals3RTPassNames, cullingResults, hdCamera.camera)
            {
                sortingCriteria = SortingCriteria.CommonOpaque,
                rendererConfiguration = PerObjectData.None,
                renderQueueRange = HDRenderQueue.k_RenderQueue_AllOpaque
            };

            return desc;
        }

        static void PushDecalsGlobalParams(HDCamera hdCamera, CommandBuffer cmd)
        {
            if (hdCamera.frameSettings.IsEnabled(FrameSettingsField.Decals))
            {
                cmd.SetGlobalInt(HDShaderIDs._EnableDecals, 1);
                cmd.SetGlobalVector(HDShaderIDs._DecalAtlasResolution, new Vector2(HDUtils.hdrpSettings.decalSettings.atlasWidth, HDUtils.hdrpSettings.decalSettings.atlasHeight));
            }
            else
            {
                cmd.SetGlobalInt(HDShaderIDs._EnableDecals, 0);
            }
        }

        static RenderTargetIdentifier[] m_Dbuffer3RtIds = new RenderTargetIdentifier[3];

        struct RenderDBufferParameters
        {
            public bool use4RTs;
            public ComputeBuffer propertyMaskBuffer;
            public ComputeShader clearPropertyMaskBufferCS;
            public int clearPropertyMaskBufferKernel;
            public int propertyMaskBufferSize;
        }

        RenderDBufferParameters PrepareRenderDBufferParameters()
        {
            var parameters = new RenderDBufferParameters();
            parameters.use4RTs = m_Asset.currentPlatformRenderPipelineSettings.decalSettings.perChannelMask;
            parameters.propertyMaskBuffer = m_DbufferManager.propertyMaskBuffer;
            parameters.clearPropertyMaskBufferCS = m_DbufferManager.clearPropertyMaskBufferShader;
            parameters.clearPropertyMaskBufferKernel = m_DbufferManager.clearPropertyMaskBufferKernel;
            parameters.propertyMaskBufferSize = m_DbufferManager.propertyMaskBufferSize;
            return parameters;
        }

        static void RenderDBuffer(  in RenderDBufferParameters  parameters,
                                    RenderTargetIdentifier[]    mrt,
                                    RTHandle[]                  rtHandles,
                                    RTHandle                    depthStencilBuffer,
                                    RendererList                meshDecalsRendererList,
                                    ScriptableRenderContext     renderContext,
                                    CommandBuffer               cmd)
        {
            // for alpha compositing, color is cleared to 0, alpha to 1
            // https://developer.nvidia.com/gpugems/GPUGems3/gpugems3_ch23.html

            // this clears the targets
            // TODO: Once we move to render graph, move this to render targets initialization parameters and remove rtHandles parameters
            Color clearColor = new Color(0.0f, 0.0f, 0.0f, 1.0f);
            Color clearColorNormal = new Color(0.5f, 0.5f, 0.5f, 1.0f); // for normals 0.5 is neutral
            Color clearColorAOSBlend = new Color(1.0f, 1.0f, 1.0f, 1.0f);
            CoreUtils.SetRenderTarget(cmd, rtHandles[0], ClearFlag.Color, clearColor);
            CoreUtils.SetRenderTarget(cmd, rtHandles[1], ClearFlag.Color, clearColorNormal);
            CoreUtils.SetRenderTarget(cmd, rtHandles[2], ClearFlag.Color, clearColor);

            if (parameters.use4RTs)
            {
                CoreUtils.SetRenderTarget(cmd, rtHandles[3], ClearFlag.Color, clearColorAOSBlend);
                // this actually sets the MRTs and HTile RWTexture, this is done separately because we do not have an api to clear MRTs to different colors
                CoreUtils.SetRenderTarget(cmd, mrt, depthStencilBuffer); // do not clear anymore
            }
            else
            {
                for (int rtindex = 0; rtindex < 3; rtindex++)
                {
                     m_Dbuffer3RtIds[rtindex] = mrt[rtindex];
                }
                // this actually sets the MRTs and HTile RWTexture, this is done separately because we do not have an api to clear MRTs to different colors
                CoreUtils.SetRenderTarget(cmd, m_Dbuffer3RtIds, depthStencilBuffer); // do not clear anymore
            }

            // clear decal property mask buffer
            cmd.SetComputeBufferParam(parameters.clearPropertyMaskBufferCS, parameters.clearPropertyMaskBufferKernel, HDShaderIDs._DecalPropertyMaskBuffer, parameters.propertyMaskBuffer);
            cmd.DispatchCompute(parameters.clearPropertyMaskBufferCS, parameters.clearPropertyMaskBufferKernel, parameters.propertyMaskBufferSize / 64, 1, 1);
            cmd.SetRandomWriteTarget(parameters.use4RTs ? 4 : 3, parameters.propertyMaskBuffer);

            HDUtils.DrawRendererList(renderContext, cmd, meshDecalsRendererList);
            DecalSystem.instance.RenderIntoDBuffer(cmd);

            cmd.ClearRandomWriteTargets();
        }

        RendererListDesc PrepareForwardEmissiveRendererList(CullingResults cullResults, HDCamera hdCamera)
        {
            var result = new RendererListDesc(m_DecalsEmissivePassNames, cullResults, hdCamera.camera)
            {
                renderQueueRange = HDRenderQueue.k_RenderQueue_AllOpaque,
                sortingCriteria = SortingCriteria.CommonOpaque,
                rendererConfiguration = PerObjectData.None
            };

            return result;
        }

        void RenderForwardEmissive(CullingResults cullResults, HDCamera hdCamera, ScriptableRenderContext renderContext, CommandBuffer cmd)
        {
            using (new ProfilingScope(cmd, ProfilingSampler.Get(HDProfileId.ForwardEmissive)))
            {
                bool msaa = hdCamera.frameSettings.IsEnabled(FrameSettingsField.MSAA);
                CoreUtils.SetRenderTarget(cmd, msaa ? m_CameraColorMSAABuffer : m_CameraColorBuffer, m_SharedRTManager.GetDepthStencilBuffer(msaa));
                HDUtils.DrawRendererList(renderContext, cmd, RendererList.Create(PrepareForwardEmissiveRendererList(cullResults, hdCamera)));

                if (hdCamera.frameSettings.IsEnabled(FrameSettingsField.Decals))
                    DecalSystem.instance.RenderForwardEmissive(cmd);
            }
        }

        void RenderWireFrame(CullingResults cull, HDCamera hdCamera, RenderTargetIdentifier backbuffer, ScriptableRenderContext renderContext, CommandBuffer cmd)
        {
            using (new ProfilingScope(cmd, ProfilingSampler.Get(HDProfileId.RenderWireFrame)))
            {
                CoreUtils.SetRenderTarget(cmd, backbuffer, ClearFlag.Color, GetColorBufferClearColor(hdCamera));

                var rendererListOpaque = RendererList.Create(CreateOpaqueRendererListDesc(cull, hdCamera.camera, m_AllForwardOpaquePassNames));
                DrawOpaqueRendererList(renderContext, cmd, hdCamera.frameSettings, rendererListOpaque);

                // Render forward transparent
                var rendererListTransparent = RendererList.Create(CreateTransparentRendererListDesc(cull, hdCamera.camera, m_AllTransparentPassNames));
                DrawTransparentRendererList(renderContext, cmd, hdCamera.frameSettings, rendererListTransparent);
            }
        }

        void RenderDebugViewMaterial(CullingResults cull, HDCamera hdCamera, ScriptableRenderContext renderContext, CommandBuffer cmd)
        {
            using (new ProfilingScope(cmd, ProfilingSampler.Get(HDProfileId.DisplayDebugViewMaterial)))
            {
                if (m_CurrentDebugDisplaySettings.data.materialDebugSettings.IsDebugGBufferEnabled() && hdCamera.frameSettings.litShaderMode == LitShaderMode.Deferred)
                {
                    using (new ProfilingScope(cmd, ProfilingSampler.Get(HDProfileId.DebugViewMaterialGBuffer)))
                    {
                        HDUtils.DrawFullScreen(cmd, m_currentDebugViewMaterialGBuffer, m_CameraColorBuffer);
                    }
                }
                else
                {
                    // When rendering debug material we shouldn't rely on a depth prepass for optimizing the alpha clip test. As it is control on the material inspector side
                    // we must override the state here.

                    CoreUtils.SetRenderTarget(cmd, m_CameraColorBuffer, m_SharedRTManager.GetDepthStencilBuffer(), ClearFlag.All, Color.clear);
                    // Render Opaque forward
                    var rendererListOpaque = RendererList.Create(CreateOpaqueRendererListDesc(cull, hdCamera.camera, m_AllForwardOpaquePassNames, m_CurrentRendererConfigurationBakedLighting, stateBlock: m_DepthStateOpaque));
                    DrawOpaqueRendererList(renderContext, cmd, hdCamera.frameSettings, rendererListOpaque);

                    // Render forward transparent
                    var rendererListTransparent = RendererList.Create(CreateTransparentRendererListDesc(cull, hdCamera.camera, m_AllTransparentPassNames, m_CurrentRendererConfigurationBakedLighting));
                    DrawTransparentRendererList(renderContext, cmd, hdCamera.frameSettings, rendererListTransparent);
                }
            }
        }

        void RenderTransparencyOverdraw(CullingResults cull, HDCamera hdCamera, ScriptableRenderContext renderContext, CommandBuffer cmd)
        {
            if (m_CurrentDebugDisplaySettings.IsDebugDisplayEnabled() && m_CurrentDebugDisplaySettings.data.fullScreenDebugMode == FullScreenDebugMode.TransparencyOverdraw)
            {

                CoreUtils.SetRenderTarget(cmd, m_CameraColorBuffer, m_SharedRTManager.GetDepthStencilBuffer(), clearFlag: ClearFlag.Color, clearColor: Color.black);
                var stateBlock = new RenderStateBlock
                {
                    mask = RenderStateMask.Blend,
                    blendState = new BlendState
                    {
                        blendState0 = new RenderTargetBlendState
                        {

                            destinationColorBlendMode = BlendMode.One,
                            sourceColorBlendMode = BlendMode.One,
                            destinationAlphaBlendMode = BlendMode.One,
                            sourceAlphaBlendMode = BlendMode.One,
                            colorBlendOperation = BlendOp.Add,
                            alphaBlendOperation = BlendOp.Add,
                            writeMask = ColorWriteMask.All
                        }
                    }
                };

                // High res transparent objects, drawing in m_DebugFullScreenTempBuffer
                cmd.SetGlobalFloat(HDShaderIDs._DebugTransparencyOverdrawWeight, 1.0f);

                var passNames = m_Asset.currentPlatformRenderPipelineSettings.supportTransparentBackface ? m_AllTransparentPassNames : m_TransparentNoBackfaceNames;
                m_DebugFullScreenPropertyBlock.SetFloat(HDShaderIDs._TransparencyOverdrawMaxPixelCost, (float)m_DebugDisplaySettings.data.transparencyDebugSettings.maxPixelCost);
                var rendererList = RendererList.Create(CreateTransparentRendererListDesc(cull, hdCamera.camera, passNames, stateBlock: stateBlock));
                DrawTransparentRendererList(renderContext, cmd, hdCamera.frameSettings, rendererList);
                rendererList = RendererList.Create(CreateTransparentRendererListDesc(cull, hdCamera.camera, passNames, renderQueueRange: HDRenderQueue.k_RenderQueue_AfterPostProcessTransparent, stateBlock: stateBlock));
                DrawTransparentRendererList(renderContext, cmd, hdCamera.frameSettings, rendererList);

                // Low res transparent objects, copying result m_DebugTranparencyLowRes
                cmd.SetGlobalFloat(HDShaderIDs._DebugTransparencyOverdrawWeight, 0.25f);
                rendererList = RendererList.Create(CreateTransparentRendererListDesc(cull, hdCamera.camera, passNames, renderQueueRange: HDRenderQueue.k_RenderQueue_LowTransparent, stateBlock: stateBlock));
                DrawTransparentRendererList(renderContext, cmd, hdCamera.frameSettings, rendererList);
                PushFullScreenDebugTexture(hdCamera, cmd, m_CameraColorBuffer, FullScreenDebugMode.TransparencyOverdraw);

                // weighted sum of m_DebugFullScreenTempBuffer and m_DebugTranparencyLowRes done in DebugFullScreen.shader

            }
        }

        void UpdateSkyEnvironment(HDCamera hdCamera, ScriptableRenderContext renderContext, int frameIndex, CommandBuffer cmd)
        {
            m_SkyManager.UpdateEnvironment(hdCamera, renderContext, GetCurrentSunLight(), frameIndex, cmd);
        }

        /// <summary>
        /// Request an update of the environment lighting.
        /// </summary>
        public void RequestSkyEnvironmentUpdate()
        {
            m_SkyManager.RequestEnvironmentUpdate();
        }

        internal void RequestStaticSkyUpdate()
        {
            m_SkyManager.RequestStaticEnvironmentUpdate();
        }

        void PreRenderSky(HDCamera hdCamera, CommandBuffer cmd)
        {
            if (m_CurrentDebugDisplaySettings.IsMatcapViewEnabled(hdCamera))
            {
                return;
            }

            bool msaaEnabled = hdCamera.frameSettings.IsEnabled(FrameSettingsField.MSAA);
            var colorBuffer = msaaEnabled ? m_CameraColorMSAABuffer : m_CameraColorBuffer;
            var depthBuffer = m_SharedRTManager.GetDepthStencilBuffer(msaaEnabled);
            var normalBuffer = m_SharedRTManager.GetNormalBuffer(msaaEnabled);

            var visualEnv = hdCamera.volumeStack.GetComponent<VisualEnvironment>();
            m_SkyManager.PreRenderSky(hdCamera, GetCurrentSunLight(), colorBuffer, normalBuffer, depthBuffer, m_CurrentDebugDisplaySettings, m_FrameCount, cmd);
        }

        void RenderSky(HDCamera hdCamera, CommandBuffer cmd)
        {
            if(m_CurrentDebugDisplaySettings.IsMatcapViewEnabled(hdCamera))
            {
                return;
            }

            // Necessary to perform dual-source (polychromatic alpha) blending which is not supported by Unity.
            // We load from the color buffer, perform blending manually, and store to the atmospheric scattering buffer.
            // Then we perform a copy from the atmospheric scattering buffer back to the color buffer.
            bool msaaEnabled = hdCamera.frameSettings.IsEnabled(FrameSettingsField.MSAA);
            var colorBuffer = msaaEnabled ? m_CameraColorMSAABuffer : m_CameraColorBuffer;
            var intermediateBuffer = msaaEnabled ? m_OpaqueAtmosphericScatteringMSAABuffer : m_OpaqueAtmosphericScatteringBuffer;
            var depthBuffer = m_SharedRTManager.GetDepthStencilBuffer(msaaEnabled);

            var visualEnv = hdCamera.volumeStack.GetComponent<VisualEnvironment>();
            m_SkyManager.RenderSky(hdCamera, GetCurrentSunLight(), colorBuffer, depthBuffer, m_CurrentDebugDisplaySettings, m_FrameCount, cmd);

            if (Fog.IsFogEnabled(hdCamera) || Fog.IsPBRFogEnabled(hdCamera))
            {
                var pixelCoordToViewDirWS = hdCamera.mainViewConstants.pixelCoordToViewDirWS;
                m_SkyManager.RenderOpaqueAtmosphericScattering(cmd, hdCamera, colorBuffer, m_LightingBufferHandle, intermediateBuffer, depthBuffer, pixelCoordToViewDirWS, hdCamera.frameSettings.IsEnabled(FrameSettingsField.MSAA));
            }
        }

        /// <summary>
        /// Export the provided camera's sky to a flattened cubemap.
        /// </summary>
        /// <param name="camera">Requested camera.</param>
        /// <returns>Result texture.</returns>
        public Texture2D ExportSkyToTexture(Camera camera)
        {
            return m_SkyManager.ExportSkyToTexture(camera);
        }

        RendererListDesc PrepareForwardOpaqueRendererList(CullingResults cullResults, HDCamera hdCamera)
        {
            var passNames = hdCamera.frameSettings.litShaderMode == LitShaderMode.Forward
                ? m_ForwardAndForwardOnlyPassNames
                : m_ForwardOnlyPassNames;
            return  CreateOpaqueRendererListDesc(cullResults, hdCamera.camera, passNames, m_CurrentRendererConfigurationBakedLighting);
        }

        // Guidelines: In deferred by default there is no opaque in forward. However it is possible to force an opaque material to render in forward
        // by using the pass "ForwardOnly". In this case the .shader should not have "Forward" but only a "ForwardOnly" pass.
        // It must also have a "DepthForwardOnly" and no "DepthOnly" pass as forward material (either deferred or forward only rendering) have always a depth pass.
        // The RenderForward pass will render the appropriate pass depends on the engine settings. In case of forward only rendering, both "Forward" pass and "ForwardOnly" pass
        // material will be render for both transparent and opaque. In case of deferred, both path are used for transparent but only "ForwardOnly" is use for opaque.
        // (Thus why "Forward" and "ForwardOnly" are exclusive, else they will render two times"
        void RenderForwardOpaque(CullingResults cullResults, HDCamera hdCamera, ScriptableRenderContext renderContext, CommandBuffer cmd)
        {
            bool debugDisplay = m_CurrentDebugDisplaySettings.IsDebugDisplayEnabled();
            using (new ProfilingScope(cmd, debugDisplay ? ProfilingSampler.Get(HDProfileId.ForwardOpaqueDebug) : ProfilingSampler.Get(HDProfileId.ForwardOpaque)))
            {
                bool useFptl = hdCamera.frameSettings.IsEnabled(FrameSettingsField.FPTLForForwardOpaque);
                bool msaa = hdCamera.frameSettings.IsEnabled(FrameSettingsField.MSAA);

                RenderTargetIdentifier[] renderTarget = null;

                // In case of forward SSS we will bind all the required target. It is up to the shader to write into it or not.
                if (hdCamera.frameSettings.IsEnabled(FrameSettingsField.SubsurfaceScattering))
                {
                    renderTarget = m_MRTWithSSS;
                    renderTarget[0] = msaa ? m_CameraColorMSAABuffer : m_CameraColorBuffer; // Store the specular color
                    renderTarget[1] = msaa ? m_CameraSssDiffuseLightingMSAABuffer : m_CameraSssDiffuseLightingBuffer;
                    renderTarget[2] = msaa ? GetSSSBufferMSAA() : GetSSSBuffer();
                }
                else
                {
                    renderTarget = mMRTSingle;
                    renderTarget[0] = msaa ? m_CameraColorMSAABuffer : m_CameraColorBuffer;
                }

                RenderForwardRendererList(hdCamera.frameSettings,
                                            RendererList.Create(PrepareForwardOpaqueRendererList(cullResults, hdCamera)),
                                            renderTarget,
                                            m_SharedRTManager.GetDepthStencilBuffer(msaa),
                                            useFptl ? m_TileAndClusterData.lightList : m_TileAndClusterData.perVoxelLightLists,
                                            true, renderContext, cmd);
            }
        }

        static bool NeedMotionVectorForTransparent(FrameSettings frameSettings)
        {
            return frameSettings.IsEnabled(FrameSettingsField.MotionVectors) && frameSettings.IsEnabled(FrameSettingsField.TransparentsWriteMotionVector);
        }

        RendererListDesc PrepareForwardTransparentRendererList(CullingResults cullResults, HDCamera hdCamera, bool preRefraction)
        {
            RenderQueueRange transparentRange;
            if (preRefraction)
            {
                transparentRange = HDRenderQueue.k_RenderQueue_PreRefraction;
            }
            else if (hdCamera.frameSettings.IsEnabled(FrameSettingsField.LowResTransparent))
            {
                transparentRange = HDRenderQueue.k_RenderQueue_Transparent;
            }
            else // Low res transparent disabled
            {
                transparentRange = HDRenderQueue.k_RenderQueue_TransparentWithLowRes;
            }

            if (!hdCamera.frameSettings.IsEnabled(FrameSettingsField.Refraction))
            {
                if (hdCamera.frameSettings.IsEnabled(FrameSettingsField.LowResTransparent))
                    transparentRange = HDRenderQueue.k_RenderQueue_AllTransparent;
                else
                    transparentRange = HDRenderQueue.k_RenderQueue_AllTransparentWithLowRes;
            }

            if (NeedMotionVectorForTransparent(hdCamera.frameSettings))
            {
                m_CurrentRendererConfigurationBakedLighting |= PerObjectData.MotionVectors; // This will enable the flag for low res transparent as well
            }

            var passNames = m_Asset.currentPlatformRenderPipelineSettings.supportTransparentBackface ? m_AllTransparentPassNames : m_TransparentNoBackfaceNames;
            return CreateTransparentRendererListDesc(cullResults, hdCamera.camera, passNames, m_CurrentRendererConfigurationBakedLighting, transparentRange);
        }


        void RenderForwardTransparent(CullingResults cullResults, HDCamera hdCamera, bool preRefraction, ScriptableRenderContext renderContext, CommandBuffer cmd)
        {
            // If rough refraction are turned off, we render all transparents in the Transparent pass and we skip the PreRefraction one.
            if (!hdCamera.frameSettings.IsEnabled(FrameSettingsField.Refraction) && preRefraction)
            {
                return;
            }

            HDProfileId passName;
            bool debugDisplay = m_CurrentDebugDisplaySettings.IsDebugDisplayEnabled();
            if (debugDisplay)
                passName = preRefraction ? HDProfileId.ForwardPreRefractionDebug : HDProfileId.ForwardTransparentDebug;
            else
                passName = preRefraction ? HDProfileId.ForwardPreRefraction : HDProfileId.ForwardTransparent;

            using (new ProfilingScope(cmd, ProfilingSampler.Get(passName)))
            {
                bool msaa = hdCamera.frameSettings.IsEnabled(FrameSettingsField.MSAA);
                bool renderMotionVecForTransparent = NeedMotionVectorForTransparent(hdCamera.frameSettings);
                cmd.SetGlobalInt(HDShaderIDs._ColorMaskTransparentVel, renderMotionVecForTransparent ? (int)ColorWriteMask.All : 0);

                m_MRTTransparentMotionVec[0] = msaa ? m_CameraColorMSAABuffer : m_CameraColorBuffer;
                m_MRTTransparentMotionVec[1] = renderMotionVecForTransparent ? m_SharedRTManager.GetMotionVectorsBuffer(hdCamera.frameSettings.IsEnabled(FrameSettingsField.MSAA))
                    // It doesn't really matter what gets bound here since the color mask state set will prevent this from ever being written to. However, we still need to bind something
                    // to avoid warnings about unbound render targets. The following rendertarget could really be anything if renderVelocitiesForTransparent, here the normal buffer
                    // as it is guaranteed to exist and to have the same size.
                    // to avoid warnings about unbound render targets.
                    : m_SharedRTManager.GetNormalBuffer(msaa);

                if ((hdCamera.frameSettings.IsEnabled(FrameSettingsField.Decals)) && (DecalSystem.m_DecalDatasCount > 0)) // enable d-buffer flag value is being interpreted more like enable decals in general now that we have clustered
                                                                                                                          // decal datas count is 0 if no decals affect transparency
                {
                    DecalSystem.instance.SetAtlas(cmd); // for clustered decals
                }

                RenderForwardRendererList(hdCamera.frameSettings,
                                            RendererList.Create(PrepareForwardTransparentRendererList(cullResults, hdCamera, preRefraction)),
                                            m_MRTTransparentMotionVec,
                                            m_SharedRTManager.GetDepthStencilBuffer(hdCamera.frameSettings.IsEnabled(FrameSettingsField.MSAA)),
                                            m_TileAndClusterData.perVoxelLightLists,
                                            false, renderContext, cmd);
            }
        }

        static void RenderForwardRendererList(  FrameSettings               frameSettings,
                                                RendererList                rendererList,
                                                RenderTargetIdentifier[]    renderTarget,
                                                RTHandle                    depthBuffer,
                                                ComputeBuffer               lightListBuffer,
                                                bool                        opaque,
                                                ScriptableRenderContext     renderContext,
                                                CommandBuffer               cmd)
        {
            // Note: SHADOWS_SHADOWMASK keyword is enabled in HDRenderPipeline.cs ConfigureForShadowMask
            bool useFptl = opaque && frameSettings.IsEnabled(FrameSettingsField.FPTLForForwardOpaque);

            // say that we want to use tile/cluster light loop
            CoreUtils.SetKeyword(cmd, "USE_FPTL_LIGHTLIST", useFptl);
            CoreUtils.SetKeyword(cmd, "USE_CLUSTERED_LIGHTLIST", !useFptl);
            cmd.SetGlobalBuffer(HDShaderIDs.g_vLightListGlobal, lightListBuffer);

            CoreUtils.SetRenderTarget(cmd, renderTarget, depthBuffer);
            if (opaque)
                DrawOpaqueRendererList(renderContext, cmd, frameSettings, rendererList);
            else
                DrawTransparentRendererList(renderContext, cmd, frameSettings, rendererList);
        }

        // This is use to Display legacy shader with an error shader
        [Conditional("DEVELOPMENT_BUILD"), Conditional("UNITY_EDITOR")]
        void RenderForwardError(CullingResults cullResults, HDCamera hdCamera, ScriptableRenderContext renderContext, CommandBuffer cmd)
        {
            using (new ProfilingScope(cmd, ProfilingSampler.Get(HDProfileId.RenderForwardError)))
            {
                CoreUtils.SetRenderTarget(cmd, m_CameraColorBuffer, m_SharedRTManager.GetDepthStencilBuffer());
                var rendererList = RendererList.Create(CreateOpaqueRendererListDesc(cullResults, hdCamera.camera, m_ForwardErrorPassNames, renderQueueRange: RenderQueueRange.all, overrideMaterial: m_ErrorMaterial));
                HDUtils.DrawRendererList(renderContext, cmd, rendererList);
            }
        }

        bool RenderCustomPass(ScriptableRenderContext context, CommandBuffer cmd, HDCamera hdCamera, CullingResults cullingResults, CustomPassInjectionPoint injectionPoint)
        {
            if (!hdCamera.frameSettings.IsEnabled(FrameSettingsField.CustomPass))
                return false;

            var customPass = CustomPassVolume.GetActivePassVolume(injectionPoint);

            if (customPass == null)
                return false;

            var customPassTargets = new CustomPass.RenderTargets
            {
                cameraColorMSAABuffer = m_CameraColorMSAABuffer,
                cameraColorBuffer = (injectionPoint == CustomPassInjectionPoint.AfterPostProcess) ? m_IntermediateAfterPostProcessBuffer : m_CameraColorBuffer,
                customColorBuffer = m_CustomPassColorBuffer,
                customDepthBuffer = m_CustomPassDepthBuffer,
            };

            return customPass.Execute(context, cmd, hdCamera, cullingResults, m_SharedRTManager, customPassTargets);
        }

        void RenderTransparentDepthPrepass(CullingResults cull, HDCamera hdCamera, ScriptableRenderContext renderContext, CommandBuffer cmd)
        {
            if (hdCamera.frameSettings.IsEnabled(FrameSettingsField.TransparentPrepass))
            {
                // Render transparent depth prepass after opaque one
                using (new ProfilingScope(cmd, ProfilingSampler.Get(HDProfileId.TransparentDepthPrepass)))
                {
<<<<<<< HEAD
                    if (hdCamera.frameSettings.IsEnabled(FrameSettingsField.TransparentSSR))
=======
                    if (hdCamera.IsTransparentSSREnabled())
>>>>>>> bd22d6b2
                    {
                        // But we also need to bind the normal buffer for objects that will recieve SSR
                        CoreUtils.SetRenderTarget(cmd, m_SharedRTManager.GetPrepassBuffersRTI(hdCamera.frameSettings), m_SharedRTManager.GetDepthStencilBuffer());
                    }
                    else
                        CoreUtils.SetRenderTarget(cmd, m_SharedRTManager.GetDepthStencilBuffer());

                    var rendererList = RendererList.Create(CreateTransparentRendererListDesc(cull, hdCamera.camera, m_TransparentDepthPrepassNames));
                    DrawTransparentRendererList(renderContext, cmd, hdCamera.frameSettings, rendererList);
                }
            }
        }

        void RenderTransparentDepthPostpass(CullingResults cullResults, HDCamera hdCamera, ScriptableRenderContext renderContext, CommandBuffer cmd)
        {
            if (!hdCamera.frameSettings.IsEnabled(FrameSettingsField.TransparentPostpass))
                return;

            using (new ProfilingScope(cmd, ProfilingSampler.Get(HDProfileId.TransparentDepthPostpass)))
            {
                CoreUtils.SetRenderTarget(cmd, m_SharedRTManager.GetDepthStencilBuffer());
                var rendererList = RendererList.Create(CreateTransparentRendererListDesc(cullResults, hdCamera.camera, m_TransparentDepthPostpassNames));
                DrawTransparentRendererList(renderContext, cmd, hdCamera.frameSettings, rendererList);

                if (hdCamera.frameSettings.IsEnabled(FrameSettingsField.RayTracing))
                {
                    // If there is a ray-tracing environment and the feature is enabled we want to push these objects to the transparent postpass (they are not rendered in the first call because they are not in the generic transparent render queue)
                    var rrSettings = hdCamera.volumeStack.GetComponent<RecursiveRendering>();
                    if (rrSettings.enable.value)
                    {
                        var rendererListRT = RendererList.Create(CreateTransparentRendererListDesc(cullResults, hdCamera.camera, m_TransparentDepthPostpassNames, renderQueueRange: HDRenderQueue.k_RenderQueue_AllTransparentRaytracing));
                        DrawTransparentRendererList(renderContext, cmd, hdCamera.frameSettings, rendererListRT);
                    }
                }
            }
        }

        void RenderLowResTransparent(CullingResults cullResults, HDCamera hdCamera, ScriptableRenderContext renderContext, CommandBuffer cmd)
        {
            if (!hdCamera.frameSettings.IsEnabled(FrameSettingsField.LowResTransparent))
                return;

            using (new ProfilingScope(cmd, ProfilingSampler.Get(HDProfileId.LowResTransparent)))
            {
                cmd.SetGlobalInt(HDShaderIDs._OffScreenRendering, 1);
                cmd.SetGlobalInt(HDShaderIDs._OffScreenDownsampleFactor, 2);
                CoreUtils.SetRenderTarget(cmd, m_LowResTransparentBuffer, m_SharedRTManager.GetLowResDepthBuffer(), clearFlag: ClearFlag.Color, Color.black);
                RenderQueueRange transparentRange = HDRenderQueue.k_RenderQueue_LowTransparent;
                var passNames = m_Asset.currentPlatformRenderPipelineSettings.supportTransparentBackface ? m_AllTransparentPassNames : m_TransparentNoBackfaceNames;
                var rendererList = RendererList.Create(CreateTransparentRendererListDesc(cullResults, hdCamera.camera, passNames, m_CurrentRendererConfigurationBakedLighting, HDRenderQueue.k_RenderQueue_LowTransparent));
                DrawTransparentRendererList(renderContext, cmd, hdCamera.frameSettings, rendererList);
                cmd.SetGlobalInt(HDShaderIDs._OffScreenRendering, 0);
                cmd.SetGlobalInt(HDShaderIDs._OffScreenDownsampleFactor, 1);
            }
        }

        void RenderObjectsMotionVectors(CullingResults cullResults, HDCamera hdCamera, ScriptableRenderContext renderContext, CommandBuffer cmd)
        {
            if (!hdCamera.frameSettings.IsEnabled(FrameSettingsField.ObjectMotionVectors))
                return;

            using (new ProfilingScope(cmd, ProfilingSampler.Get(HDProfileId.ObjectsMotionVector)))
            {
                // These flags are still required in SRP or the engine won't compute previous model matrices...
                // If the flag hasn't been set yet on this camera, motion vectors will skip a frame.
                hdCamera.camera.depthTextureMode |= DepthTextureMode.MotionVectors | DepthTextureMode.Depth;

                CoreUtils.SetRenderTarget(cmd, m_SharedRTManager.GetMotionVectorsPassBuffersRTI(hdCamera.frameSettings), m_SharedRTManager.GetDepthStencilBuffer(hdCamera.frameSettings.IsEnabled(FrameSettingsField.MSAA)));
                var rendererList = RendererList.Create(CreateOpaqueRendererListDesc(cullResults, hdCamera.camera, HDShaderPassNames.s_MotionVectorsName, PerObjectData.MotionVectors));
                DrawOpaqueRendererList(renderContext, cmd, hdCamera.frameSettings, rendererList);
            }
        }

        void RenderCameraMotionVectors(CullingResults cullResults, HDCamera hdCamera, ScriptableRenderContext renderContext, CommandBuffer cmd)
        {
            if (!hdCamera.frameSettings.IsEnabled(FrameSettingsField.MotionVectors))
                return;

            using (new ProfilingScope(cmd, ProfilingSampler.Get(HDProfileId.CameraMotionVectors)))
            {
            	bool msaa = hdCamera.frameSettings.IsEnabled(FrameSettingsField.MSAA);

                // These flags are still required in SRP or the engine won't compute previous model matrices...
                // If the flag hasn't been set yet on this camera, motion vectors will skip a frame.
                hdCamera.camera.depthTextureMode |= DepthTextureMode.MotionVectors | DepthTextureMode.Depth;
                m_CameraMotionVectorsMaterial.SetInt(HDShaderIDs._StencilMask, (int)StencilUsage.ObjectMotionVector);
                m_CameraMotionVectorsMaterial.SetInt(HDShaderIDs._StencilRef, (int)StencilUsage.ObjectMotionVector);

                HDUtils.DrawFullScreen(cmd, m_CameraMotionVectorsMaterial, m_SharedRTManager.GetMotionVectorsBuffer(msaa), m_SharedRTManager.GetDepthStencilBuffer(msaa), null, 0);

#if UNITY_EDITOR
                // In scene view there is no motion vector, so we clear the RT to black
                if (hdCamera.camera.cameraType == CameraType.SceneView && !hdCamera.animateMaterials)
                {
                    CoreUtils.SetRenderTarget(cmd, m_SharedRTManager.GetMotionVectorsBuffer(msaa), m_SharedRTManager.GetDepthStencilBuffer(msaa), ClearFlag.Color, Color.clear);
                }
#endif
            }
        }

        struct RenderSSRParameters
        {
            public ComputeShader    ssrCS;
            public int              tracingKernel;
            public int              reprojectionKernel;

            public int              width, height, viewCount;
            public int              maxIteration;
            public bool             reflectSky;
            public float            thicknessScale;
            public float            thicknessBias;
            public float            roughnessFadeEnd;
            public float            roughnessFadeEndTimesRcpLength;
            public float            roughnessFadeRcpLength;
            public float            edgeFadeRcpLength;

            public int              depthPyramidMipCount;
            public ComputeBuffer    offsetBufferData;
            public ComputeBuffer    coarseStencilBuffer;

            public Vector4          colorPyramidUVScaleAndLimit;
            public int              colorPyramidMipCount;
            }

        RenderSSRParameters PrepareSSRParameters(HDCamera hdCamera)
        {
            var volumeSettings = hdCamera.volumeStack.GetComponent<ScreenSpaceReflection>();
            var parameters = new RenderSSRParameters();

            parameters.ssrCS = m_ScreenSpaceReflectionsCS;
            parameters.tracingKernel = m_SsrTracingKernel;
            parameters.reprojectionKernel = m_SsrReprojectionKernel;

            parameters.width = hdCamera.actualWidth;
            parameters.height = hdCamera.actualHeight;
            parameters.viewCount = hdCamera.viewCount;

            float n = hdCamera.camera.nearClipPlane;
            float f = hdCamera.camera.farClipPlane;

            parameters.maxIteration = volumeSettings.rayMaxIterations;
            parameters.reflectSky = volumeSettings.reflectSky.value;

            float thickness      = volumeSettings.depthBufferThickness.value;
            parameters.thicknessScale = 1.0f / (1.0f + thickness);
            parameters.thicknessBias = -n / (f - n) * (thickness * parameters.thicknessScale);

            var info = m_SharedRTManager.GetDepthBufferMipChainInfo();
            parameters.depthPyramidMipCount = info.mipLevelCount;
            parameters.offsetBufferData = info.GetOffsetBufferData(m_DepthPyramidMipLevelOffsetsBuffer);
            parameters.coarseStencilBuffer = m_SharedRTManager.GetCoarseStencilBuffer();

            float roughnessFadeStart = 1 - volumeSettings.smoothnessFadeStart.value;
            parameters.roughnessFadeEnd = 1 - volumeSettings.minSmoothness.value;
            float roughnessFadeLength = parameters.roughnessFadeEnd - roughnessFadeStart;
            parameters.roughnessFadeEndTimesRcpLength = (roughnessFadeLength != 0) ? (parameters.roughnessFadeEnd * (1.0f / roughnessFadeLength)) : 1;
            parameters.roughnessFadeRcpLength = (roughnessFadeLength != 0) ? (1.0f / roughnessFadeLength) : 0;
            parameters.edgeFadeRcpLength = Mathf.Min(1.0f / volumeSettings.screenFadeDistance.value, float.MaxValue);

            parameters.colorPyramidUVScaleAndLimit = HDUtils.ComputeUvScaleAndLimit(hdCamera.historyRTHandleProperties.previousViewportSize, hdCamera.historyRTHandleProperties.previousRenderTargetSize);
            parameters.colorPyramidMipCount = hdCamera.colorPyramidHistoryMipCount;

            return parameters;
        }

        static void RenderSSR(  in RenderSSRParameters  parameters,
                                RTHandle                depthPyramid,
                                RTHandle                SsrHitPointTexture,
                                RTHandle                stencilBuffer,
                                RTHandle                clearCoatMask,
                                RTHandle                previousColorPyramid,
                                RTHandle                ssrLightingTexture,
                                CommandBuffer           cmd,
                                ScriptableRenderContext renderContext)
        {
            var cs = parameters.ssrCS;

            using (new ProfilingScope(cmd, ProfilingSampler.Get(HDProfileId.SsrTracing)))
            {
                cmd.SetComputeIntParam(cs, HDShaderIDs._SsrIterLimit, parameters.maxIteration);
                cmd.SetComputeFloatParam(cs, HDShaderIDs._SsrThicknessScale, parameters.thicknessScale);
                cmd.SetComputeFloatParam(cs, HDShaderIDs._SsrThicknessBias, parameters.thicknessBias);
                cmd.SetComputeFloatParam(cs, HDShaderIDs._SsrRoughnessFadeEnd, parameters.roughnessFadeEnd);
                cmd.SetComputeFloatParam(cs, HDShaderIDs._SsrRoughnessFadeRcpLength, parameters.roughnessFadeRcpLength);
                cmd.SetComputeFloatParam(cs, HDShaderIDs._SsrRoughnessFadeEndTimesRcpLength, parameters.roughnessFadeEndTimesRcpLength);
                cmd.SetComputeIntParam(cs, HDShaderIDs._SsrDepthPyramidMaxMip, parameters.depthPyramidMipCount - 1);
                cmd.SetComputeFloatParam(cs, HDShaderIDs._SsrEdgeFadeRcpLength, parameters.edgeFadeRcpLength);
                cmd.SetComputeIntParam(cs, HDShaderIDs._SsrReflectsSky, parameters.reflectSky ? 1 : 0);
                cmd.SetComputeIntParam(cs, HDShaderIDs._SsrStencilBit, (int)StencilUsage.TraceReflectionRay);

                // cmd.SetComputeTextureParam(cs, kernel, "_SsrDebugTexture",    m_SsrDebugTexture);
                cmd.SetComputeTextureParam(cs, parameters.tracingKernel, HDShaderIDs._CameraDepthTexture, depthPyramid);
                cmd.SetComputeTextureParam(cs, parameters.tracingKernel, HDShaderIDs._SsrClearCoatMaskTexture, clearCoatMask);
                cmd.SetComputeTextureParam(cs, parameters.tracingKernel, HDShaderIDs._SsrHitPointTexture, SsrHitPointTexture);

                if (stencilBuffer.rt.stencilFormat == GraphicsFormat.None)  // We are accessing MSAA resolved version and not the depth stencil buffer directly.
                {
                    cmd.SetComputeTextureParam(cs, parameters.tracingKernel, HDShaderIDs._StencilTexture, stencilBuffer);
                }
                else
                {
                    cmd.SetComputeTextureParam(cs, parameters.tracingKernel, HDShaderIDs._StencilTexture, stencilBuffer, 0, RenderTextureSubElement.Stencil);
                }

                cmd.SetComputeBufferParam(cs, parameters.tracingKernel, HDShaderIDs._CoarseStencilBuffer, parameters.coarseStencilBuffer);

                cmd.SetComputeBufferParam(cs, parameters.tracingKernel, HDShaderIDs._DepthPyramidMipLevelOffsets, parameters.offsetBufferData);

                cmd.DispatchCompute(cs, parameters.tracingKernel, HDUtils.DivRoundUp(parameters.width, 8), HDUtils.DivRoundUp(parameters.height, 8), parameters.viewCount);
            }

            using (new ProfilingScope(cmd, ProfilingSampler.Get(HDProfileId.SsrReprojection)))
            {
                // cmd.SetComputeTextureParam(cs, kernel, "_SsrDebugTexture",    m_SsrDebugTexture);
                cmd.SetComputeTextureParam(cs, parameters.reprojectionKernel, HDShaderIDs._SsrHitPointTexture, SsrHitPointTexture);
                cmd.SetComputeTextureParam(cs, parameters.reprojectionKernel, HDShaderIDs._SsrLightingTextureRW, ssrLightingTexture);
                cmd.SetComputeTextureParam(cs, parameters.reprojectionKernel, HDShaderIDs._ColorPyramidTexture, previousColorPyramid);
                cmd.SetComputeTextureParam(cs, parameters.reprojectionKernel, HDShaderIDs._SsrClearCoatMaskTexture, clearCoatMask);

                cmd.SetComputeVectorParam(cs, HDShaderIDs._ColorPyramidUvScaleAndLimitPrevFrame, parameters.colorPyramidUVScaleAndLimit);
                cmd.SetComputeIntParam(cs, HDShaderIDs._SsrColorPyramidMaxMip, parameters.colorPyramidMipCount - 1);

                cmd.DispatchCompute(cs, parameters.reprojectionKernel, HDUtils.DivRoundUp(parameters.width, 8), HDUtils.DivRoundUp(parameters.height, 8), parameters.viewCount);
            }
        }

        void RenderSSR(HDCamera hdCamera, CommandBuffer cmd, ScriptableRenderContext renderContext)
        {
            if (!hdCamera.IsSSREnabled())
                return;

            var settings = hdCamera.volumeStack.GetComponent<ScreenSpaceReflection>();
            bool usesRaytracedReflections = hdCamera.frameSettings.IsEnabled(FrameSettingsField.RayTracing) && settings.rayTracing.value;
            if (usesRaytracedReflections)
            {
                RenderRayTracedReflections(hdCamera, cmd, m_SsrLightingTexture, renderContext, m_FrameCount);
            }
            else
            {
                var previousColorPyramid = hdCamera.GetPreviousFrameRT((int)HDCameraFrameHistoryType.ColorBufferMipChain);

                // Evaluate the clear coat mask texture based on the lit shader mode
                RTHandle clearCoatMask = hdCamera.frameSettings.litShaderMode == LitShaderMode.Deferred ? m_GbufferManager.GetBuffer(2) : TextureXR.GetBlackTexture();

                var parameters = PrepareSSRParameters(hdCamera);
                RenderSSR(parameters, m_SharedRTManager.GetDepthTexture(), m_SsrHitPointTexture,
                          m_SharedRTManager.GetStencilBuffer(hdCamera.frameSettings.IsEnabled(FrameSettingsField.MSAA)), clearCoatMask, previousColorPyramid,
                          m_SsrLightingTexture, cmd, renderContext);

            	if (!hdCamera.colorPyramidHistoryIsValid)
            	{
                	cmd.SetGlobalTexture(HDShaderIDs._SsrLightingTexture, TextureXR.GetClearTexture());
                	hdCamera.colorPyramidHistoryIsValid = true; // For the next frame...
            	}
			}
            cmd.SetGlobalInt(HDShaderIDs._UseRayTracedReflections, usesRaytracedReflections ? 1 : 0);

            PushFullScreenDebugTexture(hdCamera, cmd, m_SsrLightingTexture, FullScreenDebugMode.ScreenSpaceReflections);
        }

        void RenderSSRTransparent(HDCamera hdCamera, CommandBuffer cmd, ScriptableRenderContext renderContext)
        {
<<<<<<< HEAD
            if (!hdCamera.frameSettings.IsEnabled(FrameSettingsField.TransparentSSR))
                return;

=======
            if (!hdCamera.IsTransparentSSREnabled())
                return;

            BuildCoarseStencilAndResolveIfNeeded(hdCamera, cmd);

>>>>>>> bd22d6b2
            // Before doing anything, we need to clear the target buffers and rebuild the depth pyramid for tracing
            // NOTE: This is probably something we can avoid if we read from the depth buffer and traced on the pyramid without the transparent objects
            using (new ProfilingScope(cmd, ProfilingSampler.Get(HDProfileId.PrepareForTransparentSsr)))
            {
                // Clear the SSR lighting buffer (not sure it is required)
                CoreUtils.SetRenderTarget(cmd, m_SsrLightingTexture, ClearFlag.Color, Color.clear);
                CoreUtils.SetRenderTarget(cmd, m_SsrHitPointTexture, ClearFlag.Color, Color.clear);

                // Invalid the depth pyramid and regenerate the depth pyramid
                m_IsDepthBufferCopyValid = false;
                GenerateDepthPyramid(hdCamera, cmd, FullScreenDebugMode.DepthPyramid);
            }

            // Evaluate the screen space reflection for the transparent pixels
            var previousColorPyramid = hdCamera.GetPreviousFrameRT((int)HDCameraFrameHistoryType.ColorBufferMipChain);
            var parameters = PrepareSSRParameters(hdCamera);
            RenderSSR(parameters, m_SharedRTManager.GetDepthTexture(), m_SsrHitPointTexture, m_SharedRTManager.GetStencilBuffer(), TextureXR.GetBlackTexture(), previousColorPyramid, m_SsrLightingTexture, cmd, renderContext);

<<<<<<< HEAD
            // If color pyramid was not valid, we bind a black texture 
=======
            // If color pyramid was not valid, we bind a black texture
>>>>>>> bd22d6b2
            if (!hdCamera.colorPyramidHistoryIsValid)
            {
                cmd.SetGlobalTexture(HDShaderIDs._SsrLightingTexture, TextureXR.GetClearTexture());
                hdCamera.colorPyramidHistoryIsValid = true; // For the next frame...
            }

            // Push our texture to the debug menu
            PushFullScreenDebugTexture(hdCamera, cmd, m_SsrLightingTexture, FullScreenDebugMode.TransparentScreenSpaceReflections);
        }

        void RenderColorPyramid(HDCamera hdCamera, CommandBuffer cmd, bool isPreRefraction)
        {
            if (isPreRefraction)
            {
                if (!hdCamera.frameSettings.IsEnabled(FrameSettingsField.Refraction))
                    return;
            }
            else
            {
                // This final Gaussian pyramid can be reused by SSR, so disable it only if there is no distortion
                if (!hdCamera.frameSettings.IsEnabled(FrameSettingsField.Distortion) && !hdCamera.IsSSREnabled())
                    return;
            }

            var currentColorPyramid = hdCamera.GetCurrentFrameRT((int)HDCameraFrameHistoryType.ColorBufferMipChain);

            int lodCount;

            using (new ProfilingScope(cmd, ProfilingSampler.Get(HDProfileId.ColorPyramid)))
            {
                Vector2Int pyramidSizeV2I = new Vector2Int(hdCamera.actualWidth, hdCamera.actualHeight);
                lodCount = m_MipGenerator.RenderColorGaussianPyramid(cmd, pyramidSizeV2I, m_CameraColorBuffer, currentColorPyramid);
                hdCamera.colorPyramidHistoryMipCount = lodCount;
            }

            float scaleX = hdCamera.actualWidth / (float)currentColorPyramid.rt.width;
            float scaleY = hdCamera.actualHeight / (float)currentColorPyramid.rt.height;
            Vector4 pyramidScaleLod = new Vector4(scaleX, scaleY, lodCount, 0.0f);
            Vector4 pyramidScale = new Vector4(scaleX, scaleY, 0f, 0f);
            // Warning! Danger!
            // The color pyramid scale is only correct for the most detailed MIP level.
            // For the other MIP levels, due to truncation after division by 2, a row or
            // column of texels may be lost. Since this can happen to BOTH the texture
            // size AND the viewport, (uv * _ColorPyramidScale.xy) can be off by a texel
            // unless the scale is 1 (and it will not be 1 if the texture was resized
            // and is of greater size compared to the viewport).
            cmd.SetGlobalTexture(HDShaderIDs._ColorPyramidTexture, currentColorPyramid);
            cmd.SetGlobalVector(HDShaderIDs._ColorPyramidScale, pyramidScaleLod);
            PushFullScreenDebugTextureMip(hdCamera, cmd, currentColorPyramid, lodCount, pyramidScale, isPreRefraction ? FullScreenDebugMode.PreRefractionColorPyramid : FullScreenDebugMode.FinalColorPyramid);
        }

        void GenerateDepthPyramid(HDCamera hdCamera, CommandBuffer cmd, FullScreenDebugMode debugMode)
        {
            CopyDepthBufferIfNeeded(hdCamera, cmd);

            int mipCount = m_SharedRTManager.GetDepthBufferMipChainInfo().mipLevelCount;

            using (new ProfilingScope(cmd, ProfilingSampler.Get(HDProfileId.DepthPyramid)))
            {
                m_MipGenerator.RenderMinDepthPyramid(cmd, m_SharedRTManager.GetDepthTexture(), m_SharedRTManager.GetDepthBufferMipChainInfo());
            }

            float scaleX = hdCamera.actualWidth / (float)m_SharedRTManager.GetDepthTexture().rt.width;
            float scaleY = hdCamera.actualHeight / (float)m_SharedRTManager.GetDepthTexture().rt.height;
            Vector4 pyramidScaleLod = new Vector4(scaleX, scaleY, mipCount, 0.0f);
            Vector4 pyramidScale = new Vector4(scaleX, scaleY, 0f, 0f);
            cmd.SetGlobalTexture(HDShaderIDs._CameraDepthTexture, m_SharedRTManager.GetDepthTexture());
            cmd.SetGlobalVector(HDShaderIDs._DepthPyramidScale, pyramidScaleLod);
            PushFullScreenDebugTextureMip(hdCamera, cmd, m_SharedRTManager.GetDepthTexture(), mipCount, pyramidScale, debugMode);
        }

        void DownsampleDepthForLowResTransparency(HDCamera hdCamera, CommandBuffer cmd)
        {
            var settings = m_Asset.currentPlatformRenderPipelineSettings.lowresTransparentSettings;
            if (!hdCamera.frameSettings.IsEnabled(FrameSettingsField.LowResTransparent))
                return;

            using (new ProfilingScope(cmd, ProfilingSampler.Get(HDProfileId.DownsampleDepth)))
            {
                CoreUtils.SetRenderTarget(cmd, m_SharedRTManager.GetLowResDepthBuffer());
                cmd.SetViewport(new Rect(0, 0, hdCamera.actualWidth * 0.5f, hdCamera.actualHeight * 0.5f));
                // TODO: Add option to switch modes at runtime
                if(settings.checkerboardDepthBuffer)
                {
                    m_DownsampleDepthMaterial.EnableKeyword("CHECKERBOARD_DOWNSAMPLE");
                }
                cmd.DrawProcedural(Matrix4x4.identity, m_DownsampleDepthMaterial, 0, MeshTopology.Triangles, 3, 1, null);
            }
        }

        void UpsampleTransparent(HDCamera hdCamera, CommandBuffer cmd)
        {
            var settings = m_Asset.currentPlatformRenderPipelineSettings.lowresTransparentSettings;
            if (!hdCamera.frameSettings.IsEnabled(FrameSettingsField.LowResTransparent))
                return;

            using (new ProfilingScope(cmd, ProfilingSampler.Get(HDProfileId.UpsampleLowResTransparent)))
            {
                CoreUtils.SetRenderTarget(cmd, m_CameraColorBuffer);
                if(settings.upsampleType == LowResTransparentUpsample.Bilinear)
                {
                    m_UpsampleTransparency.EnableKeyword("BILINEAR");
                }
                else if (settings.upsampleType == LowResTransparentUpsample.NearestDepth)
                {
                    m_UpsampleTransparency.EnableKeyword("NEAREST_DEPTH");
                }
                m_UpsampleTransparency.SetTexture(HDShaderIDs._LowResTransparent, m_LowResTransparentBuffer);
                m_UpsampleTransparency.SetTexture(HDShaderIDs._LowResDepthTexture, m_SharedRTManager.GetLowResDepthBuffer());
                cmd.DrawProcedural(Matrix4x4.identity, m_UpsampleTransparency, 0, MeshTopology.Triangles, 3, 1, null);
            }
        }

        void ApplyDebugDisplaySettings(HDCamera hdCamera, CommandBuffer cmd)
        {
            // See ShaderPassForward.hlsl: for forward shaders, if DEBUG_DISPLAY is enabled and no DebugLightingMode or DebugMipMapMod
            // modes have been set, lighting is automatically skipped (To avoid some crashed due to lighting RT not set on console).
            // However debug mode like colorPickerModes and false color don't need DEBUG_DISPLAY and must work with the lighting.
            // So we will enabled DEBUG_DISPLAY independently

            bool debugDisplayEnabledOrSceneLightingDisabled = m_CurrentDebugDisplaySettings.IsDebugDisplayEnabled() || CoreUtils.IsSceneLightingDisabled(hdCamera.camera);
            // Enable globally the keyword DEBUG_DISPLAY on shader that support it with multi-compile
            CoreUtils.SetKeyword(cmd, "DEBUG_DISPLAY", debugDisplayEnabledOrSceneLightingDisabled);

            // Setting this all the time due to a strange bug that either reports a (globally) bound texture as not bound or where SetGlobalTexture doesn't behave as expected.
            // As a workaround we bind it regardless of debug display. Eventually with
            cmd.SetGlobalTexture(HDShaderIDs._DebugMatCapTexture, defaultResources.textures.matcapTex);

            if (debugDisplayEnabledOrSceneLightingDisabled ||
                m_CurrentDebugDisplaySettings.data.colorPickerDebugSettings.colorPickerMode != ColorPickerDebugMode.None)
            {
                // This is for texture streaming
                m_CurrentDebugDisplaySettings.UpdateMaterials();

                var lightingDebugSettings = m_CurrentDebugDisplaySettings.data.lightingDebugSettings;
                var materialDebugSettings = m_CurrentDebugDisplaySettings.data.materialDebugSettings;
                var debugAlbedo = new Vector4(lightingDebugSettings.overrideAlbedo ? 1.0f : 0.0f, lightingDebugSettings.overrideAlbedoValue.r, lightingDebugSettings.overrideAlbedoValue.g, lightingDebugSettings.overrideAlbedoValue.b);
                var debugSmoothness = new Vector4(lightingDebugSettings.overrideSmoothness ? 1.0f : 0.0f, lightingDebugSettings.overrideSmoothnessValue, 0.0f, 0.0f);
                var debugNormal = new Vector4(lightingDebugSettings.overrideNormal ? 1.0f : 0.0f, 0.0f, 0.0f, 0.0f);
                var debugAmbientOcclusion = new Vector4(lightingDebugSettings.overrideAmbientOcclusion ? 1.0f : 0.0f, lightingDebugSettings.overrideAmbientOcclusionValue, 0.0f, 0.0f);
                var debugSpecularColor = new Vector4(lightingDebugSettings.overrideSpecularColor ? 1.0f : 0.0f, lightingDebugSettings.overrideSpecularColorValue.r, lightingDebugSettings.overrideSpecularColorValue.g, lightingDebugSettings.overrideSpecularColorValue.b);
                var debugEmissiveColor = new Vector4(lightingDebugSettings.overrideEmissiveColor ? 1.0f : 0.0f, lightingDebugSettings.overrideEmissiveColorValue.r, lightingDebugSettings.overrideEmissiveColorValue.g, lightingDebugSettings.overrideEmissiveColorValue.b);
                var debugTrueMetalColor = new Vector4(materialDebugSettings.materialValidateTrueMetal ? 1.0f : 0.0f, materialDebugSettings.materialValidateTrueMetalColor.r, materialDebugSettings.materialValidateTrueMetalColor.g, materialDebugSettings.materialValidateTrueMetalColor.b);

                DebugLightingMode debugLightingMode = m_CurrentDebugDisplaySettings.GetDebugLightingMode();
                if (CoreUtils.IsSceneLightingDisabled(hdCamera.camera))
                {
                    debugLightingMode = DebugLightingMode.MatcapView;
                }

                cmd.SetGlobalFloatArray(HDShaderIDs._DebugViewMaterial, m_CurrentDebugDisplaySettings.GetDebugMaterialIndexes());
                cmd.SetGlobalInt(HDShaderIDs._DebugLightingMode, (int)debugLightingMode);
                cmd.SetGlobalInt(HDShaderIDs._DebugLightLayersMask, (int)m_CurrentDebugDisplaySettings.GetDebugLightLayersMask());
                cmd.SetGlobalVectorArray(HDShaderIDs._DebugRenderingLayersColors, m_CurrentDebugDisplaySettings.data.lightingDebugSettings.debugRenderingLayersColors);
                cmd.SetGlobalInt(HDShaderIDs._DebugShadowMapMode, (int)m_CurrentDebugDisplaySettings.GetDebugShadowMapMode());
                cmd.SetGlobalInt(HDShaderIDs._DebugMipMapMode, (int)m_CurrentDebugDisplaySettings.GetDebugMipMapMode());
                cmd.SetGlobalInt(HDShaderIDs._DebugMipMapModeTerrainTexture, (int)m_CurrentDebugDisplaySettings.GetDebugMipMapModeTerrainTexture());
                cmd.SetGlobalInt(HDShaderIDs._ColorPickerMode, (int)m_CurrentDebugDisplaySettings.GetDebugColorPickerMode());
                cmd.SetGlobalInt(HDShaderIDs._DebugFullScreenMode, (int)m_CurrentDebugDisplaySettings.data.fullScreenDebugMode);

#if UNITY_EDITOR
                cmd.SetGlobalInt(HDShaderIDs._MatcapMixAlbedo, HDRenderPipelinePreferences.matcapViewMixAlbedo ? 1 : 0);
                cmd.SetGlobalFloat(HDShaderIDs._MatcapViewScale, HDRenderPipelinePreferences.matcapViewScale);
#else
                cmd.SetGlobalInt(HDShaderIDs._MatcapMixAlbedo, 0);
                cmd.SetGlobalFloat(HDShaderIDs._MatcapViewScale, 1.0f);
#endif
                cmd.SetGlobalVector(HDShaderIDs._DebugLightingAlbedo, debugAlbedo);
                cmd.SetGlobalVector(HDShaderIDs._DebugLightingSmoothness, debugSmoothness);
                cmd.SetGlobalVector(HDShaderIDs._DebugLightingNormal, debugNormal);
                cmd.SetGlobalVector(HDShaderIDs._DebugLightingAmbientOcclusion, debugAmbientOcclusion);
                cmd.SetGlobalVector(HDShaderIDs._DebugLightingSpecularColor, debugSpecularColor);
                cmd.SetGlobalVector(HDShaderIDs._DebugLightingEmissiveColor, debugEmissiveColor);
                cmd.SetGlobalColor(HDShaderIDs._DebugLightingMaterialValidateHighColor, materialDebugSettings.materialValidateHighColor);
                cmd.SetGlobalColor(HDShaderIDs._DebugLightingMaterialValidateLowColor, materialDebugSettings.materialValidateLowColor);
                cmd.SetGlobalColor(HDShaderIDs._DebugLightingMaterialValidatePureMetalColor, debugTrueMetalColor);

                cmd.SetGlobalVector(HDShaderIDs._MousePixelCoord, HDUtils.GetMouseCoordinates(hdCamera));
                cmd.SetGlobalVector(HDShaderIDs._MouseClickPixelCoord, HDUtils.GetMouseClickCoordinates(hdCamera));
                cmd.SetGlobalTexture(HDShaderIDs._DebugFont, defaultResources.textures.debugFontTex);

                // The DebugNeedsExposure test allows us to set a neutral value if exposure is not needed. This way we don't need to make various tests inside shaders but only in this function.
                cmd.SetGlobalFloat(HDShaderIDs._DebugExposure, m_CurrentDebugDisplaySettings.DebugNeedsExposure() ? lightingDebugSettings.debugExposure : 0.0f);
            }
        }

        static bool NeedColorPickerDebug(DebugDisplaySettings debugSettings)
        {
            return debugSettings.data.colorPickerDebugSettings.colorPickerMode != ColorPickerDebugMode.None
                || debugSettings.data.falseColorDebugSettings.falseColor
                || debugSettings.data.lightingDebugSettings.debugLightingMode == DebugLightingMode.LuminanceMeter;
        }

        void PushColorPickerDebugTexture(CommandBuffer cmd, HDCamera hdCamera, RTHandle textureID)
        {
            if (NeedColorPickerDebug(m_CurrentDebugDisplaySettings))
            {
                using (new ProfilingScope(cmd, ProfilingSampler.Get(HDProfileId.PushToColorPicker)))
                {
                    HDUtils.BlitCameraTexture(cmd, textureID, m_DebugColorPickerBuffer);
                }
            }
        }

        bool NeedsFullScreenDebugMode()
        {
            bool fullScreenDebugEnabled = m_CurrentDebugDisplaySettings.data.fullScreenDebugMode != FullScreenDebugMode.None;
            bool lightingDebugEnabled = m_CurrentDebugDisplaySettings.data.lightingDebugSettings.shadowDebugMode == ShadowMapDebugMode.SingleShadow;

            return fullScreenDebugEnabled || lightingDebugEnabled;
        }

        void PushFullScreenLightingDebugTexture(HDCamera hdCamera, CommandBuffer cmd, RTHandle textureID)
        {
            // In practice, this is only useful for the SingleShadow debug view.
            // TODO: See how we can make this nicer than a specific functions just for one case.
            if (NeedsFullScreenDebugMode() && m_FullScreenDebugPushed == false)
            {
                m_FullScreenDebugPushed = true;
                HDUtils.BlitCameraTexture(cmd, textureID, m_DebugFullScreenTempBuffer);
            }
        }

        internal void PushFullScreenDebugTexture(HDCamera hdCamera, CommandBuffer cmd, RTHandle textureID, FullScreenDebugMode debugMode)
        {
            if (debugMode == m_CurrentDebugDisplaySettings.data.fullScreenDebugMode)
            {
                m_FullScreenDebugPushed = true; // We need this flag because otherwise if no full screen debug is pushed (like for example if the corresponding pass is disabled), when we render the result in RenderDebug m_DebugFullScreenTempBuffer will contain potential garbage
                HDUtils.BlitCameraTexture(cmd, textureID, m_DebugFullScreenTempBuffer);
            }
        }

        void PushFullScreenDebugTextureMip(HDCamera hdCamera, CommandBuffer cmd, RTHandle texture, int lodCount, Vector4 scaleBias, FullScreenDebugMode debugMode)
        {
            if (debugMode == m_CurrentDebugDisplaySettings.data.fullScreenDebugMode)
            {
                var mipIndex = Mathf.FloorToInt(m_CurrentDebugDisplaySettings.data.fullscreenDebugMip * (lodCount));

                m_FullScreenDebugPushed = true; // We need this flag because otherwise if no full screen debug is pushed (like for example if the corresponding pass is disabled), when we render the result in RenderDebug m_DebugFullScreenTempBuffer will contain potential garbage
                HDUtils.BlitCameraTexture(cmd, texture, m_DebugFullScreenTempBuffer, scaleBias, mipIndex);
            }
        }

        struct DebugParameters
        {
            public DebugDisplaySettings debugDisplaySettings;
            public HDCamera hdCamera;

            // Full screen debug
            public bool             resolveFullScreenDebug;
            public Material         debugFullScreenMaterial;
            public int              depthPyramidMip;
            public ComputeBuffer    depthPyramidOffsets;

            // Sky
            public Texture skyReflectionTexture;
            public Material debugLatlongMaterial;

            public bool rayTracingSupported;
            public RayCountManager rayCountManager;

            // Lighting
            public LightLoopDebugOverlayParameters lightingOverlayParameters;

            // Color picker
            public bool     colorPickerEnabled;
            public Material colorPickerMaterial;
        }

        DebugParameters PrepareDebugParameters(HDCamera hdCamera, HDUtils.PackedMipChainInfo depthMipInfo)
        {
            var parameters = new DebugParameters();

            parameters.debugDisplaySettings = m_CurrentDebugDisplaySettings;
            parameters.hdCamera = hdCamera;

            parameters.resolveFullScreenDebug = NeedsFullScreenDebugMode() && m_FullScreenDebugPushed;
            parameters.debugFullScreenMaterial = m_DebugFullScreen;
            parameters.depthPyramidMip = (int)(parameters.debugDisplaySettings.data.fullscreenDebugMip * depthMipInfo.mipLevelCount);
            parameters.depthPyramidOffsets = depthMipInfo.GetOffsetBufferData(m_DepthPyramidMipLevelOffsetsBuffer);

            parameters.skyReflectionTexture = m_SkyManager.GetSkyReflection(hdCamera);
            parameters.debugLatlongMaterial = m_DebugDisplayLatlong;
            parameters.lightingOverlayParameters = PrepareLightLoopDebugOverlayParameters();

            parameters.rayTracingSupported = hdCamera.frameSettings.IsEnabled(FrameSettingsField.RayTracing);
            parameters.rayCountManager = m_RayCountManager;

            parameters.colorPickerEnabled = NeedColorPickerDebug(parameters.debugDisplaySettings);
            parameters.colorPickerMaterial = m_DebugColorPicker;

            return parameters;
        }

        static void ResolveFullScreenDebug( in DebugParameters      parameters,
                                            MaterialPropertyBlock   mpb,
                                            RTHandle                inputFullScreenDebug,
                                            RTHandle                inputDepthPyramid,
                                            RTHandle                output,
                                            CommandBuffer           cmd)
        {
            mpb.SetTexture(HDShaderIDs._DebugFullScreenTexture, inputFullScreenDebug);
            mpb.SetTexture(HDShaderIDs._CameraDepthTexture, inputDepthPyramid);
            mpb.SetFloat(HDShaderIDs._FullScreenDebugMode, (float)parameters.debugDisplaySettings.data.fullScreenDebugMode);
            mpb.SetInt(HDShaderIDs._DebugDepthPyramidMip, parameters.depthPyramidMip);
            mpb.SetBuffer(HDShaderIDs._DebugDepthPyramidOffsets, parameters.depthPyramidOffsets);
            mpb.SetInt(HDShaderIDs._DebugContactShadowLightIndex, parameters.debugDisplaySettings.data.fullScreenContactShadowLightIndex);

            HDUtils.DrawFullScreen(cmd, parameters.debugFullScreenMaterial, output, mpb, 0);
        }

        static void ResolveColorPickerDebug(in DebugParameters  parameters,
                                            RTHandle            debugColorPickerBuffer,
                                            RTHandle            output,
                                            CommandBuffer       cmd)
        {
            ColorPickerDebugSettings colorPickerDebugSettings = parameters.debugDisplaySettings.data.colorPickerDebugSettings;
            FalseColorDebugSettings falseColorDebugSettings = parameters.debugDisplaySettings.data.falseColorDebugSettings;
            var falseColorThresholds = new Vector4(falseColorDebugSettings.colorThreshold0, falseColorDebugSettings.colorThreshold1, falseColorDebugSettings.colorThreshold2, falseColorDebugSettings.colorThreshold3);

            // Here we have three cases:
            // - Material debug is enabled, this is the buffer we display
            // - Otherwise we display the HDR buffer before postprocess and distortion
            // - If fullscreen debug is enabled we always use it
            parameters.colorPickerMaterial.SetTexture(HDShaderIDs._DebugColorPickerTexture, debugColorPickerBuffer);
            parameters.colorPickerMaterial.SetColor(HDShaderIDs._ColorPickerFontColor, colorPickerDebugSettings.fontColor);
            parameters.colorPickerMaterial.SetInt(HDShaderIDs._FalseColorEnabled, falseColorDebugSettings.falseColor ? 1 : 0);
            parameters.colorPickerMaterial.SetVector(HDShaderIDs._FalseColorThresholds, falseColorThresholds);
            // The material display debug perform sRGBToLinear conversion as the final blit currently hardcodes a linearToSrgb conversion. As when we read with color picker this is not done,
            // we perform it inside the color picker shader. But we shouldn't do it for HDR buffer.
            parameters.colorPickerMaterial.SetFloat(HDShaderIDs._ApplyLinearToSRGB, parameters.debugDisplaySettings.IsDebugMaterialDisplayEnabled() ? 1.0f : 0.0f);

            HDUtils.DrawFullScreen(cmd, parameters.colorPickerMaterial, output);
        }

        static void RenderSkyReflectionOverlay(in DebugParameters debugParameters, CommandBuffer cmd, MaterialPropertyBlock mpb, ref float x, ref float y, float overlaySize)
        {
            var lightingDebug = debugParameters.debugDisplaySettings.data.lightingDebugSettings;
            if (lightingDebug.displaySkyReflection)
            {
                mpb.SetTexture(HDShaderIDs._InputCubemap, debugParameters.skyReflectionTexture);
                mpb.SetFloat(HDShaderIDs._Mipmap, lightingDebug.skyReflectionMipmap);
                mpb.SetFloat(HDShaderIDs._DebugExposure, lightingDebug.debugExposure);
                mpb.SetFloat(HDShaderIDs._SliceIndex, lightingDebug.cookieCubeArraySliceIndex);
                cmd.SetViewport(new Rect(x, y, overlaySize, overlaySize));
                cmd.DrawProcedural(Matrix4x4.identity, debugParameters.debugLatlongMaterial, 0, MeshTopology.Triangles, 3, 1, mpb);
                HDUtils.NextOverlayCoord(ref x, ref y, overlaySize, overlaySize, debugParameters.hdCamera);
            }
        }

        static void RenderRayCountOverlay(in DebugParameters debugParameters, CommandBuffer cmd, ref float x, ref float y, float overlaySize)
        {
            if (debugParameters.rayTracingSupported)
                debugParameters.rayCountManager.EvaluateRayCount(cmd, debugParameters.hdCamera);
        }

        void RenderDebug(HDCamera hdCamera, CommandBuffer cmd, CullingResults cullResults)
        {
            // We don't want any overlay for these kind of rendering
            if (hdCamera.camera.cameraType == CameraType.Reflection || hdCamera.camera.cameraType == CameraType.Preview)
                return;

            // Render Debug are only available in dev builds and we always render them in the same RT
            CoreUtils.SetRenderTarget(cmd, m_IntermediateAfterPostProcessBuffer, m_SharedRTManager.GetDepthStencilBuffer());

            var debugParams = PrepareDebugParameters(hdCamera, m_SharedRTManager.GetDepthBufferMipChainInfo());

            using (new ProfilingScope(cmd, ProfilingSampler.Get(HDProfileId.RenderDebug)))
            {
                // First render full screen debug texture
                if (debugParams.resolveFullScreenDebug)
                {
                    m_FullScreenDebugPushed = false;
                    ResolveFullScreenDebug(debugParams, m_DebugFullScreenPropertyBlock, m_DebugFullScreenTempBuffer, m_SharedRTManager.GetDepthTexture(), m_IntermediateAfterPostProcessBuffer, cmd);
                    PushColorPickerDebugTexture(cmd, hdCamera, m_IntermediateAfterPostProcessBuffer);
                }

                // First resolve color picker
                if (debugParams.colorPickerEnabled)
                    ResolveColorPickerDebug(debugParams, m_DebugColorPickerBuffer, m_IntermediateAfterPostProcessBuffer, cmd);

                // Light volumes
                var lightingDebug = debugParams.debugDisplaySettings.data.lightingDebugSettings;
                if (lightingDebug.displayLightVolumes)
                {
                    s_lightVolumes.RenderLightVolumes(cmd, hdCamera, cullResults, lightingDebug, m_IntermediateAfterPostProcessBuffer);
                }

                // Then overlays
                HDUtils.ResetOverlay();
                float debugPanelWidth = HDUtils.GetRuntimeDebugPanelWidth(debugParams.hdCamera);
                float x = 0.0f;
                float overlayRatio = debugParams.debugDisplaySettings.data.debugOverlayRatio;
                float overlaySize = Math.Min(debugParams.hdCamera.actualHeight, debugParams.hdCamera.actualWidth - debugPanelWidth) * overlayRatio;
                float y = debugParams.hdCamera.actualHeight - overlaySize;

                // Add the width of the debug display if enabled on the camera
                x += debugPanelWidth;

                RenderSkyReflectionOverlay(debugParams, cmd, m_SharedPropertyBlock, ref x, ref y, overlaySize);
                RenderRayCountOverlay(debugParams, cmd, ref x, ref y, overlaySize);
                RenderLightLoopDebugOverlay(debugParams, cmd, ref x, ref y, overlaySize, m_SharedRTManager.GetDepthTexture());

                HDShadowManager.ShadowDebugAtlasTextures atlases = debugParams.lightingOverlayParameters.shadowManager.GetDebugAtlasTextures();
                RenderShadowsDebugOverlay(debugParams, atlases, cmd, ref x, ref y, overlaySize, m_SharedPropertyBlock);

                DecalSystem.instance.RenderDebugOverlay(debugParams.hdCamera, cmd, debugParams.debugDisplaySettings, ref x, ref y, overlaySize, debugParams.hdCamera.actualWidth);
            }
        }

        void ClearStencilBuffer(HDCamera hdCamera, CommandBuffer cmd)
        {
            using (new ProfilingScope(cmd, ProfilingSampler.Get(HDProfileId.ClearStencil)))
            {
                m_ClearStencilBufferMaterial.SetInt(HDShaderIDs._StencilMask, (int)StencilUsage.HDRPReservedBits);
                HDUtils.DrawFullScreen(cmd, m_ClearStencilBufferMaterial, m_CameraColorBuffer, m_SharedRTManager.GetDepthStencilBuffer());
            }
        }

        void ClearBuffers(HDCamera hdCamera, CommandBuffer cmd)
        {
            bool msaa = hdCamera.frameSettings.IsEnabled(FrameSettingsField.MSAA);

            using (new ProfilingScope(cmd, ProfilingSampler.Get(HDProfileId.ClearBuffers)))
            {
                // We clear only the depth buffer, no need to clear the various color buffer as we overwrite them.
                // Clear depth/stencil and init buffers
                using (new ProfilingScope(cmd, ProfilingSampler.Get(HDProfileId.ClearDepthStencil)))
                {
                    if (hdCamera.clearDepth)
                    {
                        CoreUtils.SetRenderTarget(cmd, msaa ? m_CameraColorMSAABuffer : m_CameraColorBuffer, m_SharedRTManager.GetDepthStencilBuffer(msaa), ClearFlag.Depth);
                        if (hdCamera.frameSettings.IsEnabled(FrameSettingsField.MSAA))
                        {
                            CoreUtils.SetRenderTarget(cmd, m_SharedRTManager.GetDepthTexture(true), m_SharedRTManager.GetDepthStencilBuffer(true), ClearFlag.Color, Color.black);
                        }
                    }
                    m_IsDepthBufferCopyValid = false;
                }

                // Clear the HDR target
                using (new ProfilingScope(cmd, ProfilingSampler.Get(HDProfileId.ClearHDRTarget)))
                {
                    if (hdCamera.clearColorMode == HDAdditionalCameraData.ClearColorMode.Color ||
                        // If the luxmeter is enabled, the sky isn't rendered so we clear the background color
                        m_CurrentDebugDisplaySettings.data.lightingDebugSettings.debugLightingMode == DebugLightingMode.LuxMeter ||
                        // If the matcap view is enabled, the sky isn't updated so we clear the background color
                        m_CurrentDebugDisplaySettings.IsMatcapViewEnabled(hdCamera) ||
                        // If we want the sky but the sky don't exist, still clear with background color
                        (hdCamera.clearColorMode == HDAdditionalCameraData.ClearColorMode.Sky && !m_SkyManager.IsVisualSkyValid(hdCamera)) ||
                        // Special handling for Preview we force to clear with background color (i.e black)
                        // Note that the sky use in this case is the last one setup. If there is no scene or game, there is no sky use as reflection in the preview
                        HDUtils.IsRegularPreviewCamera(hdCamera.camera)
                        )
                    {
                        CoreUtils.SetRenderTarget(cmd, msaa ? m_CameraColorMSAABuffer : m_CameraColorBuffer, m_SharedRTManager.GetDepthStencilBuffer(msaa), ClearFlag.Color, GetColorBufferClearColor(hdCamera));
                    }
                }

                if (hdCamera.frameSettings.IsEnabled(FrameSettingsField.SubsurfaceScattering))
                {
                    using (new ProfilingScope(cmd, ProfilingSampler.Get(HDProfileId.ClearSssLightingBuffer)))
                    {
                        CoreUtils.SetRenderTarget(cmd, msaa ? m_CameraSssDiffuseLightingMSAABuffer : m_CameraSssDiffuseLightingBuffer, ClearFlag.Color, Color.clear);
                    }
                }

                if (hdCamera.IsSSREnabled())
                {
                    using (new ProfilingScope(cmd, ProfilingSampler.Get(HDProfileId.ClearSsrBuffers)))
                    {
                        // In practice, these textures are sparse (mostly black). Therefore, clearing them is fast (due to CMASK),
                        // and much faster than fully overwriting them from within SSR shaders.
                        // CoreUtils.SetRenderTarget(cmd, hdCamera, m_SsrDebugTexture,    ClearFlag.Color, Color.clear);
                        CoreUtils.SetRenderTarget(cmd, m_SsrHitPointTexture, ClearFlag.Color, Color.clear);
                        CoreUtils.SetRenderTarget(cmd, m_SsrLightingTexture, ClearFlag.Color, Color.clear);
                    }
                }

                // We don't need to clear the GBuffers as scene is rewrite and we are suppose to only access valid data (invalid data are tagged with StencilUsage.Clear in the stencil),
                // This is to save some performance
                if (hdCamera.frameSettings.litShaderMode == LitShaderMode.Deferred)
                {
                    using (new ProfilingScope(cmd, ProfilingSampler.Get(HDProfileId.ClearGBuffer)))
                    {
                        // We still clear in case of debug mode or on demand
                        if (m_CurrentDebugDisplaySettings.IsDebugDisplayEnabled() || hdCamera.frameSettings.IsEnabled(FrameSettingsField.ClearGBuffers))
                        {
                            // On PS4 we don't have working MRT clear, so need to clear buffers one by one
                            // https://fogbugz.unity3d.com/f/cases/1182018/
                            if (Application.platform == RuntimePlatform.PS4)
                            {
                                var GBuffers = m_GbufferManager.GetBuffersRTI();
                                foreach (var gbuffer in GBuffers)
                                {
                                    CoreUtils.SetRenderTarget(cmd, gbuffer, m_SharedRTManager.GetDepthStencilBuffer(), ClearFlag.Color, Color.clear);
                                }
                            }
                            else
                            {
                                CoreUtils.SetRenderTarget(cmd, m_GbufferManager.GetBuffersRTI(), m_SharedRTManager.GetDepthStencilBuffer(), ClearFlag.Color, Color.clear);
                            }
                        }

                        // If we are in deferred mode and the ssr is enabled, we need to make sure that the second gbuffer is cleared given that we are using that information for
                        // clear coat selection
                        if (hdCamera.IsSSREnabled())
                        {
                            CoreUtils.SetRenderTarget(cmd, m_GbufferManager.GetBuffer(2), m_SharedRTManager.GetDepthStencilBuffer(), ClearFlag.Color, Color.clear);
                        }
                    }
                }
            }
        }

        struct PostProcessParameters
        {
            public HDCamera hdCamera;
            public bool             postProcessIsFinalPass;
            public bool             flipYInPostProcess;
            public BlueNoise        blueNoise;

            // After Postprocess
            public bool             useDepthBuffer;
            public float            time;
            public float            lastTime;
            public int              frameCount;
            public RendererListDesc opaqueAfterPPDesc;
            public RendererListDesc transparentAfterPPDesc;
        }

        PostProcessParameters PreparePostProcess(CullingResults cullResults, HDCamera hdCamera)
        {
            PostProcessParameters result = new PostProcessParameters();
            result.hdCamera = hdCamera;
            result.postProcessIsFinalPass = HDUtils.PostProcessIsFinalPass(hdCamera);
            // Y-Flip needs to happen during the post process pass only if it's the final pass and is the regular game view
            // SceneView flip is handled by the editor internal code and GameView rendering into render textures should not be flipped in order to respect Unity texture coordinates convention
            result.flipYInPostProcess = result.postProcessIsFinalPass && (hdCamera.flipYMode == HDAdditionalCameraData.FlipYMode.ForceFlipY || hdCamera.isMainGameView);
            result.blueNoise = m_BlueNoise;

            result.useDepthBuffer = !hdCamera.IsTAAEnabled() && hdCamera.frameSettings.IsEnabled(FrameSettingsField.ZTestAfterPostProcessTAA);
            result.time = m_Time;
            result.lastTime = m_LastTime;
            result.frameCount = m_FrameCount;
            result.opaqueAfterPPDesc = CreateOpaqueRendererListDesc(cullResults, hdCamera.camera, HDShaderPassNames.s_ForwardOnlyName, renderQueueRange: HDRenderQueue.k_RenderQueue_AfterPostProcessOpaque);
            result.transparentAfterPPDesc = CreateTransparentRendererListDesc(cullResults, hdCamera.camera, HDShaderPassNames.s_ForwardOnlyName, renderQueueRange: HDRenderQueue.k_RenderQueue_AfterPostProcessTransparent);

            return result;
        }

        void RenderPostProcess(CullingResults cullResults, HDCamera hdCamera, RenderTargetIdentifier destination, ScriptableRenderContext renderContext, CommandBuffer cmd)
        {
            PostProcessParameters parameters = PreparePostProcess(cullResults, hdCamera);

            if (hdCamera.frameSettings.IsEnabled(FrameSettingsField.AfterPostprocess))
            {
                using (new ProfilingScope(cmd, ProfilingSampler.Get(HDProfileId.AfterPostProcessing)))
                {
                    // Note: We bind the depth only if the ZTest for After Post Process is enabled. It is disabled by
                    // default so we're consistent in the behavior: no ZTest for After Post Process materials).
                    if (!parameters.useDepthBuffer)
                        CoreUtils.SetRenderTarget(cmd, GetAfterPostProcessOffScreenBuffer(), clearFlag: ClearFlag.Color, clearColor: Color.black);
                    else
                        CoreUtils.SetRenderTarget(cmd, GetAfterPostProcessOffScreenBuffer(), m_SharedRTManager.GetDepthStencilBuffer(), clearFlag: ClearFlag.Color, clearColor: Color.black);

            // We render AfterPostProcess objects first into a separate buffer that will be composited in the final post process pass
                    RenderAfterPostProcess(parameters
                                        , RendererList.Create(parameters.opaqueAfterPPDesc)
                                        , RendererList.Create(parameters.transparentAfterPPDesc)
                                        , renderContext, cmd);

                }
            }

            // Set the depth buffer to the main one to avoid missing out on transparent depth for post process.
            cmd.SetGlobalTexture(HDShaderIDs._CameraDepthTexture, m_SharedRTManager.GetDepthStencilBuffer());

            // Post-processes output straight to the backbuffer
            m_PostProcessSystem.Render(
                cmd: cmd,
                camera: hdCamera,
                blueNoise: parameters.blueNoise,
                colorBuffer: m_CameraColorBuffer,
                afterPostProcessTexture: GetAfterPostProcessOffScreenBuffer(),
                finalRT: destination,
                depthBuffer: m_SharedRTManager.GetDepthStencilBuffer(),
                flipY: parameters.flipYInPostProcess
            );
        }


        RTHandle GetAfterPostProcessOffScreenBuffer()
        {
            // Here we share GBuffer albedo buffer since it's not needed anymore else we
            if (currentPlatformRenderPipelineSettings.supportedLitShaderMode == RenderPipelineSettings.SupportedLitShaderMode.ForwardOnly)
                return GetSSSBuffer();
            else
                return m_GbufferManager.GetBuffer(0);
        }


        static void RenderAfterPostProcess( PostProcessParameters   parameters,
                                            in RendererList         opaqueAfterPostProcessRendererList,
                                            in RendererList         transparentAfterPostProcessRendererList,
                                            ScriptableRenderContext renderContext, CommandBuffer cmd)
        {

            using (new ProfilingScope(cmd, ProfilingSampler.Get(HDProfileId.AfterPostProcessing)))
            {
                // Note about AfterPostProcess and TAA:
                // When TAA is enabled rendering is jittered and then resolved during the post processing pass.
                // It means that any rendering done after post processing need to disable jittering. This is what we do with hdCamera.UpdateViewConstants(false);
                // The issue is that the only available depth buffer is jittered so pixels would wobble around depth tested edges.
                // In order to avoid that we decide that objects rendered after Post processes while TAA is active will not benefit from the depth buffer so we disable it.
                parameters.hdCamera.UpdateAllViewConstants(false);
                parameters.hdCamera.SetupGlobalParams(cmd, parameters.frameCount);

                cmd.SetGlobalInt(HDShaderIDs._OffScreenRendering, 1);
                DrawOpaqueRendererList(renderContext, cmd, parameters.hdCamera.frameSettings, opaqueAfterPostProcessRendererList);
                // Setup off-screen transparency here
                DrawTransparentRendererList(renderContext, cmd, parameters.hdCamera.frameSettings, transparentAfterPostProcessRendererList);
                cmd.SetGlobalInt(HDShaderIDs._OffScreenRendering, 0);
            }
        }

        void SendGeometryGraphicsBuffers(CommandBuffer cmd, HDCamera hdCamera)
        {
            bool needNormalBuffer = false;
            Texture normalBuffer = null;
            bool needDepthBuffer = false;
            Texture depthBuffer = null;

            HDAdditionalCameraData acd = null;
            hdCamera.camera.TryGetComponent<HDAdditionalCameraData>(out acd);

            HDAdditionalCameraData.BufferAccessType externalAccess = new HDAdditionalCameraData.BufferAccessType();
            if (acd != null)
                externalAccess = acd.GetBufferAccess();

            // Figure out which client systems need which buffers
            // Only VFX systems for now
            VFXCameraBufferTypes neededVFXBuffers = VFXManager.IsCameraBufferNeeded(hdCamera.camera);
            needNormalBuffer |= ((neededVFXBuffers & VFXCameraBufferTypes.Normal) != 0 || (externalAccess & HDAdditionalCameraData.BufferAccessType.Normal) != 0);
            needDepthBuffer |= ((neededVFXBuffers & VFXCameraBufferTypes.Depth) != 0 || (externalAccess & HDAdditionalCameraData.BufferAccessType.Depth) != 0);
            if (hdCamera.frameSettings.IsEnabled(FrameSettingsField.RayTracing) && GetRayTracingState())
            {
                needNormalBuffer = true;
                needDepthBuffer = true;
            }

            // Here if needed for this particular camera, we allocate history buffers.
            // Only one is needed here because the main buffer used for rendering is separate.
            // Ideally, we should double buffer the main rendering buffer but since we don't know in advance if history is going to be needed, it would be a big waste of memory.
            if (needNormalBuffer)
            {
                RTHandle mainNormalBuffer = m_SharedRTManager.GetNormalBuffer();
                RTHandle Allocator(string id, int frameIndex, RTHandleSystem rtHandleSystem)
                {
                    return rtHandleSystem.Alloc(Vector2.one, TextureXR.slices, colorFormat: mainNormalBuffer.rt.graphicsFormat, dimension: TextureXR.dimension, enableRandomWrite: mainNormalBuffer.rt.enableRandomWrite, name: $"Normal History Buffer"
                    );
                }

                normalBuffer = hdCamera.GetCurrentFrameRT((int)HDCameraFrameHistoryType.Normal) ?? hdCamera.AllocHistoryFrameRT((int)HDCameraFrameHistoryType.Normal, Allocator, 1);

                for (int i = 0; i < hdCamera.viewCount; i++)
                    cmd.CopyTexture(mainNormalBuffer, i, 0, 0, 0, hdCamera.actualWidth, hdCamera.actualHeight, normalBuffer, i, 0, 0, 0);
            }

            if (needDepthBuffer)
            {
                RTHandle mainDepthBuffer = m_SharedRTManager.GetDepthTexture();
                RTHandle Allocator(string id, int frameIndex, RTHandleSystem rtHandleSystem)
                {
                    return rtHandleSystem.Alloc(Vector2.one, TextureXR.slices, colorFormat: mainDepthBuffer.rt.graphicsFormat, dimension: TextureXR.dimension, enableRandomWrite: mainDepthBuffer.rt.enableRandomWrite, name: $"Depth History Buffer"
                    );
                }

                depthBuffer = hdCamera.GetCurrentFrameRT((int)HDCameraFrameHistoryType.Depth) ?? hdCamera.AllocHistoryFrameRT((int)HDCameraFrameHistoryType.Depth, Allocator, 1);

                for (int i = 0; i < hdCamera.viewCount; i++)
                    cmd.CopyTexture(mainDepthBuffer, i, 0, 0, 0, hdCamera.actualWidth, hdCamera.actualHeight, depthBuffer, i, 0, 0, 0);
            }

            // Send buffers to client.
            // For now, only VFX systems
            if ((neededVFXBuffers & VFXCameraBufferTypes.Depth) != 0)
            {
                VFXManager.SetCameraBuffer(hdCamera.camera, VFXCameraBufferTypes.Depth, depthBuffer, 0, 0, hdCamera.actualWidth, hdCamera.actualHeight);
            }

            if ((neededVFXBuffers & VFXCameraBufferTypes.Normal) != 0)
            {
                VFXManager.SetCameraBuffer(hdCamera.camera, VFXCameraBufferTypes.Normal, normalBuffer, 0, 0, hdCamera.actualWidth, hdCamera.actualHeight);
            }
        }

        void SendColorGraphicsBuffer(CommandBuffer cmd, HDCamera hdCamera)
        {
            // Figure out which client systems need which buffers
            VFXCameraBufferTypes neededVFXBuffers = VFXManager.IsCameraBufferNeeded(hdCamera.camera);

            if ((neededVFXBuffers & VFXCameraBufferTypes.Color) != 0)
            {
                var colorBuffer = hdCamera.GetCurrentFrameRT((int)HDCameraFrameHistoryType.ColorBufferMipChain);
                VFXManager.SetCameraBuffer(hdCamera.camera, VFXCameraBufferTypes.Color, colorBuffer, 0, 0, hdCamera.actualWidth, hdCamera.actualHeight);
            }
        }
    }
}<|MERGE_RESOLUTION|>--- conflicted
+++ resolved
@@ -1092,13 +1092,8 @@
 
                 // The following features require a copy of the stencil, if none are active, no need to do the resolve.
                 bool resolveIsNecessary = GetFeatureVariantsEnabled(hdCamera.frameSettings);
-<<<<<<< HEAD
-                resolveIsNecessary = resolveIsNecessary || hdCamera.frameSettings.IsEnabled(FrameSettingsField.SSR)
-                                                        || hdCamera.frameSettings.IsEnabled(FrameSettingsField.TransparentSSR);
-=======
                 resolveIsNecessary = resolveIsNecessary || hdCamera.IsSSREnabled()
                                                         || hdCamera.IsTransparentSSREnabled();
->>>>>>> bd22d6b2
 
                 // We need the resolve only with msaa
                 resolveIsNecessary = resolveIsNecessary && MSAAEnabled;
@@ -2269,17 +2264,6 @@
 
                 RenderTransparentDepthPrepass(cullingResults, hdCamera, renderContext, cmd);
 
-<<<<<<< HEAD
-                if(hdCamera.frameSettings.IsEnabled(FrameSettingsField.TransparentSSR))
-                {
-                    // We need htile for SSS, but we don't need to resolve again
-                    BuildCoarseStencilAndResolveIfNeeded(hdCamera, m_SharedRTManager.GetDepthStencilBuffer(msaaEnabled),
-                                                     msaaEnabled ? m_SharedRTManager.GetStencilBuffer(msaaEnabled) : null,
-                                                     m_SharedRTManager.GetCoarseStencilBuffer(), cmd);
-                }
-
-=======
->>>>>>> bd22d6b2
                 RenderSSRTransparent(hdCamera, cmd, renderContext);
 
                 if (hdCamera.frameSettings.IsEnabled(FrameSettingsField.RayTracing))
@@ -3645,11 +3629,7 @@
                 // Render transparent depth prepass after opaque one
                 using (new ProfilingScope(cmd, ProfilingSampler.Get(HDProfileId.TransparentDepthPrepass)))
                 {
-<<<<<<< HEAD
-                    if (hdCamera.frameSettings.IsEnabled(FrameSettingsField.TransparentSSR))
-=======
                     if (hdCamera.IsTransparentSSREnabled())
->>>>>>> bd22d6b2
                     {
                         // But we also need to bind the normal buffer for objects that will recieve SSR
                         CoreUtils.SetRenderTarget(cmd, m_SharedRTManager.GetPrepassBuffersRTI(hdCamera.frameSettings), m_SharedRTManager.GetDepthStencilBuffer());
@@ -3912,17 +3892,11 @@
 
         void RenderSSRTransparent(HDCamera hdCamera, CommandBuffer cmd, ScriptableRenderContext renderContext)
         {
-<<<<<<< HEAD
-            if (!hdCamera.frameSettings.IsEnabled(FrameSettingsField.TransparentSSR))
-                return;
-
-=======
             if (!hdCamera.IsTransparentSSREnabled())
                 return;
 
             BuildCoarseStencilAndResolveIfNeeded(hdCamera, cmd);
 
->>>>>>> bd22d6b2
             // Before doing anything, we need to clear the target buffers and rebuild the depth pyramid for tracing
             // NOTE: This is probably something we can avoid if we read from the depth buffer and traced on the pyramid without the transparent objects
             using (new ProfilingScope(cmd, ProfilingSampler.Get(HDProfileId.PrepareForTransparentSsr)))
@@ -3941,11 +3915,7 @@
             var parameters = PrepareSSRParameters(hdCamera);
             RenderSSR(parameters, m_SharedRTManager.GetDepthTexture(), m_SsrHitPointTexture, m_SharedRTManager.GetStencilBuffer(), TextureXR.GetBlackTexture(), previousColorPyramid, m_SsrLightingTexture, cmd, renderContext);
 
-<<<<<<< HEAD
-            // If color pyramid was not valid, we bind a black texture 
-=======
             // If color pyramid was not valid, we bind a black texture
->>>>>>> bd22d6b2
             if (!hdCamera.colorPyramidHistoryIsValid)
             {
                 cmd.SetGlobalTexture(HDShaderIDs._SsrLightingTexture, TextureXR.GetClearTexture());
