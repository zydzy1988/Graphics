--- conflicted
+++ resolved
@@ -12,13 +12,9 @@
             public VisualEnvironment visualEnvironment;
             public HDRISky sky;
             public Volume volume;
-<<<<<<< HEAD
+#if UNITY_EDITOR
             public int currentVolumeProfileHash;
-=======
-#if UNITY_EDITOR
-            public int currentVolumeProfileHash;
-#endif
->>>>>>> 0e1d6bb9
+#endif
         }
 
 #if UNITY_EDITOR
