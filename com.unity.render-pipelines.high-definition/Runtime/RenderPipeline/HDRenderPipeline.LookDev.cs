using System.Collections.Generic;
using UnityEngine.Rendering.LookDev;

namespace UnityEngine.Rendering.HighDefinition
{
    public partial class HDRenderPipeline : IDataProvider
    {
#if UNITY_EDITOR
        int m_LookDevVolumeProfileHash = -1;
#endif

        struct LookDevDataForHDRP
        {
            public HDAdditionalCameraData additionalCameraData;
            public HDAdditionalLightData additionalLightData;
            public VisualEnvironment visualEnvironment;
            public HDRISky sky;
            public Volume volume;
        }

#if UNITY_EDITOR
        bool UpdateVolumeProfile(Volume volume, out VisualEnvironment visualEnvironment, out HDRISky sky)
        {
            HDDefaultSettings defaultSettings = HDDefaultSettings.instance;
            if (defaultSettings.volumeProfileLookDev == null)
                defaultSettings.volumeProfileLookDev = defaultSettings.renderPipelineEditorResources.lookDev.defaultLookDevVolumeProfile;

            int newHashCode = defaultSettings.volumeProfileLookDev.GetHashCode();
            if (newHashCode != m_LookDevVolumeProfileHash)
            {
                VolumeProfile oldProfile = volume.sharedProfile;

                m_LookDevVolumeProfileHash = newHashCode;

<<<<<<< HEAD
                VolumeProfile profile = ScriptableObject.Instantiate(defaultSettings.volumeProfileLookDev);
=======
                VolumeProfile profile = ScriptableObject.Instantiate(hdrpAsset.defaultLookDevProfile);
                profile.hideFlags = HideFlags.HideAndDontSave;
>>>>>>> 2799049e
                volume.sharedProfile = profile;

                // Remove potentially existing components in the user profile.
                if (profile.TryGet(out visualEnvironment))
                    profile.Remove<VisualEnvironment>();

                if (profile.TryGet(out sky))
                    profile.Remove<HDRISky>();

                // If there was a profile before we needed to re-instantiate the new profile, we need to copy the data over for sky settings.
                if (oldProfile != null)
                {
                    if (oldProfile.TryGet(out HDRISky oldSky))
                    {
                        sky = Object.Instantiate(oldSky);
                        profile.components.Add(sky);
                    }
                    if (oldProfile.TryGet(out VisualEnvironment oldVisualEnv))
                    {
                        visualEnvironment = Object.Instantiate(oldVisualEnv);
                        profile.components.Add(visualEnvironment);
                    }

                    CoreUtils.Destroy(oldProfile);
                }
                else
                {
                    visualEnvironment = profile.Add<VisualEnvironment>();
                    visualEnvironment.skyType.Override((int)SkyType.HDRI);
                    visualEnvironment.skyAmbientMode.Override(SkyAmbientMode.Dynamic);
                    sky = profile.Add<HDRISky>();
                }

                return true;
            }
            else
            {
                visualEnvironment = null;
                sky = null;
                return false;
            }
        }
#endif

        /// <summary>
        /// This hook allows HDRP to init the scene when creating the view
        /// </summary>
        /// <param name="SRI">The StageRuntimeInterface allowing to communicate with the LookDev</param>
        void IDataProvider.FirstInitScene(StageRuntimeInterface SRI)
        {
            Camera camera = SRI.camera;
            camera.allowHDR = true;

            var additionalCameraData = camera.gameObject.AddComponent<HDAdditionalCameraData>();
            additionalCameraData.clearColorMode = HDAdditionalCameraData.ClearColorMode.Color;
            additionalCameraData.clearDepth = true;
            additionalCameraData.backgroundColorHDR = camera.backgroundColor;
            additionalCameraData.volumeAnchorOverride = camera.transform;
            additionalCameraData.volumeLayerMask = 1 << 31; //31 is the culling layer used in LookDev

            additionalCameraData.customRenderingSettings = true;
            additionalCameraData.renderingPathCustomFrameSettings.SetEnabled(FrameSettingsField.SSR, false);
            // LookDev cameras are enabled/disabled all the time so history is destroyed each frame.
            // In this case we know we want to keep history alive as long as the camera is.
            additionalCameraData.hasPersistentHistory = true;

            Light light = SRI.sunLight;
            HDAdditionalLightData additionalLightData = light.gameObject.AddComponent<HDAdditionalLightData>();
#if UNITY_EDITOR
            HDAdditionalLightData.InitDefaultHDAdditionalLightData(additionalLightData);
#endif
            additionalLightData.intensity = 0f;
            additionalLightData.SetShadowResolution(2048);

            GameObject volumeGO = SRI.AddGameObject(persistent: true);
            volumeGO.name = "StageVolume";
            Volume volume = volumeGO.AddComponent<Volume>();
            volume.isGlobal = true;
            volume.priority = float.MaxValue;
            volume.enabled = false;


#if UNITY_EDITOR
            // Make sure we invalidate the current volume when first loading a scene.
            m_LookDevVolumeProfileHash = -1;
            UpdateVolumeProfile(volume, out var visualEnvironment, out var sky);

            SRI.SRPData = new LookDevDataForHDRP()
            {
                additionalCameraData = additionalCameraData,
                additionalLightData = additionalLightData,
                visualEnvironment = visualEnvironment,
                sky = sky,
                volume = volume
            };
#else
            //remove unassigned warnings when building
            SRI.SRPData = new LookDevDataForHDRP()
            {
                additionalCameraData = null,
                additionalLightData = null,
                visualEnvironment = null,
                sky = null,
                volume = null
            };
#endif
        }

        /// <summary>
        /// This hook allows HDRP to apply the sky as it is requested by the LookDev
        /// </summary>
        /// <param name="camera">The Camera rendering in the LookDev</param>
        /// <param name="sky">The requested Sky to use</param>
        /// <param name="SRI">The StageRuntimeInterface allowing to communicate with the LookDev</param>
        void IDataProvider.UpdateSky(Camera camera, Sky sky, StageRuntimeInterface SRI)
        {
            LookDevDataForHDRP data = (LookDevDataForHDRP)SRI.SRPData;
            if (sky.cubemap == null)
            {
                data.visualEnvironment.skyType.Override((int)0); //Skytype.None do not really exist
                data.additionalCameraData.clearColorMode = HDAdditionalCameraData.ClearColorMode.Color;
            }
            else
            {
                data.visualEnvironment.skyType.Override((int)SkyType.HDRI);
                data.sky.hdriSky.Override(sky.cubemap);
                data.sky.rotation.Override(sky.longitudeOffset);
                data.additionalCameraData.clearColorMode = HDAdditionalCameraData.ClearColorMode.Sky;
            }
        }

        /// <summary>
        /// This hook allows HDRP to apply some changes before the LookDev's Camera render.
        /// Should mainly be used for view isolation.
        /// </summary>
        /// <param name="SRI">The StageRuntimeInterface allowing to communicate with the LookDev</param>
        void IDataProvider.OnBeginRendering(StageRuntimeInterface SRI)
        {
            LookDevDataForHDRP data = (LookDevDataForHDRP)SRI.SRPData;
#if UNITY_EDITOR
            // The default volume can change in the HDRP asset so if it does we need to re-instantiate it.
            if (UpdateVolumeProfile(data.volume, out var visualEnv, out var sky))
            {
                data.sky = sky;
                data.visualEnvironment = visualEnv;
                SRI.SRPData = data;
            }
#endif
            data.volume.enabled = true;
        }

        /// <summary>
        /// This hook allows HDRP to apply some changes after the LookDev's Camera render.
        /// Should mainly be used for view isolation.
        /// </summary>
        /// <param name="SRI">The StageRuntimeInterface allowing to communicate with the LookDev</param>
        void IDataProvider.OnEndRendering(StageRuntimeInterface SRI)
        {
            LookDevDataForHDRP data = (LookDevDataForHDRP)SRI.SRPData;
            data.volume.enabled = false;
        }

        /// <summary>
        /// This hook allows HDRP to give to LookDev what debug mode it can support.
        /// </summary>
        IEnumerable<string> IDataProvider.supportedDebugModes
            => new[]
            {
                "Albedo",
                "Normal",
                "Smoothness",
                "AmbientOcclusion",
                "Metal",
                "Specular",
                "Alpha"
            };

        /// <summary>
        /// This hook allows HDRP to update the debug mode used while requested in the LookDev.
        /// </summary>
        /// <param name="debugIndex">The index corresponding to the debug view, -1 = none, other have same index than iven by IDataProvider.supportedDebugModes</param>
        void IDataProvider.UpdateDebugMode(int debugIndex)
            => debugDisplaySettings.SetDebugViewCommonMaterialProperty((Attributes.MaterialSharedProperty)(debugIndex + 1));

        /// <summary>
        /// This hook allows HDRP to provide a shadow mask in order for LookDev to perform a self shadow composition.
        /// </summary>
        /// <param name="output">The created shadow mask</param>
        /// <param name="SRI">The StageRuntimeInterface allowing to communicate with the LookDev</param>
        void IDataProvider.GetShadowMask(ref RenderTexture output, StageRuntimeInterface SRI)
        {
            LookDevDataForHDRP data = (LookDevDataForHDRP)SRI.SRPData;
            Color oldBackgroundColor = data.additionalCameraData.backgroundColorHDR;
            var oldClearMode = data.additionalCameraData.clearColorMode;
            data.additionalCameraData.backgroundColorHDR = Color.white;
            data.additionalCameraData.clearColorMode = HDAdditionalCameraData.ClearColorMode.Color;
            data.additionalLightData.intensity = 1f;
            debugDisplaySettings.SetShadowDebugMode(ShadowMapDebugMode.SingleShadow);
            SRI.camera.targetTexture = output;
            SRI.camera.Render();
            debugDisplaySettings.SetShadowDebugMode(ShadowMapDebugMode.None);
            data.additionalLightData.intensity = 0f;
            data.additionalCameraData.backgroundColorHDR = oldBackgroundColor;
            data.additionalCameraData.clearColorMode = oldClearMode;
        }

        void IDataProvider.Cleanup(StageRuntimeInterface SRI)
        {
            LookDevDataForHDRP data = (LookDevDataForHDRP)SRI.SRPData;
            CoreUtils.Destroy(data.volume.sharedProfile);
        }
    }
}<|MERGE_RESOLUTION|>--- conflicted
+++ resolved
@@ -32,12 +32,8 @@
 
                 m_LookDevVolumeProfileHash = newHashCode;
 
-<<<<<<< HEAD
                 VolumeProfile profile = ScriptableObject.Instantiate(defaultSettings.volumeProfileLookDev);
-=======
-                VolumeProfile profile = ScriptableObject.Instantiate(hdrpAsset.defaultLookDevProfile);
                 profile.hideFlags = HideFlags.HideAndDontSave;
->>>>>>> 2799049e
                 volume.sharedProfile = profile;
 
                 // Remove potentially existing components in the user profile.
