--- conflicted
+++ resolved
@@ -1319,11 +1319,7 @@
             if (m_OverridePixelRect != null)
                 return m_OverridePixelRect.Value;
             else
-<<<<<<< HEAD
-                return camera.pixelRect;
-=======
                 return new Rect(camera.pixelRect.x, camera.pixelRect.y, camera.pixelWidth, camera.pixelHeight);
->>>>>>> dedddbeb
         }
         #endregion
     }
