#if SHADERPASS != SHADERPASS_FORWARD
#error SHADERPASS_is_not_correctly_define
#endif

#ifdef _WRITE_TRANSPARENT_MOTION_VECTOR
#include "Packages/com.unity.render-pipelines.high-definition/Runtime/RenderPipeline/ShaderPass/MotionVectorVertexShaderCommon.hlsl"

PackedVaryingsType Vert(AttributesMesh inputMesh, AttributesPass inputPass)
{
    VaryingsType varyingsType;
    varyingsType.vmesh = VertMesh(inputMesh);
    return MotionVectorVS(varyingsType, inputMesh, inputPass);
}

#ifdef TESSELLATION_ON

PackedVaryingsToPS VertTesselation(VaryingsToDS input)
{
    VaryingsToPS output;
    output.vmesh = VertMeshTesselation(input.vmesh);
    MotionVectorPositionZBias(output);

    output.vpass.positionCS = input.vpass.positionCS;
    output.vpass.previousPositionCS = input.vpass.previousPositionCS;

    return PackVaryingsToPS(output);
}

#endif // TESSELLATION_ON

#else // _WRITE_TRANSPARENT_MOTION_VECTOR

#include "Packages/com.unity.render-pipelines.high-definition/Runtime/RenderPipeline/ShaderPass/VertMesh.hlsl"

PackedVaryingsType Vert(AttributesMesh inputMesh)
{
    VaryingsType varyingsType;
    varyingsType.vmesh = VertMesh(inputMesh);

    return PackVaryingsType(varyingsType);
}

#ifdef TESSELLATION_ON

PackedVaryingsToPS VertTesselation(VaryingsToDS input)
{
    VaryingsToPS output;
    output.vmesh = VertMeshTesselation(input.vmesh);

    return PackVaryingsToPS(output);
}


#endif // TESSELLATION_ON

#endif // _WRITE_TRANSPARENT_MOTION_VECTOR


#ifdef TESSELLATION_ON
#include "Packages/com.unity.render-pipelines.high-definition/Runtime/RenderPipeline/ShaderPass/TessellationShare.hlsl"
#endif

#if VIRTUAL_TEXTURES_ACTIVE
#define VT_BUFFER_TARGET SV_Target1
#define EXTRA_BUFFER_TARGET SV_Target2
#else
#define EXTRA_BUFFER_TARGET SV_Target1
#endif

void Frag(PackedVaryingsToPS packedInput,
<<<<<<< HEAD
        #ifdef OUTPUT_SPLIT_LIGHTING
            out float4 outColor : SV_Target0,  // outSpecularLighting
            #if VIRTUAL_TEXTURES_ACTIVE
                out float4 outVTFeedback : VT_BUFFER_TARGET,
            #endif
            out float4 outDiffuseLighting : EXTRA_BUFFER_TARGET,
            OUTPUT_SSSBUFFER(outSSSBuffer)
        #else
            out float4 outColor : SV_Target0
            #if VIRTUAL_TEXTURES_ACTIVE
                ,out float4 outVTFeedback : VT_BUFFER_TARGET
            #endif
        #ifdef _WRITE_TRANSPARENT_MOTION_VECTOR
          , out float4 outMotionVec : EXTRA_BUFFER_TARGET
        #endif // _WRITE_TRANSPARENT_MOTION_VECTOR
        #endif // OUTPUT_SPLIT_LIGHTING
        #ifdef _DEPTHOFFSET_ON
            , out float outputDepth : SV_Depth
        #endif
          )
=======
#ifdef OUTPUT_SPLIT_LIGHTING
    out float4 outColor : SV_Target0,  // outSpecularLighting
    out float4 outDiffuseLighting : SV_Target1,
    OUTPUT_SSSBUFFER(outSSSBuffer)
#else
    out float4 outColor : SV_Target0
#ifdef _WRITE_TRANSPARENT_MOTION_VECTOR
    , out float4 outMotionVec : SV_Target1
#endif // _WRITE_TRANSPARENT_MOTION_VECTOR
#endif // OUTPUT_SPLIT_LIGHTING
#ifdef _DEPTHOFFSET_ON
    , out float outputDepth : SV_Depth
#endif
)
>>>>>>> 2b8d947d
{
    UNITY_SETUP_STEREO_EYE_INDEX_POST_VERTEX(packedInput);
    FragInputs input = UnpackVaryingsMeshToFragInputs(packedInput.vmesh);

    // We need to readapt the SS position as our screen space positions are for a low res buffer, but we try to access a full res buffer.
    input.positionSS.xy = _OffScreenRendering > 0 ? (input.positionSS.xy * _OffScreenDownsampleFactor) : input.positionSS.xy;

    uint2 tileIndex = uint2(input.positionSS.xy) / GetTileSize();

    // input.positionSS is SV_Position
    PositionInputs posInput = GetPositionInput(input.positionSS.xy, _ScreenSize.zw, input.positionSS.z, input.positionSS.w, input.positionRWS.xyz, tileIndex);

#ifdef VARYINGS_NEED_POSITION_WS
    float3 V = GetWorldSpaceNormalizeViewDir(input.positionRWS);
#else
    // Unused
    float3 V = float3(1.0, 1.0, 1.0); // Avoid the division by 0
#endif

    SurfaceData surfaceData;
    BuiltinData builtinData;
    GetSurfaceAndBuiltinData(input, V, posInput, surfaceData, builtinData);

    BSDFData bsdfData = ConvertSurfaceDataToBSDFData(input.positionSS.xy, surfaceData);

    PreLightData preLightData = GetPreLightData(V, posInput, bsdfData);

    outColor = float4(0.0, 0.0, 0.0, 0.0);

    // We need to skip lighting when doing debug pass because the debug pass is done before lighting so some buffers may not be properly initialized potentially causing crashes on PS4.

#ifdef DEBUG_DISPLAY
    // Init in debug display mode to quiet warning
#ifdef OUTPUT_SPLIT_LIGHTING
    outDiffuseLighting = 0;
    ENCODE_INTO_SSSBUFFER(surfaceData, posInput.positionSS, outSSSBuffer);
#endif

    

    // Same code in ShaderPassForwardUnlit.shader
    // Reminder: _DebugViewMaterialArray[i]
    //   i==0 -> the size used in the buffer
    //   i>0  -> the index used (0 value means nothing)
    // The index stored in this buffer could either be
    //   - a gBufferIndex (always stored in _DebugViewMaterialArray[1] as only one supported)
    //   - a property index which is different for each kind of material even if reflecting the same thing (see MaterialSharedProperty)
    bool viewMaterial = false;
    int bufferSize = int(_DebugViewMaterialArray[0]);
    if (bufferSize != 0)
    {
        bool needLinearToSRGB = false;
        float3 result = float3(1.0, 0.0, 1.0);

        // Loop through the whole buffer
        // Works because GetSurfaceDataDebug will do nothing if the index is not a known one
        for (int index = 1; index <= bufferSize; index++)
        {
            int indexMaterialProperty = int(_DebugViewMaterialArray[index]);

            // skip if not really in use
            if (indexMaterialProperty != 0)
            {
                viewMaterial = true;

                GetPropertiesDataDebug(indexMaterialProperty, result, needLinearToSRGB);
                GetVaryingsDataDebug(indexMaterialProperty, input, result, needLinearToSRGB);
                GetBuiltinDataDebug(indexMaterialProperty, builtinData, result, needLinearToSRGB);
                GetSurfaceDataDebug(indexMaterialProperty, surfaceData, result, needLinearToSRGB);
                GetBSDFDataDebug(indexMaterialProperty, bsdfData, result, needLinearToSRGB);
            }
        }

        // TEMP!
        // For now, the final blit in the backbuffer performs an sRGB write
        // So in the meantime we apply the inverse transform to linear data to compensate.
        if (!needLinearToSRGB)
            result = SRGBToLinear(max(0, result));

        outColor = float4(result, 1.0);
    }

    if (!viewMaterial)
    {
        if (_DebugFullScreenMode == FULLSCREENDEBUGMODE_VALIDATE_DIFFUSE_COLOR || _DebugFullScreenMode == FULLSCREENDEBUGMODE_VALIDATE_SPECULAR_COLOR)
        {
            float3 result = float3(0.0, 0.0, 0.0);

            GetPBRValidatorDebug(surfaceData, result);

            outColor = float4(result, 1.0f);
        }
        else if (_DebugFullScreenMode == FULLSCREENDEBUGMODE_TRANSPARENCY_OVERDRAW)
        {
            float4 result = _DebugTransparencyOverdrawWeight * float4(TRANSPARENCY_OVERDRAW_COST, TRANSPARENCY_OVERDRAW_COST, TRANSPARENCY_OVERDRAW_COST, TRANSPARENCY_OVERDRAW_A);
            outColor = result;
        }
        else
#endif
        {
#ifdef _SURFACE_TYPE_TRANSPARENT
            uint featureFlags = LIGHT_FEATURE_MASK_FLAGS_TRANSPARENT;
#else
            uint featureFlags = LIGHT_FEATURE_MASK_FLAGS_OPAQUE;
#endif
            float3 diffuseLighting;
            float3 specularLighting;

            LightLoop(V, posInput, preLightData, bsdfData, builtinData, featureFlags, diffuseLighting, specularLighting);

            diffuseLighting *= GetCurrentExposureMultiplier();
            specularLighting *= GetCurrentExposureMultiplier();

#ifdef OUTPUT_SPLIT_LIGHTING
            if (_EnableSubsurfaceScattering != 0 && ShouldOutputSplitLighting(bsdfData))
            {
                outColor = float4(specularLighting, 1.0);
                outDiffuseLighting = float4(TagLightingForSSS(diffuseLighting), 1.0);
            }
            else
            {
                outColor = float4(diffuseLighting + specularLighting, 1.0);
                outDiffuseLighting = 0;
            }
            ENCODE_INTO_SSSBUFFER(surfaceData, posInput.positionSS, outSSSBuffer);
#else
            outColor = ApplyBlendMode(diffuseLighting, specularLighting, builtinData.opacity);
            outColor = EvaluateAtmosphericScattering(posInput, V, outColor);
#endif

#ifdef _WRITE_TRANSPARENT_MOTION_VECTOR
            VaryingsPassToPS inputPass = UnpackVaryingsPassToPS(packedInput.vpass);
            bool forceNoMotion = any(unity_MotionVectorsParams.yw == 0.0);
            if (forceNoMotion)
            {
                outMotionVec = float4(2.0, 0.0, 0.0, 0.0);
            }
            else
            {
                float2 motionVec = CalculateMotionVector(inputPass.positionCS, inputPass.previousPositionCS);
                EncodeMotionVector(motionVec * 0.5, outMotionVec);
                outMotionVec.zw = 1.0;
            }
#endif
        }

#ifdef DEBUG_DISPLAY
    }
#endif

#ifdef _DEPTHOFFSET_ON
    outputDepth = posInput.deviceDepth;
#endif

#if VIRTUAL_TEXTURES_ACTIVE
    outVTFeedback = GetPackedVTFeedback(builtinData.vtFeedback);
#endif
}<|MERGE_RESOLUTION|>--- conflicted
+++ resolved
@@ -68,7 +68,6 @@
 #endif
 
 void Frag(PackedVaryingsToPS packedInput,
-<<<<<<< HEAD
         #ifdef OUTPUT_SPLIT_LIGHTING
             out float4 outColor : SV_Target0,  // outSpecularLighting
             #if VIRTUAL_TEXTURES_ACTIVE
@@ -88,23 +87,7 @@
         #ifdef _DEPTHOFFSET_ON
             , out float outputDepth : SV_Depth
         #endif
-          )
-=======
-#ifdef OUTPUT_SPLIT_LIGHTING
-    out float4 outColor : SV_Target0,  // outSpecularLighting
-    out float4 outDiffuseLighting : SV_Target1,
-    OUTPUT_SSSBUFFER(outSSSBuffer)
-#else
-    out float4 outColor : SV_Target0
-#ifdef _WRITE_TRANSPARENT_MOTION_VECTOR
-    , out float4 outMotionVec : SV_Target1
-#endif // _WRITE_TRANSPARENT_MOTION_VECTOR
-#endif // OUTPUT_SPLIT_LIGHTING
-#ifdef _DEPTHOFFSET_ON
-    , out float outputDepth : SV_Depth
-#endif
 )
->>>>>>> 2b8d947d
 {
     UNITY_SETUP_STEREO_EYE_INDEX_POST_VERTEX(packedInput);
     FragInputs input = UnpackVaryingsMeshToFragInputs(packedInput.vmesh);
@@ -143,7 +126,7 @@
     ENCODE_INTO_SSSBUFFER(surfaceData, posInput.positionSS, outSSSBuffer);
 #endif
 
-    
+
 
     // Same code in ShaderPassForwardUnlit.shader
     // Reminder: _DebugViewMaterialArray[i]
