--- conflicted
+++ resolved
@@ -29,12 +29,9 @@
             CBUFFER_START (UnityDebug)
             float _FullScreenDebugMode;
             float _TransparencyOverdrawMaxPixelCost;
-<<<<<<< HEAD
             float _VTFocusMips;
-=======
             uint _DebugContactShadowLightIndex;
             int _DebugDepthPyramidMip;
->>>>>>> 61481e24
             CBUFFER_END
 
             TEXTURE2D_X(_DebugFullScreenTexture);
