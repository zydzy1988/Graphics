--- conflicted
+++ resolved
@@ -1,948 +1,477 @@
-<<<<<<< HEAD
-// UNITY_SHADER_NO_UPGRADE
-
-#ifndef UNITY_SHADER_VARIABLES_INCLUDED
-#define UNITY_SHADER_VARIABLES_INCLUDED
-
-#include "Packages/com.unity.render-pipelines.core/ShaderLibrary/Version.hlsl"
-#include "Packages/com.unity.render-pipelines.high-definition-config/Runtime/ShaderConfig.cs.hlsl"
-
-#include "Packages/com.unity.render-pipelines.high-definition/Runtime/ShaderLibrary/TextureXR.hlsl"
-
-// CAUTION:
-// Currently the shaders compiler always include regualr Unity shaderVariables, so I get a conflict here were UNITY_SHADER_VARIABLES_INCLUDED is already define, this need to be fixed.
-// As I haven't change the variables name yet, I simply don't define anything, and I put the transform function at the end of the file outside the guard header.
-// This need to be fixed.
-
-#if defined(USING_STEREO_MATRICES)
-    #define _WorldSpaceCameraPos            _XRWorldSpaceCameraPos[unity_StereoEyeIndex].xyz
-    #define _WorldSpaceCameraPosViewOffset  _XRWorldSpaceCameraPosViewOffset[unity_StereoEyeIndex].xyz
-    #define _PrevCamPosRWS                  _XRPrevWorldSpaceCameraPos[unity_StereoEyeIndex].xyz
-#endif
-
-#define UNITY_LIGHTMODEL_AMBIENT (glstate_lightmodel_ambient * 2)
-
-// This only defines the ray tracing macro on the platforms that support ray tracing this should be dx12
-#if (SHADEROPTIONS_RAYTRACING && (defined(SHADER_API_D3D11) || defined(SHADER_API_D3D12)) && !defined(SHADER_API_XBOXONE) && !defined(SHADER_API_PSSL))
-#define RAYTRACING_ENABLED (1)
-#else
-#define RAYTRACING_ENABLED (0)
-#endif
-
-// ----------------------------------------------------------------------------
-
-CBUFFER_START(UnityPerDraw)
-
-    float4x4 unity_ObjectToWorld;
-    float4x4 unity_WorldToObject;
-    float4 unity_LODFade; // x is the fade value ranging within [0,1]. y is x quantized into 16 levels
-    float4 unity_WorldTransformParams; // w is usually 1.0, or -1.0 for odd-negative scale transforms
-    float4 unity_RenderingLayer;
-
-    float4 unity_LightmapST;
-    float4 unity_DynamicLightmapST;
-
-    // SH lighting environment
-    float4 unity_SHAr;
-    float4 unity_SHAg;
-    float4 unity_SHAb;
-    float4 unity_SHBr;
-    float4 unity_SHBg;
-    float4 unity_SHBb;
-    float4 unity_SHC;
-
-    // x = Disabled(0)/Enabled(1)
-    // y = Computation are done in global space(0) or local space(1)
-    // z = Texel size on U texture coordinate
-    float4 unity_ProbeVolumeParams;
-    float4x4 unity_ProbeVolumeWorldToObject;
-    float4 unity_ProbeVolumeSizeInv; // Note: This variable is float4 and not float3 (compare to builtin unity) to be compatible with SRP batcher
-    float4 unity_ProbeVolumeMin; // Note: This variable is float4 and not float3 (compare to builtin unity) to be compatible with SRP batcher
-
-    // This contain occlusion factor from 0 to 1 for dynamic objects (no SH here)
-    float4 unity_ProbesOcclusion;
-
-    // Velocity
-    float4x4 unity_MatrixPreviousM;
-    float4x4 unity_MatrixPreviousMI;
-    //X : Use last frame positions (right now skinned meshes are the only objects that use this
-    //Y : Force No Motion
-    //Z : Z bias value
-    //W : Camera only
-    float4 unity_MotionVectorsParams;
-
-CBUFFER_END
-
-CBUFFER_START(UnityPerDrawRare)
-    float4x4 glstate_matrix_transpose_modelview0;
-CBUFFER_END
-
-// ----------------------------------------------------------------------------
-
-// These are the samplers available in the HDRenderPipeline.
-// Avoid declaring extra samplers as they are 4x SGPR each on GCN.
-SAMPLER(s_point_clamp_sampler);
-SAMPLER(s_linear_clamp_sampler);
-SAMPLER(s_linear_repeat_sampler);
-SAMPLER(s_trilinear_clamp_sampler);
-SAMPLER(s_trilinear_repeat_sampler);
-SAMPLER_CMP(s_linear_clamp_compare_sampler);
-
-// ----------------------------------------------------------------------------
-
-TEXTURE2D_X(_CameraDepthTexture);
-SAMPLER(sampler_CameraDepthTexture);
-
-// Color pyramid (width, height, lodcount, Unused)
-TEXTURE2D_X(_ColorPyramidTexture);
-
-// for custom blit shaders
-TEXTURE2D_X(_CustomBlitInput);
-
-// Custom pass buffer
-TEXTURE2D_X(_CustomDepthTexture);
-TEXTURE2D_X(_CustomColorTexture);
-
-// Main lightmap
-TEXTURE2D(unity_Lightmap);
-SAMPLER(samplerunity_Lightmap);
-// Dual or directional lightmap (always used with unity_Lightmap, so can share sampler)
-TEXTURE2D(unity_LightmapInd);
-
-// Dynamic GI lightmap
-TEXTURE2D(unity_DynamicLightmap);
-SAMPLER(samplerunity_DynamicLightmap);
-
-TEXTURE2D(unity_DynamicDirectionality);
-
-// We can have shadowMask only if we have lightmap, so no sampler
-TEXTURE2D(unity_ShadowMask);
-SAMPLER(samplerunity_ShadowMask);
-
-// TODO: Change code here so probe volume use only one transform instead of all this parameters!
-TEXTURE3D(unity_ProbeVolumeSH);
-SAMPLER(samplerunity_ProbeVolumeSH);
-
-// Exposure texture - 1x1 RG16F (r: exposure mult, g: exposure EV100)
-TEXTURE2D(_ExposureTexture);
-TEXTURE2D(_PrevExposureTexture);
-
-// ----------------------------------------------------------------------------
-
-// Define that before including all the sub systems ShaderVariablesXXX.hlsl files in order to include constant buffer properties.
-#define SHADER_VARIABLES_INCLUDE_CB
-
-// Important: please use macros or functions to access the CBuffer data.
-// The member names and data layout can (and will) change!
-CBUFFER_START(UnityGlobal)
-    // ================================
-    //     PER VIEW CONSTANTS
-    // ================================
-    // TODO: all affine matrices should be 3x4.
-    float4x4 _ViewMatrix;
-    float4x4 _InvViewMatrix;
-    float4x4 _ProjMatrix;
-    float4x4 _InvProjMatrix;
-    float4x4 _ViewProjMatrix;
-    float4x4 _CameraViewProjMatrix;
-    float4x4 _InvViewProjMatrix;
-    float4x4 _NonJitteredViewProjMatrix;
-    float4x4 _PrevViewProjMatrix;       // non-jittered
-    float4x4 _PrevInvViewProjMatrix;       // non-jittered
-
-    // TODO: put commonly used vars together (below), and then sort them by the frequency of use (descending).
-    // Note: a matrix is 4 * 4 * 4 = 64 bytes (1x cache line), so no need to sort those.
-#ifndef USING_STEREO_MATRICES
-    float3 _WorldSpaceCameraPos;
-    float  _Pad0;
-    float3 _PrevCamPosRWS;
-    float  _Pad1;
-#endif
-    float4 _ScreenSize;                 // { w, h, 1 / w, 1 / h }
-
-    // Those two uniforms are specific to the RTHandle system
-    float4 _RTHandleScale;        // { w / RTHandle.maxWidth, h / RTHandle.maxHeight } : xy = currFrame, zw = prevFrame
-    float4 _RTHandleScaleHistory; // Same as above but the RTHandle handle size is that of the history buffer
-
-    // Values used to linearize the Z buffer (http://www.humus.name/temp/Linearize%20depth.txt)
-    // x = 1 - f/n
-    // y = f/n
-    // z = 1/f - 1/n
-    // w = 1/n
-    // or in case of a reversed depth buffer (UNITY_REVERSED_Z is 1)
-    // x = -1 + f/n
-    // y = 1
-    // z = -1/n + -1/f
-    // w = 1/f
-    float4 _ZBufferParams;
-
-    // x = 1 or -1 (-1 if projection is flipped)
-    // y = near plane
-    // z = far plane
-    // w = 1/far plane
-    float4 _ProjectionParams;
-
-    // x = orthographic camera's width
-    // y = orthographic camera's height
-    // z = unused
-    // w = 1.0 if camera is ortho, 0.0 if perspective
-    float4 unity_OrthoParams;
-
-    // x = width
-    // y = height
-    // z = 1 + 1.0/width
-    // w = 1 + 1.0/height
-    float4 _ScreenParams;
-
-    float4 _FrustumPlanes[6];           // { (a, b, c) = N, d = -dot(N, P) } [L, R, T, B, N, F]
-    float4 _ShadowFrustumPlanes[6];     // { (a, b, c) = N, d = -dot(N, P) } [L, R, T, B, N, F]
-
-    // TAA Frame Index ranges from 0 to 7.
-    float4 _TaaFrameInfo;               // { taaSharpenStrength, unused, taaFrameIndex, taaEnabled ? 1 : 0 }
-
-    // Current jitter strength (0 if TAA is disabled)
-    float4 _TaaJitterStrength;          // { x, y, x/width, y/height }
-
-    // t = animateMaterials ? Time.realtimeSinceStartup : 0.
-    // We keep all those time value for compatibility with legacy unity but prefer _TimeParameters instead.
-    float4 _Time;                       // { t/20, t, t*2, t*3 }
-    float4 _SinTime;                    // { sin(t/8), sin(t/4), sin(t/2), sin(t) }
-    float4 _CosTime;                    // { cos(t/8), cos(t/4), cos(t/2), cos(t) }
-    float4 unity_DeltaTime;             // { dt, 1/dt, smoothdt, 1/smoothdt }
-    float4 _TimeParameters;             // { t, sin(t), cos(t) }
-    float4 _LastTimeParameters;         // { t, sin(t), cos(t) }
-
-    // Volumetric lighting.
-    float4 _AmbientProbeCoeffs[7];      // 3 bands of SH, packed, rescaled and convolved with the phase function
-
-    float3 _HeightFogBaseScattering;
-    float  _HeightFogBaseExtinction;
-
-    float2 _HeightFogExponents;         // { 1/H, H }
-    float  _HeightFogBaseHeight;
-    float  _GlobalFogAnisotropy;
-
-    float4 _VBufferViewportSize;           // { w, h, 1/w, 1/h }
-    uint   _VBufferSliceCount;
-    float  _VBufferRcpSliceCount;
-    float  _VBufferRcpInstancedViewCount;  // Used to remap VBuffer coordinates for XR
-
-    float  _ContactShadowOpacity;
-    float4 _VBufferSharedUvScaleAndLimit;  // Necessary us to work with sub-allocation (resource aliasing) in the RTHandle system
-
-    float4 _VBufferDistanceEncodingParams; // See the call site for description
-    float4 _VBufferDistanceDecodingParams; // See the call site for description
-
-    // TODO: these are only used for reprojection.
-    // Once reprojection is performed in a separate pass, we should probably
-    // move these to a dedicated CBuffer to avoid polluting the global one.
-    float4 _VBufferPrevViewportSize;
-    float4 _VBufferHistoryPrevUvScaleAndLimit;
-    float4 _VBufferPrevDepthEncodingParams;
-    float4 _VBufferPrevDepthDecodingParams;
-
-    #include "Packages/com.unity.render-pipelines.high-definition/Runtime/Lighting/LightLoop/ShaderVariablesLightLoop.hlsl"
-    #include "Packages/com.unity.render-pipelines.high-definition/Runtime/Lighting/ScreenSpaceLighting/ShaderVariablesScreenSpaceLighting.hlsl"
-    #include "Packages/com.unity.render-pipelines.high-definition/Runtime/Lighting/AtmosphericScattering/ShaderVariablesAtmosphericScattering.hlsl"
-    #include "Packages/com.unity.render-pipelines.high-definition/Runtime/Material/SubsurfaceScattering/ShaderVariablesSubsurfaceScattering.hlsl"
-    #include "Packages/com.unity.render-pipelines.high-definition/Runtime/Material/Decal/ShaderVariablesDecal.hlsl"
-
-    #define DEFAULT_LIGHT_LAYERS 0xFF
-    uint _EnableLightLayers;
-    float _ReplaceDiffuseForIndirect;
-    uint _EnableSkyReflection;
-
-    uint _EnableSSRefraction;
-
-    uint _OffScreenRendering;
-    uint _OffScreenDownsampleFactor;
-
-    uint _XRViewCount;
-    int  _FrameCount;
-
-    float _ProbeExposureScale;
-
-CBUFFER_END
-
-// Custom generated by HDRP, not from Unity Engine (passed in via HDCamera)
-#if defined(USING_STEREO_MATRICES)
-CBUFFER_START(UnityXRViewConstants)
-    float4x4 _XRViewMatrix[SHADEROPTIONS_XR_MAX_VIEWS];
-    float4x4 _XRInvViewMatrix[SHADEROPTIONS_XR_MAX_VIEWS];
-    float4x4 _XRProjMatrix[SHADEROPTIONS_XR_MAX_VIEWS];
-    float4x4 _XRInvProjMatrix[SHADEROPTIONS_XR_MAX_VIEWS];
-    float4x4 _XRViewProjMatrix[SHADEROPTIONS_XR_MAX_VIEWS];
-    float4x4 _XRInvViewProjMatrix[SHADEROPTIONS_XR_MAX_VIEWS];
-    float4x4 _XRNonJitteredViewProjMatrix[SHADEROPTIONS_XR_MAX_VIEWS];
-    float4x4 _XRPrevViewProjMatrix[SHADEROPTIONS_XR_MAX_VIEWS];
-    float4x4 _XRPrevInvViewProjMatrix[SHADEROPTIONS_XR_MAX_VIEWS];
-    float4x4 _XRPrevViewProjMatrixNoCameraTrans[SHADEROPTIONS_XR_MAX_VIEWS];
-    float4x4 _XRPixelCoordToViewDirWS[SHADEROPTIONS_XR_MAX_VIEWS];
-
-    float4 _XRWorldSpaceCameraPos[SHADEROPTIONS_XR_MAX_VIEWS];
-    float4 _XRWorldSpaceCameraPosViewOffset[SHADEROPTIONS_XR_MAX_VIEWS];
-    float4 _XRPrevWorldSpaceCameraPos[SHADEROPTIONS_XR_MAX_VIEWS];
-CBUFFER_END
-#endif
-
-// Note: To sample camera depth in HDRP we provide these utils functions because the way we store the depth mips can change
-// Currently it's an atlas and it's layout can be found at ComputePackedMipChainInfo in HDUtils.cs
-float LoadCameraDepth(uint2 pixelCoords)
-{
-    return LOAD_TEXTURE2D_X_LOD(_CameraDepthTexture, pixelCoords, 0).r;
-}
-
-float SampleCameraDepth(float2 uv)
-{
-    return LoadCameraDepth(uint2(uv * _ScreenSize.xy));
-}
-
-float3 LoadCameraColor(uint2 pixelCoords, uint lod)
-{
-    return LOAD_TEXTURE2D_X_LOD(_ColorPyramidTexture, pixelCoords, lod).rgb;
-}
-
-float3 SampleCameraColor(float2 uv, float lod)
-{
-    return SAMPLE_TEXTURE2D_X_LOD(_ColorPyramidTexture, s_trilinear_clamp_sampler, uv * _RTHandleScaleHistory.xy, lod).rgb;
-}
-
-float3 LoadCameraColor(uint2 pixelCoords)
-{
-    return LoadCameraColor(pixelCoords, 0);
-}
-
-float3 SampleCameraColor(float2 uv)
-{
-    return SampleCameraColor(uv, 0);
-}
-
-float4 SampleCustomColor(float2 uv)
-{
-    return SAMPLE_TEXTURE2D_X_LOD(_CustomColorTexture, s_trilinear_clamp_sampler, uv * _RTHandleScale.xy, 0);
-}
-
-float4 LoadCustomColor(uint2 pixelCoords)
-{
-    return LOAD_TEXTURE2D_X_LOD(_CustomColorTexture, pixelCoords, 0);
-}
-
-float LoadCustomDepth(uint2 pixelCoords)
-{
-    return LOAD_TEXTURE2D_X_LOD(_CustomDepthTexture, pixelCoords, 0).r;
-}
-
-float SampleCustomDepth(float2 uv)
-{
-    return LoadCustomDepth(uint2(uv * _ScreenSize.xy));
-}
-
-float4 LoadCustomBlitInput(float2 uv)
-{
-    return LOAD_TEXTURE2D_X(_CustomBlitInput, uv);
-}
-
-float4x4 OptimizeProjectionMatrix(float4x4 M)
-{
-    // Matrix format (x = non-constant value).
-    // Orthographic Perspective  Combined(OR)
-    // | x 0 0 x |  | x 0 x 0 |  | x 0 x x |
-    // | 0 x 0 x |  | 0 x x 0 |  | 0 x x x |
-    // | x x x x |  | x x x x |  | x x x x | <- oblique projection row
-    // | 0 0 0 1 |  | 0 0 x 0 |  | 0 0 x x |
-    // Notice that some values are always 0.
-    // We can avoid loading and doing math with constants.
-    M._21_41 = 0;
-    M._12_42 = 0;
-    return M;
-}
-
-// Helper to handle camera relative space
-
-float4x4 ApplyCameraTranslationToMatrix(float4x4 modelMatrix)
-{
-    // To handle camera relative rendering we substract the camera position in the model matrix
-#if (SHADEROPTIONS_CAMERA_RELATIVE_RENDERING != 0)
-    modelMatrix._m03_m13_m23 -= _WorldSpaceCameraPos;
-#endif
-    return modelMatrix;
-}
-
-float4x4 ApplyCameraTranslationToInverseMatrix(float4x4 inverseModelMatrix)
-{
-#if (SHADEROPTIONS_CAMERA_RELATIVE_RENDERING != 0)
-    // To handle camera relative rendering we need to apply translation before converting to object space
-    float4x4 translationMatrix = { { 1.0, 0.0, 0.0, _WorldSpaceCameraPos.x },{ 0.0, 1.0, 0.0, _WorldSpaceCameraPos.y },{ 0.0, 0.0, 1.0, _WorldSpaceCameraPos.z },{ 0.0, 0.0, 0.0, 1.0 } };
-    return mul(inverseModelMatrix, translationMatrix);
-#else
-    return inverseModelMatrix;
-#endif
-}
-
-void ApplyCameraRelativeXR(inout float3 positionWS)
-{
-#if (SHADEROPTIONS_CAMERA_RELATIVE_RENDERING != 0) && defined(USING_STEREO_MATRICES)
-    positionWS += _WorldSpaceCameraPosViewOffset;
-#endif
-}
-
-float GetCurrentExposureMultiplier()
-{
-#if SHADEROPTIONS_PRE_EXPOSITION
-    // _ProbeExposureScale is a scale used to perform range compression to avoid saturation of the content of the probes. It is 1.0 if we are not rendering probes.
-    return LOAD_TEXTURE2D(_ExposureTexture, int2(0, 0)).x * _ProbeExposureScale;
-#else
-    return _ProbeExposureScale;
-#endif
-}
-
-float GetPreviousExposureMultiplier()
-{
-#if SHADEROPTIONS_PRE_EXPOSITION
-    // _ProbeExposureScale is a scale used to perform range compression to avoid saturation of the content of the probes. It is 1.0 if we are not rendering probes.
-    return LOAD_TEXTURE2D(_PrevExposureTexture, int2(0, 0)).x * _ProbeExposureScale;
-#else
-    return _ProbeExposureScale;
-#endif
-}
-
-float GetInverseCurrentExposureMultiplier()
-{
-    float exposure = GetCurrentExposureMultiplier();
-    return rcp(exposure + (exposure == 0.0)); // zero-div guard
-}
-
-float GetInversePreviousExposureMultiplier()
-{
-    float exposure = GetPreviousExposureMultiplier();
-    return rcp(exposure + (exposure == 0.0)); // zero-div guard
-}
-
-// Functions to clamp UVs to use when RTHandle system is used.
-
-float2 ClampAndScaleUV(float2 UV, float2 texelSize, float numberOfTexels)
-{
-    float2 maxCoord = 1.0f - numberOfTexels * texelSize;
-    return min(UV, maxCoord) * _RTHandleScale.xy;
-}
-
-// This is assuming half a texel offset in the clamp.
-float2 ClampAndScaleUVForBilinear(float2 UV, float2 texelSize)
-{
-    return ClampAndScaleUV(UV, texelSize, 0.5f);
-}
-
-// This is assuming full screen buffer and .
-float2 ClampAndScaleUVForBilinear(float2 UV)
-{
-    return ClampAndScaleUV(UV, _ScreenSize.zw, 0.5f);
-}
-
-float2 ClampAndScaleUVForPoint(float2 UV)
-{
-    return min(UV, 1.0f) * _RTHandleScale.xy;
-}
-
-// Define Model Matrix Macro
-// Note: In order to be able to define our macro to forbid usage of unity_ObjectToWorld/unity_WorldToObject
-// We need to declare inline function. Using uniform directly mean they are expand with the macro
-float4x4 GetRawUnityObjectToWorld() { return unity_ObjectToWorld; }
-float4x4 GetRawUnityWorldToObject() { return unity_WorldToObject; }
-
-#define UNITY_MATRIX_M     ApplyCameraTranslationToMatrix(GetRawUnityObjectToWorld())
-#define UNITY_MATRIX_I_M   ApplyCameraTranslationToInverseMatrix(GetRawUnityWorldToObject())
-
-// To get instancing working, we must use UNITY_MATRIX_M / UNITY_MATRIX_I_M as UnityInstancing.hlsl redefine them
-#define unity_ObjectToWorld Use_Macro_UNITY_MATRIX_M_instead_of_unity_ObjectToWorld
-#define unity_WorldToObject Use_Macro_UNITY_MATRIX_I_M_instead_of_unity_WorldToObject
-
-// Define View/Projection matrix macro
-#include "Packages/com.unity.render-pipelines.high-definition/Runtime/ShaderLibrary/ShaderVariablesMatrixDefsHDCamera.hlsl"
-
-// This define allow to tell to unity instancing that we will use our camera relative functions (ApplyCameraTranslationToMatrix and  ApplyCameraTranslationToInverseMatrix) for the model view matrix
-#define MODIFY_MATRIX_FOR_CAMERA_RELATIVE_RENDERING
-#include "Packages/com.unity.render-pipelines.core/ShaderLibrary/UnityInstancing.hlsl"
-
-// This is located after the include of UnityInstancing.hlsl so it can be used for declaration
-// Undef in order to include all textures and buffers declarations
-#undef SHADER_VARIABLES_INCLUDE_CB
-#include "Packages/com.unity.render-pipelines.high-definition/Runtime/Lighting/LightLoop/ShaderVariablesLightLoop.hlsl"
-#include "Packages/com.unity.render-pipelines.high-definition/Runtime/Lighting/AtmosphericScattering/ShaderVariablesAtmosphericScattering.hlsl"
-#include "Packages/com.unity.render-pipelines.high-definition/Runtime/Lighting/ScreenSpaceLighting/ShaderVariablesScreenSpaceLighting.hlsl"
-#include "Packages/com.unity.render-pipelines.high-definition/Runtime/Material/Decal/ShaderVariablesDecal.hlsl"
-#include "Packages/com.unity.render-pipelines.high-definition/Runtime/Material/SubsurfaceScattering/ShaderVariablesSubsurfaceScattering.hlsl"
-
-#include "Packages/com.unity.render-pipelines.high-definition/Runtime/ShaderLibrary/ShaderVariablesFunctions.hlsl"
-
-#endif // UNITY_SHADER_VARIABLES_INCLUDED
-=======
-// UNITY_SHADER_NO_UPGRADE
-
-#ifndef UNITY_SHADER_VARIABLES_INCLUDED
-#define UNITY_SHADER_VARIABLES_INCLUDED
-
-#include "Packages/com.unity.render-pipelines.core/ShaderLibrary/Version.hlsl"
-#include "Packages/com.unity.render-pipelines.high-definition-config/Runtime/ShaderConfig.cs.hlsl"
-
-#include "Packages/com.unity.render-pipelines.high-definition/Runtime/ShaderLibrary/TextureXR.hlsl"
-
-// CAUTION:
-// Currently the shaders compiler always include regualr Unity shaderVariables, so I get a conflict here were UNITY_SHADER_VARIABLES_INCLUDED is already define, this need to be fixed.
-// As I haven't change the variables name yet, I simply don't define anything, and I put the transform function at the end of the file outside the guard header.
-// This need to be fixed.
-
-#if defined(USING_STEREO_MATRICES)
-    #define _WorldSpaceCameraPos            _XRWorldSpaceCameraPos[unity_StereoEyeIndex].xyz
-    #define _WorldSpaceCameraPosViewOffset  _XRWorldSpaceCameraPosViewOffset[unity_StereoEyeIndex].xyz
-    #define _PrevCamPosRWS                  _XRPrevWorldSpaceCameraPos[unity_StereoEyeIndex].xyz
-#endif
-
-#define UNITY_LIGHTMODEL_AMBIENT (glstate_lightmodel_ambient * 2)
-
-// This only defines the ray tracing macro on the platforms that support ray tracing this should be dx12
-#if (SHADEROPTIONS_RAYTRACING && (defined(SHADER_API_D3D11) || defined(SHADER_API_D3D12)) && !defined(SHADER_API_XBOXONE) && !defined(SHADER_API_PSSL))
-#define RAYTRACING_ENABLED (1)
-#else
-#define RAYTRACING_ENABLED (0)
-#endif
-
-// ----------------------------------------------------------------------------
-
-CBUFFER_START(UnityPerDraw)
-
-    float4x4 unity_ObjectToWorld;
-    float4x4 unity_WorldToObject;
-    float4 unity_LODFade; // x is the fade value ranging within [0,1]. y is x quantized into 16 levels
-    float4 unity_WorldTransformParams; // w is usually 1.0, or -1.0 for odd-negative scale transforms
-    float4 unity_RenderingLayer;
-
-    float4 unity_LightmapST;
-    float4 unity_DynamicLightmapST;
-
-    // SH lighting environment
-    float4 unity_SHAr;
-    float4 unity_SHAg;
-    float4 unity_SHAb;
-    float4 unity_SHBr;
-    float4 unity_SHBg;
-    float4 unity_SHBb;
-    float4 unity_SHC;
-
-    // x = Disabled(0)/Enabled(1)
-    // y = Computation are done in global space(0) or local space(1)
-    // z = Texel size on U texture coordinate
-    float4 unity_ProbeVolumeParams;
-    float4x4 unity_ProbeVolumeWorldToObject;
-    float4 unity_ProbeVolumeSizeInv; // Note: This variable is float4 and not float3 (compare to builtin unity) to be compatible with SRP batcher
-    float4 unity_ProbeVolumeMin; // Note: This variable is float4 and not float3 (compare to builtin unity) to be compatible with SRP batcher
-
-    // This contain occlusion factor from 0 to 1 for dynamic objects (no SH here)
-    float4 unity_ProbesOcclusion;
-
-    // Velocity
-    float4x4 unity_MatrixPreviousM;
-    float4x4 unity_MatrixPreviousMI;
-    //X : Use last frame positions (right now skinned meshes are the only objects that use this
-    //Y : Force No Motion
-    //Z : Z bias value
-    //W : Camera only
-    float4 unity_MotionVectorsParams;
-
-CBUFFER_END
-
-CBUFFER_START(UnityPerDrawRare)
-    float4x4 glstate_matrix_transpose_modelview0;
-CBUFFER_END
-
-// ----------------------------------------------------------------------------
-
-// These are the samplers available in the HDRenderPipeline.
-// Avoid declaring extra samplers as they are 4x SGPR each on GCN.
-SAMPLER(s_point_clamp_sampler);
-SAMPLER(s_linear_clamp_sampler);
-SAMPLER(s_linear_repeat_sampler);
-SAMPLER(s_trilinear_clamp_sampler);
-SAMPLER(s_trilinear_repeat_sampler);
-SAMPLER_CMP(s_linear_clamp_compare_sampler);
-
-// ----------------------------------------------------------------------------
-
-TEXTURE2D_X(_CameraDepthTexture);
-SAMPLER(sampler_CameraDepthTexture);
-
-// Color pyramid (width, height, lodcount, Unused)
-TEXTURE2D_X(_ColorPyramidTexture);
-
-// Custom pass buffer
-TEXTURE2D_X(_CustomDepthTexture);
-TEXTURE2D_X(_CustomColorTexture);
-
-// Main lightmap
-TEXTURE2D(unity_Lightmap);
-SAMPLER(samplerunity_Lightmap);
-// Dual or directional lightmap (always used with unity_Lightmap, so can share sampler)
-TEXTURE2D(unity_LightmapInd);
-
-// Dynamic GI lightmap
-TEXTURE2D(unity_DynamicLightmap);
-SAMPLER(samplerunity_DynamicLightmap);
-
-TEXTURE2D(unity_DynamicDirectionality);
-
-// We can have shadowMask only if we have lightmap, so no sampler
-TEXTURE2D(unity_ShadowMask);
-SAMPLER(samplerunity_ShadowMask);
-
-// TODO: Change code here so probe volume use only one transform instead of all this parameters!
-TEXTURE3D(unity_ProbeVolumeSH);
-SAMPLER(samplerunity_ProbeVolumeSH);
-
-// Exposure texture - 1x1 RG16F (r: exposure mult, g: exposure EV100)
-TEXTURE2D(_ExposureTexture);
-TEXTURE2D(_PrevExposureTexture);
-
-// ----------------------------------------------------------------------------
-
-// Define that before including all the sub systems ShaderVariablesXXX.hlsl files in order to include constant buffer properties.
-#define SHADER_VARIABLES_INCLUDE_CB
-
-// Important: please use macros or functions to access the CBuffer data.
-// The member names and data layout can (and will) change!
-CBUFFER_START(UnityGlobal)
-    // ================================
-    //     PER VIEW CONSTANTS
-    // ================================
-    // TODO: all affine matrices should be 3x4.
-    float4x4 _ViewMatrix;
-    float4x4 _InvViewMatrix;
-    float4x4 _ProjMatrix;
-    float4x4 _InvProjMatrix;
-    float4x4 _ViewProjMatrix;
-    float4x4 _CameraViewProjMatrix;
-    float4x4 _InvViewProjMatrix;
-    float4x4 _NonJitteredViewProjMatrix;
-    float4x4 _PrevViewProjMatrix;       // non-jittered
-    float4x4 _PrevInvViewProjMatrix;       // non-jittered
-
-    // TODO: put commonly used vars together (below), and then sort them by the frequency of use (descending).
-    // Note: a matrix is 4 * 4 * 4 = 64 bytes (1x cache line), so no need to sort those.
-#ifndef USING_STEREO_MATRICES
-    float3 _WorldSpaceCameraPos;
-    float  _Pad0;
-    float3 _PrevCamPosRWS;
-    float  _Pad1;
-#endif
-    float4 _ScreenSize;                 // { w, h, 1 / w, 1 / h }
-
-    // Those two uniforms are specific to the RTHandle system
-    float4 _RTHandleScale;        // { w / RTHandle.maxWidth, h / RTHandle.maxHeight } : xy = currFrame, zw = prevFrame
-    float4 _RTHandleScaleHistory; // Same as above but the RTHandle handle size is that of the history buffer
-
-    // Values used to linearize the Z buffer (http://www.humus.name/temp/Linearize%20depth.txt)
-    // x = 1 - f/n
-    // y = f/n
-    // z = 1/f - 1/n
-    // w = 1/n
-    // or in case of a reversed depth buffer (UNITY_REVERSED_Z is 1)
-    // x = -1 + f/n
-    // y = 1
-    // z = -1/n + -1/f
-    // w = 1/f
-    float4 _ZBufferParams;
-
-    // x = 1 or -1 (-1 if projection is flipped)
-    // y = near plane
-    // z = far plane
-    // w = 1/far plane
-    float4 _ProjectionParams;
-
-    // x = orthographic camera's width
-    // y = orthographic camera's height
-    // z = unused
-    // w = 1.0 if camera is ortho, 0.0 if perspective
-    float4 unity_OrthoParams;
-
-    // x = width
-    // y = height
-    // z = 1 + 1.0/width
-    // w = 1 + 1.0/height
-    float4 _ScreenParams;
-
-    float4 _FrustumPlanes[6];           // { (a, b, c) = N, d = -dot(N, P) } [L, R, T, B, N, F]
-    float4 _ShadowFrustumPlanes[6];     // { (a, b, c) = N, d = -dot(N, P) } [L, R, T, B, N, F]
-
-    // TAA Frame Index ranges from 0 to 7.
-    float4 _TaaFrameInfo;               // { taaSharpenStrength, unused, taaFrameIndex, taaEnabled ? 1 : 0 }
-
-    // Current jitter strength (0 if TAA is disabled)
-    float4 _TaaJitterStrength;          // { x, y, x/width, y/height }
-
-    // t = animateMaterials ? Time.realtimeSinceStartup : 0.
-    // We keep all those time value for compatibility with legacy unity but prefer _TimeParameters instead.
-    float4 _Time;                       // { t/20, t, t*2, t*3 }
-    float4 _SinTime;                    // { sin(t/8), sin(t/4), sin(t/2), sin(t) }
-    float4 _CosTime;                    // { cos(t/8), cos(t/4), cos(t/2), cos(t) }
-    float4 unity_DeltaTime;             // { dt, 1/dt, smoothdt, 1/smoothdt }
-    float4 _TimeParameters;             // { t, sin(t), cos(t) }
-    float4 _LastTimeParameters;         // { t, sin(t), cos(t) }
-
-    // Volumetric lighting.
-    float4 _AmbientProbeCoeffs[7];      // 3 bands of SH, packed, rescaled and convolved with the phase function
-
-    float3 _HeightFogBaseScattering;
-    float  _HeightFogBaseExtinction;
-
-    float2 _HeightFogExponents;         // { 1/H, H }
-    float  _HeightFogBaseHeight;
-    float  _GlobalFogAnisotropy;
-
-    float4 _VBufferViewportSize;           // { w, h, 1/w, 1/h }
-    uint   _VBufferSliceCount;
-    float  _VBufferRcpSliceCount;
-    float  _VBufferRcpInstancedViewCount;  // Used to remap VBuffer coordinates for XR
-
-    float  _ContactShadowOpacity;
-    float4 _VBufferSharedUvScaleAndLimit;  // Necessary us to work with sub-allocation (resource aliasing) in the RTHandle system
-
-    float4 _VBufferDistanceEncodingParams; // See the call site for description
-    float4 _VBufferDistanceDecodingParams; // See the call site for description
-
-    // TODO: these are only used for reprojection.
-    // Once reprojection is performed in a separate pass, we should probably
-    // move these to a dedicated CBuffer to avoid polluting the global one.
-    float4 _VBufferPrevViewportSize;
-    float4 _VBufferHistoryPrevUvScaleAndLimit;
-    float4 _VBufferPrevDepthEncodingParams;
-    float4 _VBufferPrevDepthDecodingParams;
-
-    #include "Packages/com.unity.render-pipelines.high-definition/Runtime/Lighting/LightLoop/ShaderVariablesLightLoop.hlsl"
-    #include "Packages/com.unity.render-pipelines.high-definition/Runtime/Lighting/ScreenSpaceLighting/ShaderVariablesScreenSpaceLighting.hlsl"
-    #include "Packages/com.unity.render-pipelines.high-definition/Runtime/Lighting/AtmosphericScattering/ShaderVariablesAtmosphericScattering.hlsl"
-    #include "Packages/com.unity.render-pipelines.high-definition/Runtime/Material/SubsurfaceScattering/ShaderVariablesSubsurfaceScattering.hlsl"
-    #include "Packages/com.unity.render-pipelines.high-definition/Runtime/Material/Decal/ShaderVariablesDecal.hlsl"
-
-    #define DEFAULT_LIGHT_LAYERS 0xFF
-    uint _EnableLightLayers;
-    float _ReplaceDiffuseForIndirect;
-    uint _EnableSkyReflection;
-
-    uint _EnableSSRefraction;
-
-    uint _OffScreenRendering;
-    uint _OffScreenDownsampleFactor;
-
-    uint _XRViewCount;
-    int  _FrameCount;
-
-    float _ProbeExposureScale;
-    int  _UseRayTracedReflections;
-
-CBUFFER_END
-
-// Custom generated by HDRP, not from Unity Engine (passed in via HDCamera)
-#if defined(USING_STEREO_MATRICES)
-CBUFFER_START(UnityXRViewConstants)
-    float4x4 _XRViewMatrix[SHADEROPTIONS_XR_MAX_VIEWS];
-    float4x4 _XRInvViewMatrix[SHADEROPTIONS_XR_MAX_VIEWS];
-    float4x4 _XRProjMatrix[SHADEROPTIONS_XR_MAX_VIEWS];
-    float4x4 _XRInvProjMatrix[SHADEROPTIONS_XR_MAX_VIEWS];
-    float4x4 _XRViewProjMatrix[SHADEROPTIONS_XR_MAX_VIEWS];
-    float4x4 _XRInvViewProjMatrix[SHADEROPTIONS_XR_MAX_VIEWS];
-    float4x4 _XRNonJitteredViewProjMatrix[SHADEROPTIONS_XR_MAX_VIEWS];
-    float4x4 _XRPrevViewProjMatrix[SHADEROPTIONS_XR_MAX_VIEWS];
-    float4x4 _XRPrevInvViewProjMatrix[SHADEROPTIONS_XR_MAX_VIEWS];
-    float4x4 _XRPrevViewProjMatrixNoCameraTrans[SHADEROPTIONS_XR_MAX_VIEWS];
-    float4x4 _XRPixelCoordToViewDirWS[SHADEROPTIONS_XR_MAX_VIEWS];
-
-    float4 _XRWorldSpaceCameraPos[SHADEROPTIONS_XR_MAX_VIEWS];
-    float4 _XRWorldSpaceCameraPosViewOffset[SHADEROPTIONS_XR_MAX_VIEWS];
-    float4 _XRPrevWorldSpaceCameraPos[SHADEROPTIONS_XR_MAX_VIEWS];
-CBUFFER_END
-#endif
-
-// Note: To sample camera depth in HDRP we provide these utils functions because the way we store the depth mips can change
-// Currently it's an atlas and it's layout can be found at ComputePackedMipChainInfo in HDUtils.cs
-float LoadCameraDepth(uint2 pixelCoords)
-{
-    return LOAD_TEXTURE2D_X_LOD(_CameraDepthTexture, pixelCoords, 0).r;
-}
-
-float SampleCameraDepth(float2 uv)
-{
-    return LoadCameraDepth(uint2(uv * _ScreenSize.xy));
-}
-
-float3 LoadCameraColor(uint2 pixelCoords, uint lod)
-{
-    return LOAD_TEXTURE2D_X_LOD(_ColorPyramidTexture, pixelCoords, lod).rgb;
-}
-
-float3 SampleCameraColor(float2 uv, float lod)
-{
-    return SAMPLE_TEXTURE2D_X_LOD(_ColorPyramidTexture, s_trilinear_clamp_sampler, uv * _RTHandleScaleHistory.xy, lod).rgb;
-}
-
-float3 LoadCameraColor(uint2 pixelCoords)
-{
-    return LoadCameraColor(pixelCoords, 0);
-}
-
-float3 SampleCameraColor(float2 uv)
-{
-    return SampleCameraColor(uv, 0);
-}
-
-float4 SampleCustomColor(float2 uv)
-{
-    return SAMPLE_TEXTURE2D_X_LOD(_CustomColorTexture, s_trilinear_clamp_sampler, uv * _RTHandleScale.xy, 0);
-}
-
-float4 LoadCustomColor(uint2 pixelCoords)
-{
-    return LOAD_TEXTURE2D_X_LOD(_CustomColorTexture, pixelCoords, 0);
-}
-
-float LoadCustomDepth(uint2 pixelCoords)
-{
-    return LOAD_TEXTURE2D_X_LOD(_CustomDepthTexture, pixelCoords, 0).r;
-}
-
-float SampleCustomDepth(float2 uv)
-{
-    return LoadCustomDepth(uint2(uv * _ScreenSize.xy));
-}
-
-float4x4 OptimizeProjectionMatrix(float4x4 M)
-{
-    // Matrix format (x = non-constant value).
-    // Orthographic Perspective  Combined(OR)
-    // | x 0 0 x |  | x 0 x 0 |  | x 0 x x |
-    // | 0 x 0 x |  | 0 x x 0 |  | 0 x x x |
-    // | x x x x |  | x x x x |  | x x x x | <- oblique projection row
-    // | 0 0 0 1 |  | 0 0 x 0 |  | 0 0 x x |
-    // Notice that some values are always 0.
-    // We can avoid loading and doing math with constants.
-    M._21_41 = 0;
-    M._12_42 = 0;
-    return M;
-}
-
-// Helper to handle camera relative space
-
-float4x4 ApplyCameraTranslationToMatrix(float4x4 modelMatrix)
-{
-    // To handle camera relative rendering we substract the camera position in the model matrix
-#if (SHADEROPTIONS_CAMERA_RELATIVE_RENDERING != 0)
-    modelMatrix._m03_m13_m23 -= _WorldSpaceCameraPos;
-#endif
-    return modelMatrix;
-}
-
-float4x4 ApplyCameraTranslationToInverseMatrix(float4x4 inverseModelMatrix)
-{
-#if (SHADEROPTIONS_CAMERA_RELATIVE_RENDERING != 0)
-    // To handle camera relative rendering we need to apply translation before converting to object space
-    float4x4 translationMatrix = { { 1.0, 0.0, 0.0, _WorldSpaceCameraPos.x },{ 0.0, 1.0, 0.0, _WorldSpaceCameraPos.y },{ 0.0, 0.0, 1.0, _WorldSpaceCameraPos.z },{ 0.0, 0.0, 0.0, 1.0 } };
-    return mul(inverseModelMatrix, translationMatrix);
-#else
-    return inverseModelMatrix;
-#endif
-}
-
-void ApplyCameraRelativeXR(inout float3 positionWS)
-{
-#if (SHADEROPTIONS_CAMERA_RELATIVE_RENDERING != 0) && defined(USING_STEREO_MATRICES)
-    positionWS += _WorldSpaceCameraPosViewOffset;
-#endif
-}
-
-float GetCurrentExposureMultiplier()
-{
-#if SHADEROPTIONS_PRE_EXPOSITION
-    // _ProbeExposureScale is a scale used to perform range compression to avoid saturation of the content of the probes. It is 1.0 if we are not rendering probes.
-    return LOAD_TEXTURE2D(_ExposureTexture, int2(0, 0)).x * _ProbeExposureScale;
-#else
-    return _ProbeExposureScale;
-#endif
-}
-
-float GetPreviousExposureMultiplier()
-{
-#if SHADEROPTIONS_PRE_EXPOSITION
-    // _ProbeExposureScale is a scale used to perform range compression to avoid saturation of the content of the probes. It is 1.0 if we are not rendering probes.
-    return LOAD_TEXTURE2D(_PrevExposureTexture, int2(0, 0)).x * _ProbeExposureScale;
-#else
-    return _ProbeExposureScale;
-#endif
-}
-
-float GetInverseCurrentExposureMultiplier()
-{
-    float exposure = GetCurrentExposureMultiplier();
-    return rcp(exposure + (exposure == 0.0)); // zero-div guard
-}
-
-float GetInversePreviousExposureMultiplier()
-{
-    float exposure = GetPreviousExposureMultiplier();
-    return rcp(exposure + (exposure == 0.0)); // zero-div guard
-}
-
-// Functions to clamp UVs to use when RTHandle system is used.
-
-float2 ClampAndScaleUV(float2 UV, float2 texelSize, float numberOfTexels)
-{
-    float2 maxCoord = 1.0f - numberOfTexels * texelSize;
-    return min(UV, maxCoord) * _RTHandleScale.xy;
-}
-
-// This is assuming half a texel offset in the clamp.
-float2 ClampAndScaleUVForBilinear(float2 UV, float2 texelSize)
-{
-    return ClampAndScaleUV(UV, texelSize, 0.5f);
-}
-
-// This is assuming full screen buffer and .
-float2 ClampAndScaleUVForBilinear(float2 UV)
-{
-    return ClampAndScaleUV(UV, _ScreenSize.zw, 0.5f);
-}
-
-float2 ClampAndScaleUVForPoint(float2 UV)
-{
-    return min(UV, 1.0f) * _RTHandleScale.xy;
-}
-
-// Define Model Matrix Macro
-// Note: In order to be able to define our macro to forbid usage of unity_ObjectToWorld/unity_WorldToObject
-// We need to declare inline function. Using uniform directly mean they are expand with the macro
-float4x4 GetRawUnityObjectToWorld() { return unity_ObjectToWorld; }
-float4x4 GetRawUnityWorldToObject() { return unity_WorldToObject; }
-
-#define UNITY_MATRIX_M     ApplyCameraTranslationToMatrix(GetRawUnityObjectToWorld())
-#define UNITY_MATRIX_I_M   ApplyCameraTranslationToInverseMatrix(GetRawUnityWorldToObject())
-
-// To get instancing working, we must use UNITY_MATRIX_M / UNITY_MATRIX_I_M as UnityInstancing.hlsl redefine them
-#define unity_ObjectToWorld Use_Macro_UNITY_MATRIX_M_instead_of_unity_ObjectToWorld
-#define unity_WorldToObject Use_Macro_UNITY_MATRIX_I_M_instead_of_unity_WorldToObject
-
-// Define View/Projection matrix macro
-#include "Packages/com.unity.render-pipelines.high-definition/Runtime/ShaderLibrary/ShaderVariablesMatrixDefsHDCamera.hlsl"
-
-// This define allow to tell to unity instancing that we will use our camera relative functions (ApplyCameraTranslationToMatrix and  ApplyCameraTranslationToInverseMatrix) for the model view matrix
-#define MODIFY_MATRIX_FOR_CAMERA_RELATIVE_RENDERING
-#include "Packages/com.unity.render-pipelines.core/ShaderLibrary/UnityInstancing.hlsl"
-
-// This is located after the include of UnityInstancing.hlsl so it can be used for declaration
-// Undef in order to include all textures and buffers declarations
-#undef SHADER_VARIABLES_INCLUDE_CB
-#include "Packages/com.unity.render-pipelines.high-definition/Runtime/Lighting/LightLoop/ShaderVariablesLightLoop.hlsl"
-#include "Packages/com.unity.render-pipelines.high-definition/Runtime/Lighting/AtmosphericScattering/ShaderVariablesAtmosphericScattering.hlsl"
-#include "Packages/com.unity.render-pipelines.high-definition/Runtime/Lighting/ScreenSpaceLighting/ShaderVariablesScreenSpaceLighting.hlsl"
-#include "Packages/com.unity.render-pipelines.high-definition/Runtime/Material/Decal/ShaderVariablesDecal.hlsl"
-#include "Packages/com.unity.render-pipelines.high-definition/Runtime/Material/SubsurfaceScattering/ShaderVariablesSubsurfaceScattering.hlsl"
-
-#include "Packages/com.unity.render-pipelines.high-definition/Runtime/ShaderLibrary/ShaderVariablesFunctions.hlsl"
-
-#endif // UNITY_SHADER_VARIABLES_INCLUDED
->>>>>>> 01d0faac
+// UNITY_SHADER_NO_UPGRADE
+
+#ifndef UNITY_SHADER_VARIABLES_INCLUDED
+#define UNITY_SHADER_VARIABLES_INCLUDED
+
+#include "Packages/com.unity.render-pipelines.core/ShaderLibrary/Version.hlsl"
+#include "Packages/com.unity.render-pipelines.high-definition-config/Runtime/ShaderConfig.cs.hlsl"
+
+#include "Packages/com.unity.render-pipelines.high-definition/Runtime/ShaderLibrary/TextureXR.hlsl"
+
+// CAUTION:
+// Currently the shaders compiler always include regualr Unity shaderVariables, so I get a conflict here were UNITY_SHADER_VARIABLES_INCLUDED is already define, this need to be fixed.
+// As I haven't change the variables name yet, I simply don't define anything, and I put the transform function at the end of the file outside the guard header.
+// This need to be fixed.
+
+#if defined(USING_STEREO_MATRICES)
+    #define _WorldSpaceCameraPos            _XRWorldSpaceCameraPos[unity_StereoEyeIndex].xyz
+    #define _WorldSpaceCameraPosViewOffset  _XRWorldSpaceCameraPosViewOffset[unity_StereoEyeIndex].xyz
+    #define _PrevCamPosRWS                  _XRPrevWorldSpaceCameraPos[unity_StereoEyeIndex].xyz
+#endif
+
+#define UNITY_LIGHTMODEL_AMBIENT (glstate_lightmodel_ambient * 2)
+
+// This only defines the ray tracing macro on the platforms that support ray tracing this should be dx12
+#if (SHADEROPTIONS_RAYTRACING && (defined(SHADER_API_D3D11) || defined(SHADER_API_D3D12)) && !defined(SHADER_API_XBOXONE) && !defined(SHADER_API_PSSL))
+#define RAYTRACING_ENABLED (1)
+#else
+#define RAYTRACING_ENABLED (0)
+#endif
+
+// ----------------------------------------------------------------------------
+
+CBUFFER_START(UnityPerDraw)
+
+    float4x4 unity_ObjectToWorld;
+    float4x4 unity_WorldToObject;
+    float4 unity_LODFade; // x is the fade value ranging within [0,1]. y is x quantized into 16 levels
+    float4 unity_WorldTransformParams; // w is usually 1.0, or -1.0 for odd-negative scale transforms
+    float4 unity_RenderingLayer;
+
+    float4 unity_LightmapST;
+    float4 unity_DynamicLightmapST;
+
+    // SH lighting environment
+    float4 unity_SHAr;
+    float4 unity_SHAg;
+    float4 unity_SHAb;
+    float4 unity_SHBr;
+    float4 unity_SHBg;
+    float4 unity_SHBb;
+    float4 unity_SHC;
+
+    // x = Disabled(0)/Enabled(1)
+    // y = Computation are done in global space(0) or local space(1)
+    // z = Texel size on U texture coordinate
+    float4 unity_ProbeVolumeParams;
+    float4x4 unity_ProbeVolumeWorldToObject;
+    float4 unity_ProbeVolumeSizeInv; // Note: This variable is float4 and not float3 (compare to builtin unity) to be compatible with SRP batcher
+    float4 unity_ProbeVolumeMin; // Note: This variable is float4 and not float3 (compare to builtin unity) to be compatible with SRP batcher
+
+    // This contain occlusion factor from 0 to 1 for dynamic objects (no SH here)
+    float4 unity_ProbesOcclusion;
+
+    // Velocity
+    float4x4 unity_MatrixPreviousM;
+    float4x4 unity_MatrixPreviousMI;
+    //X : Use last frame positions (right now skinned meshes are the only objects that use this
+    //Y : Force No Motion
+    //Z : Z bias value
+    //W : Camera only
+    float4 unity_MotionVectorsParams;
+
+CBUFFER_END
+
+CBUFFER_START(UnityPerDrawRare)
+    float4x4 glstate_matrix_transpose_modelview0;
+CBUFFER_END
+
+// ----------------------------------------------------------------------------
+
+// These are the samplers available in the HDRenderPipeline.
+// Avoid declaring extra samplers as they are 4x SGPR each on GCN.
+SAMPLER(s_point_clamp_sampler);
+SAMPLER(s_linear_clamp_sampler);
+SAMPLER(s_linear_repeat_sampler);
+SAMPLER(s_trilinear_clamp_sampler);
+SAMPLER(s_trilinear_repeat_sampler);
+SAMPLER_CMP(s_linear_clamp_compare_sampler);
+
+// ----------------------------------------------------------------------------
+
+TEXTURE2D_X(_CameraDepthTexture);
+SAMPLER(sampler_CameraDepthTexture);
+
+// Color pyramid (width, height, lodcount, Unused)
+TEXTURE2D_X(_ColorPyramidTexture);
+
+// for custom blit shaders
+TEXTURE2D_X(_CustomBlitInput);
+
+// Custom pass buffer
+TEXTURE2D_X(_CustomDepthTexture);
+TEXTURE2D_X(_CustomColorTexture);
+
+// Main lightmap
+TEXTURE2D(unity_Lightmap);
+SAMPLER(samplerunity_Lightmap);
+// Dual or directional lightmap (always used with unity_Lightmap, so can share sampler)
+TEXTURE2D(unity_LightmapInd);
+
+// Dynamic GI lightmap
+TEXTURE2D(unity_DynamicLightmap);
+SAMPLER(samplerunity_DynamicLightmap);
+
+TEXTURE2D(unity_DynamicDirectionality);
+
+// We can have shadowMask only if we have lightmap, so no sampler
+TEXTURE2D(unity_ShadowMask);
+SAMPLER(samplerunity_ShadowMask);
+
+// TODO: Change code here so probe volume use only one transform instead of all this parameters!
+TEXTURE3D(unity_ProbeVolumeSH);
+SAMPLER(samplerunity_ProbeVolumeSH);
+
+// Exposure texture - 1x1 RG16F (r: exposure mult, g: exposure EV100)
+TEXTURE2D(_ExposureTexture);
+TEXTURE2D(_PrevExposureTexture);
+
+// ----------------------------------------------------------------------------
+
+// Define that before including all the sub systems ShaderVariablesXXX.hlsl files in order to include constant buffer properties.
+#define SHADER_VARIABLES_INCLUDE_CB
+
+// Important: please use macros or functions to access the CBuffer data.
+// The member names and data layout can (and will) change!
+CBUFFER_START(UnityGlobal)
+    // ================================
+    //     PER VIEW CONSTANTS
+    // ================================
+    // TODO: all affine matrices should be 3x4.
+    float4x4 _ViewMatrix;
+    float4x4 _InvViewMatrix;
+    float4x4 _ProjMatrix;
+    float4x4 _InvProjMatrix;
+    float4x4 _ViewProjMatrix;
+    float4x4 _CameraViewProjMatrix;
+    float4x4 _InvViewProjMatrix;
+    float4x4 _NonJitteredViewProjMatrix;
+    float4x4 _PrevViewProjMatrix;       // non-jittered
+    float4x4 _PrevInvViewProjMatrix;       // non-jittered
+
+    // TODO: put commonly used vars together (below), and then sort them by the frequency of use (descending).
+    // Note: a matrix is 4 * 4 * 4 = 64 bytes (1x cache line), so no need to sort those.
+#ifndef USING_STEREO_MATRICES
+    float3 _WorldSpaceCameraPos;
+    float  _Pad0;
+    float3 _PrevCamPosRWS;
+    float  _Pad1;
+#endif
+    float4 _ScreenSize;                 // { w, h, 1 / w, 1 / h }
+
+    // Those two uniforms are specific to the RTHandle system
+    float4 _RTHandleScale;        // { w / RTHandle.maxWidth, h / RTHandle.maxHeight } : xy = currFrame, zw = prevFrame
+    float4 _RTHandleScaleHistory; // Same as above but the RTHandle handle size is that of the history buffer
+
+    // Values used to linearize the Z buffer (http://www.humus.name/temp/Linearize%20depth.txt)
+    // x = 1 - f/n
+    // y = f/n
+    // z = 1/f - 1/n
+    // w = 1/n
+    // or in case of a reversed depth buffer (UNITY_REVERSED_Z is 1)
+    // x = -1 + f/n
+    // y = 1
+    // z = -1/n + -1/f
+    // w = 1/f
+    float4 _ZBufferParams;
+
+    // x = 1 or -1 (-1 if projection is flipped)
+    // y = near plane
+    // z = far plane
+    // w = 1/far plane
+    float4 _ProjectionParams;
+
+    // x = orthographic camera's width
+    // y = orthographic camera's height
+    // z = unused
+    // w = 1.0 if camera is ortho, 0.0 if perspective
+    float4 unity_OrthoParams;
+
+    // x = width
+    // y = height
+    // z = 1 + 1.0/width
+    // w = 1 + 1.0/height
+    float4 _ScreenParams;
+
+    float4 _FrustumPlanes[6];           // { (a, b, c) = N, d = -dot(N, P) } [L, R, T, B, N, F]
+    float4 _ShadowFrustumPlanes[6];     // { (a, b, c) = N, d = -dot(N, P) } [L, R, T, B, N, F]
+
+    // TAA Frame Index ranges from 0 to 7.
+    float4 _TaaFrameInfo;               // { taaSharpenStrength, unused, taaFrameIndex, taaEnabled ? 1 : 0 }
+
+    // Current jitter strength (0 if TAA is disabled)
+    float4 _TaaJitterStrength;          // { x, y, x/width, y/height }
+
+    // t = animateMaterials ? Time.realtimeSinceStartup : 0.
+    // We keep all those time value for compatibility with legacy unity but prefer _TimeParameters instead.
+    float4 _Time;                       // { t/20, t, t*2, t*3 }
+    float4 _SinTime;                    // { sin(t/8), sin(t/4), sin(t/2), sin(t) }
+    float4 _CosTime;                    // { cos(t/8), cos(t/4), cos(t/2), cos(t) }
+    float4 unity_DeltaTime;             // { dt, 1/dt, smoothdt, 1/smoothdt }
+    float4 _TimeParameters;             // { t, sin(t), cos(t) }
+    float4 _LastTimeParameters;         // { t, sin(t), cos(t) }
+
+    // Volumetric lighting.
+    float4 _AmbientProbeCoeffs[7];      // 3 bands of SH, packed, rescaled and convolved with the phase function
+
+    float3 _HeightFogBaseScattering;
+    float  _HeightFogBaseExtinction;
+
+    float2 _HeightFogExponents;         // { 1/H, H }
+    float  _HeightFogBaseHeight;
+    float  _GlobalFogAnisotropy;
+
+    float4 _VBufferViewportSize;           // { w, h, 1/w, 1/h }
+    uint   _VBufferSliceCount;
+    float  _VBufferRcpSliceCount;
+    float  _VBufferRcpInstancedViewCount;  // Used to remap VBuffer coordinates for XR
+
+    float  _ContactShadowOpacity;
+    float4 _VBufferSharedUvScaleAndLimit;  // Necessary us to work with sub-allocation (resource aliasing) in the RTHandle system
+
+    float4 _VBufferDistanceEncodingParams; // See the call site for description
+    float4 _VBufferDistanceDecodingParams; // See the call site for description
+
+    // TODO: these are only used for reprojection.
+    // Once reprojection is performed in a separate pass, we should probably
+    // move these to a dedicated CBuffer to avoid polluting the global one.
+    float4 _VBufferPrevViewportSize;
+    float4 _VBufferHistoryPrevUvScaleAndLimit;
+    float4 _VBufferPrevDepthEncodingParams;
+    float4 _VBufferPrevDepthDecodingParams;
+
+    #include "Packages/com.unity.render-pipelines.high-definition/Runtime/Lighting/LightLoop/ShaderVariablesLightLoop.hlsl"
+    #include "Packages/com.unity.render-pipelines.high-definition/Runtime/Lighting/ScreenSpaceLighting/ShaderVariablesScreenSpaceLighting.hlsl"
+    #include "Packages/com.unity.render-pipelines.high-definition/Runtime/Lighting/AtmosphericScattering/ShaderVariablesAtmosphericScattering.hlsl"
+    #include "Packages/com.unity.render-pipelines.high-definition/Runtime/Material/SubsurfaceScattering/ShaderVariablesSubsurfaceScattering.hlsl"
+    #include "Packages/com.unity.render-pipelines.high-definition/Runtime/Material/Decal/ShaderVariablesDecal.hlsl"
+
+    #define DEFAULT_LIGHT_LAYERS 0xFF
+    uint _EnableLightLayers;
+    float _ReplaceDiffuseForIndirect;
+    uint _EnableSkyReflection;
+
+    uint _EnableSSRefraction;
+
+    uint _OffScreenRendering;
+    uint _OffScreenDownsampleFactor;
+
+    uint _XRViewCount;
+    int  _FrameCount;
+
+    float _ProbeExposureScale;
+    int  _UseRayTracedReflections;
+
+CBUFFER_END
+
+// Custom generated by HDRP, not from Unity Engine (passed in via HDCamera)
+#if defined(USING_STEREO_MATRICES)
+CBUFFER_START(UnityXRViewConstants)
+    float4x4 _XRViewMatrix[SHADEROPTIONS_XR_MAX_VIEWS];
+    float4x4 _XRInvViewMatrix[SHADEROPTIONS_XR_MAX_VIEWS];
+    float4x4 _XRProjMatrix[SHADEROPTIONS_XR_MAX_VIEWS];
+    float4x4 _XRInvProjMatrix[SHADEROPTIONS_XR_MAX_VIEWS];
+    float4x4 _XRViewProjMatrix[SHADEROPTIONS_XR_MAX_VIEWS];
+    float4x4 _XRInvViewProjMatrix[SHADEROPTIONS_XR_MAX_VIEWS];
+    float4x4 _XRNonJitteredViewProjMatrix[SHADEROPTIONS_XR_MAX_VIEWS];
+    float4x4 _XRPrevViewProjMatrix[SHADEROPTIONS_XR_MAX_VIEWS];
+    float4x4 _XRPrevInvViewProjMatrix[SHADEROPTIONS_XR_MAX_VIEWS];
+    float4x4 _XRPrevViewProjMatrixNoCameraTrans[SHADEROPTIONS_XR_MAX_VIEWS];
+    float4x4 _XRPixelCoordToViewDirWS[SHADEROPTIONS_XR_MAX_VIEWS];
+
+    float4 _XRWorldSpaceCameraPos[SHADEROPTIONS_XR_MAX_VIEWS];
+    float4 _XRWorldSpaceCameraPosViewOffset[SHADEROPTIONS_XR_MAX_VIEWS];
+    float4 _XRPrevWorldSpaceCameraPos[SHADEROPTIONS_XR_MAX_VIEWS];
+CBUFFER_END
+#endif
+
+// Note: To sample camera depth in HDRP we provide these utils functions because the way we store the depth mips can change
+// Currently it's an atlas and it's layout can be found at ComputePackedMipChainInfo in HDUtils.cs
+float LoadCameraDepth(uint2 pixelCoords)
+{
+    return LOAD_TEXTURE2D_X_LOD(_CameraDepthTexture, pixelCoords, 0).r;
+}
+
+float SampleCameraDepth(float2 uv)
+{
+    return LoadCameraDepth(uint2(uv * _ScreenSize.xy));
+}
+
+float3 LoadCameraColor(uint2 pixelCoords, uint lod)
+{
+    return LOAD_TEXTURE2D_X_LOD(_ColorPyramidTexture, pixelCoords, lod).rgb;
+}
+
+float3 SampleCameraColor(float2 uv, float lod)
+{
+    return SAMPLE_TEXTURE2D_X_LOD(_ColorPyramidTexture, s_trilinear_clamp_sampler, uv * _RTHandleScaleHistory.xy, lod).rgb;
+}
+
+float3 LoadCameraColor(uint2 pixelCoords)
+{
+    return LoadCameraColor(pixelCoords, 0);
+}
+
+float3 SampleCameraColor(float2 uv)
+{
+    return SampleCameraColor(uv, 0);
+}
+
+float4 SampleCustomColor(float2 uv)
+{
+    return SAMPLE_TEXTURE2D_X_LOD(_CustomColorTexture, s_trilinear_clamp_sampler, uv * _RTHandleScale.xy, 0);
+}
+
+float4 LoadCustomColor(uint2 pixelCoords)
+{
+    return LOAD_TEXTURE2D_X_LOD(_CustomColorTexture, pixelCoords, 0);
+}
+
+float LoadCustomDepth(uint2 pixelCoords)
+{
+    return LOAD_TEXTURE2D_X_LOD(_CustomDepthTexture, pixelCoords, 0).r;
+}
+
+float SampleCustomDepth(float2 uv)
+{
+    return LoadCustomDepth(uint2(uv * _ScreenSize.xy));
+}
+
+float4 LoadCustomBlitInput(float2 uv)
+{
+    return LOAD_TEXTURE2D_X(_CustomBlitInput, uv);
+}
+
+float4x4 OptimizeProjectionMatrix(float4x4 M)
+{
+    // Matrix format (x = non-constant value).
+    // Orthographic Perspective  Combined(OR)
+    // | x 0 0 x |  | x 0 x 0 |  | x 0 x x |
+    // | 0 x 0 x |  | 0 x x 0 |  | 0 x x x |
+    // | x x x x |  | x x x x |  | x x x x | <- oblique projection row
+    // | 0 0 0 1 |  | 0 0 x 0 |  | 0 0 x x |
+    // Notice that some values are always 0.
+    // We can avoid loading and doing math with constants.
+    M._21_41 = 0;
+    M._12_42 = 0;
+    return M;
+}
+
+// Helper to handle camera relative space
+
+float4x4 ApplyCameraTranslationToMatrix(float4x4 modelMatrix)
+{
+    // To handle camera relative rendering we substract the camera position in the model matrix
+#if (SHADEROPTIONS_CAMERA_RELATIVE_RENDERING != 0)
+    modelMatrix._m03_m13_m23 -= _WorldSpaceCameraPos;
+#endif
+    return modelMatrix;
+}
+
+float4x4 ApplyCameraTranslationToInverseMatrix(float4x4 inverseModelMatrix)
+{
+#if (SHADEROPTIONS_CAMERA_RELATIVE_RENDERING != 0)
+    // To handle camera relative rendering we need to apply translation before converting to object space
+    float4x4 translationMatrix = { { 1.0, 0.0, 0.0, _WorldSpaceCameraPos.x },{ 0.0, 1.0, 0.0, _WorldSpaceCameraPos.y },{ 0.0, 0.0, 1.0, _WorldSpaceCameraPos.z },{ 0.0, 0.0, 0.0, 1.0 } };
+    return mul(inverseModelMatrix, translationMatrix);
+#else
+    return inverseModelMatrix;
+#endif
+}
+
+void ApplyCameraRelativeXR(inout float3 positionWS)
+{
+#if (SHADEROPTIONS_CAMERA_RELATIVE_RENDERING != 0) && defined(USING_STEREO_MATRICES)
+    positionWS += _WorldSpaceCameraPosViewOffset;
+#endif
+}
+
+float GetCurrentExposureMultiplier()
+{
+#if SHADEROPTIONS_PRE_EXPOSITION
+    // _ProbeExposureScale is a scale used to perform range compression to avoid saturation of the content of the probes. It is 1.0 if we are not rendering probes.
+    return LOAD_TEXTURE2D(_ExposureTexture, int2(0, 0)).x * _ProbeExposureScale;
+#else
+    return _ProbeExposureScale;
+#endif
+}
+
+float GetPreviousExposureMultiplier()
+{
+#if SHADEROPTIONS_PRE_EXPOSITION
+    // _ProbeExposureScale is a scale used to perform range compression to avoid saturation of the content of the probes. It is 1.0 if we are not rendering probes.
+    return LOAD_TEXTURE2D(_PrevExposureTexture, int2(0, 0)).x * _ProbeExposureScale;
+#else
+    return _ProbeExposureScale;
+#endif
+}
+
+float GetInverseCurrentExposureMultiplier()
+{
+    float exposure = GetCurrentExposureMultiplier();
+    return rcp(exposure + (exposure == 0.0)); // zero-div guard
+}
+
+float GetInversePreviousExposureMultiplier()
+{
+    float exposure = GetPreviousExposureMultiplier();
+    return rcp(exposure + (exposure == 0.0)); // zero-div guard
+}
+
+// Functions to clamp UVs to use when RTHandle system is used.
+
+float2 ClampAndScaleUV(float2 UV, float2 texelSize, float numberOfTexels)
+{
+    float2 maxCoord = 1.0f - numberOfTexels * texelSize;
+    return min(UV, maxCoord) * _RTHandleScale.xy;
+}
+
+// This is assuming half a texel offset in the clamp.
+float2 ClampAndScaleUVForBilinear(float2 UV, float2 texelSize)
+{
+    return ClampAndScaleUV(UV, texelSize, 0.5f);
+}
+
+// This is assuming full screen buffer and .
+float2 ClampAndScaleUVForBilinear(float2 UV)
+{
+    return ClampAndScaleUV(UV, _ScreenSize.zw, 0.5f);
+}
+
+float2 ClampAndScaleUVForPoint(float2 UV)
+{
+    return min(UV, 1.0f) * _RTHandleScale.xy;
+}
+
+// Define Model Matrix Macro
+// Note: In order to be able to define our macro to forbid usage of unity_ObjectToWorld/unity_WorldToObject
+// We need to declare inline function. Using uniform directly mean they are expand with the macro
+float4x4 GetRawUnityObjectToWorld() { return unity_ObjectToWorld; }
+float4x4 GetRawUnityWorldToObject() { return unity_WorldToObject; }
+
+#define UNITY_MATRIX_M     ApplyCameraTranslationToMatrix(GetRawUnityObjectToWorld())
+#define UNITY_MATRIX_I_M   ApplyCameraTranslationToInverseMatrix(GetRawUnityWorldToObject())
+
+// To get instancing working, we must use UNITY_MATRIX_M / UNITY_MATRIX_I_M as UnityInstancing.hlsl redefine them
+#define unity_ObjectToWorld Use_Macro_UNITY_MATRIX_M_instead_of_unity_ObjectToWorld
+#define unity_WorldToObject Use_Macro_UNITY_MATRIX_I_M_instead_of_unity_WorldToObject
+
+// Define View/Projection matrix macro
+#include "Packages/com.unity.render-pipelines.high-definition/Runtime/ShaderLibrary/ShaderVariablesMatrixDefsHDCamera.hlsl"
+
+// This define allow to tell to unity instancing that we will use our camera relative functions (ApplyCameraTranslationToMatrix and  ApplyCameraTranslationToInverseMatrix) for the model view matrix
+#define MODIFY_MATRIX_FOR_CAMERA_RELATIVE_RENDERING
+#include "Packages/com.unity.render-pipelines.core/ShaderLibrary/UnityInstancing.hlsl"
+
+// This is located after the include of UnityInstancing.hlsl so it can be used for declaration
+// Undef in order to include all textures and buffers declarations
+#undef SHADER_VARIABLES_INCLUDE_CB
+#include "Packages/com.unity.render-pipelines.high-definition/Runtime/Lighting/LightLoop/ShaderVariablesLightLoop.hlsl"
+#include "Packages/com.unity.render-pipelines.high-definition/Runtime/Lighting/AtmosphericScattering/ShaderVariablesAtmosphericScattering.hlsl"
+#include "Packages/com.unity.render-pipelines.high-definition/Runtime/Lighting/ScreenSpaceLighting/ShaderVariablesScreenSpaceLighting.hlsl"
+#include "Packages/com.unity.render-pipelines.high-definition/Runtime/Material/Decal/ShaderVariablesDecal.hlsl"
+#include "Packages/com.unity.render-pipelines.high-definition/Runtime/Material/SubsurfaceScattering/ShaderVariablesSubsurfaceScattering.hlsl"
+
+#include "Packages/com.unity.render-pipelines.high-definition/Runtime/ShaderLibrary/ShaderVariablesFunctions.hlsl"
+
+#endif // UNITY_SHADER_VARIABLES_INCLUDED