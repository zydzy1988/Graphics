using System;
using System.Collections.Generic;
using System.IO;
using System.Linq;
using UnityEngine;
using UnityEngine.Experimental.Rendering.HDPipeline;

namespace UnityEditor.Experimental.Rendering.HDPipeline
{
    public class HDEditorUtils
    {
        delegate void MaterialResetter(Material material);
        static Dictionary<string, MaterialResetter> k_MaterialResetters = new Dictionary<string, MaterialResetter>()
        {
            { "HDRenderPipeline/LayeredLit",  LayeredLitGUI.SetupMaterialKeywordsAndPass },
            { "HDRenderPipeline/LayeredLitTessellation", LayeredLitGUI.SetupMaterialKeywordsAndPass },
            { "HDRenderPipeline/Lit", LitGUI.SetupMaterialKeywordsAndPass },
            { "HDRenderPipeline/LitTessellation", LitGUI.SetupMaterialKeywordsAndPass },
            { "HDRenderPipeline/Unlit", UnlitGUI.SetupMaterialKeywordsAndPass },
<<<<<<< HEAD
            { "HDRenderPipeline/Decal", DecalUI.SetupMaterialKeywordsAndPass },
            { "HDRenderPipeline/TerrainLit", TerrainLitGUI.SetupMaterialKeywordsAndPass }
=======
            { "HDRenderPipeline/Fabric",  FabricGUI.SetupMaterialKeywordsAndPass },
            { "HDRenderPipeline/Decal", DecalUI.SetupMaterialKeywordsAndPass }
>>>>>>> 6b35caf1
        };

        public static T LoadAsset<T>(string relativePath) where T : UnityEngine.Object
        {
            return AssetDatabase.LoadAssetAtPath<T>(HDUtils.GetHDRenderPipelinePath() + relativePath);
        }

        public static bool ResetMaterialKeywords(Material material)
        {
            MaterialResetter resetter;
            if (k_MaterialResetters.TryGetValue(material.shader.name, out resetter))
            {
                CoreEditorUtils.RemoveMaterialKeywords(material);
                // We need to reapply ToggleOff/Toggle keyword after reset via ApplyMaterialPropertyDrawers
                MaterialEditor.ApplyMaterialPropertyDrawers(material);
                resetter(material);
                EditorUtility.SetDirty(material);
                return true;
            }
            return false;
        }

        public static List<BaseShaderPreprocessor> GetBaseShaderPreprocessorList()
        {
            var baseType = typeof(BaseShaderPreprocessor);
            var assembly = baseType.Assembly;

            var types = assembly.GetTypes()
                .Where(t => t.IsSubclassOf(baseType))
                .Select(Activator.CreateInstance)
                .Cast<BaseShaderPreprocessor>()
                .ToList();

            return types;
        }
    }
}<|MERGE_RESOLUTION|>--- conflicted
+++ resolved
@@ -17,13 +17,9 @@
             { "HDRenderPipeline/Lit", LitGUI.SetupMaterialKeywordsAndPass },
             { "HDRenderPipeline/LitTessellation", LitGUI.SetupMaterialKeywordsAndPass },
             { "HDRenderPipeline/Unlit", UnlitGUI.SetupMaterialKeywordsAndPass },
-<<<<<<< HEAD
+            { "HDRenderPipeline/Fabric",  FabricGUI.SetupMaterialKeywordsAndPass },
             { "HDRenderPipeline/Decal", DecalUI.SetupMaterialKeywordsAndPass },
             { "HDRenderPipeline/TerrainLit", TerrainLitGUI.SetupMaterialKeywordsAndPass }
-=======
-            { "HDRenderPipeline/Fabric",  FabricGUI.SetupMaterialKeywordsAndPass },
-            { "HDRenderPipeline/Decal", DecalUI.SetupMaterialKeywordsAndPass }
->>>>>>> 6b35caf1
         };
 
         public static T LoadAsset<T>(string relativePath) where T : UnityEngine.Object
