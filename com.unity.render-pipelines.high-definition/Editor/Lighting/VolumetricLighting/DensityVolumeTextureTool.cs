using System;
using UnityEngine;
using UnityEngine.Rendering.HighDefinition;

namespace UnityEditor.Rendering
{

<<<<<<< HEAD
    class DensityVolumeTextureTool : EditorWindow
=======
    public class DensityVolumeTextureTool : EditorWindow
>>>>>>> 1dae2de4
    {
        private Texture2D sourceTexture = null;
        private string assetPath;
        private string assetDirectory;

        private int tileSize = 0;

        private static GUIContent windowTitle = new GUIContent("Create Density Volume Texture");
        private static GUIContent textureLabel = new GUIContent("Slice Texture");
        private static GUIContent tileSizeLabel = new GUIContent("Texture Slice Size", "Dimensions for the 3D Texture in pixels.  Width, Height and Depth are all the same size");
        private static GUIContent createLabel = new GUIContent("Create 3D Texture");

        [MenuItem("Window/Rendering/Density Volume Texture Tool")]
        static void Init()
        {
            DensityVolumeTextureTool window = (DensityVolumeTextureTool)EditorWindow.GetWindow(typeof(DensityVolumeTextureTool));
            window.titleContent = windowTitle;
            window.Show();
        }

        private bool IsTileSizeValid()
        {
            int textureWidth = sourceTexture.width;
            int textureHeight = sourceTexture.height;

            return (tileSize > 0 && (textureWidth * textureHeight >= (tileSize*tileSize*tileSize)));
        }

        void OnGUI()
        {
            EditorGUILayout.LabelField(textureLabel);
            EditorGUI.indentLevel++;
            sourceTexture = ( EditorGUILayout.ObjectField((UnityEngine.Object)sourceTexture, typeof(Texture2D), false, null) as Texture2D);
            EditorGUI.indentLevel--;
            tileSize = EditorGUILayout.IntField(tileSizeLabel, tileSize);

            bool validData = (sourceTexture != null && IsTileSizeValid());
            bool create = false;

            if (!validData)
            {
                if (tileSize > 0)
                {
                    EditorGUILayout.HelpBox(String.Format("Source Texture too small to generate a volume Texture of {0}x{0}x{0} size", tileSize), MessageType.Warning);
                }
                else
                {
                    EditorGUILayout.HelpBox("Tile size must be larger than 0", MessageType.Warning);
                }
            }

            using (new EditorGUI.DisabledScope(!validData))
            {
                create = GUILayout.Button(createLabel);
            }

            if (create)
            {
                assetPath = AssetDatabase.GetAssetPath(sourceTexture);
                assetDirectory = System.IO.Directory.GetParent(assetPath).ToString();

                //Check if the texture is set to read write.
                //Only need to do this since CopyTexture is currently broken on D3D11
                //So need to make sure there is a CPU copy ready to copy to the 3D Texture
                //The fix for this is coming soon.  Need to revist once it's in.
                TextureImporter importer = TextureImporter.GetAtPath(assetPath) as TextureImporter;
                if (importer && !importer.isReadable)
                {
                    importer.isReadable = true;
                    importer.SaveAndReimport();
                }

                BuildVolumeTexture();
            }
        }

        private void BuildVolumeTexture()
        {
            //Check if the object we want to create is already in the AssetDatabase
            string volumeTextureAssetPath = assetDirectory + "/" + sourceTexture.name + "_Texture3D.asset";
            bool createNewAsset = false;

            Texture3D volumeTexture = AssetDatabase.LoadAssetAtPath(volumeTextureAssetPath, typeof(Texture3D)) as Texture3D;

            //If we already have the asset then we are just updating it. make sure it's the right size.
            if (!volumeTexture || volumeTexture.width != tileSize || volumeTexture.height != tileSize || volumeTexture.depth != tileSize)
            {
                volumeTexture = new Texture3D(tileSize, tileSize, tileSize, sourceTexture.format, false);
                volumeTexture.filterMode = sourceTexture.filterMode;
                volumeTexture.mipMapBias = 0;
                volumeTexture.anisoLevel = 0;
                volumeTexture.wrapMode = sourceTexture.wrapMode;
                volumeTexture.wrapModeU = sourceTexture.wrapModeU;
                volumeTexture.wrapModeV = sourceTexture.wrapModeV;
                volumeTexture.wrapModeW = sourceTexture.wrapModeW;

                createNewAsset = true;
            }

            //Only need to do this since CopyTexture is currently broken on D3D11
            //Proper fix on it's way for 18.3 or 19.1
            Color [] colorArray = new Color[0];

            int yTiles = sourceTexture.height / tileSize;
            int xTiles = sourceTexture.width / tileSize;

            for (int i = yTiles - 1; i >= 0; i--)
            {
                for (int j = 0; j < xTiles; j++)
                {
                    Color [] sourceTile = sourceTexture.GetPixels(j * tileSize, i * tileSize, tileSize, tileSize);
                    Array.Resize(ref colorArray, colorArray.Length + sourceTile.Length);
                    Array.Copy(sourceTile, 0, colorArray, colorArray.Length - sourceTile.Length, sourceTile.Length);
                }
            }

            volumeTexture.SetPixels(colorArray);
            volumeTexture.Apply();

            if (createNewAsset)
            {
                AssetDatabase.CreateAsset(volumeTexture, volumeTextureAssetPath);
            }
            else
            {
                AssetDatabase.SaveAssets();
                //Asset can be currently used by Density Volume Manager so trigger refresh
                DensityVolumeManager.manager.TriggerVolumeAtlasRefresh();
            }
        }
    }
}<|MERGE_RESOLUTION|>--- conflicted
+++ resolved
@@ -5,11 +5,7 @@
 namespace UnityEditor.Rendering
 {
 
-<<<<<<< HEAD
     class DensityVolumeTextureTool : EditorWindow
-=======
-    public class DensityVolumeTextureTool : EditorWindow
->>>>>>> 1dae2de4
     {
         private Texture2D sourceTexture = null;
         private string assetPath;
