--- conflicted
+++ resolved
@@ -21,11 +21,8 @@
 
         public SerializedProperty antialiasing;
         public SerializedProperty SMAAQuality;
-<<<<<<< HEAD
+        public SerializedProperty taaSharpenStrength;
         public SerializedProperty CMAA2Quality;
-=======
-        public SerializedProperty taaSharpenStrength;
->>>>>>> 5a3ce87f
         public SerializedProperty dithering;
         public SerializedProperty stopNaNs;
         public SerializedProperty clearColorMode;
@@ -70,11 +67,8 @@
 
             antialiasing = serializedAdditionalDataObject.Find((HDAdditionalCameraData d) => d.antialiasing);
             SMAAQuality = serializedAdditionalDataObject.Find((HDAdditionalCameraData d) => d.SMAAQuality);
-<<<<<<< HEAD
+            taaSharpenStrength = serializedAdditionalDataObject.Find((HDAdditionalCameraData d) => d.taaSharpenStrength);
             CMAA2Quality = serializedAdditionalDataObject.Find((HDAdditionalCameraData d) => d.CMAA2Quality);
-=======
-            taaSharpenStrength = serializedAdditionalDataObject.Find((HDAdditionalCameraData d) => d.taaSharpenStrength);
->>>>>>> 5a3ce87f
             dithering = serializedAdditionalDataObject.Find((HDAdditionalCameraData d) => d.dithering);
             stopNaNs = serializedAdditionalDataObject.Find((HDAdditionalCameraData d) => d.stopNaNs);
             clearColorMode = serializedAdditionalDataObject.Find((HDAdditionalCameraData d) => d.clearColorMode);
