<<<<<<< HEAD
using UnityEngine;
using UnityEngine.Rendering;
using UnityEngine.Rendering.HighDefinition;
using System.Text;
using UnityEngine.Experimental.Rendering;
using static UnityEngine.Rendering.HighDefinition.RenderPipelineSettings;

namespace UnityEditor.Rendering.HighDefinition
{
    using CED = CoreEditorDrawer<SerializedHDRenderPipelineAsset>;

    static partial class HDRenderPipelineUI
    {
        enum Expandable
        {
            CameraFrameSettings = 1 << 0,
            BakedOrCustomProbeFrameSettings = 1 << 1,
            RealtimeProbeFrameSettings = 1 << 2,
            General = 1 << 3,
            Rendering = 1 << 4,
            Lighting = 1 << 5,
            Material = 1 << 6,
            LightLoop = 1 << 7,
            Cookie = 1 << 8,
            Reflection = 1 << 9,
            Sky = 1 << 10,
            Shadow = 1 << 11,
            Decal = 1 << 12,
            PostProcess = 1 << 13,
            DynamicResolution = 1 << 14,
            LowResTransparency = 1 << 15,
            PostProcessQuality = 1 << 16,
            DepthOfFieldQuality = 1 << 17,
            MotionBlurQuality = 1 << 18,
            BloomQuality = 1 << 19,
            ChromaticAberrationQuality = 1 << 20,
            XR = 1 << 21,
            LightLayer = 1 << 22,
            SSAOQuality = 1 << 23,
            ContactShadowQuality = 1 << 24,
            LightingQuality = 1 << 25,
            SSRQuality = 1 << 26,
        }

        static readonly ExpandedState<Expandable, HDRenderPipelineAsset> k_ExpandedState = new ExpandedState<Expandable, HDRenderPipelineAsset>(Expandable.CameraFrameSettings | Expandable.General, "HDRP");

        enum ShadowResolutionValue
        {
            ShadowResolution128 = 128,
            ShadowResolution256 = 256,
            ShadowResolution512 = 512,
            ShadowResolution1024 = 1024,
            ShadowResolution2048 = 2048,
            ShadowResolution4096 = 4096,
            ShadowResolution8192 = 8192,
            ShadowResolution16384 = 16384
        }

        internal enum SelectedFrameSettings
        {
            Camera,
            BakedOrCustomReflection,
            RealtimeReflection
        }

        internal static DiffusionProfileSettingsListUI diffusionProfileUI = new DiffusionProfileSettingsListUI();

        internal static SelectedFrameSettings selectedFrameSettings;

        static HDRenderPipelineUI()
        {
            Inspector = CED.Group(
                CED.FoldoutGroup(Styles.renderingSectionTitle, Expandable.Rendering, k_ExpandedState,
                    CED.Group(GroupOption.Indent, Drawer_SectionRenderingUnsorted),
                    CED.FoldoutGroup(Styles.decalsSubTitle, Expandable.Decal, k_ExpandedState, FoldoutOption.Indent | FoldoutOption.SubFoldout, Drawer_SectionDecalSettings),
                    CED.FoldoutGroup(Styles.dynamicResolutionSubTitle, Expandable.DynamicResolution, k_ExpandedState, FoldoutOption.Indent | FoldoutOption.SubFoldout | FoldoutOption.NoSpaceAtEnd, Drawer_SectionDynamicResolutionSettings),
                    CED.FoldoutGroup(Styles.lowResTransparencySubTitle, Expandable.LowResTransparency, k_ExpandedState, FoldoutOption.Indent | FoldoutOption.SubFoldout | FoldoutOption.NoSpaceAtEnd, Drawer_SectionLowResTransparentSettings)
                    ),
                CED.FoldoutGroup(Styles.lightingSectionTitle, Expandable.Lighting, k_ExpandedState,
                    CED.Group(GroupOption.Indent, Drawer_SectionLightingUnsorted),
                    CED.FoldoutGroup(Styles.lightLayerSubTitle, Expandable.LightLayer, k_ExpandedState, FoldoutOption.Indent | FoldoutOption.SubFoldout, Drawer_SectionLightLayers),
                    CED.FoldoutGroup(Styles.cookiesSubTitle, Expandable.Cookie, k_ExpandedState, FoldoutOption.Indent | FoldoutOption.SubFoldout, Drawer_SectionCookies),
                    CED.FoldoutGroup(Styles.reflectionsSubTitle, Expandable.Reflection, k_ExpandedState, FoldoutOption.Indent | FoldoutOption.SubFoldout, Drawer_SectionReflection),
                    CED.FoldoutGroup(Styles.skySubTitle, Expandable.Sky, k_ExpandedState, FoldoutOption.Indent | FoldoutOption.SubFoldout, Drawer_SectionSky),
                    CED.FoldoutGroup(Styles.shadowSubTitle, Expandable.Shadow, k_ExpandedState, FoldoutOption.Indent | FoldoutOption.SubFoldout, Drawer_SectionShadows),
                    CED.FoldoutGroup(Styles.lightLoopSubTitle, Expandable.LightLoop, k_ExpandedState, FoldoutOption.Indent | FoldoutOption.SubFoldout | FoldoutOption.NoSpaceAtEnd, Drawer_SectionLightLoop)
                    ),
                CED.FoldoutGroup(Styles.lightingQualitySettings, Expandable.LightingQuality, k_ExpandedState,
                    CED.FoldoutGroup(Styles.SSAOQualitySettingSubTitle, Expandable.SSAOQuality, k_ExpandedState, FoldoutOption.Indent | FoldoutOption.SubFoldout | FoldoutOption.NoSpaceAtEnd, Drawer_SectionSSAOQualitySettings),
                    CED.FoldoutGroup(Styles.contactShadowsSettingsSubTitle, Expandable.ContactShadowQuality, k_ExpandedState, FoldoutOption.Indent | FoldoutOption.SubFoldout | FoldoutOption.NoSpaceAtEnd, Drawer_SectionContactShadowQualitySettings),
                    CED.FoldoutGroup(Styles.SSRSettingsSubTitle, Expandable.SSRQuality, k_ExpandedState, FoldoutOption.Indent | FoldoutOption.SubFoldout | FoldoutOption.NoSpaceAtEnd, Drawer_SectionSSRQualitySettings)
                    ),
                CED.FoldoutGroup(Styles.materialSectionTitle, Expandable.Material, k_ExpandedState, Drawer_SectionMaterialUnsorted),
                CED.FoldoutGroup(Styles.postProcessSectionTitle, Expandable.PostProcess, k_ExpandedState, Drawer_SectionPostProcessSettings),
                CED.FoldoutGroup(Styles.postProcessQualitySubTitle, Expandable.PostProcessQuality, k_ExpandedState,
                    CED.FoldoutGroup(Styles.depthOfFieldQualitySettings, Expandable.DepthOfFieldQuality, k_ExpandedState, FoldoutOption.Indent | FoldoutOption.SubFoldout | FoldoutOption.NoSpaceAtEnd, Drawer_SectionDepthOfFieldQualitySettings),
                    CED.FoldoutGroup(Styles.motionBlurQualitySettings, Expandable.MotionBlurQuality, k_ExpandedState, FoldoutOption.Indent | FoldoutOption.SubFoldout | FoldoutOption.NoSpaceAtEnd, Drawer_SectionMotionBlurQualitySettings),
                    CED.FoldoutGroup(Styles.bloomQualitySettings, Expandable.BloomQuality, k_ExpandedState, FoldoutOption.Indent | FoldoutOption.SubFoldout | FoldoutOption.NoSpaceAtEnd, Drawer_SectionBloomQualitySettings),
                    CED.FoldoutGroup(Styles.chromaticAberrationQualitySettings, Expandable.ChromaticAberrationQuality, k_ExpandedState, FoldoutOption.Indent | FoldoutOption.SubFoldout | FoldoutOption.NoSpaceAtEnd, Drawer_SectionChromaticAberrationQualitySettings)
                    ),
                CED.FoldoutGroup(Styles.xrTitle, Expandable.XR, k_ExpandedState, Drawer_SectionXRSettings)
            );

            // fix init of selection along what is serialized
            if (k_ExpandedState[Expandable.BakedOrCustomProbeFrameSettings])
                selectedFrameSettings = SelectedFrameSettings.BakedOrCustomReflection;
            else if (k_ExpandedState[Expandable.RealtimeProbeFrameSettings])
                selectedFrameSettings = SelectedFrameSettings.RealtimeReflection;
            else //default value: camera
                selectedFrameSettings = SelectedFrameSettings.Camera;
        }

        public static readonly CED.IDrawer Inspector;

        public static readonly CED.IDrawer GeneralSection = CED.Group(Drawer_SectionGeneral);

/*
        public static readonly CED.IDrawer FrameSettingsSection = CED.Group(
            CED.Group(
                (serialized, owner) => EditorGUILayout.BeginVertical("box"),
                Drawer_TitleDefaultFrameSettings
                ),
            CED.Conditional(
                (serialized, owner) => k_ExpandedState[Expandable.CameraFrameSettings],
                CED.Select(
                    (serialized, owner) => serialized.defaultFrameSettings,
                    FrameSettingsUI.InspectorInnerbox(withOverride: false)
                    )
                ),
            CED.Conditional(
                (serialized, owner) => k_ExpandedState[Expandable.BakedOrCustomProbeFrameSettings],
                CED.Select(
                    (serialized, owner) => serialized.defaultBakedOrCustomReflectionFrameSettings,
                    FrameSettingsUI.InspectorInnerbox(withOverride: false)
                    )
                ),
            CED.Conditional(
                (serialized, owner) => k_ExpandedState[Expandable.RealtimeProbeFrameSettings],
                CED.Select(
                    (serialized, owner) => serialized.defaultRealtimeReflectionFrameSettings,
                    FrameSettingsUI.InspectorInnerbox(withOverride: false)
                    )
                ),
            CED.Group((serialized, owner) => EditorGUILayout.EndVertical())
            );*/

        static public void ApplyChangedDisplayedFrameSettings(SerializedHDRenderPipelineAsset serialized, Editor owner)
        {
            k_ExpandedState.SetExpandedAreas(Expandable.CameraFrameSettings | Expandable.BakedOrCustomProbeFrameSettings | Expandable.RealtimeProbeFrameSettings, false);
            switch (selectedFrameSettings)
            {
                case SelectedFrameSettings.Camera:
                    k_ExpandedState.SetExpandedAreas(Expandable.CameraFrameSettings, true);
                    break;
                case SelectedFrameSettings.BakedOrCustomReflection:
                    k_ExpandedState.SetExpandedAreas(Expandable.BakedOrCustomProbeFrameSettings, true);
                    break;
                case SelectedFrameSettings.RealtimeReflection:
                    k_ExpandedState.SetExpandedAreas(Expandable.RealtimeProbeFrameSettings, true);
                    break;
            }
        }

        static void Drawer_TitleDefaultFrameSettings(SerializedHDRenderPipelineAsset serialized, Editor owner)
        {
            GUILayout.BeginHorizontal();
            EditorGUILayout.LabelField(Styles.defaultFrameSettingsContent, EditorStyles.boldLabel);
            EditorGUI.BeginChangeCheck();
            selectedFrameSettings = (SelectedFrameSettings)EditorGUILayout.EnumPopup(selectedFrameSettings);
            if (EditorGUI.EndChangeCheck())
                ApplyChangedDisplayedFrameSettings(serialized, owner);
            GUILayout.EndHorizontal();
        }

        static void Drawer_SectionGeneral(SerializedHDRenderPipelineAsset serialized, Editor owner)
        {
/*
            EditorGUILayout.PropertyField(serialized.renderPipelineResources, Styles.GeneralSection.renderPipelineResourcesContent);

            HDRenderPipeline hdrp = (RenderPipelineManager.currentPipeline as HDRenderPipeline);
            if (hdrp != null && hdrp.rayTracingSupported)
                EditorGUILayout.PropertyField(serialized.renderPipelineRayTracingResources, Styles.GeneralSection.renderPipelineRayTracingResourcesContent);*/

            // Not serialized as editor only datas... Retrieve them in data
           /* EditorGUI.showMixedValue = serialized.editorResourceHasMultipleDifferentValues;
            EditorGUI.BeginChangeCheck();
            var editorResources = EditorGUILayout.ObjectField(Styles.GeneralSection.renderPipelineEditorResourcesContent, serialized.firstEditorResources, typeof(HDRenderPipelineEditorResources), allowSceneObjects: false) as HDRenderPipelineEditorResources;
            if (EditorGUI.EndChangeCheck())
                serialized.SetEditorResource(editorResources);
                //TODOJENNY check how to do this for default settings
            EditorGUI.showMixedValue = false;
*/
            //EditorGUILayout.PropertyField(serialized.enableSRPBatcher, k_SRPBatcher);
            EditorGUILayout.PropertyField(serialized.shaderVariantLogLevel, Styles.GeneralSection.shaderVariantLogLevel);
        }

        static void Drawer_SectionLightLayers(SerializedHDRenderPipelineAsset serialized, Editor owner)
        {
            EditorGUILayout.PropertyField(serialized.renderPipelineSettings.supportLightLayers, Styles.supportLightLayerContent);

            using (new EditorGUI.DisabledScope(!serialized.renderPipelineSettings.supportLightLayers.boolValue))
            {
                ++EditorGUI.indentLevel;
                HDEditorUtils.DrawDelayedTextField(Styles.lightLayerName0, serialized.renderPipelineSettings.lightLayerName0);
                HDEditorUtils.DrawDelayedTextField(Styles.lightLayerName1, serialized.renderPipelineSettings.lightLayerName1);
                HDEditorUtils.DrawDelayedTextField(Styles.lightLayerName2, serialized.renderPipelineSettings.lightLayerName2);
                HDEditorUtils.DrawDelayedTextField(Styles.lightLayerName3, serialized.renderPipelineSettings.lightLayerName3);
                HDEditorUtils.DrawDelayedTextField(Styles.lightLayerName4, serialized.renderPipelineSettings.lightLayerName4);
                HDEditorUtils.DrawDelayedTextField(Styles.lightLayerName5, serialized.renderPipelineSettings.lightLayerName5);
                HDEditorUtils.DrawDelayedTextField(Styles.lightLayerName6, serialized.renderPipelineSettings.lightLayerName6);
                HDEditorUtils.DrawDelayedTextField(Styles.lightLayerName7, serialized.renderPipelineSettings.lightLayerName7);
                --EditorGUI.indentLevel;
            }
        }

        static void Drawer_SectionCookies(SerializedHDRenderPipelineAsset serialized, Editor owner)
        {
            EditorGUILayout.PropertyField(serialized.renderPipelineSettings.lightLoopSettings.cookieAtlasSize, Styles.cookieAtlasSizeContent);
            EditorGUI.BeginChangeCheck();
            if (serialized.renderPipelineSettings.lightLoopSettings.cookieAtlasSize.hasMultipleDifferentValues)
                EditorGUILayout.HelpBox(Styles.multipleDifferenteValueMessage, MessageType.Info);
            else
            {
                GraphicsFormat cookieFormat = (GraphicsFormat)serialized.renderPipelineSettings.lightLoopSettings.cookieFormat.intValue;
                long currentCache = PowerOfTwoTextureAtlas.GetApproxCacheSizeInByte(1, serialized.renderPipelineSettings.lightLoopSettings.cookieAtlasSize.intValue, true, cookieFormat);
                if (currentCache > HDRenderPipeline.k_MaxCacheSize)
                {
                    int reserved = PowerOfTwoTextureAtlas.GetMaxCacheSizeForWeightInByte(HDRenderPipeline.k_MaxCacheSize, true, cookieFormat);
                    string message = string.Format(Styles.cacheErrorFormat, HDEditorUtils.HumanizeWeight(currentCache), reserved);
                    EditorGUILayout.HelpBox(message, MessageType.Error);
                }
                else
                {
                    string message = string.Format(Styles.cacheInfoFormat, HDEditorUtils.HumanizeWeight(currentCache));
                    EditorGUILayout.HelpBox(message, MessageType.Info);
                }
            }
            EditorGUI.BeginChangeCheck();
            EditorGUILayout.PropertyField(serialized.renderPipelineSettings.lightLoopSettings.cookieAtlasLastValidMip, Styles.cookieAtlasLastValidMipContent);
            if (EditorGUI.EndChangeCheck())
                serialized.renderPipelineSettings.lightLoopSettings.cookieAtlasLastValidMip.intValue = Mathf.Clamp(serialized.renderPipelineSettings.lightLoopSettings.cookieAtlasLastValidMip.intValue, 0, Texture2DAtlas.maxMipLevelPadding);
            EditorGUILayout.PropertyField(serialized.renderPipelineSettings.lightLoopSettings.cookieFormat, Styles.cookieAtlasFormatContent);
            EditorGUILayout.PropertyField(serialized.renderPipelineSettings.lightLoopSettings.pointCookieSize, Styles.pointCoockieSizeContent);
            EditorGUI.BeginChangeCheck();
            EditorGUILayout.DelayedIntField(serialized.renderPipelineSettings.lightLoopSettings.cubeCookieTexArraySize, Styles.pointCookieTextureArraySizeContent);
            if (EditorGUI.EndChangeCheck())
                serialized.renderPipelineSettings.lightLoopSettings.cubeCookieTexArraySize.intValue = Mathf.Clamp(serialized.renderPipelineSettings.lightLoopSettings.cubeCookieTexArraySize.intValue, 1, TextureCache.k_MaxSupported);
            if (serialized.renderPipelineSettings.lightLoopSettings.cubeCookieTexArraySize.hasMultipleDifferentValues)
                EditorGUILayout.HelpBox(Styles.multipleDifferenteValueMessage, MessageType.Info);
            else
            {
                long currentCache = TextureCacheCubemap.GetApproxCacheSizeInByte(serialized.renderPipelineSettings.lightLoopSettings.cubeCookieTexArraySize.intValue, serialized.renderPipelineSettings.lightLoopSettings.pointCookieSize.intValue, 1);
                if (currentCache > HDRenderPipeline.k_MaxCacheSize)
                {
                    int reserved = TextureCacheCubemap.GetMaxCacheSizeForWeightInByte(HDRenderPipeline.k_MaxCacheSize, serialized.renderPipelineSettings.lightLoopSettings.pointCookieSize.intValue, 1);
                    string message = string.Format(Styles.cacheErrorFormat, HDEditorUtils.HumanizeWeight(currentCache), reserved);
                    EditorGUILayout.HelpBox(message, MessageType.Error);
                }
                else
                {
                    string message = string.Format(Styles.cacheInfoFormat, HDEditorUtils.HumanizeWeight(currentCache));
                    EditorGUILayout.HelpBox(message, MessageType.Info);
                }
            }
        }

        static void Drawer_SectionReflection(SerializedHDRenderPipelineAsset serialized, Editor owner)
        {
            EditorGUILayout.PropertyField(serialized.renderPipelineSettings.supportSSR, Styles.supportSSRContent);
            using (new EditorGUI.DisabledScope(!serialized.renderPipelineSettings.supportSSR.boolValue))
            {
                EditorGUILayout.PropertyField(serialized.renderPipelineSettings.supportSSRTransparent, Styles.supportSSRTransparentContent);
            }

            EditorGUILayout.Space();

            EditorGUILayout.PropertyField(serialized.renderPipelineSettings.lightLoopSettings.reflectionCacheCompressed, Styles.compressProbeCacheContent);
            EditorGUILayout.PropertyField(serialized.renderPipelineSettings.lightLoopSettings.reflectionCubemapSize, Styles.cubemapSizeContent);
            EditorGUI.BeginChangeCheck();
            EditorGUILayout.DelayedIntField(serialized.renderPipelineSettings.lightLoopSettings.reflectionProbeCacheSize, Styles.probeCacheSizeContent);
            if (EditorGUI.EndChangeCheck())
                serialized.renderPipelineSettings.lightLoopSettings.reflectionProbeCacheSize.intValue = Mathf.Clamp(serialized.renderPipelineSettings.lightLoopSettings.reflectionProbeCacheSize.intValue, 1, TextureCache.k_MaxSupported);
            if (serialized.renderPipelineSettings.lightLoopSettings.reflectionProbeCacheSize.hasMultipleDifferentValues)
                EditorGUILayout.HelpBox(Styles.multipleDifferenteValueMessage, MessageType.Info);
            else
            {
                long currentCache = ReflectionProbeCache.GetApproxCacheSizeInByte(serialized.renderPipelineSettings.lightLoopSettings.reflectionProbeCacheSize.intValue, serialized.renderPipelineSettings.lightLoopSettings.reflectionCubemapSize.intValue, serialized.renderPipelineSettings.lightLoopSettings.supportFabricConvolution.boolValue ? 2 : 1);
                if (currentCache > HDRenderPipeline.k_MaxCacheSize)
                {
                    int reserved = ReflectionProbeCache.GetMaxCacheSizeForWeightInByte(HDRenderPipeline.k_MaxCacheSize, serialized.renderPipelineSettings.lightLoopSettings.reflectionCubemapSize.intValue, serialized.renderPipelineSettings.lightLoopSettings.supportFabricConvolution.boolValue ? 2 : 1);
                    string message = string.Format(Styles.cacheErrorFormat, HDEditorUtils.HumanizeWeight(currentCache), reserved);
                    EditorGUILayout.HelpBox(message, MessageType.Error);
                }
                else
                {
                    string message = string.Format(Styles.cacheInfoFormat, HDEditorUtils.HumanizeWeight(currentCache));
                    EditorGUILayout.HelpBox(message, MessageType.Info);
                }
            }

            EditorGUILayout.Space();

            EditorGUILayout.PropertyField(serialized.renderPipelineSettings.lightLoopSettings.planarReflectionCacheCompressed, Styles.compressPlanarProbeCacheContent);
            EditorGUILayout.PropertyField(serialized.renderPipelineSettings.lightLoopSettings.planarReflectionAtlasSize, Styles.planarAtlasSizeContent);
            if (serialized.renderPipelineSettings.lightLoopSettings.planarReflectionAtlasSize.hasMultipleDifferentValues)
                EditorGUILayout.HelpBox(Styles.multipleDifferenteValueMessage, MessageType.Info);
            else
            {
                long currentCache = PlanarReflectionProbeCache.GetApproxCacheSizeInByte(1, serialized.renderPipelineSettings.lightLoopSettings.planarReflectionAtlasSize.intValue, GraphicsFormat.R16G16B16A16_UNorm);
                if (currentCache > HDRenderPipeline.k_MaxCacheSize)
                {
                    int reserved = PlanarReflectionProbeCache.GetMaxCacheSizeForWeightInByte(HDRenderPipeline.k_MaxCacheSize, GraphicsFormat.R16G16B16A16_UNorm);
                    string message = string.Format(Styles.cacheErrorFormat, HDEditorUtils.HumanizeWeight(currentCache), reserved);
                    EditorGUILayout.HelpBox(message, MessageType.Error);
                }
                else
                {
                    string message = string.Format(Styles.cacheInfoFormat, HDEditorUtils.HumanizeWeight(currentCache));
                    EditorGUILayout.HelpBox(message, MessageType.Info);
                }
            }
            EditorGUILayout.PropertyField(serialized.renderPipelineSettings.lightLoopSettings.maxPlanarReflectionOnScreen, Styles.maxPlanarReflectionOnScreen);

            EditorGUILayout.Space();

            EditorGUI.BeginChangeCheck();
            EditorGUILayout.DelayedIntField(serialized.renderPipelineSettings.lightLoopSettings.maxEnvLightsOnScreen, Styles.maxEnvContent);
            if (EditorGUI.EndChangeCheck())
               serialized.renderPipelineSettings.lightLoopSettings.maxEnvLightsOnScreen.intValue = Mathf.Clamp(serialized.renderPipelineSettings.lightLoopSettings.maxEnvLightsOnScreen.intValue, 1, HDRenderPipeline.k_MaxEnvLightsOnScreen);
        }

        static void Drawer_SectionSky(SerializedHDRenderPipelineAsset serialized, Editor owner)
        {
            EditorGUILayout.PropertyField(serialized.renderPipelineSettings.lightLoopSettings.skyReflectionSize, Styles.skyReflectionSizeContent);
            EditorGUILayout.PropertyField(serialized.renderPipelineSettings.lightLoopSettings.skyLightingOverrideLayerMask, Styles.skyLightingOverrideMaskContent);
            if (!serialized.renderPipelineSettings.lightLoopSettings.skyLightingOverrideLayerMask.hasMultipleDifferentValues
                && serialized.renderPipelineSettings.lightLoopSettings.skyLightingOverrideLayerMask.intValue == -1)
            {
                EditorGUILayout.HelpBox(Styles.skyLightingHelpBoxContent, MessageType.Warning);
            }
        }

        static private bool m_ShowDirectionalLightSection = false;
        static private bool m_ShowPunctualLightSection = false;
        static private bool m_ShowAreaLightSection = false;

        static void Drawer_SectionShadows(SerializedHDRenderPipelineAsset serialized, Editor owner)
        {
            EditorGUILayout.PropertyField(serialized.renderPipelineSettings.supportShadowMask, Styles.supportShadowMaskContent);

            EditorGUILayout.DelayedIntField(serialized.renderPipelineSettings.hdShadowInitParams.maxShadowRequests, Styles.maxRequestContent);

            if (!serialized.renderPipelineSettings.supportedLitShaderMode.hasMultipleDifferentValues)
            {
                bool isDeferredOnly = serialized.renderPipelineSettings.supportedLitShaderMode.intValue == (int)RenderPipelineSettings.SupportedLitShaderMode.DeferredOnly;

                // Deferred Only mode does not allow to change filtering quality, but rather it is hardcoded.
                if (isDeferredOnly)
                    serialized.renderPipelineSettings.hdShadowInitParams.shadowFilteringQuality.intValue = (int)ShaderConfig.s_DeferredShadowFiltering;

                using (new EditorGUI.DisabledScope(isDeferredOnly))
                    EditorGUILayout.PropertyField(serialized.renderPipelineSettings.hdShadowInitParams.shadowFilteringQuality, Styles.filteringQuality);
            }
            else
            {
                using (new EditorGUI.DisabledGroupScope(true))
                    EditorGUILayout.LabelField(Styles.multipleDifferenteValueMessage);
            }

            EditorGUILayout.PropertyField(serialized.renderPipelineSettings.hdShadowInitParams.supportScreenSpaceShadows, Styles.supportScreenSpaceShadows);
            using (new EditorGUI.DisabledGroupScope(!serialized.renderPipelineSettings.hdShadowInitParams.supportScreenSpaceShadows.boolValue))
            {
                ++EditorGUI.indentLevel;
                EditorGUI.BeginChangeCheck();
                EditorGUILayout.PropertyField(serialized.renderPipelineSettings.hdShadowInitParams.maxScreenSpaceShadowSlots, Styles.maxScreenSpaceShadowSlots);
                    serialized.renderPipelineSettings.hdShadowInitParams.maxScreenSpaceShadowSlots.intValue = Mathf.Max(serialized.renderPipelineSettings.hdShadowInitParams.maxScreenSpaceShadowSlots.intValue, 4);
                EditorGUILayout.PropertyField(serialized.renderPipelineSettings.hdShadowInitParams.screenSpaceShadowBufferFormat, Styles.screenSpaceShadowFormat);
                --EditorGUI.indentLevel;
            }

            SerializedScalableSettingUI.ValueGUI<bool>(serialized.renderPipelineSettings.lightSettings.useContactShadows, Styles.useContactShadows);

            m_ShowDirectionalLightSection = EditorGUILayout.Foldout(m_ShowDirectionalLightSection, Styles.directionalShadowsSubTitle, true);
            if (m_ShowDirectionalLightSection)
            {
                ++EditorGUI.indentLevel;
                    EditorGUILayout.IntPopup(serialized.renderPipelineSettings.hdShadowInitParams.directionalShadowMapDepthBits, Styles.shadowBitDepthNames, Styles.shadowBitDepthValues, Styles.directionalShadowPrecisionContent);
                serialized.renderPipelineSettings.hdShadowInitParams.shadowResolutionDirectional.ValueGUI<int>(Styles.directionalLightsShadowTiers);
                EditorGUILayout.DelayedIntField(serialized.renderPipelineSettings.hdShadowInitParams.maxDirectionalShadowMapResolution, Styles.maxShadowResolution);
                --EditorGUI.indentLevel;
            }

            m_ShowPunctualLightSection = EditorGUILayout.Foldout(m_ShowPunctualLightSection, Styles.punctualShadowsSubTitle, true);
            if (m_ShowPunctualLightSection)
            {
                ++EditorGUI.indentLevel;
                {
                    EditorGUILayout.LabelField(Styles.shadowPunctualLightAtlasSubTitle);
                    ++EditorGUI.indentLevel;
                    {
                        CoreEditorUtils.DrawEnumPopup(serialized.renderPipelineSettings.hdShadowInitParams.serializedPunctualAtlasInit.shadowMapResolution, typeof(ShadowResolutionValue), Styles.resolutionContent);
                        EditorGUILayout.IntPopup(serialized.renderPipelineSettings.hdShadowInitParams.serializedPunctualAtlasInit.shadowMapDepthBits, Styles.shadowBitDepthNames, Styles.shadowBitDepthValues, Styles.precisionContent);
                        EditorGUILayout.PropertyField(serialized.renderPipelineSettings.hdShadowInitParams.serializedPunctualAtlasInit.useDynamicViewportRescale, Styles.dynamicRescaleContent);
                    }
                    --EditorGUI.indentLevel;
                }
                --EditorGUI.indentLevel;

                ++EditorGUI.indentLevel;
                serialized.renderPipelineSettings.hdShadowInitParams.shadowResolutionPunctual.ValueGUI<int>(Styles.punctualLightsShadowTiers);
                EditorGUILayout.DelayedIntField(serialized.renderPipelineSettings.hdShadowInitParams.maxPunctualShadowMapResolution, Styles.maxShadowResolution);
                --EditorGUI.indentLevel;
            }

            m_ShowAreaLightSection = EditorGUILayout.Foldout(m_ShowAreaLightSection, Styles.areaShadowsSubTitle, true);
            if (m_ShowAreaLightSection)
            {
                ++EditorGUI.indentLevel;
                {
                    EditorGUILayout.LabelField(Styles.shadowAreaLightAtlasSubTitle);
                    ++EditorGUI.indentLevel;
                    {
                        CoreEditorUtils.DrawEnumPopup(serialized.renderPipelineSettings.hdShadowInitParams.serializedAreaAtlasInit.shadowMapResolution, typeof(ShadowResolutionValue), Styles.resolutionContent);
                        EditorGUILayout.IntPopup(serialized.renderPipelineSettings.hdShadowInitParams.serializedAreaAtlasInit.shadowMapDepthBits, Styles.shadowBitDepthNames, Styles.shadowBitDepthValues, Styles.precisionContent);
                        EditorGUILayout.PropertyField(serialized.renderPipelineSettings.hdShadowInitParams.serializedAreaAtlasInit.useDynamicViewportRescale, Styles.dynamicRescaleContent);
                    }
                    --EditorGUI.indentLevel;
                }
                --EditorGUI.indentLevel;

                ++EditorGUI.indentLevel;
                serialized.renderPipelineSettings.hdShadowInitParams.shadowResolutionArea.ValueGUI<int>(Styles.areaLightsShadowTiers);
                EditorGUILayout.DelayedIntField(serialized.renderPipelineSettings.hdShadowInitParams.maxAreaShadowMapResolution, Styles.maxShadowResolution);
                --EditorGUI.indentLevel;
            }
        }

        static void Drawer_SectionDecalSettings(SerializedHDRenderPipelineAsset serialized, Editor owner)
        {
            EditorGUILayout.PropertyField(serialized.renderPipelineSettings.supportDecals, Styles.supportDecalContent);

            ++EditorGUI.indentLevel;
            using (new EditorGUI.DisabledScope(!serialized.renderPipelineSettings.supportDecals.boolValue))
            {
                EditorGUI.BeginChangeCheck();
                EditorGUILayout.PropertyField(serialized.renderPipelineSettings.decalSettings.drawDistance, Styles.drawDistanceContent);
                if (EditorGUI.EndChangeCheck())
                    serialized.renderPipelineSettings.decalSettings.drawDistance.intValue = Mathf.Max(serialized.renderPipelineSettings.decalSettings.drawDistance.intValue, 0);

                EditorGUI.BeginChangeCheck();
                EditorGUILayout.DelayedIntField(serialized.renderPipelineSettings.decalSettings.atlasWidth, Styles.atlasWidthContent);
                if (EditorGUI.EndChangeCheck())
                    serialized.renderPipelineSettings.decalSettings.atlasWidth.intValue = Mathf.Max(serialized.renderPipelineSettings.decalSettings.atlasWidth.intValue, 0);

                EditorGUI.BeginChangeCheck();
                EditorGUILayout.DelayedIntField(serialized.renderPipelineSettings.decalSettings.atlasHeight, Styles.atlasHeightContent);
                if (EditorGUI.EndChangeCheck())
                    serialized.renderPipelineSettings.decalSettings.atlasHeight.intValue = Mathf.Max(serialized.renderPipelineSettings.decalSettings.atlasHeight.intValue, 0);

                EditorGUILayout.PropertyField(serialized.renderPipelineSettings.decalSettings.perChannelMask, Styles.metalAndAOContent);

                EditorGUI.BeginChangeCheck();
                EditorGUILayout.DelayedIntField(serialized.renderPipelineSettings.lightLoopSettings.maxDecalsOnScreen, Styles.maxDecalContent);
                if (EditorGUI.EndChangeCheck())
                    serialized.renderPipelineSettings.lightLoopSettings.maxDecalsOnScreen.intValue = Mathf.Clamp(serialized.renderPipelineSettings.lightLoopSettings.maxDecalsOnScreen.intValue, 1, HDRenderPipeline.k_MaxDecalsOnScreen);
            }
            --EditorGUI.indentLevel;
        }

        static void Drawer_SectionLightLoop(SerializedHDRenderPipelineAsset serialized, Editor o)
        {
            EditorGUI.BeginChangeCheck();
            EditorGUILayout.DelayedIntField(serialized.renderPipelineSettings.lightLoopSettings.maxDirectionalLightsOnScreen, Styles.maxDirectionalContent);
            if (EditorGUI.EndChangeCheck())
                serialized.renderPipelineSettings.lightLoopSettings.maxDirectionalLightsOnScreen.intValue = Mathf.Clamp(serialized.renderPipelineSettings.lightLoopSettings.maxDirectionalLightsOnScreen.intValue, 1, HDRenderPipeline.k_MaxDirectionalLightsOnScreen);

            EditorGUI.BeginChangeCheck();
            EditorGUILayout.DelayedIntField(serialized.renderPipelineSettings.lightLoopSettings.maxPunctualLightsOnScreen, Styles.maxPonctualContent);
            if (EditorGUI.EndChangeCheck())
                serialized.renderPipelineSettings.lightLoopSettings.maxPunctualLightsOnScreen.intValue = Mathf.Clamp(serialized.renderPipelineSettings.lightLoopSettings.maxPunctualLightsOnScreen.intValue, 1, HDRenderPipeline.k_MaxPunctualLightsOnScreen);

            EditorGUI.BeginChangeCheck();
            EditorGUILayout.DelayedIntField(serialized.renderPipelineSettings.lightLoopSettings.maxAreaLightsOnScreen, Styles.maxAreaContent);
            if (EditorGUI.EndChangeCheck())
                serialized.renderPipelineSettings.lightLoopSettings.maxAreaLightsOnScreen.intValue = Mathf.Clamp(serialized.renderPipelineSettings.lightLoopSettings.maxAreaLightsOnScreen.intValue, 1, HDRenderPipeline.k_MaxAreaLightsOnScreen);
        }

        static void Drawer_SectionDynamicResolutionSettings(SerializedHDRenderPipelineAsset serialized, Editor owner)
        {
            EditorGUILayout.PropertyField(serialized.renderPipelineSettings.dynamicResolutionSettings.enabled, Styles.enabled);

            ++EditorGUI.indentLevel;
            using (new EditorGUI.DisabledScope(!serialized.renderPipelineSettings.dynamicResolutionSettings.enabled.boolValue))
            {
                EditorGUILayout.PropertyField(serialized.renderPipelineSettings.dynamicResolutionSettings.dynamicResType, Styles.dynResType);
                if (serialized.renderPipelineSettings.dynamicResolutionSettings.dynamicResType.hasMultipleDifferentValues)
                {
                    using (new EditorGUI.DisabledGroupScope(true))
                        EditorGUILayout.LabelField(Styles.multipleDifferenteValueMessage);
                }
                else
                    EditorGUILayout.PropertyField(serialized.renderPipelineSettings.dynamicResolutionSettings.softwareUpsamplingFilter, Styles.upsampleFilter);

                if (!serialized.renderPipelineSettings.dynamicResolutionSettings.forcePercentage.hasMultipleDifferentValues
                    && !serialized.renderPipelineSettings.dynamicResolutionSettings.forcePercentage.boolValue)
                {
                    float minPercentage = serialized.renderPipelineSettings.dynamicResolutionSettings.minPercentage.floatValue;
                    float maxPercentage = serialized.renderPipelineSettings.dynamicResolutionSettings.maxPercentage.floatValue;

                    EditorGUI.showMixedValue = serialized.renderPipelineSettings.dynamicResolutionSettings.minPercentage.hasMultipleDifferentValues;
                    EditorGUI.BeginChangeCheck();
                    minPercentage = EditorGUILayout.DelayedFloatField(HDRenderPipelineUI.Styles.minPercentage, minPercentage);
                    if (EditorGUI.EndChangeCheck())
                        serialized.renderPipelineSettings.dynamicResolutionSettings.minPercentage.floatValue = Mathf.Clamp(minPercentage, 0.0f, maxPercentage);

                    EditorGUI.showMixedValue = serialized.renderPipelineSettings.dynamicResolutionSettings.maxPercentage.hasMultipleDifferentValues;
                    EditorGUI.BeginChangeCheck();
                    maxPercentage = EditorGUILayout.DelayedFloatField(HDRenderPipelineUI.Styles.maxPercentage, maxPercentage);
                    if (EditorGUI.EndChangeCheck())
                        serialized.renderPipelineSettings.dynamicResolutionSettings.maxPercentage.floatValue = Mathf.Clamp(maxPercentage, 0.0f, 100.0f);

                    EditorGUI.showMixedValue = false;
                }

                EditorGUILayout.PropertyField(serialized.renderPipelineSettings.dynamicResolutionSettings.forcePercentage, Styles.forceScreenPercentage);

                if (!serialized.renderPipelineSettings.dynamicResolutionSettings.forcePercentage.hasMultipleDifferentValues
                    && serialized.renderPipelineSettings.dynamicResolutionSettings.forcePercentage.boolValue)
                {
                    EditorGUI.showMixedValue = serialized.renderPipelineSettings.dynamicResolutionSettings.forcedPercentage.hasMultipleDifferentValues;
                    float forcePercentage = serialized.renderPipelineSettings.dynamicResolutionSettings.forcedPercentage.floatValue;
                    EditorGUI.BeginChangeCheck();
                    forcePercentage = EditorGUILayout.DelayedFloatField(Styles.forcedScreenPercentage, forcePercentage);
                    if (EditorGUI.EndChangeCheck())
                        serialized.renderPipelineSettings.dynamicResolutionSettings.forcedPercentage.floatValue = Mathf.Clamp(forcePercentage, 0.0f, 100.0f);
                    EditorGUI.showMixedValue = false;
                }

                if (serialized.renderPipelineSettings.dynamicResolutionSettings.forcePercentage.hasMultipleDifferentValues)
                {
                    using (new EditorGUI.DisabledGroupScope(true))
                        EditorGUILayout.LabelField(Styles.multipleDifferenteValueMessage);
                }
            }
            --EditorGUI.indentLevel;
        }

        static void Drawer_SectionLowResTransparentSettings(SerializedHDRenderPipelineAsset serialized, Editor owner)
        {
            EditorGUILayout.PropertyField(serialized.renderPipelineSettings.lowresTransparentSettings.enabled, Styles.lowResTransparentEnabled);

            /* For the time being we don't enable the option control and default to nearest depth. This might change in a close future.
            ++EditorGUI.indentLevel;
            using (new EditorGUI.DisabledScope(!serialized.renderPipelineSettings.lowresTransparentSettings.enabled.boolValue))
            {
                EditorGUILayout.PropertyField(serialized.renderPipelineSettings.lowresTransparentSettings.checkerboardDepthBuffer, k_CheckerboardDepthBuffer);
                EditorGUILayout.PropertyField(serialized.renderPipelineSettings.lowresTransparentSettings.upsampleType, k_UpsampleFilter);
            }
            --EditorGUI.indentLevel;
            */
        }

        static void Drawer_SectionPostProcessSettings(SerializedHDRenderPipelineAsset serialized, Editor owner)
        {
            EditorGUI.BeginChangeCheck();
            EditorGUILayout.DelayedIntField(serialized.renderPipelineSettings.postProcessSettings.lutSize, Styles.lutSize);
            if (EditorGUI.EndChangeCheck())
                serialized.renderPipelineSettings.postProcessSettings.lutSize.intValue = Mathf.Clamp(serialized.renderPipelineSettings.postProcessSettings.lutSize.intValue, GlobalPostProcessSettings.k_MinLutSize, GlobalPostProcessSettings.k_MaxLutSize);

            EditorGUILayout.PropertyField(serialized.renderPipelineSettings.postProcessSettings.lutFormat, Styles.lutFormat);
			EditorGUILayout.PropertyField(serialized.renderPipelineSettings.postProcessSettings.bufferFormat, Styles.bufferFormat);
        }

        static void Drawer_SectionXRSettings(SerializedHDRenderPipelineAsset serialized, Editor owner)
        {
            EditorGUILayout.PropertyField(serialized.renderPipelineSettings.xrSettings.singlePass, Styles.XRSinglePass);
            EditorGUILayout.PropertyField(serialized.renderPipelineSettings.xrSettings.occlusionMesh, Styles.XROcclusionMesh);
            EditorGUILayout.PropertyField(serialized.renderPipelineSettings.xrSettings.cameraJitter, Styles.XRCameraJitter);
        }

        static private bool m_ShowDoFLowQualitySection = false;
        static private bool m_ShowDoFMediumQualitySection = false;
        static private bool m_ShowDoFHighQualitySection = false;

        static void DrawDepthOfFieldQualitySetting(SerializedHDRenderPipelineAsset serialized, int tier)
        {
            ++EditorGUI.indentLevel;
            {
                EditorGUILayout.LabelField(Styles.nearBlurSubTitle);
                ++EditorGUI.indentLevel;
                {
                    EditorGUILayout.PropertyField(serialized.renderPipelineSettings.postProcessQualitySettings.NearBlurSampleCount.GetArrayElementAtIndex(tier), Styles.sampleCountQuality);
                    EditorGUILayout.PropertyField(serialized.renderPipelineSettings.postProcessQualitySettings.NearBlurMaxRadius.GetArrayElementAtIndex(tier), Styles.maxRadiusQuality);
                }
                --EditorGUI.indentLevel;
                EditorGUILayout.LabelField(Styles.farBlurSubTitle);
                ++EditorGUI.indentLevel;
                {
                    EditorGUILayout.PropertyField(serialized.renderPipelineSettings.postProcessQualitySettings.FarBlurSampleCount.GetArrayElementAtIndex(tier), Styles.sampleCountQuality);
                    EditorGUILayout.PropertyField(serialized.renderPipelineSettings.postProcessQualitySettings.FarBlurMaxRadius.GetArrayElementAtIndex(tier), Styles.maxRadiusQuality);
                }
                --EditorGUI.indentLevel;
            }

            EditorGUILayout.PropertyField(serialized.renderPipelineSettings.postProcessQualitySettings.DoFResolution.GetArrayElementAtIndex(tier), Styles.resolutionQuality);
            EditorGUILayout.PropertyField(serialized.renderPipelineSettings.postProcessQualitySettings.DoFHighFilteringQuality.GetArrayElementAtIndex(tier), Styles.highQualityFiltering);
            --EditorGUI.indentLevel;
        }

        static void Drawer_SectionDepthOfFieldQualitySettings(SerializedHDRenderPipelineAsset serialized, Editor owner)
        {
            m_ShowDoFLowQualitySection = EditorGUILayout.Foldout(m_ShowDoFLowQualitySection, Styles.lowQualityContent, true);
            if (m_ShowDoFLowQualitySection)
            {
                int quality = (int)ScalableSettingLevelParameter.Level.Low;
                DrawDepthOfFieldQualitySetting(serialized, quality);
            }

            m_ShowDoFMediumQualitySection = EditorGUILayout.Foldout(m_ShowDoFMediumQualitySection, Styles.mediumQualityContent, true);
            if (m_ShowDoFMediumQualitySection)
            {
                int quality = (int)ScalableSettingLevelParameter.Level.Medium;
                DrawDepthOfFieldQualitySetting(serialized, quality);
            }

            m_ShowDoFHighQualitySection = EditorGUILayout.Foldout(m_ShowDoFHighQualitySection, Styles.highQualityContent, true);
            if (m_ShowDoFHighQualitySection)
            {
                int quality = (int)ScalableSettingLevelParameter.Level.High;
                DrawDepthOfFieldQualitySetting(serialized, quality);
            }
        }

        static private bool m_ShowMotionBlurLowQualitySection = false;
        static private bool m_ShowMotionBlurMediumQualitySection = false;
        static private bool m_ShowMotionBlurHighQualitySection = false;

        static void Drawer_SectionMotionBlurQualitySettings(SerializedHDRenderPipelineAsset serialized, Editor owner)
        {
            m_ShowMotionBlurLowQualitySection = EditorGUILayout.Foldout(m_ShowMotionBlurLowQualitySection, Styles.lowQualityContent, true);
            if (m_ShowMotionBlurLowQualitySection)
            {
                int quality = (int)ScalableSettingLevelParameter.Level.Low;
                EditorGUILayout.PropertyField(serialized.renderPipelineSettings.postProcessQualitySettings.MotionBlurSampleCount.GetArrayElementAtIndex(quality), Styles.sampleCountQuality);
            }
            m_ShowMotionBlurMediumQualitySection = EditorGUILayout.Foldout(m_ShowMotionBlurMediumQualitySection, Styles.mediumQualityContent, true);
            if (m_ShowMotionBlurMediumQualitySection)
            {
                int quality = (int)ScalableSettingLevelParameter.Level.Medium;
                EditorGUILayout.PropertyField(serialized.renderPipelineSettings.postProcessQualitySettings.MotionBlurSampleCount.GetArrayElementAtIndex(quality), Styles.sampleCountQuality);
            }
            m_ShowMotionBlurHighQualitySection = EditorGUILayout.Foldout(m_ShowMotionBlurHighQualitySection, Styles.highQualityContent, true);
            if (m_ShowMotionBlurHighQualitySection)
            {
                int quality = (int)ScalableSettingLevelParameter.Level.High;
                EditorGUILayout.PropertyField(serialized.renderPipelineSettings.postProcessQualitySettings.MotionBlurSampleCount.GetArrayElementAtIndex(quality), Styles.sampleCountQuality);
            }
        }

        static private bool m_ShowBloomLowQualitySection = false;
        static private bool m_ShowBloomMediumQualitySection = false;
        static private bool m_ShowBloomHighQualitySection = false;

        static void DrawBloomQualitySetting(SerializedHDRenderPipelineAsset serialized, int tier)
        {
            EditorGUILayout.PropertyField(serialized.renderPipelineSettings.postProcessQualitySettings.BloomRes.GetArrayElementAtIndex(tier), Styles.resolutionQuality);
            EditorGUILayout.PropertyField(serialized.renderPipelineSettings.postProcessQualitySettings.BloomHighFilteringQuality.GetArrayElementAtIndex(tier), Styles.highQualityFiltering);
        }

        static void Drawer_SectionBloomQualitySettings(SerializedHDRenderPipelineAsset serialized, Editor owner)
        {
            m_ShowBloomLowQualitySection = EditorGUILayout.Foldout(m_ShowBloomLowQualitySection, Styles.lowQualityContent, true);
            if (m_ShowBloomLowQualitySection)
            {
                int quality = (int)ScalableSettingLevelParameter.Level.Low;
                DrawBloomQualitySetting(serialized, quality);
            }
            m_ShowBloomMediumQualitySection = EditorGUILayout.Foldout(m_ShowBloomMediumQualitySection, Styles.mediumQualityContent, true);
            if (m_ShowBloomMediumQualitySection)
            {
                int quality = (int)ScalableSettingLevelParameter.Level.Medium;
                DrawBloomQualitySetting(serialized, quality);
            }
            m_ShowBloomHighQualitySection = EditorGUILayout.Foldout(m_ShowBloomHighQualitySection, Styles.highQualityContent, true);
            if (m_ShowBloomHighQualitySection)
            {
                int quality = (int)ScalableSettingLevelParameter.Level.High;
                DrawBloomQualitySetting(serialized, quality);
            }
        }

        static private bool m_ShowChromaticAberrationLowQualitySection = false;
        static private bool m_ShowChromaticAberrationMediumQualitySection = false;
        static private bool m_ShowChromaticAberrationHighQualitySection = false;

        static void Drawer_SectionChromaticAberrationQualitySettings(SerializedHDRenderPipelineAsset serialized, Editor owner)
        {
            m_ShowChromaticAberrationLowQualitySection = EditorGUILayout.Foldout(m_ShowChromaticAberrationLowQualitySection, Styles.lowQualityContent, true);
            if (m_ShowChromaticAberrationLowQualitySection)
            {
                int quality = (int)ScalableSettingLevelParameter.Level.Low;
                EditorGUILayout.PropertyField(serialized.renderPipelineSettings.postProcessQualitySettings.ChromaticAbMaxSamples.GetArrayElementAtIndex(quality), Styles.maxSamplesQuality);
            }
            m_ShowChromaticAberrationMediumQualitySection = EditorGUILayout.Foldout(m_ShowChromaticAberrationMediumQualitySection, Styles.mediumQualityContent, true);
            if (m_ShowChromaticAberrationMediumQualitySection)
            {
                int quality = (int)ScalableSettingLevelParameter.Level.Medium;
                EditorGUILayout.PropertyField(serialized.renderPipelineSettings.postProcessQualitySettings.ChromaticAbMaxSamples.GetArrayElementAtIndex(quality), Styles.maxSamplesQuality);
            }
            m_ShowChromaticAberrationHighQualitySection = EditorGUILayout.Foldout(m_ShowChromaticAberrationHighQualitySection, Styles.highQualityContent, true);
            if (m_ShowChromaticAberrationHighQualitySection)
            {
                int quality = (int)ScalableSettingLevelParameter.Level.High;
                EditorGUILayout.PropertyField(serialized.renderPipelineSettings.postProcessQualitySettings.ChromaticAbMaxSamples.GetArrayElementAtIndex(quality), Styles.maxSamplesQuality);
            }
        }

        static private bool m_ShowAOLowQualitySection = false;
        static private bool m_ShowAOMediumQualitySection = false;
        static private bool m_ShowAOHighQualitySection = false;

        static void DrawAOQualitySetting(SerializedHDRenderPipelineAsset serialized, int tier)
        {
            EditorGUILayout.PropertyField(serialized.renderPipelineSettings.lightingQualitySettings.AOStepCount.GetArrayElementAtIndex(tier), Styles.AOStepCount);
            EditorGUILayout.PropertyField(serialized.renderPipelineSettings.lightingQualitySettings.AOFullRes.GetArrayElementAtIndex(tier), Styles.AOFullRes);
            EditorGUILayout.PropertyField(serialized.renderPipelineSettings.lightingQualitySettings.AOMaximumRadiusPixels.GetArrayElementAtIndex(tier), Styles.AOMaxRadiusInPixels);
            EditorGUILayout.PropertyField(serialized.renderPipelineSettings.lightingQualitySettings.AODirectionCount.GetArrayElementAtIndex(tier), Styles.AODirectionCount);
            EditorGUILayout.PropertyField(serialized.renderPipelineSettings.lightingQualitySettings.AOBilateralUpsample.GetArrayElementAtIndex(tier), Styles.AOBilateralUpsample);
        }

        static void Drawer_SectionSSAOQualitySettings(SerializedHDRenderPipelineAsset serialized, Editor owner)
        {
            m_ShowAOLowQualitySection = EditorGUILayout.Foldout(m_ShowAOLowQualitySection, Styles.lowQualityContent);
            if (m_ShowAOLowQualitySection)
            {
                int quality = (int)ScalableSettingLevelParameter.Level.Low;
                DrawAOQualitySetting(serialized, quality);
            }

            m_ShowAOMediumQualitySection = EditorGUILayout.Foldout(m_ShowAOMediumQualitySection, Styles.mediumQualityContent);
            if (m_ShowAOMediumQualitySection)
            {
                int quality = (int)ScalableSettingLevelParameter.Level.Medium;
                DrawAOQualitySetting(serialized, quality);
            }

            m_ShowAOHighQualitySection = EditorGUILayout.Foldout(m_ShowAOHighQualitySection, Styles.highQualityContent);
            if (m_ShowAOHighQualitySection)
            {
                int quality = (int)ScalableSettingLevelParameter.Level.High;
                DrawAOQualitySetting(serialized, quality);
            }
        }

        static private bool m_ShowContactShadowLowQualitySection = false;
        static private bool m_ShowContactShadowMediumQualitySection = false;
        static private bool m_ShowContactShadowHighQualitySection = false;

        static void Drawer_SectionContactShadowQualitySettings(SerializedHDRenderPipelineAsset serialized, Editor owner)
        {
            m_ShowContactShadowLowQualitySection = EditorGUILayout.Foldout(m_ShowContactShadowLowQualitySection, Styles.lowQualityContent);
            if (m_ShowContactShadowLowQualitySection)
            {
                int quality = (int)ScalableSettingLevelParameter.Level.Low;
                EditorGUILayout.PropertyField(serialized.renderPipelineSettings.lightingQualitySettings.ContactShadowSampleCount.GetArrayElementAtIndex(quality), Styles.contactShadowsSampleCount);
            }

            m_ShowContactShadowMediumQualitySection = EditorGUILayout.Foldout(m_ShowContactShadowMediumQualitySection, Styles.mediumQualityContent);
            if (m_ShowContactShadowMediumQualitySection)
            {
                int quality = (int)ScalableSettingLevelParameter.Level.Medium;
                EditorGUILayout.PropertyField(serialized.renderPipelineSettings.lightingQualitySettings.ContactShadowSampleCount.GetArrayElementAtIndex(quality), Styles.contactShadowsSampleCount);
            }

            m_ShowContactShadowHighQualitySection = EditorGUILayout.Foldout(m_ShowContactShadowHighQualitySection, Styles.highQualityContent);
            if (m_ShowContactShadowHighQualitySection)
            {
                int quality = (int)ScalableSettingLevelParameter.Level.High;
                EditorGUILayout.PropertyField(serialized.renderPipelineSettings.lightingQualitySettings.ContactShadowSampleCount.GetArrayElementAtIndex(quality), Styles.contactShadowsSampleCount);
            }
        }

        static private bool m_ShowSSRLowQualitySection = false;
        static private bool m_ShowSSRMediumQualitySection = false;
        static private bool m_ShowSSRHighQualitySection = false;

        static void Drawer_SectionSSRQualitySettings(SerializedHDRenderPipelineAsset serialized, Editor owner)
        {
            m_ShowSSRLowQualitySection = EditorGUILayout.Foldout(m_ShowSSRLowQualitySection, Styles.lowQualityContent);
            if (m_ShowSSRLowQualitySection)
            {
                int quality = (int)ScalableSettingLevelParameter.Level.Low;
                EditorGUILayout.PropertyField(serialized.renderPipelineSettings.lightingQualitySettings.SSRMaxRaySteps.GetArrayElementAtIndex(quality), Styles.contactShadowsSampleCount);
            }

            m_ShowSSRMediumQualitySection = EditorGUILayout.Foldout(m_ShowSSRMediumQualitySection, Styles.mediumQualityContent);
            if (m_ShowSSRMediumQualitySection)
            {
                int quality = (int)ScalableSettingLevelParameter.Level.Medium;
                EditorGUILayout.PropertyField(serialized.renderPipelineSettings.lightingQualitySettings.SSRMaxRaySteps.GetArrayElementAtIndex(quality), Styles.contactShadowsSampleCount);
            }

            m_ShowSSRHighQualitySection = EditorGUILayout.Foldout(m_ShowSSRHighQualitySection, Styles.highQualityContent);
            if (m_ShowSSRHighQualitySection)
            {
                int quality = (int)ScalableSettingLevelParameter.Level.High;
                EditorGUILayout.PropertyField(serialized.renderPipelineSettings.lightingQualitySettings.SSRMaxRaySteps.GetArrayElementAtIndex(quality), Styles.contactShadowsSampleCount);
            }
        }

        static void Drawer_SectionRenderingUnsorted(SerializedHDRenderPipelineAsset serialized, Editor owner)
        {
            EditorGUILayout.PropertyField(serialized.renderPipelineSettings.colorBufferFormat, Styles.colorBufferFormatContent);
            EditorGUILayout.PropertyField(serialized.renderPipelineSettings.supportedLitShaderMode, Styles.supportLitShaderModeContent);

            // MSAA is an option that is only available in full forward but Camera can be set in Full Forward only. Thus MSAA have no dependency currently
            //Note: do not use SerializedProperty.enumValueIndex here as this enum not start at 0 as it is used as flags.
            bool msaaAllowed = true;
            for (int index = 0; index < serialized.serializedObject.targetObjects.Length && msaaAllowed; ++index)
            {
                var litShaderMode = (serialized.serializedObject.targetObjects[index] as HDRenderPipelineAsset).currentPlatformRenderPipelineSettings.supportedLitShaderMode;
                msaaAllowed &= litShaderMode == SupportedLitShaderMode.ForwardOnly || litShaderMode == SupportedLitShaderMode.Both;
            }
            using (new EditorGUI.DisabledScope(!msaaAllowed))
            {
                ++EditorGUI.indentLevel;
                EditorGUILayout.PropertyField(serialized.renderPipelineSettings.MSAASampleCount, Styles.MSAASampleCountContent);
                --EditorGUI.indentLevel;
            }

            EditorGUILayout.PropertyField(serialized.renderPipelineSettings.supportMotionVectors, Styles.supportMotionVectorContent);
            EditorGUILayout.PropertyField(serialized.renderPipelineSettings.supportRuntimeDebugDisplay, Styles.supportRuntimeDebugDisplayContent);
            EditorGUILayout.PropertyField(serialized.renderPipelineSettings.supportDitheringCrossFade, Styles.supportDitheringCrossFadeContent);
            EditorGUILayout.PropertyField(serialized.renderPipelineSettings.supportTerrainHole, Styles.supportTerrainHoleContent);

            EditorGUILayout.PropertyField(serialized.renderPipelineSettings.supportTransparentBackface, Styles.supportTransparentBackface);
            EditorGUILayout.PropertyField(serialized.renderPipelineSettings.supportTransparentDepthPrepass, Styles.supportTransparentDepthPrepass);
            EditorGUILayout.PropertyField(serialized.renderPipelineSettings.supportTransparentDepthPostpass, Styles.supportTransparentDepthPostpass);

            EditorGUILayout.PropertyField(serialized.renderPipelineSettings.supportCustomPass, Styles.supportCustomPassContent);
            using (new EditorGUI.DisabledScope(!serialized.renderPipelineSettings.supportCustomPass.boolValue))
            {
                ++EditorGUI.indentLevel;
                EditorGUILayout.PropertyField(serialized.renderPipelineSettings.customBufferFormat, Styles.customBufferFormatContent);
                --EditorGUI.indentLevel;
            }

            EditorGUILayout.PropertyField(serialized.renderPipelineSettings.supportRayTracing, Styles.supportRaytracing);
            using (new EditorGUI.DisabledScope(!serialized.renderPipelineSettings.supportRayTracing.boolValue))
            {
                if (serialized.renderPipelineSettings.supportRayTracing.boolValue && !UnityEngine.SystemInfo.supportsRayTracing)
                {
                    EditorGUILayout.HelpBox(Styles.rayTracingUnsupportedWarning.text, MessageType.Warning, wide: true);
                }
            }

            serialized.renderPipelineSettings.lodBias.ValueGUI<float>(Styles.LODBias);
            serialized.renderPipelineSettings.maximumLODLevel.ValueGUI<int>(Styles.maximumLODLevel);

            EditorGUILayout.Space(); //to separate with following sub sections
        }

        static void Drawer_SectionLightingUnsorted(SerializedHDRenderPipelineAsset serialized, Editor owner)
        {
            EditorGUILayout.PropertyField(serialized.renderPipelineSettings.supportSSAO, Styles.supportSSAOContent);

            EditorGUILayout.PropertyField(serialized.renderPipelineSettings.supportVolumetrics, Styles.supportVolumetricContent);
            using (new EditorGUI.DisabledScope(serialized.renderPipelineSettings.supportVolumetrics.hasMultipleDifferentValues
                || !serialized.renderPipelineSettings.supportVolumetrics.boolValue))
            {
                ++EditorGUI.indentLevel;
                EditorGUILayout.PropertyField(serialized.renderPipelineSettings.increaseResolutionOfVolumetrics, Styles.volumetricResolutionContent);
                --EditorGUI.indentLevel;
            }

            EditorGUILayout.PropertyField(serialized.renderPipelineSettings.supportProbeVolume, Styles.supportProbeVolumeContent);
            using (new EditorGUI.DisabledScope(!serialized.renderPipelineSettings.supportProbeVolume.boolValue))
            {
                ++EditorGUI.indentLevel;

                if (serialized.renderPipelineSettings.supportProbeVolume.boolValue)
                    EditorGUILayout.HelpBox(Styles.probeVolumeInfo, MessageType.Warning);

                EditorGUI.BeginChangeCheck();
                EditorGUILayout.DelayedIntField(serialized.renderPipelineSettings.probeVolumeSettings.atlasWidth, Styles.probeVolumeAtlasWidth);
                if (EditorGUI.EndChangeCheck())
                    serialized.renderPipelineSettings.probeVolumeSettings.atlasWidth.intValue = Mathf.Max(serialized.renderPipelineSettings.probeVolumeSettings.atlasWidth.intValue, 0);

                EditorGUI.BeginChangeCheck();
                EditorGUILayout.DelayedIntField(serialized.renderPipelineSettings.probeVolumeSettings.atlasHeight, Styles.probeVolumeAtlasHeight);
                if (EditorGUI.EndChangeCheck())
                    serialized.renderPipelineSettings.probeVolumeSettings.atlasHeight.intValue = Mathf.Max(serialized.renderPipelineSettings.probeVolumeSettings.atlasHeight.intValue, 0);

                EditorGUI.BeginChangeCheck();
                EditorGUILayout.DelayedIntField(serialized.renderPipelineSettings.probeVolumeSettings.atlasDepth, Styles.probeVolumeAtlasDepth);
                if (EditorGUI.EndChangeCheck())
                    serialized.renderPipelineSettings.probeVolumeSettings.atlasDepth.intValue = Mathf.Max(serialized.renderPipelineSettings.probeVolumeSettings.atlasDepth.intValue, 0);

                EditorGUI.BeginChangeCheck();
                EditorGUILayout.DelayedIntField(serialized.renderPipelineSettings.probeVolumeSettings.atlasOctahedralDepthWidth, Styles.probeVolumeAtlasOctahedralDepthWidth);
                if (EditorGUI.EndChangeCheck())
                    serialized.renderPipelineSettings.probeVolumeSettings.atlasOctahedralDepthWidth.intValue = Mathf.Max(serialized.renderPipelineSettings.probeVolumeSettings.atlasOctahedralDepthWidth.intValue, 0);

                EditorGUI.BeginChangeCheck();
                EditorGUILayout.DelayedIntField(serialized.renderPipelineSettings.probeVolumeSettings.atlasOctahedralDepthHeight, Styles.probeVolumeAtlasOctahedralDepthHeight);
                if (EditorGUI.EndChangeCheck())
                    serialized.renderPipelineSettings.probeVolumeSettings.atlasOctahedralDepthHeight.intValue = Mathf.Max(serialized.renderPipelineSettings.probeVolumeSettings.atlasOctahedralDepthHeight.intValue, 0);

                if (serialized.renderPipelineSettings.probeVolumeSettings.atlasDepth.intValue <= 0)
                {
                    // Detected legacy 2D probe volume atlas (degenerate Z axis resolution).
                    // Initialize with default 3D atlas values.
                    // TODO: (Nick) This can be removed in release. It's currently here to reduce user pain on internal projects actively using this WIP tech.
                    serialized.renderPipelineSettings.probeVolumeSettings.atlasWidth.intValue = GlobalProbeVolumeSettings.@default.atlasWidth;
                    serialized.renderPipelineSettings.probeVolumeSettings.atlasHeight.intValue = GlobalProbeVolumeSettings.@default.atlasHeight;
                    serialized.renderPipelineSettings.probeVolumeSettings.atlasDepth.intValue = GlobalProbeVolumeSettings.@default.atlasDepth;
                }

                --EditorGUI.indentLevel;
            }

            EditorGUILayout.Space(); //to separate with following sub sections
        }

        static void Drawer_SectionMaterialUnsorted(SerializedHDRenderPipelineAsset serialized, Editor owner)
        {
            EditorGUILayout.PropertyField(serialized.availableMaterialQualityLevels);
            var v = EditorGUILayout.EnumPopup(Styles.materialQualityLevelContent, (MaterialQuality) serialized.defaultMaterialQualityLevel.intValue);
            serialized.defaultMaterialQualityLevel.intValue = (int)(object)v;

            EditorGUILayout.PropertyField(serialized.renderPipelineSettings.supportDistortion, Styles.supportDistortion);

            EditorGUILayout.PropertyField(serialized.renderPipelineSettings.supportSubsurfaceScattering, Styles.supportedSSSContent);
            using (new EditorGUI.DisabledScope(serialized.renderPipelineSettings.supportSubsurfaceScattering.hasMultipleDifferentValues
                || !serialized.renderPipelineSettings.supportSubsurfaceScattering.boolValue))
            {
                ++EditorGUI.indentLevel;
                serialized.renderPipelineSettings.sssSampleBudget.ValueGUI<int>(Styles.sssSampleBudget);
                --EditorGUI.indentLevel;
            }

            EditorGUILayout.PropertyField(serialized.renderPipelineSettings.lightLoopSettings.supportFabricConvolution, Styles.supportFabricBSDFConvolutionContent);

            diffusionProfileUI.drawElement = DrawDiffusionProfileElement;
            diffusionProfileUI.OnGUI(serialized.diffusionProfileSettingsList);
        }

        static void DrawDiffusionProfileElement(SerializedProperty element, Rect rect, int index)
        {
            EditorGUI.ObjectField(rect, element, EditorGUIUtility.TrTextContent("Profile " + index));
        }

        const string supportedFormaterMultipleValue = "\u2022 {0} --Multiple different values--";
        const string supportedFormater = "\u2022 {0} ({1})";
        const string supportedLitShaderModeFormater = "\u2022 {0}: {1} ({2})";
        static void AppendSupport(StringBuilder builder, SerializedProperty property, GUIContent content)
        {
            if (property.hasMultipleDifferentValues)
                builder.AppendLine().AppendFormat(supportedFormaterMultipleValue, content.text);
            else if (property.boolValue)
                builder.AppendLine().AppendFormat(supportedFormater, content.text, Styles.supportDrawbacks[content]);
        }

        static void SupportedSettingsInfoSection(SerializedHDRenderPipelineAsset serialized, Editor owner)
        {
            StringBuilder builder = new StringBuilder("Features supported by this asset:").AppendLine();
            SupportedLitShaderMode supportedLitShaderMode = serialized.renderPipelineSettings.supportedLitShaderMode.GetEnumValue<SupportedLitShaderMode>();
            if (serialized.renderPipelineSettings.supportedLitShaderMode.hasMultipleDifferentValues)
                builder.AppendFormat(supportedFormaterMultipleValue, Styles.supportLitShaderModeContent.text);
            else
                builder.AppendFormat(supportedLitShaderModeFormater, Styles.supportLitShaderModeContent.text, supportedLitShaderMode, Styles.supportLitShaderModeDrawbacks[supportedLitShaderMode]);

            if (serialized.renderPipelineSettings.supportShadowMask.hasMultipleDifferentValues || serialized.renderPipelineSettings.supportedLitShaderMode.hasMultipleDifferentValues)
                builder.AppendLine().AppendFormat(supportedFormaterMultipleValue, Styles.supportShadowMaskContent.text);
            else if (serialized.renderPipelineSettings.supportShadowMask.boolValue)
                builder.AppendLine().AppendFormat(supportedFormater, Styles.supportShadowMaskContent.text, Styles.supportShadowMaskDrawbacks[supportedLitShaderMode]);

            AppendSupport(builder, serialized.renderPipelineSettings.supportSSR, Styles.supportSSRContent);
            AppendSupport(builder, serialized.renderPipelineSettings.supportSSAO, Styles.supportSSAOContent);
            AppendSupport(builder, serialized.renderPipelineSettings.supportSubsurfaceScattering, Styles.supportedSSSContent);
            AppendSupport(builder, serialized.renderPipelineSettings.supportVolumetrics, Styles.supportVolumetricContent);

            if (serialized.renderPipelineSettings.supportLightLayers.hasMultipleDifferentValues)
                builder.AppendLine().AppendFormat(supportedFormaterMultipleValue, Styles.supportLightLayerContent.text);
            else if (serialized.renderPipelineSettings.supportLightLayers.boolValue)
                builder.AppendLine().AppendFormat(supportedFormater, Styles.supportLightLayerContent.text, Styles.supportLightLayerDrawbacks[supportedLitShaderMode]);

            if (serialized.renderPipelineSettings.MSAASampleCount.hasMultipleDifferentValues)
                builder.AppendLine().AppendFormat(supportedFormaterMultipleValue, Styles.MSAASampleCountContent.text);
            else if (serialized.renderPipelineSettings.supportMSAA)
            {
                // NO MSAA in deferred
                if (serialized.renderPipelineSettings.supportedLitShaderMode.intValue != (int)RenderPipelineSettings.SupportedLitShaderMode.DeferredOnly)
                    builder.AppendLine().AppendFormat(supportedFormater, "Multisample Anti-aliasing", Styles.supportDrawbacks[Styles.MSAASampleCountContent]);
            }

            if (serialized.renderPipelineSettings.supportDecals.hasMultipleDifferentValues)
                builder.AppendLine().AppendFormat(supportedFormaterMultipleValue, Styles.decalsSubTitle.text);
            else if (serialized.renderPipelineSettings.supportDecals.boolValue)
                builder.AppendLine().AppendFormat(supportedFormater, Styles.decalsSubTitle.text, Styles.supportDrawbacks[Styles.supportDecalContent]);

            if (serialized.renderPipelineSettings.decalSettings.perChannelMask.hasMultipleDifferentValues)
                builder.AppendLine().AppendFormat(supportedFormaterMultipleValue, Styles.decalsMetalAndAOSubTitle.text);
            else if (serialized.renderPipelineSettings.supportDecals.boolValue && serialized.renderPipelineSettings.decalSettings.perChannelMask.boolValue)
                builder.AppendLine().AppendFormat(supportedFormater, Styles.decalsMetalAndAOSubTitle.text, Styles.supportDrawbacks[Styles.metalAndAOContent]);

            AppendSupport(builder, serialized.renderPipelineSettings.supportMotionVectors, Styles.supportMotionVectorContent);
            AppendSupport(builder, serialized.renderPipelineSettings.supportRuntimeDebugDisplay, Styles.supportRuntimeDebugDisplayContent);
            AppendSupport(builder, serialized.renderPipelineSettings.supportDitheringCrossFade, Styles.supportDitheringCrossFadeContent);
            AppendSupport(builder, serialized.renderPipelineSettings.supportTerrainHole, Styles.supportTerrainHoleContent);
            AppendSupport(builder, serialized.renderPipelineSettings.supportDistortion, Styles.supportDistortion);
            AppendSupport(builder, serialized.renderPipelineSettings.supportTransparentBackface, Styles.supportTransparentBackface);
            AppendSupport(builder, serialized.renderPipelineSettings.supportTransparentDepthPrepass, Styles.supportTransparentDepthPrepass);
            AppendSupport(builder, serialized.renderPipelineSettings.supportTransparentDepthPostpass, Styles.supportTransparentDepthPostpass);
            AppendSupport(builder, serialized.renderPipelineSettings.supportRayTracing, Styles.supportRaytracing);
            AppendSupport(builder, serialized.renderPipelineSettings.supportProbeVolume, Styles.supportProbeVolumeContent);

            EditorGUILayout.HelpBox(builder.ToString(), MessageType.Info, wide: true);
        }
    }
}
=======
using UnityEngine;
using UnityEngine.Rendering;
using UnityEngine.Rendering.HighDefinition;
using System.Text;
using UnityEngine.Experimental.Rendering;
using static UnityEngine.Rendering.HighDefinition.RenderPipelineSettings;

namespace UnityEditor.Rendering.HighDefinition
{
    using CED = CoreEditorDrawer<SerializedHDRenderPipelineAsset>;

    static partial class HDRenderPipelineUI
    {
        enum Expandable
        {
            CameraFrameSettings = 1 << 0,
            BakedOrCustomProbeFrameSettings = 1 << 1,
            RealtimeProbeFrameSettings = 1 << 2,
            General = 1 << 3,
            Rendering = 1 << 4,
            Lighting = 1 << 5,
            Material = 1 << 6,
            LightLoop = 1 << 7,
            Cookie = 1 << 8,
            Reflection = 1 << 9,
            Sky = 1 << 10,
            Shadow = 1 << 11,
            Decal = 1 << 12,
            PostProcess = 1 << 13,
            DynamicResolution = 1 << 14,
            LowResTransparency = 1 << 15,
            PostProcessQuality = 1 << 16,
            DepthOfFieldQuality = 1 << 17,
            MotionBlurQuality = 1 << 18,
            BloomQuality = 1 << 19,
            ChromaticAberrationQuality = 1 << 20,
            XR = 1 << 21,
            LightLayer = 1 << 22,
            SSAOQuality = 1 << 23,
            ContactShadowQuality = 1 << 24,
            LightingQuality = 1 << 25,
            SSRQuality = 1 << 26,
        }

        static readonly ExpandedState<Expandable, HDRenderPipelineAsset> k_ExpandedState = new ExpandedState<Expandable, HDRenderPipelineAsset>(Expandable.CameraFrameSettings | Expandable.General, "HDRP");

        enum ShadowResolutionValue
        {
            ShadowResolution128 = 128,
            ShadowResolution256 = 256,
            ShadowResolution512 = 512,
            ShadowResolution1024 = 1024,
            ShadowResolution2048 = 2048,
            ShadowResolution4096 = 4096,
            ShadowResolution8192 = 8192,
            ShadowResolution16384 = 16384
        }

        internal enum SelectedFrameSettings
        {
            Camera,
            BakedOrCustomReflection,
            RealtimeReflection
        }

        internal static DiffusionProfileSettingsListUI diffusionProfileUI = new DiffusionProfileSettingsListUI();

        internal static SelectedFrameSettings selectedFrameSettings;

        static HDRenderPipelineUI()
        {
            Inspector = CED.Group(
                CED.FoldoutGroup(Styles.renderingSectionTitle, Expandable.Rendering, k_ExpandedState,
                    CED.Group(GroupOption.Indent, Drawer_SectionRenderingUnsorted),
                    CED.FoldoutGroup(Styles.decalsSubTitle, Expandable.Decal, k_ExpandedState, FoldoutOption.Indent | FoldoutOption.SubFoldout, Drawer_SectionDecalSettings),
                    CED.FoldoutGroup(Styles.dynamicResolutionSubTitle, Expandable.DynamicResolution, k_ExpandedState, FoldoutOption.Indent | FoldoutOption.SubFoldout | FoldoutOption.NoSpaceAtEnd, Drawer_SectionDynamicResolutionSettings),
                    CED.FoldoutGroup(Styles.lowResTransparencySubTitle, Expandable.LowResTransparency, k_ExpandedState, FoldoutOption.Indent | FoldoutOption.SubFoldout | FoldoutOption.NoSpaceAtEnd, Drawer_SectionLowResTransparentSettings)
                    ),
                CED.FoldoutGroup(Styles.lightingSectionTitle, Expandable.Lighting, k_ExpandedState,
                    CED.Group(GroupOption.Indent, Drawer_SectionLightingUnsorted),
                    CED.FoldoutGroup(Styles.lightLayerSubTitle, Expandable.LightLayer, k_ExpandedState, FoldoutOption.Indent | FoldoutOption.SubFoldout, Drawer_SectionLightLayers),
                    CED.FoldoutGroup(Styles.cookiesSubTitle, Expandable.Cookie, k_ExpandedState, FoldoutOption.Indent | FoldoutOption.SubFoldout, Drawer_SectionCookies),
                    CED.FoldoutGroup(Styles.reflectionsSubTitle, Expandable.Reflection, k_ExpandedState, FoldoutOption.Indent | FoldoutOption.SubFoldout, Drawer_SectionReflection),
                    CED.FoldoutGroup(Styles.skySubTitle, Expandable.Sky, k_ExpandedState, FoldoutOption.Indent | FoldoutOption.SubFoldout, Drawer_SectionSky),
                    CED.FoldoutGroup(Styles.shadowSubTitle, Expandable.Shadow, k_ExpandedState, FoldoutOption.Indent | FoldoutOption.SubFoldout, Drawer_SectionShadows),
                    CED.FoldoutGroup(Styles.lightLoopSubTitle, Expandable.LightLoop, k_ExpandedState, FoldoutOption.Indent | FoldoutOption.SubFoldout | FoldoutOption.NoSpaceAtEnd, Drawer_SectionLightLoop)
                    ),
                CED.FoldoutGroup(Styles.lightingQualitySettings, Expandable.LightingQuality, k_ExpandedState,
                    CED.FoldoutGroup(Styles.SSAOQualitySettingSubTitle, Expandable.SSAOQuality, k_ExpandedState, FoldoutOption.Indent | FoldoutOption.SubFoldout | FoldoutOption.NoSpaceAtEnd, Drawer_SectionSSAOQualitySettings),
                    CED.FoldoutGroup(Styles.contactShadowsSettingsSubTitle, Expandable.ContactShadowQuality, k_ExpandedState, FoldoutOption.Indent | FoldoutOption.SubFoldout | FoldoutOption.NoSpaceAtEnd, Drawer_SectionContactShadowQualitySettings),
                    CED.FoldoutGroup(Styles.SSRSettingsSubTitle, Expandable.SSRQuality, k_ExpandedState, FoldoutOption.Indent | FoldoutOption.SubFoldout | FoldoutOption.NoSpaceAtEnd, Drawer_SectionSSRQualitySettings)
                    ),
                CED.FoldoutGroup(Styles.materialSectionTitle, Expandable.Material, k_ExpandedState, Drawer_SectionMaterialUnsorted),
                CED.FoldoutGroup(Styles.postProcessSectionTitle, Expandable.PostProcess, k_ExpandedState, Drawer_SectionPostProcessSettings),
                CED.FoldoutGroup(Styles.postProcessQualitySubTitle, Expandable.PostProcessQuality, k_ExpandedState,
                    CED.FoldoutGroup(Styles.depthOfFieldQualitySettings, Expandable.DepthOfFieldQuality, k_ExpandedState, FoldoutOption.Indent | FoldoutOption.SubFoldout | FoldoutOption.NoSpaceAtEnd, Drawer_SectionDepthOfFieldQualitySettings),
                    CED.FoldoutGroup(Styles.motionBlurQualitySettings, Expandable.MotionBlurQuality, k_ExpandedState, FoldoutOption.Indent | FoldoutOption.SubFoldout | FoldoutOption.NoSpaceAtEnd, Drawer_SectionMotionBlurQualitySettings),
                    CED.FoldoutGroup(Styles.bloomQualitySettings, Expandable.BloomQuality, k_ExpandedState, FoldoutOption.Indent | FoldoutOption.SubFoldout | FoldoutOption.NoSpaceAtEnd, Drawer_SectionBloomQualitySettings),
                    CED.FoldoutGroup(Styles.chromaticAberrationQualitySettings, Expandable.ChromaticAberrationQuality, k_ExpandedState, FoldoutOption.Indent | FoldoutOption.SubFoldout | FoldoutOption.NoSpaceAtEnd, Drawer_SectionChromaticAberrationQualitySettings)
                    ),
                CED.FoldoutGroup(Styles.xrTitle, Expandable.XR, k_ExpandedState, Drawer_SectionXRSettings)
            );

            // fix init of selection along what is serialized
            if (k_ExpandedState[Expandable.BakedOrCustomProbeFrameSettings])
                selectedFrameSettings = SelectedFrameSettings.BakedOrCustomReflection;
            else if (k_ExpandedState[Expandable.RealtimeProbeFrameSettings])
                selectedFrameSettings = SelectedFrameSettings.RealtimeReflection;
            else //default value: camera
                selectedFrameSettings = SelectedFrameSettings.Camera;
        }

        public static readonly CED.IDrawer Inspector;

        public static readonly CED.IDrawer GeneralSection = CED.Group(Drawer_SectionGeneral);

        public static readonly CED.IDrawer FrameSettingsSection = CED.Group(
            CED.Group(
                (serialized, owner) => EditorGUILayout.BeginVertical("box"),
                Drawer_TitleDefaultFrameSettings
                ),
            CED.Conditional(
                (serialized, owner) => k_ExpandedState[Expandable.CameraFrameSettings],
                CED.Select(
                    (serialized, owner) => serialized.defaultFrameSettings,
                    FrameSettingsUI.InspectorInnerbox(withOverride: false)
                    )
                ),
            CED.Conditional(
                (serialized, owner) => k_ExpandedState[Expandable.BakedOrCustomProbeFrameSettings],
                CED.Select(
                    (serialized, owner) => serialized.defaultBakedOrCustomReflectionFrameSettings,
                    FrameSettingsUI.InspectorInnerbox(withOverride: false)
                    )
                ),
            CED.Conditional(
                (serialized, owner) => k_ExpandedState[Expandable.RealtimeProbeFrameSettings],
                CED.Select(
                    (serialized, owner) => serialized.defaultRealtimeReflectionFrameSettings,
                    FrameSettingsUI.InspectorInnerbox(withOverride: false)
                    )
                ),
            CED.Group((serialized, owner) => EditorGUILayout.EndVertical())
            );

        static public void ApplyChangedDisplayedFrameSettings(SerializedHDRenderPipelineAsset serialized, Editor owner)
        {
            k_ExpandedState.SetExpandedAreas(Expandable.CameraFrameSettings | Expandable.BakedOrCustomProbeFrameSettings | Expandable.RealtimeProbeFrameSettings, false);
            switch (selectedFrameSettings)
            {
                case SelectedFrameSettings.Camera:
                    k_ExpandedState.SetExpandedAreas(Expandable.CameraFrameSettings, true);
                    break;
                case SelectedFrameSettings.BakedOrCustomReflection:
                    k_ExpandedState.SetExpandedAreas(Expandable.BakedOrCustomProbeFrameSettings, true);
                    break;
                case SelectedFrameSettings.RealtimeReflection:
                    k_ExpandedState.SetExpandedAreas(Expandable.RealtimeProbeFrameSettings, true);
                    break;
            }
        }

        static void Drawer_TitleDefaultFrameSettings(SerializedHDRenderPipelineAsset serialized, Editor owner)
        {
            GUILayout.BeginHorizontal();
            EditorGUILayout.LabelField(Styles.defaultFrameSettingsContent, EditorStyles.boldLabel);
            EditorGUI.BeginChangeCheck();
            selectedFrameSettings = (SelectedFrameSettings)EditorGUILayout.EnumPopup(selectedFrameSettings);
            if (EditorGUI.EndChangeCheck())
                ApplyChangedDisplayedFrameSettings(serialized, owner);
            GUILayout.EndHorizontal();
        }

        static void Drawer_SectionGeneral(SerializedHDRenderPipelineAsset serialized, Editor owner)
        {
            EditorGUILayout.PropertyField(serialized.renderPipelineResources, Styles.GeneralSection.renderPipelineResourcesContent);

            HDRenderPipeline hdrp = (RenderPipelineManager.currentPipeline as HDRenderPipeline);
            if (hdrp != null && hdrp.rayTracingSupported)
                EditorGUILayout.PropertyField(serialized.renderPipelineRayTracingResources, Styles.GeneralSection.renderPipelineRayTracingResourcesContent);

            // Not serialized as editor only datas... Retrieve them in data
            EditorGUI.showMixedValue = serialized.editorResourceHasMultipleDifferentValues;
            EditorGUI.BeginChangeCheck();
            var editorResources = EditorGUILayout.ObjectField(Styles.GeneralSection.renderPipelineEditorResourcesContent, serialized.firstEditorResources, typeof(HDRenderPipelineEditorResources), allowSceneObjects: false) as HDRenderPipelineEditorResources;
            if (EditorGUI.EndChangeCheck())
                serialized.SetEditorResource(editorResources);
            EditorGUI.showMixedValue = false;

            //EditorGUILayout.PropertyField(serialized.enableSRPBatcher, k_SRPBatcher);
            EditorGUILayout.PropertyField(serialized.shaderVariantLogLevel, Styles.GeneralSection.shaderVariantLogLevel);
        }

        static void Drawer_SectionLightLayers(SerializedHDRenderPipelineAsset serialized, Editor owner)
        {
            EditorGUILayout.PropertyField(serialized.renderPipelineSettings.supportLightLayers, Styles.supportLightLayerContent);

            using (new EditorGUI.DisabledScope(!serialized.renderPipelineSettings.supportLightLayers.boolValue))
            {
                ++EditorGUI.indentLevel;
                HDEditorUtils.DrawDelayedTextField(Styles.lightLayerName0, serialized.renderPipelineSettings.lightLayerName0);
                HDEditorUtils.DrawDelayedTextField(Styles.lightLayerName1, serialized.renderPipelineSettings.lightLayerName1);
                HDEditorUtils.DrawDelayedTextField(Styles.lightLayerName2, serialized.renderPipelineSettings.lightLayerName2);
                HDEditorUtils.DrawDelayedTextField(Styles.lightLayerName3, serialized.renderPipelineSettings.lightLayerName3);
                HDEditorUtils.DrawDelayedTextField(Styles.lightLayerName4, serialized.renderPipelineSettings.lightLayerName4);
                HDEditorUtils.DrawDelayedTextField(Styles.lightLayerName5, serialized.renderPipelineSettings.lightLayerName5);
                HDEditorUtils.DrawDelayedTextField(Styles.lightLayerName6, serialized.renderPipelineSettings.lightLayerName6);
                HDEditorUtils.DrawDelayedTextField(Styles.lightLayerName7, serialized.renderPipelineSettings.lightLayerName7);
                --EditorGUI.indentLevel;
            }
        }

        static void Drawer_SectionCookies(SerializedHDRenderPipelineAsset serialized, Editor owner)
        {
            EditorGUILayout.PropertyField(serialized.renderPipelineSettings.lightLoopSettings.cookieAtlasSize, Styles.cookieAtlasSizeContent);
            EditorGUI.BeginChangeCheck();
            if (serialized.renderPipelineSettings.lightLoopSettings.cookieAtlasSize.hasMultipleDifferentValues)
                EditorGUILayout.HelpBox(Styles.multipleDifferenteValueMessage, MessageType.Info);
            else
            {
                GraphicsFormat cookieFormat = (GraphicsFormat)serialized.renderPipelineSettings.lightLoopSettings.cookieFormat.intValue;
                long currentCache = PowerOfTwoTextureAtlas.GetApproxCacheSizeInByte(1, serialized.renderPipelineSettings.lightLoopSettings.cookieAtlasSize.intValue, true, cookieFormat);
                if (currentCache > HDRenderPipeline.k_MaxCacheSize)
                {
                    int reserved = PowerOfTwoTextureAtlas.GetMaxCacheSizeForWeightInByte(HDRenderPipeline.k_MaxCacheSize, true, cookieFormat);
                    string message = string.Format(Styles.cacheErrorFormat, HDEditorUtils.HumanizeWeight(currentCache), reserved);
                    EditorGUILayout.HelpBox(message, MessageType.Error);
                }
                else
                {
                    string message = string.Format(Styles.cacheInfoFormat, HDEditorUtils.HumanizeWeight(currentCache));
                    EditorGUILayout.HelpBox(message, MessageType.Info);
                }
            }
            EditorGUI.BeginChangeCheck();
            EditorGUILayout.PropertyField(serialized.renderPipelineSettings.lightLoopSettings.cookieAtlasLastValidMip, Styles.cookieAtlasLastValidMipContent);
            if (EditorGUI.EndChangeCheck())
                serialized.renderPipelineSettings.lightLoopSettings.cookieAtlasLastValidMip.intValue = Mathf.Clamp(serialized.renderPipelineSettings.lightLoopSettings.cookieAtlasLastValidMip.intValue, 0, Texture2DAtlas.maxMipLevelPadding);
            EditorGUILayout.PropertyField(serialized.renderPipelineSettings.lightLoopSettings.cookieFormat, Styles.cookieAtlasFormatContent);
            EditorGUILayout.PropertyField(serialized.renderPipelineSettings.lightLoopSettings.pointCookieSize, Styles.pointCoockieSizeContent);
            EditorGUI.BeginChangeCheck();
            EditorGUILayout.DelayedIntField(serialized.renderPipelineSettings.lightLoopSettings.cubeCookieTexArraySize, Styles.pointCookieTextureArraySizeContent);
            if (EditorGUI.EndChangeCheck())
                serialized.renderPipelineSettings.lightLoopSettings.cubeCookieTexArraySize.intValue = Mathf.Clamp(serialized.renderPipelineSettings.lightLoopSettings.cubeCookieTexArraySize.intValue, 1, TextureCache.k_MaxSupported);
            if (serialized.renderPipelineSettings.lightLoopSettings.cubeCookieTexArraySize.hasMultipleDifferentValues)
                EditorGUILayout.HelpBox(Styles.multipleDifferenteValueMessage, MessageType.Info);
            else
            {
                long currentCache = TextureCacheCubemap.GetApproxCacheSizeInByte(serialized.renderPipelineSettings.lightLoopSettings.cubeCookieTexArraySize.intValue, serialized.renderPipelineSettings.lightLoopSettings.pointCookieSize.intValue, 1);
                if (currentCache > HDRenderPipeline.k_MaxCacheSize)
                {
                    int reserved = TextureCacheCubemap.GetMaxCacheSizeForWeightInByte(HDRenderPipeline.k_MaxCacheSize, serialized.renderPipelineSettings.lightLoopSettings.pointCookieSize.intValue, 1);
                    string message = string.Format(Styles.cacheErrorFormat, HDEditorUtils.HumanizeWeight(currentCache), reserved);
                    EditorGUILayout.HelpBox(message, MessageType.Error);
                }
                else
                {
                    string message = string.Format(Styles.cacheInfoFormat, HDEditorUtils.HumanizeWeight(currentCache));
                    EditorGUILayout.HelpBox(message, MessageType.Info);
                }
            }
        }

        static void Drawer_SectionReflection(SerializedHDRenderPipelineAsset serialized, Editor owner)
        {
            EditorGUILayout.PropertyField(serialized.renderPipelineSettings.supportSSR, Styles.supportSSRContent);
            using (new EditorGUI.DisabledScope(!serialized.renderPipelineSettings.supportSSR.boolValue))
            {
                EditorGUILayout.PropertyField(serialized.renderPipelineSettings.supportSSRTransparent, Styles.supportSSRTransparentContent);
            }

            EditorGUILayout.Space();

            EditorGUILayout.PropertyField(serialized.renderPipelineSettings.lightLoopSettings.reflectionCacheCompressed, Styles.compressProbeCacheContent);
            EditorGUILayout.PropertyField(serialized.renderPipelineSettings.lightLoopSettings.reflectionCubemapSize, Styles.cubemapSizeContent);
            EditorGUI.BeginChangeCheck();
            EditorGUILayout.DelayedIntField(serialized.renderPipelineSettings.lightLoopSettings.reflectionProbeCacheSize, Styles.probeCacheSizeContent);
            if (EditorGUI.EndChangeCheck())
                serialized.renderPipelineSettings.lightLoopSettings.reflectionProbeCacheSize.intValue = Mathf.Clamp(serialized.renderPipelineSettings.lightLoopSettings.reflectionProbeCacheSize.intValue, 1, TextureCache.k_MaxSupported);
            if (serialized.renderPipelineSettings.lightLoopSettings.reflectionProbeCacheSize.hasMultipleDifferentValues)
                EditorGUILayout.HelpBox(Styles.multipleDifferenteValueMessage, MessageType.Info);
            else
            {
                long currentCache = ReflectionProbeCache.GetApproxCacheSizeInByte(serialized.renderPipelineSettings.lightLoopSettings.reflectionProbeCacheSize.intValue, serialized.renderPipelineSettings.lightLoopSettings.reflectionCubemapSize.intValue, serialized.renderPipelineSettings.lightLoopSettings.supportFabricConvolution.boolValue ? 2 : 1);
                if (currentCache > HDRenderPipeline.k_MaxCacheSize)
                {
                    int reserved = ReflectionProbeCache.GetMaxCacheSizeForWeightInByte(HDRenderPipeline.k_MaxCacheSize, serialized.renderPipelineSettings.lightLoopSettings.reflectionCubemapSize.intValue, serialized.renderPipelineSettings.lightLoopSettings.supportFabricConvolution.boolValue ? 2 : 1);
                    string message = string.Format(Styles.cacheErrorFormat, HDEditorUtils.HumanizeWeight(currentCache), reserved);
                    EditorGUILayout.HelpBox(message, MessageType.Error);
                }
                else
                {
                    string message = string.Format(Styles.cacheInfoFormat, HDEditorUtils.HumanizeWeight(currentCache));
                    EditorGUILayout.HelpBox(message, MessageType.Info);
                }
            }

            EditorGUILayout.Space();

            EditorGUILayout.PropertyField(serialized.renderPipelineSettings.lightLoopSettings.planarReflectionCacheCompressed, Styles.compressPlanarProbeCacheContent);
            EditorGUILayout.PropertyField(serialized.renderPipelineSettings.lightLoopSettings.planarReflectionAtlasSize, Styles.planarAtlasSizeContent);
            if (serialized.renderPipelineSettings.lightLoopSettings.planarReflectionAtlasSize.hasMultipleDifferentValues)
                EditorGUILayout.HelpBox(Styles.multipleDifferenteValueMessage, MessageType.Info);
            else
            {
                long currentCache = PlanarReflectionProbeCache.GetApproxCacheSizeInByte(1, serialized.renderPipelineSettings.lightLoopSettings.planarReflectionAtlasSize.intValue, GraphicsFormat.R16G16B16A16_UNorm);
                if (currentCache > HDRenderPipeline.k_MaxCacheSize)
                {
                    int reserved = PlanarReflectionProbeCache.GetMaxCacheSizeForWeightInByte(HDRenderPipeline.k_MaxCacheSize, GraphicsFormat.R16G16B16A16_UNorm);
                    string message = string.Format(Styles.cacheErrorFormat, HDEditorUtils.HumanizeWeight(currentCache), reserved);
                    EditorGUILayout.HelpBox(message, MessageType.Error);
                }
                else
                {
                    string message = string.Format(Styles.cacheInfoFormat, HDEditorUtils.HumanizeWeight(currentCache));
                    EditorGUILayout.HelpBox(message, MessageType.Info);
                }
            }
            EditorGUILayout.PropertyField(serialized.renderPipelineSettings.lightLoopSettings.maxPlanarReflectionOnScreen, Styles.maxPlanarReflectionOnScreen);

            EditorGUILayout.Space();

            EditorGUI.BeginChangeCheck();
            EditorGUILayout.DelayedIntField(serialized.renderPipelineSettings.lightLoopSettings.maxEnvLightsOnScreen, Styles.maxEnvContent);
            if (EditorGUI.EndChangeCheck())
               serialized.renderPipelineSettings.lightLoopSettings.maxEnvLightsOnScreen.intValue = Mathf.Clamp(serialized.renderPipelineSettings.lightLoopSettings.maxEnvLightsOnScreen.intValue, 1, HDRenderPipeline.k_MaxEnvLightsOnScreen);
        }

        static void Drawer_SectionSky(SerializedHDRenderPipelineAsset serialized, Editor owner)
        {
            EditorGUILayout.PropertyField(serialized.renderPipelineSettings.lightLoopSettings.skyReflectionSize, Styles.skyReflectionSizeContent);
            EditorGUILayout.PropertyField(serialized.renderPipelineSettings.lightLoopSettings.skyLightingOverrideLayerMask, Styles.skyLightingOverrideMaskContent);
            if (!serialized.renderPipelineSettings.lightLoopSettings.skyLightingOverrideLayerMask.hasMultipleDifferentValues
                && serialized.renderPipelineSettings.lightLoopSettings.skyLightingOverrideLayerMask.intValue == -1)
            {
                EditorGUILayout.HelpBox(Styles.skyLightingHelpBoxContent, MessageType.Warning);
            }
        }

        static private bool m_ShowDirectionalLightSection = false;
        static private bool m_ShowPunctualLightSection = false;
        static private bool m_ShowAreaLightSection = false;

        static void Drawer_SectionShadows(SerializedHDRenderPipelineAsset serialized, Editor owner)
        {
            EditorGUILayout.PropertyField(serialized.renderPipelineSettings.supportShadowMask, Styles.supportShadowMaskContent);

            EditorGUILayout.DelayedIntField(serialized.renderPipelineSettings.hdShadowInitParams.maxShadowRequests, Styles.maxRequestContent);

            if (!serialized.renderPipelineSettings.supportedLitShaderMode.hasMultipleDifferentValues)
            {
                EditorGUILayout.PropertyField(serialized.renderPipelineSettings.hdShadowInitParams.shadowFilteringQuality, Styles.filteringQuality);
            }
            else
            {
                using (new EditorGUI.DisabledGroupScope(true))
                    EditorGUILayout.LabelField(Styles.multipleDifferenteValueMessage);
            }

            EditorGUILayout.PropertyField(serialized.renderPipelineSettings.hdShadowInitParams.supportScreenSpaceShadows, Styles.supportScreenSpaceShadows);
            using (new EditorGUI.DisabledGroupScope(!serialized.renderPipelineSettings.hdShadowInitParams.supportScreenSpaceShadows.boolValue))
            {
                ++EditorGUI.indentLevel;
                EditorGUI.BeginChangeCheck();
                EditorGUILayout.PropertyField(serialized.renderPipelineSettings.hdShadowInitParams.maxScreenSpaceShadowSlots, Styles.maxScreenSpaceShadowSlots);
                    serialized.renderPipelineSettings.hdShadowInitParams.maxScreenSpaceShadowSlots.intValue = Mathf.Max(serialized.renderPipelineSettings.hdShadowInitParams.maxScreenSpaceShadowSlots.intValue, 4);
                EditorGUILayout.PropertyField(serialized.renderPipelineSettings.hdShadowInitParams.screenSpaceShadowBufferFormat, Styles.screenSpaceShadowFormat);
                --EditorGUI.indentLevel;
            }

            SerializedScalableSettingUI.ValueGUI<bool>(serialized.renderPipelineSettings.lightSettings.useContactShadows, Styles.useContactShadows);

            m_ShowDirectionalLightSection = EditorGUILayout.Foldout(m_ShowDirectionalLightSection, Styles.directionalShadowsSubTitle, true);
            if (m_ShowDirectionalLightSection)
            {
                ++EditorGUI.indentLevel;
                    EditorGUILayout.IntPopup(serialized.renderPipelineSettings.hdShadowInitParams.directionalShadowMapDepthBits, Styles.shadowBitDepthNames, Styles.shadowBitDepthValues, Styles.directionalShadowPrecisionContent);
                serialized.renderPipelineSettings.hdShadowInitParams.shadowResolutionDirectional.ValueGUI<int>(Styles.directionalLightsShadowTiers);
                EditorGUILayout.DelayedIntField(serialized.renderPipelineSettings.hdShadowInitParams.maxDirectionalShadowMapResolution, Styles.maxShadowResolution);
                --EditorGUI.indentLevel;
            }

            m_ShowPunctualLightSection = EditorGUILayout.Foldout(m_ShowPunctualLightSection, Styles.punctualShadowsSubTitle, true);
            if (m_ShowPunctualLightSection)
            {
                ++EditorGUI.indentLevel;
                {
                    EditorGUILayout.LabelField(Styles.shadowPunctualLightAtlasSubTitle);
                    ++EditorGUI.indentLevel;
                    {
                        CoreEditorUtils.DrawEnumPopup(serialized.renderPipelineSettings.hdShadowInitParams.serializedPunctualAtlasInit.shadowMapResolution, typeof(ShadowResolutionValue), Styles.resolutionContent);
                        EditorGUILayout.IntPopup(serialized.renderPipelineSettings.hdShadowInitParams.serializedPunctualAtlasInit.shadowMapDepthBits, Styles.shadowBitDepthNames, Styles.shadowBitDepthValues, Styles.precisionContent);
                        EditorGUILayout.PropertyField(serialized.renderPipelineSettings.hdShadowInitParams.serializedPunctualAtlasInit.useDynamicViewportRescale, Styles.dynamicRescaleContent);
                    }
                    --EditorGUI.indentLevel;
                }
                --EditorGUI.indentLevel;

                ++EditorGUI.indentLevel;
                serialized.renderPipelineSettings.hdShadowInitParams.shadowResolutionPunctual.ValueGUI<int>(Styles.punctualLightsShadowTiers);
                EditorGUILayout.DelayedIntField(serialized.renderPipelineSettings.hdShadowInitParams.maxPunctualShadowMapResolution, Styles.maxShadowResolution);
                --EditorGUI.indentLevel;
            }

            m_ShowAreaLightSection = EditorGUILayout.Foldout(m_ShowAreaLightSection, Styles.areaShadowsSubTitle, true);
            if (m_ShowAreaLightSection)
            {
                ++EditorGUI.indentLevel;
                {
                    EditorGUILayout.LabelField(Styles.shadowAreaLightAtlasSubTitle);
                    ++EditorGUI.indentLevel;
                    {
                        CoreEditorUtils.DrawEnumPopup(serialized.renderPipelineSettings.hdShadowInitParams.serializedAreaAtlasInit.shadowMapResolution, typeof(ShadowResolutionValue), Styles.resolutionContent);
                        EditorGUILayout.IntPopup(serialized.renderPipelineSettings.hdShadowInitParams.serializedAreaAtlasInit.shadowMapDepthBits, Styles.shadowBitDepthNames, Styles.shadowBitDepthValues, Styles.precisionContent);
                        EditorGUILayout.PropertyField(serialized.renderPipelineSettings.hdShadowInitParams.serializedAreaAtlasInit.useDynamicViewportRescale, Styles.dynamicRescaleContent);
                    }
                    --EditorGUI.indentLevel;
                }
                --EditorGUI.indentLevel;

                ++EditorGUI.indentLevel;
                serialized.renderPipelineSettings.hdShadowInitParams.shadowResolutionArea.ValueGUI<int>(Styles.areaLightsShadowTiers);
                EditorGUILayout.DelayedIntField(serialized.renderPipelineSettings.hdShadowInitParams.maxAreaShadowMapResolution, Styles.maxShadowResolution);
                --EditorGUI.indentLevel;
            }
        }

        static void Drawer_SectionDecalSettings(SerializedHDRenderPipelineAsset serialized, Editor owner)
        {
            EditorGUILayout.PropertyField(serialized.renderPipelineSettings.supportDecals, Styles.supportDecalContent);

            ++EditorGUI.indentLevel;
            using (new EditorGUI.DisabledScope(!serialized.renderPipelineSettings.supportDecals.boolValue))
            {
                EditorGUI.BeginChangeCheck();
                EditorGUILayout.PropertyField(serialized.renderPipelineSettings.decalSettings.drawDistance, Styles.drawDistanceContent);
                if (EditorGUI.EndChangeCheck())
                    serialized.renderPipelineSettings.decalSettings.drawDistance.intValue = Mathf.Max(serialized.renderPipelineSettings.decalSettings.drawDistance.intValue, 0);

                EditorGUI.BeginChangeCheck();
                EditorGUILayout.DelayedIntField(serialized.renderPipelineSettings.decalSettings.atlasWidth, Styles.atlasWidthContent);
                if (EditorGUI.EndChangeCheck())
                    serialized.renderPipelineSettings.decalSettings.atlasWidth.intValue = Mathf.Max(serialized.renderPipelineSettings.decalSettings.atlasWidth.intValue, 0);

                EditorGUI.BeginChangeCheck();
                EditorGUILayout.DelayedIntField(serialized.renderPipelineSettings.decalSettings.atlasHeight, Styles.atlasHeightContent);
                if (EditorGUI.EndChangeCheck())
                    serialized.renderPipelineSettings.decalSettings.atlasHeight.intValue = Mathf.Max(serialized.renderPipelineSettings.decalSettings.atlasHeight.intValue, 0);

                EditorGUILayout.PropertyField(serialized.renderPipelineSettings.decalSettings.perChannelMask, Styles.metalAndAOContent);

                EditorGUI.BeginChangeCheck();
                EditorGUILayout.DelayedIntField(serialized.renderPipelineSettings.lightLoopSettings.maxDecalsOnScreen, Styles.maxDecalContent);
                if (EditorGUI.EndChangeCheck())
                    serialized.renderPipelineSettings.lightLoopSettings.maxDecalsOnScreen.intValue = Mathf.Clamp(serialized.renderPipelineSettings.lightLoopSettings.maxDecalsOnScreen.intValue, 1, HDRenderPipeline.k_MaxDecalsOnScreen);
            }
            --EditorGUI.indentLevel;
        }

        static void Drawer_SectionLightLoop(SerializedHDRenderPipelineAsset serialized, Editor o)
        {
            EditorGUI.BeginChangeCheck();
            EditorGUILayout.DelayedIntField(serialized.renderPipelineSettings.lightLoopSettings.maxDirectionalLightsOnScreen, Styles.maxDirectionalContent);
            if (EditorGUI.EndChangeCheck())
                serialized.renderPipelineSettings.lightLoopSettings.maxDirectionalLightsOnScreen.intValue = Mathf.Clamp(serialized.renderPipelineSettings.lightLoopSettings.maxDirectionalLightsOnScreen.intValue, 1, HDRenderPipeline.k_MaxDirectionalLightsOnScreen);

            EditorGUI.BeginChangeCheck();
            EditorGUILayout.DelayedIntField(serialized.renderPipelineSettings.lightLoopSettings.maxPunctualLightsOnScreen, Styles.maxPonctualContent);
            if (EditorGUI.EndChangeCheck())
                serialized.renderPipelineSettings.lightLoopSettings.maxPunctualLightsOnScreen.intValue = Mathf.Clamp(serialized.renderPipelineSettings.lightLoopSettings.maxPunctualLightsOnScreen.intValue, 1, HDRenderPipeline.k_MaxPunctualLightsOnScreen);

            EditorGUI.BeginChangeCheck();
            EditorGUILayout.DelayedIntField(serialized.renderPipelineSettings.lightLoopSettings.maxAreaLightsOnScreen, Styles.maxAreaContent);
            if (EditorGUI.EndChangeCheck())
                serialized.renderPipelineSettings.lightLoopSettings.maxAreaLightsOnScreen.intValue = Mathf.Clamp(serialized.renderPipelineSettings.lightLoopSettings.maxAreaLightsOnScreen.intValue, 1, HDRenderPipeline.k_MaxAreaLightsOnScreen);
        }

        static void Drawer_SectionDynamicResolutionSettings(SerializedHDRenderPipelineAsset serialized, Editor owner)
        {
            EditorGUILayout.PropertyField(serialized.renderPipelineSettings.dynamicResolutionSettings.enabled, Styles.enabled);

            ++EditorGUI.indentLevel;
            using (new EditorGUI.DisabledScope(!serialized.renderPipelineSettings.dynamicResolutionSettings.enabled.boolValue))
            {
                EditorGUILayout.PropertyField(serialized.renderPipelineSettings.dynamicResolutionSettings.dynamicResType, Styles.dynResType);
                if (serialized.renderPipelineSettings.dynamicResolutionSettings.dynamicResType.hasMultipleDifferentValues)
                {
                    using (new EditorGUI.DisabledGroupScope(true))
                        EditorGUILayout.LabelField(Styles.multipleDifferenteValueMessage);
                }
                else
                    EditorGUILayout.PropertyField(serialized.renderPipelineSettings.dynamicResolutionSettings.softwareUpsamplingFilter, Styles.upsampleFilter);

                if (!serialized.renderPipelineSettings.dynamicResolutionSettings.forcePercentage.hasMultipleDifferentValues
                    && !serialized.renderPipelineSettings.dynamicResolutionSettings.forcePercentage.boolValue)
                {
                    float minPercentage = serialized.renderPipelineSettings.dynamicResolutionSettings.minPercentage.floatValue;
                    float maxPercentage = serialized.renderPipelineSettings.dynamicResolutionSettings.maxPercentage.floatValue;

                    EditorGUI.showMixedValue = serialized.renderPipelineSettings.dynamicResolutionSettings.minPercentage.hasMultipleDifferentValues;
                    EditorGUI.BeginChangeCheck();
                    minPercentage = EditorGUILayout.DelayedFloatField(HDRenderPipelineUI.Styles.minPercentage, minPercentage);
                    if (EditorGUI.EndChangeCheck())
                        serialized.renderPipelineSettings.dynamicResolutionSettings.minPercentage.floatValue = Mathf.Clamp(minPercentage, 0.0f, maxPercentage);

                    EditorGUI.showMixedValue = serialized.renderPipelineSettings.dynamicResolutionSettings.maxPercentage.hasMultipleDifferentValues;
                    EditorGUI.BeginChangeCheck();
                    maxPercentage = EditorGUILayout.DelayedFloatField(HDRenderPipelineUI.Styles.maxPercentage, maxPercentage);
                    if (EditorGUI.EndChangeCheck())
                        serialized.renderPipelineSettings.dynamicResolutionSettings.maxPercentage.floatValue = Mathf.Clamp(maxPercentage, 0.0f, 100.0f);

                    EditorGUI.showMixedValue = false;
                }

                EditorGUILayout.PropertyField(serialized.renderPipelineSettings.dynamicResolutionSettings.forcePercentage, Styles.forceScreenPercentage);

                if (!serialized.renderPipelineSettings.dynamicResolutionSettings.forcePercentage.hasMultipleDifferentValues
                    && serialized.renderPipelineSettings.dynamicResolutionSettings.forcePercentage.boolValue)
                {
                    EditorGUI.showMixedValue = serialized.renderPipelineSettings.dynamicResolutionSettings.forcedPercentage.hasMultipleDifferentValues;
                    float forcePercentage = serialized.renderPipelineSettings.dynamicResolutionSettings.forcedPercentage.floatValue;
                    EditorGUI.BeginChangeCheck();
                    forcePercentage = EditorGUILayout.DelayedFloatField(Styles.forcedScreenPercentage, forcePercentage);
                    if (EditorGUI.EndChangeCheck())
                        serialized.renderPipelineSettings.dynamicResolutionSettings.forcedPercentage.floatValue = Mathf.Clamp(forcePercentage, 0.0f, 100.0f);
                    EditorGUI.showMixedValue = false;
                }

                if (serialized.renderPipelineSettings.dynamicResolutionSettings.forcePercentage.hasMultipleDifferentValues)
                {
                    using (new EditorGUI.DisabledGroupScope(true))
                        EditorGUILayout.LabelField(Styles.multipleDifferenteValueMessage);
                }
            }
            --EditorGUI.indentLevel;
        }

        static void Drawer_SectionLowResTransparentSettings(SerializedHDRenderPipelineAsset serialized, Editor owner)
        {
            EditorGUILayout.PropertyField(serialized.renderPipelineSettings.lowresTransparentSettings.enabled, Styles.lowResTransparentEnabled);

            /* For the time being we don't enable the option control and default to nearest depth. This might change in a close future.
            ++EditorGUI.indentLevel;
            using (new EditorGUI.DisabledScope(!serialized.renderPipelineSettings.lowresTransparentSettings.enabled.boolValue))
            {
                EditorGUILayout.PropertyField(serialized.renderPipelineSettings.lowresTransparentSettings.checkerboardDepthBuffer, k_CheckerboardDepthBuffer);
                EditorGUILayout.PropertyField(serialized.renderPipelineSettings.lowresTransparentSettings.upsampleType, k_UpsampleFilter);
            }
            --EditorGUI.indentLevel;
            */
        }

        static void Drawer_SectionPostProcessSettings(SerializedHDRenderPipelineAsset serialized, Editor owner)
        {
            EditorGUI.BeginChangeCheck();
            EditorGUILayout.DelayedIntField(serialized.renderPipelineSettings.postProcessSettings.lutSize, Styles.lutSize);
            if (EditorGUI.EndChangeCheck())
                serialized.renderPipelineSettings.postProcessSettings.lutSize.intValue = Mathf.Clamp(serialized.renderPipelineSettings.postProcessSettings.lutSize.intValue, GlobalPostProcessSettings.k_MinLutSize, GlobalPostProcessSettings.k_MaxLutSize);

            EditorGUILayout.PropertyField(serialized.renderPipelineSettings.postProcessSettings.lutFormat, Styles.lutFormat);
			EditorGUILayout.PropertyField(serialized.renderPipelineSettings.postProcessSettings.bufferFormat, Styles.bufferFormat);
        }

        static void Drawer_SectionXRSettings(SerializedHDRenderPipelineAsset serialized, Editor owner)
        {
            EditorGUILayout.PropertyField(serialized.renderPipelineSettings.xrSettings.singlePass, Styles.XRSinglePass);
            EditorGUILayout.PropertyField(serialized.renderPipelineSettings.xrSettings.occlusionMesh, Styles.XROcclusionMesh);
            EditorGUILayout.PropertyField(serialized.renderPipelineSettings.xrSettings.cameraJitter, Styles.XRCameraJitter);
        }

        static private bool m_ShowDoFLowQualitySection = false;
        static private bool m_ShowDoFMediumQualitySection = false;
        static private bool m_ShowDoFHighQualitySection = false;

        static void DrawDepthOfFieldQualitySetting(SerializedHDRenderPipelineAsset serialized, int tier)
        {
            ++EditorGUI.indentLevel;
            {
                EditorGUILayout.LabelField(Styles.nearBlurSubTitle);
                ++EditorGUI.indentLevel;
                {
                    EditorGUILayout.PropertyField(serialized.renderPipelineSettings.postProcessQualitySettings.NearBlurSampleCount.GetArrayElementAtIndex(tier), Styles.sampleCountQuality);
                    EditorGUILayout.PropertyField(serialized.renderPipelineSettings.postProcessQualitySettings.NearBlurMaxRadius.GetArrayElementAtIndex(tier), Styles.maxRadiusQuality);
                }
                --EditorGUI.indentLevel;
                EditorGUILayout.LabelField(Styles.farBlurSubTitle);
                ++EditorGUI.indentLevel;
                {
                    EditorGUILayout.PropertyField(serialized.renderPipelineSettings.postProcessQualitySettings.FarBlurSampleCount.GetArrayElementAtIndex(tier), Styles.sampleCountQuality);
                    EditorGUILayout.PropertyField(serialized.renderPipelineSettings.postProcessQualitySettings.FarBlurMaxRadius.GetArrayElementAtIndex(tier), Styles.maxRadiusQuality);
                }
                --EditorGUI.indentLevel;
            }

            EditorGUILayout.PropertyField(serialized.renderPipelineSettings.postProcessQualitySettings.DoFResolution.GetArrayElementAtIndex(tier), Styles.resolutionQuality);
            EditorGUILayout.PropertyField(serialized.renderPipelineSettings.postProcessQualitySettings.DoFHighFilteringQuality.GetArrayElementAtIndex(tier), Styles.highQualityFiltering);
            --EditorGUI.indentLevel;
        }

        static void Drawer_SectionDepthOfFieldQualitySettings(SerializedHDRenderPipelineAsset serialized, Editor owner)
        {
            m_ShowDoFLowQualitySection = EditorGUILayout.Foldout(m_ShowDoFLowQualitySection, Styles.lowQualityContent, true);
            if (m_ShowDoFLowQualitySection)
            {
                int quality = (int)ScalableSettingLevelParameter.Level.Low;
                DrawDepthOfFieldQualitySetting(serialized, quality);
            }

            m_ShowDoFMediumQualitySection = EditorGUILayout.Foldout(m_ShowDoFMediumQualitySection, Styles.mediumQualityContent, true);
            if (m_ShowDoFMediumQualitySection)
            {
                int quality = (int)ScalableSettingLevelParameter.Level.Medium;
                DrawDepthOfFieldQualitySetting(serialized, quality);
            }

            m_ShowDoFHighQualitySection = EditorGUILayout.Foldout(m_ShowDoFHighQualitySection, Styles.highQualityContent, true);
            if (m_ShowDoFHighQualitySection)
            {
                int quality = (int)ScalableSettingLevelParameter.Level.High;
                DrawDepthOfFieldQualitySetting(serialized, quality);
            }
        }

        static private bool m_ShowMotionBlurLowQualitySection = false;
        static private bool m_ShowMotionBlurMediumQualitySection = false;
        static private bool m_ShowMotionBlurHighQualitySection = false;

        static void Drawer_SectionMotionBlurQualitySettings(SerializedHDRenderPipelineAsset serialized, Editor owner)
        {
            m_ShowMotionBlurLowQualitySection = EditorGUILayout.Foldout(m_ShowMotionBlurLowQualitySection, Styles.lowQualityContent, true);
            if (m_ShowMotionBlurLowQualitySection)
            {
                int quality = (int)ScalableSettingLevelParameter.Level.Low;
                EditorGUILayout.PropertyField(serialized.renderPipelineSettings.postProcessQualitySettings.MotionBlurSampleCount.GetArrayElementAtIndex(quality), Styles.sampleCountQuality);
            }
            m_ShowMotionBlurMediumQualitySection = EditorGUILayout.Foldout(m_ShowMotionBlurMediumQualitySection, Styles.mediumQualityContent, true);
            if (m_ShowMotionBlurMediumQualitySection)
            {
                int quality = (int)ScalableSettingLevelParameter.Level.Medium;
                EditorGUILayout.PropertyField(serialized.renderPipelineSettings.postProcessQualitySettings.MotionBlurSampleCount.GetArrayElementAtIndex(quality), Styles.sampleCountQuality);
            }
            m_ShowMotionBlurHighQualitySection = EditorGUILayout.Foldout(m_ShowMotionBlurHighQualitySection, Styles.highQualityContent, true);
            if (m_ShowMotionBlurHighQualitySection)
            {
                int quality = (int)ScalableSettingLevelParameter.Level.High;
                EditorGUILayout.PropertyField(serialized.renderPipelineSettings.postProcessQualitySettings.MotionBlurSampleCount.GetArrayElementAtIndex(quality), Styles.sampleCountQuality);
            }
        }

        static private bool m_ShowBloomLowQualitySection = false;
        static private bool m_ShowBloomMediumQualitySection = false;
        static private bool m_ShowBloomHighQualitySection = false;

        static void DrawBloomQualitySetting(SerializedHDRenderPipelineAsset serialized, int tier)
        {
            EditorGUILayout.PropertyField(serialized.renderPipelineSettings.postProcessQualitySettings.BloomRes.GetArrayElementAtIndex(tier), Styles.resolutionQuality);
            EditorGUILayout.PropertyField(serialized.renderPipelineSettings.postProcessQualitySettings.BloomHighFilteringQuality.GetArrayElementAtIndex(tier), Styles.highQualityFiltering);
        }

        static void Drawer_SectionBloomQualitySettings(SerializedHDRenderPipelineAsset serialized, Editor owner)
        {
            m_ShowBloomLowQualitySection = EditorGUILayout.Foldout(m_ShowBloomLowQualitySection, Styles.lowQualityContent, true);
            if (m_ShowBloomLowQualitySection)
            {
                int quality = (int)ScalableSettingLevelParameter.Level.Low;
                DrawBloomQualitySetting(serialized, quality);
            }
            m_ShowBloomMediumQualitySection = EditorGUILayout.Foldout(m_ShowBloomMediumQualitySection, Styles.mediumQualityContent, true);
            if (m_ShowBloomMediumQualitySection)
            {
                int quality = (int)ScalableSettingLevelParameter.Level.Medium;
                DrawBloomQualitySetting(serialized, quality);
            }
            m_ShowBloomHighQualitySection = EditorGUILayout.Foldout(m_ShowBloomHighQualitySection, Styles.highQualityContent, true);
            if (m_ShowBloomHighQualitySection)
            {
                int quality = (int)ScalableSettingLevelParameter.Level.High;
                DrawBloomQualitySetting(serialized, quality);
            }
        }

        static private bool m_ShowChromaticAberrationLowQualitySection = false;
        static private bool m_ShowChromaticAberrationMediumQualitySection = false;
        static private bool m_ShowChromaticAberrationHighQualitySection = false;

        static void Drawer_SectionChromaticAberrationQualitySettings(SerializedHDRenderPipelineAsset serialized, Editor owner)
        {
            m_ShowChromaticAberrationLowQualitySection = EditorGUILayout.Foldout(m_ShowChromaticAberrationLowQualitySection, Styles.lowQualityContent, true);
            if (m_ShowChromaticAberrationLowQualitySection)
            {
                int quality = (int)ScalableSettingLevelParameter.Level.Low;
                EditorGUILayout.PropertyField(serialized.renderPipelineSettings.postProcessQualitySettings.ChromaticAbMaxSamples.GetArrayElementAtIndex(quality), Styles.maxSamplesQuality);
            }
            m_ShowChromaticAberrationMediumQualitySection = EditorGUILayout.Foldout(m_ShowChromaticAberrationMediumQualitySection, Styles.mediumQualityContent, true);
            if (m_ShowChromaticAberrationMediumQualitySection)
            {
                int quality = (int)ScalableSettingLevelParameter.Level.Medium;
                EditorGUILayout.PropertyField(serialized.renderPipelineSettings.postProcessQualitySettings.ChromaticAbMaxSamples.GetArrayElementAtIndex(quality), Styles.maxSamplesQuality);
            }
            m_ShowChromaticAberrationHighQualitySection = EditorGUILayout.Foldout(m_ShowChromaticAberrationHighQualitySection, Styles.highQualityContent, true);
            if (m_ShowChromaticAberrationHighQualitySection)
            {
                int quality = (int)ScalableSettingLevelParameter.Level.High;
                EditorGUILayout.PropertyField(serialized.renderPipelineSettings.postProcessQualitySettings.ChromaticAbMaxSamples.GetArrayElementAtIndex(quality), Styles.maxSamplesQuality);
            }
        }

        static private bool m_ShowAOLowQualitySection = false;
        static private bool m_ShowAOMediumQualitySection = false;
        static private bool m_ShowAOHighQualitySection = false;

        static void DrawAOQualitySetting(SerializedHDRenderPipelineAsset serialized, int tier)
        {
            EditorGUILayout.PropertyField(serialized.renderPipelineSettings.lightingQualitySettings.AOStepCount.GetArrayElementAtIndex(tier), Styles.AOStepCount);
            EditorGUILayout.PropertyField(serialized.renderPipelineSettings.lightingQualitySettings.AOFullRes.GetArrayElementAtIndex(tier), Styles.AOFullRes);
            EditorGUILayout.PropertyField(serialized.renderPipelineSettings.lightingQualitySettings.AOMaximumRadiusPixels.GetArrayElementAtIndex(tier), Styles.AOMaxRadiusInPixels);
            EditorGUILayout.PropertyField(serialized.renderPipelineSettings.lightingQualitySettings.AODirectionCount.GetArrayElementAtIndex(tier), Styles.AODirectionCount);
            EditorGUILayout.PropertyField(serialized.renderPipelineSettings.lightingQualitySettings.AOBilateralUpsample.GetArrayElementAtIndex(tier), Styles.AOBilateralUpsample);
        }

        static void Drawer_SectionSSAOQualitySettings(SerializedHDRenderPipelineAsset serialized, Editor owner)
        {
            m_ShowAOLowQualitySection = EditorGUILayout.Foldout(m_ShowAOLowQualitySection, Styles.lowQualityContent);
            if (m_ShowAOLowQualitySection)
            {
                int quality = (int)ScalableSettingLevelParameter.Level.Low;
                DrawAOQualitySetting(serialized, quality);
            }

            m_ShowAOMediumQualitySection = EditorGUILayout.Foldout(m_ShowAOMediumQualitySection, Styles.mediumQualityContent);
            if (m_ShowAOMediumQualitySection)
            {
                int quality = (int)ScalableSettingLevelParameter.Level.Medium;
                DrawAOQualitySetting(serialized, quality);
            }

            m_ShowAOHighQualitySection = EditorGUILayout.Foldout(m_ShowAOHighQualitySection, Styles.highQualityContent);
            if (m_ShowAOHighQualitySection)
            {
                int quality = (int)ScalableSettingLevelParameter.Level.High;
                DrawAOQualitySetting(serialized, quality);
            }
        }

        static private bool m_ShowContactShadowLowQualitySection = false;
        static private bool m_ShowContactShadowMediumQualitySection = false;
        static private bool m_ShowContactShadowHighQualitySection = false;

        static void Drawer_SectionContactShadowQualitySettings(SerializedHDRenderPipelineAsset serialized, Editor owner)
        {
            m_ShowContactShadowLowQualitySection = EditorGUILayout.Foldout(m_ShowContactShadowLowQualitySection, Styles.lowQualityContent);
            if (m_ShowContactShadowLowQualitySection)
            {
                int quality = (int)ScalableSettingLevelParameter.Level.Low;
                EditorGUILayout.PropertyField(serialized.renderPipelineSettings.lightingQualitySettings.ContactShadowSampleCount.GetArrayElementAtIndex(quality), Styles.contactShadowsSampleCount);
            }

            m_ShowContactShadowMediumQualitySection = EditorGUILayout.Foldout(m_ShowContactShadowMediumQualitySection, Styles.mediumQualityContent);
            if (m_ShowContactShadowMediumQualitySection)
            {
                int quality = (int)ScalableSettingLevelParameter.Level.Medium;
                EditorGUILayout.PropertyField(serialized.renderPipelineSettings.lightingQualitySettings.ContactShadowSampleCount.GetArrayElementAtIndex(quality), Styles.contactShadowsSampleCount);
            }

            m_ShowContactShadowHighQualitySection = EditorGUILayout.Foldout(m_ShowContactShadowHighQualitySection, Styles.highQualityContent);
            if (m_ShowContactShadowHighQualitySection)
            {
                int quality = (int)ScalableSettingLevelParameter.Level.High;
                EditorGUILayout.PropertyField(serialized.renderPipelineSettings.lightingQualitySettings.ContactShadowSampleCount.GetArrayElementAtIndex(quality), Styles.contactShadowsSampleCount);
            }
        }

        static private bool m_ShowSSRLowQualitySection = false;
        static private bool m_ShowSSRMediumQualitySection = false;
        static private bool m_ShowSSRHighQualitySection = false;

        static void Drawer_SectionSSRQualitySettings(SerializedHDRenderPipelineAsset serialized, Editor owner)
        {
            m_ShowSSRLowQualitySection = EditorGUILayout.Foldout(m_ShowSSRLowQualitySection, Styles.lowQualityContent);
            if (m_ShowSSRLowQualitySection)
            {
                int quality = (int)ScalableSettingLevelParameter.Level.Low;
                EditorGUILayout.PropertyField(serialized.renderPipelineSettings.lightingQualitySettings.SSRMaxRaySteps.GetArrayElementAtIndex(quality), Styles.contactShadowsSampleCount);
            }

            m_ShowSSRMediumQualitySection = EditorGUILayout.Foldout(m_ShowSSRMediumQualitySection, Styles.mediumQualityContent);
            if (m_ShowSSRMediumQualitySection)
            {
                int quality = (int)ScalableSettingLevelParameter.Level.Medium;
                EditorGUILayout.PropertyField(serialized.renderPipelineSettings.lightingQualitySettings.SSRMaxRaySteps.GetArrayElementAtIndex(quality), Styles.contactShadowsSampleCount);
            }

            m_ShowSSRHighQualitySection = EditorGUILayout.Foldout(m_ShowSSRHighQualitySection, Styles.highQualityContent);
            if (m_ShowSSRHighQualitySection)
            {
                int quality = (int)ScalableSettingLevelParameter.Level.High;
                EditorGUILayout.PropertyField(serialized.renderPipelineSettings.lightingQualitySettings.SSRMaxRaySteps.GetArrayElementAtIndex(quality), Styles.contactShadowsSampleCount);
            }
        }

        static void Drawer_SectionRenderingUnsorted(SerializedHDRenderPipelineAsset serialized, Editor owner)
        {
            EditorGUILayout.PropertyField(serialized.renderPipelineSettings.colorBufferFormat, Styles.colorBufferFormatContent);
            EditorGUILayout.PropertyField(serialized.renderPipelineSettings.supportedLitShaderMode, Styles.supportLitShaderModeContent);

            // MSAA is an option that is only available in full forward but Camera can be set in Full Forward only. Thus MSAA have no dependency currently
            //Note: do not use SerializedProperty.enumValueIndex here as this enum not start at 0 as it is used as flags.
            bool msaaAllowed = true;
            for (int index = 0; index < serialized.serializedObject.targetObjects.Length && msaaAllowed; ++index)
            {
                var litShaderMode = (serialized.serializedObject.targetObjects[index] as HDRenderPipelineAsset).currentPlatformRenderPipelineSettings.supportedLitShaderMode;
                msaaAllowed &= litShaderMode == SupportedLitShaderMode.ForwardOnly || litShaderMode == SupportedLitShaderMode.Both;
            }
            using (new EditorGUI.DisabledScope(!msaaAllowed))
            {
                ++EditorGUI.indentLevel;
                EditorGUILayout.PropertyField(serialized.renderPipelineSettings.MSAASampleCount, Styles.MSAASampleCountContent);
                --EditorGUI.indentLevel;
            }

            EditorGUILayout.PropertyField(serialized.renderPipelineSettings.supportMotionVectors, Styles.supportMotionVectorContent);
            EditorGUILayout.PropertyField(serialized.renderPipelineSettings.supportRuntimeDebugDisplay, Styles.supportRuntimeDebugDisplayContent);
            EditorGUILayout.PropertyField(serialized.renderPipelineSettings.supportDitheringCrossFade, Styles.supportDitheringCrossFadeContent);
            EditorGUILayout.PropertyField(serialized.renderPipelineSettings.supportTerrainHole, Styles.supportTerrainHoleContent);

            EditorGUILayout.PropertyField(serialized.renderPipelineSettings.supportTransparentBackface, Styles.supportTransparentBackface);
            EditorGUILayout.PropertyField(serialized.renderPipelineSettings.supportTransparentDepthPrepass, Styles.supportTransparentDepthPrepass);
            EditorGUILayout.PropertyField(serialized.renderPipelineSettings.supportTransparentDepthPostpass, Styles.supportTransparentDepthPostpass);

            EditorGUILayout.PropertyField(serialized.renderPipelineSettings.supportCustomPass, Styles.supportCustomPassContent);
            using (new EditorGUI.DisabledScope(!serialized.renderPipelineSettings.supportCustomPass.boolValue))
            {
                ++EditorGUI.indentLevel;
                EditorGUILayout.PropertyField(serialized.renderPipelineSettings.customBufferFormat, Styles.customBufferFormatContent);
                --EditorGUI.indentLevel;
            }

            EditorGUILayout.PropertyField(serialized.renderPipelineSettings.supportRayTracing, Styles.supportRaytracing);
            using (new EditorGUI.DisabledScope(!serialized.renderPipelineSettings.supportRayTracing.boolValue))
            {
                ++EditorGUI.indentLevel;
                EditorGUILayout.PropertyField(serialized.renderPipelineSettings.supportedRayTracingMode, Styles.supportedRayTracingMode);
                if (serialized.renderPipelineSettings.supportRayTracing.boolValue && !UnityEngine.SystemInfo.supportsRayTracing)
                {
                    EditorGUILayout.HelpBox(Styles.rayTracingUnsupportedWarning.text, MessageType.Warning, wide: true);
                }
                --EditorGUI.indentLevel;
            }

            serialized.renderPipelineSettings.lodBias.ValueGUI<float>(Styles.LODBias);
            serialized.renderPipelineSettings.maximumLODLevel.ValueGUI<int>(Styles.maximumLODLevel);

            EditorGUILayout.Space(); //to separate with following sub sections
        }

        static void Drawer_SectionLightingUnsorted(SerializedHDRenderPipelineAsset serialized, Editor owner)
        {
            EditorGUILayout.PropertyField(serialized.renderPipelineSettings.supportSSAO, Styles.supportSSAOContent);

            EditorGUILayout.PropertyField(serialized.renderPipelineSettings.supportVolumetrics, Styles.supportVolumetricContent);

            EditorGUILayout.PropertyField(serialized.renderPipelineSettings.supportProbeVolume, Styles.supportProbeVolumeContent);
            using (new EditorGUI.DisabledScope(!serialized.renderPipelineSettings.supportProbeVolume.boolValue))
            {
                ++EditorGUI.indentLevel;

                if (serialized.renderPipelineSettings.supportProbeVolume.boolValue)
                    EditorGUILayout.HelpBox(Styles.probeVolumeInfo, MessageType.Warning);

                EditorGUI.BeginChangeCheck();
                EditorGUILayout.DelayedIntField(serialized.renderPipelineSettings.probeVolumeSettings.atlasWidth, Styles.probeVolumeAtlasWidth);
                if (EditorGUI.EndChangeCheck())
                    serialized.renderPipelineSettings.probeVolumeSettings.atlasWidth.intValue = Mathf.Max(serialized.renderPipelineSettings.probeVolumeSettings.atlasWidth.intValue, 0);

                EditorGUI.BeginChangeCheck();
                EditorGUILayout.DelayedIntField(serialized.renderPipelineSettings.probeVolumeSettings.atlasHeight, Styles.probeVolumeAtlasHeight);
                if (EditorGUI.EndChangeCheck())
                    serialized.renderPipelineSettings.probeVolumeSettings.atlasHeight.intValue = Mathf.Max(serialized.renderPipelineSettings.probeVolumeSettings.atlasHeight.intValue, 0);

                EditorGUI.BeginChangeCheck();
                EditorGUILayout.DelayedIntField(serialized.renderPipelineSettings.probeVolumeSettings.atlasDepth, Styles.probeVolumeAtlasDepth);
                if (EditorGUI.EndChangeCheck())
                    serialized.renderPipelineSettings.probeVolumeSettings.atlasDepth.intValue = Mathf.Max(serialized.renderPipelineSettings.probeVolumeSettings.atlasDepth.intValue, 0);

                EditorGUI.BeginChangeCheck();
                EditorGUILayout.DelayedIntField(serialized.renderPipelineSettings.probeVolumeSettings.atlasOctahedralDepthWidth, Styles.probeVolumeAtlasOctahedralDepthWidth);
                if (EditorGUI.EndChangeCheck())
                    serialized.renderPipelineSettings.probeVolumeSettings.atlasOctahedralDepthWidth.intValue = Mathf.Max(serialized.renderPipelineSettings.probeVolumeSettings.atlasOctahedralDepthWidth.intValue, 0);

                EditorGUI.BeginChangeCheck();
                EditorGUILayout.DelayedIntField(serialized.renderPipelineSettings.probeVolumeSettings.atlasOctahedralDepthHeight, Styles.probeVolumeAtlasOctahedralDepthHeight);
                if (EditorGUI.EndChangeCheck())
                    serialized.renderPipelineSettings.probeVolumeSettings.atlasOctahedralDepthHeight.intValue = Mathf.Max(serialized.renderPipelineSettings.probeVolumeSettings.atlasOctahedralDepthHeight.intValue, 0);

                if (serialized.renderPipelineSettings.probeVolumeSettings.atlasDepth.intValue <= 0)
                {
                    // Detected legacy 2D probe volume atlas (degenerate Z axis resolution).
                    // Initialize with default 3D atlas values.
                    // TODO: (Nick) This can be removed in release. It's currently here to reduce user pain on internal projects actively using this WIP tech.
                    serialized.renderPipelineSettings.probeVolumeSettings.atlasWidth.intValue = GlobalProbeVolumeSettings.@default.atlasWidth;
                    serialized.renderPipelineSettings.probeVolumeSettings.atlasHeight.intValue = GlobalProbeVolumeSettings.@default.atlasHeight;
                    serialized.renderPipelineSettings.probeVolumeSettings.atlasDepth.intValue = GlobalProbeVolumeSettings.@default.atlasDepth;
                }

                --EditorGUI.indentLevel;
            }

            EditorGUILayout.Space(); //to separate with following sub sections
        }

        static void Drawer_SectionMaterialUnsorted(SerializedHDRenderPipelineAsset serialized, Editor owner)
        {
            EditorGUILayout.PropertyField(serialized.availableMaterialQualityLevels);
            var v = EditorGUILayout.EnumPopup(Styles.materialQualityLevelContent, (MaterialQuality) serialized.defaultMaterialQualityLevel.intValue);
            serialized.defaultMaterialQualityLevel.intValue = (int)(object)v;

            EditorGUILayout.PropertyField(serialized.renderPipelineSettings.supportDistortion, Styles.supportDistortion);

            EditorGUILayout.PropertyField(serialized.renderPipelineSettings.supportSubsurfaceScattering, Styles.supportedSSSContent);
            using (new EditorGUI.DisabledScope(serialized.renderPipelineSettings.supportSubsurfaceScattering.hasMultipleDifferentValues
                || !serialized.renderPipelineSettings.supportSubsurfaceScattering.boolValue))
            {
                ++EditorGUI.indentLevel;
                serialized.renderPipelineSettings.sssSampleBudget.ValueGUI<int>(Styles.sssSampleBudget);
                --EditorGUI.indentLevel;
            }

            EditorGUILayout.PropertyField(serialized.renderPipelineSettings.lightLoopSettings.supportFabricConvolution, Styles.supportFabricBSDFConvolutionContent);

            diffusionProfileUI.drawElement = DrawDiffusionProfileElement;
            diffusionProfileUI.OnGUI(serialized.diffusionProfileSettingsList);
        }

        static void DrawDiffusionProfileElement(SerializedProperty element, Rect rect, int index)
        {
            EditorGUI.ObjectField(rect, element, EditorGUIUtility.TrTextContent("Profile " + index));
        }

        const string supportedFormaterMultipleValue = "\u2022 {0} --Multiple different values--";
        const string supportedFormater = "\u2022 {0} ({1})";
        const string supportedLitShaderModeFormater = "\u2022 {0}: {1} ({2})";
        static void AppendSupport(StringBuilder builder, SerializedProperty property, GUIContent content)
        {
            if (property.hasMultipleDifferentValues)
                builder.AppendLine().AppendFormat(supportedFormaterMultipleValue, content.text);
            else if (property.boolValue)
                builder.AppendLine().AppendFormat(supportedFormater, content.text, Styles.supportDrawbacks[content]);
        }

        static void SupportedSettingsInfoSection(SerializedHDRenderPipelineAsset serialized, Editor owner)
        {
            StringBuilder builder = new StringBuilder("Features supported by this asset:").AppendLine();
            SupportedLitShaderMode supportedLitShaderMode = serialized.renderPipelineSettings.supportedLitShaderMode.GetEnumValue<SupportedLitShaderMode>();
            if (serialized.renderPipelineSettings.supportedLitShaderMode.hasMultipleDifferentValues)
                builder.AppendFormat(supportedFormaterMultipleValue, Styles.supportLitShaderModeContent.text);
            else
                builder.AppendFormat(supportedLitShaderModeFormater, Styles.supportLitShaderModeContent.text, supportedLitShaderMode, Styles.supportLitShaderModeDrawbacks[supportedLitShaderMode]);

            if (serialized.renderPipelineSettings.supportShadowMask.hasMultipleDifferentValues || serialized.renderPipelineSettings.supportedLitShaderMode.hasMultipleDifferentValues)
                builder.AppendLine().AppendFormat(supportedFormaterMultipleValue, Styles.supportShadowMaskContent.text);
            else if (serialized.renderPipelineSettings.supportShadowMask.boolValue)
                builder.AppendLine().AppendFormat(supportedFormater, Styles.supportShadowMaskContent.text, Styles.supportShadowMaskDrawbacks[supportedLitShaderMode]);

            AppendSupport(builder, serialized.renderPipelineSettings.supportSSR, Styles.supportSSRContent);
            AppendSupport(builder, serialized.renderPipelineSettings.supportSSAO, Styles.supportSSAOContent);
            AppendSupport(builder, serialized.renderPipelineSettings.supportSubsurfaceScattering, Styles.supportedSSSContent);
            AppendSupport(builder, serialized.renderPipelineSettings.supportVolumetrics, Styles.supportVolumetricContent);

            if (serialized.renderPipelineSettings.supportLightLayers.hasMultipleDifferentValues)
                builder.AppendLine().AppendFormat(supportedFormaterMultipleValue, Styles.supportLightLayerContent.text);
            else if (serialized.renderPipelineSettings.supportLightLayers.boolValue)
                builder.AppendLine().AppendFormat(supportedFormater, Styles.supportLightLayerContent.text, Styles.supportLightLayerDrawbacks[supportedLitShaderMode]);

            if (serialized.renderPipelineSettings.MSAASampleCount.hasMultipleDifferentValues)
                builder.AppendLine().AppendFormat(supportedFormaterMultipleValue, Styles.MSAASampleCountContent.text);
            else if (serialized.renderPipelineSettings.supportMSAA)
            {
                // NO MSAA in deferred
                if (serialized.renderPipelineSettings.supportedLitShaderMode.intValue != (int)RenderPipelineSettings.SupportedLitShaderMode.DeferredOnly)
                    builder.AppendLine().AppendFormat(supportedFormater, "Multisample Anti-aliasing", Styles.supportDrawbacks[Styles.MSAASampleCountContent]);
            }

            if (serialized.renderPipelineSettings.supportDecals.hasMultipleDifferentValues)
                builder.AppendLine().AppendFormat(supportedFormaterMultipleValue, Styles.decalsSubTitle.text);
            else if (serialized.renderPipelineSettings.supportDecals.boolValue)
                builder.AppendLine().AppendFormat(supportedFormater, Styles.decalsSubTitle.text, Styles.supportDrawbacks[Styles.supportDecalContent]);

            if (serialized.renderPipelineSettings.decalSettings.perChannelMask.hasMultipleDifferentValues)
                builder.AppendLine().AppendFormat(supportedFormaterMultipleValue, Styles.decalsMetalAndAOSubTitle.text);
            else if (serialized.renderPipelineSettings.supportDecals.boolValue && serialized.renderPipelineSettings.decalSettings.perChannelMask.boolValue)
                builder.AppendLine().AppendFormat(supportedFormater, Styles.decalsMetalAndAOSubTitle.text, Styles.supportDrawbacks[Styles.metalAndAOContent]);

            AppendSupport(builder, serialized.renderPipelineSettings.supportMotionVectors, Styles.supportMotionVectorContent);
            AppendSupport(builder, serialized.renderPipelineSettings.supportRuntimeDebugDisplay, Styles.supportRuntimeDebugDisplayContent);
            AppendSupport(builder, serialized.renderPipelineSettings.supportDitheringCrossFade, Styles.supportDitheringCrossFadeContent);
            AppendSupport(builder, serialized.renderPipelineSettings.supportTerrainHole, Styles.supportTerrainHoleContent);
            AppendSupport(builder, serialized.renderPipelineSettings.supportDistortion, Styles.supportDistortion);
            AppendSupport(builder, serialized.renderPipelineSettings.supportTransparentBackface, Styles.supportTransparentBackface);
            AppendSupport(builder, serialized.renderPipelineSettings.supportTransparentDepthPrepass, Styles.supportTransparentDepthPrepass);
            AppendSupport(builder, serialized.renderPipelineSettings.supportTransparentDepthPostpass, Styles.supportTransparentDepthPostpass);
            AppendSupport(builder, serialized.renderPipelineSettings.supportRayTracing, Styles.supportRaytracing);
            AppendSupport(builder, serialized.renderPipelineSettings.supportProbeVolume, Styles.supportProbeVolumeContent);
            AppendSupport(builder, serialized.renderPipelineSettings.supportedRayTracingMode, Styles.supportedRayTracingMode);

            EditorGUILayout.HelpBox(builder.ToString(), MessageType.Info, wide: true);
        }
    }
}
>>>>>>> 3cf48458
<|MERGE_RESOLUTION|>--- conflicted
+++ resolved
@@ -1,4 +1,3 @@
-<<<<<<< HEAD
 using UnityEngine;
 using UnityEngine.Rendering;
 using UnityEngine.Rendering.HighDefinition;
@@ -353,1026 +352,7 @@
 
             if (!serialized.renderPipelineSettings.supportedLitShaderMode.hasMultipleDifferentValues)
             {
-                bool isDeferredOnly = serialized.renderPipelineSettings.supportedLitShaderMode.intValue == (int)RenderPipelineSettings.SupportedLitShaderMode.DeferredOnly;
-
-                // Deferred Only mode does not allow to change filtering quality, but rather it is hardcoded.
-                if (isDeferredOnly)
-                    serialized.renderPipelineSettings.hdShadowInitParams.shadowFilteringQuality.intValue = (int)ShaderConfig.s_DeferredShadowFiltering;
-
-                using (new EditorGUI.DisabledScope(isDeferredOnly))
                     EditorGUILayout.PropertyField(serialized.renderPipelineSettings.hdShadowInitParams.shadowFilteringQuality, Styles.filteringQuality);
-            }
-            else
-            {
-                using (new EditorGUI.DisabledGroupScope(true))
-                    EditorGUILayout.LabelField(Styles.multipleDifferenteValueMessage);
-            }
-
-            EditorGUILayout.PropertyField(serialized.renderPipelineSettings.hdShadowInitParams.supportScreenSpaceShadows, Styles.supportScreenSpaceShadows);
-            using (new EditorGUI.DisabledGroupScope(!serialized.renderPipelineSettings.hdShadowInitParams.supportScreenSpaceShadows.boolValue))
-            {
-                ++EditorGUI.indentLevel;
-                EditorGUI.BeginChangeCheck();
-                EditorGUILayout.PropertyField(serialized.renderPipelineSettings.hdShadowInitParams.maxScreenSpaceShadowSlots, Styles.maxScreenSpaceShadowSlots);
-                    serialized.renderPipelineSettings.hdShadowInitParams.maxScreenSpaceShadowSlots.intValue = Mathf.Max(serialized.renderPipelineSettings.hdShadowInitParams.maxScreenSpaceShadowSlots.intValue, 4);
-                EditorGUILayout.PropertyField(serialized.renderPipelineSettings.hdShadowInitParams.screenSpaceShadowBufferFormat, Styles.screenSpaceShadowFormat);
-                --EditorGUI.indentLevel;
-            }
-
-            SerializedScalableSettingUI.ValueGUI<bool>(serialized.renderPipelineSettings.lightSettings.useContactShadows, Styles.useContactShadows);
-
-            m_ShowDirectionalLightSection = EditorGUILayout.Foldout(m_ShowDirectionalLightSection, Styles.directionalShadowsSubTitle, true);
-            if (m_ShowDirectionalLightSection)
-            {
-                ++EditorGUI.indentLevel;
-                    EditorGUILayout.IntPopup(serialized.renderPipelineSettings.hdShadowInitParams.directionalShadowMapDepthBits, Styles.shadowBitDepthNames, Styles.shadowBitDepthValues, Styles.directionalShadowPrecisionContent);
-                serialized.renderPipelineSettings.hdShadowInitParams.shadowResolutionDirectional.ValueGUI<int>(Styles.directionalLightsShadowTiers);
-                EditorGUILayout.DelayedIntField(serialized.renderPipelineSettings.hdShadowInitParams.maxDirectionalShadowMapResolution, Styles.maxShadowResolution);
-                --EditorGUI.indentLevel;
-            }
-
-            m_ShowPunctualLightSection = EditorGUILayout.Foldout(m_ShowPunctualLightSection, Styles.punctualShadowsSubTitle, true);
-            if (m_ShowPunctualLightSection)
-            {
-                ++EditorGUI.indentLevel;
-                {
-                    EditorGUILayout.LabelField(Styles.shadowPunctualLightAtlasSubTitle);
-                    ++EditorGUI.indentLevel;
-                    {
-                        CoreEditorUtils.DrawEnumPopup(serialized.renderPipelineSettings.hdShadowInitParams.serializedPunctualAtlasInit.shadowMapResolution, typeof(ShadowResolutionValue), Styles.resolutionContent);
-                        EditorGUILayout.IntPopup(serialized.renderPipelineSettings.hdShadowInitParams.serializedPunctualAtlasInit.shadowMapDepthBits, Styles.shadowBitDepthNames, Styles.shadowBitDepthValues, Styles.precisionContent);
-                        EditorGUILayout.PropertyField(serialized.renderPipelineSettings.hdShadowInitParams.serializedPunctualAtlasInit.useDynamicViewportRescale, Styles.dynamicRescaleContent);
-                    }
-                    --EditorGUI.indentLevel;
-                }
-                --EditorGUI.indentLevel;
-
-                ++EditorGUI.indentLevel;
-                serialized.renderPipelineSettings.hdShadowInitParams.shadowResolutionPunctual.ValueGUI<int>(Styles.punctualLightsShadowTiers);
-                EditorGUILayout.DelayedIntField(serialized.renderPipelineSettings.hdShadowInitParams.maxPunctualShadowMapResolution, Styles.maxShadowResolution);
-                --EditorGUI.indentLevel;
-            }
-
-            m_ShowAreaLightSection = EditorGUILayout.Foldout(m_ShowAreaLightSection, Styles.areaShadowsSubTitle, true);
-            if (m_ShowAreaLightSection)
-            {
-                ++EditorGUI.indentLevel;
-                {
-                    EditorGUILayout.LabelField(Styles.shadowAreaLightAtlasSubTitle);
-                    ++EditorGUI.indentLevel;
-                    {
-                        CoreEditorUtils.DrawEnumPopup(serialized.renderPipelineSettings.hdShadowInitParams.serializedAreaAtlasInit.shadowMapResolution, typeof(ShadowResolutionValue), Styles.resolutionContent);
-                        EditorGUILayout.IntPopup(serialized.renderPipelineSettings.hdShadowInitParams.serializedAreaAtlasInit.shadowMapDepthBits, Styles.shadowBitDepthNames, Styles.shadowBitDepthValues, Styles.precisionContent);
-                        EditorGUILayout.PropertyField(serialized.renderPipelineSettings.hdShadowInitParams.serializedAreaAtlasInit.useDynamicViewportRescale, Styles.dynamicRescaleContent);
-                    }
-                    --EditorGUI.indentLevel;
-                }
-                --EditorGUI.indentLevel;
-
-                ++EditorGUI.indentLevel;
-                serialized.renderPipelineSettings.hdShadowInitParams.shadowResolutionArea.ValueGUI<int>(Styles.areaLightsShadowTiers);
-                EditorGUILayout.DelayedIntField(serialized.renderPipelineSettings.hdShadowInitParams.maxAreaShadowMapResolution, Styles.maxShadowResolution);
-                --EditorGUI.indentLevel;
-            }
-        }
-
-        static void Drawer_SectionDecalSettings(SerializedHDRenderPipelineAsset serialized, Editor owner)
-        {
-            EditorGUILayout.PropertyField(serialized.renderPipelineSettings.supportDecals, Styles.supportDecalContent);
-
-            ++EditorGUI.indentLevel;
-            using (new EditorGUI.DisabledScope(!serialized.renderPipelineSettings.supportDecals.boolValue))
-            {
-                EditorGUI.BeginChangeCheck();
-                EditorGUILayout.PropertyField(serialized.renderPipelineSettings.decalSettings.drawDistance, Styles.drawDistanceContent);
-                if (EditorGUI.EndChangeCheck())
-                    serialized.renderPipelineSettings.decalSettings.drawDistance.intValue = Mathf.Max(serialized.renderPipelineSettings.decalSettings.drawDistance.intValue, 0);
-
-                EditorGUI.BeginChangeCheck();
-                EditorGUILayout.DelayedIntField(serialized.renderPipelineSettings.decalSettings.atlasWidth, Styles.atlasWidthContent);
-                if (EditorGUI.EndChangeCheck())
-                    serialized.renderPipelineSettings.decalSettings.atlasWidth.intValue = Mathf.Max(serialized.renderPipelineSettings.decalSettings.atlasWidth.intValue, 0);
-
-                EditorGUI.BeginChangeCheck();
-                EditorGUILayout.DelayedIntField(serialized.renderPipelineSettings.decalSettings.atlasHeight, Styles.atlasHeightContent);
-                if (EditorGUI.EndChangeCheck())
-                    serialized.renderPipelineSettings.decalSettings.atlasHeight.intValue = Mathf.Max(serialized.renderPipelineSettings.decalSettings.atlasHeight.intValue, 0);
-
-                EditorGUILayout.PropertyField(serialized.renderPipelineSettings.decalSettings.perChannelMask, Styles.metalAndAOContent);
-
-                EditorGUI.BeginChangeCheck();
-                EditorGUILayout.DelayedIntField(serialized.renderPipelineSettings.lightLoopSettings.maxDecalsOnScreen, Styles.maxDecalContent);
-                if (EditorGUI.EndChangeCheck())
-                    serialized.renderPipelineSettings.lightLoopSettings.maxDecalsOnScreen.intValue = Mathf.Clamp(serialized.renderPipelineSettings.lightLoopSettings.maxDecalsOnScreen.intValue, 1, HDRenderPipeline.k_MaxDecalsOnScreen);
-            }
-            --EditorGUI.indentLevel;
-        }
-
-        static void Drawer_SectionLightLoop(SerializedHDRenderPipelineAsset serialized, Editor o)
-        {
-            EditorGUI.BeginChangeCheck();
-            EditorGUILayout.DelayedIntField(serialized.renderPipelineSettings.lightLoopSettings.maxDirectionalLightsOnScreen, Styles.maxDirectionalContent);
-            if (EditorGUI.EndChangeCheck())
-                serialized.renderPipelineSettings.lightLoopSettings.maxDirectionalLightsOnScreen.intValue = Mathf.Clamp(serialized.renderPipelineSettings.lightLoopSettings.maxDirectionalLightsOnScreen.intValue, 1, HDRenderPipeline.k_MaxDirectionalLightsOnScreen);
-
-            EditorGUI.BeginChangeCheck();
-            EditorGUILayout.DelayedIntField(serialized.renderPipelineSettings.lightLoopSettings.maxPunctualLightsOnScreen, Styles.maxPonctualContent);
-            if (EditorGUI.EndChangeCheck())
-                serialized.renderPipelineSettings.lightLoopSettings.maxPunctualLightsOnScreen.intValue = Mathf.Clamp(serialized.renderPipelineSettings.lightLoopSettings.maxPunctualLightsOnScreen.intValue, 1, HDRenderPipeline.k_MaxPunctualLightsOnScreen);
-
-            EditorGUI.BeginChangeCheck();
-            EditorGUILayout.DelayedIntField(serialized.renderPipelineSettings.lightLoopSettings.maxAreaLightsOnScreen, Styles.maxAreaContent);
-            if (EditorGUI.EndChangeCheck())
-                serialized.renderPipelineSettings.lightLoopSettings.maxAreaLightsOnScreen.intValue = Mathf.Clamp(serialized.renderPipelineSettings.lightLoopSettings.maxAreaLightsOnScreen.intValue, 1, HDRenderPipeline.k_MaxAreaLightsOnScreen);
-        }
-
-        static void Drawer_SectionDynamicResolutionSettings(SerializedHDRenderPipelineAsset serialized, Editor owner)
-        {
-            EditorGUILayout.PropertyField(serialized.renderPipelineSettings.dynamicResolutionSettings.enabled, Styles.enabled);
-
-            ++EditorGUI.indentLevel;
-            using (new EditorGUI.DisabledScope(!serialized.renderPipelineSettings.dynamicResolutionSettings.enabled.boolValue))
-            {
-                EditorGUILayout.PropertyField(serialized.renderPipelineSettings.dynamicResolutionSettings.dynamicResType, Styles.dynResType);
-                if (serialized.renderPipelineSettings.dynamicResolutionSettings.dynamicResType.hasMultipleDifferentValues)
-                {
-                    using (new EditorGUI.DisabledGroupScope(true))
-                        EditorGUILayout.LabelField(Styles.multipleDifferenteValueMessage);
-                }
-                else
-                    EditorGUILayout.PropertyField(serialized.renderPipelineSettings.dynamicResolutionSettings.softwareUpsamplingFilter, Styles.upsampleFilter);
-
-                if (!serialized.renderPipelineSettings.dynamicResolutionSettings.forcePercentage.hasMultipleDifferentValues
-                    && !serialized.renderPipelineSettings.dynamicResolutionSettings.forcePercentage.boolValue)
-                {
-                    float minPercentage = serialized.renderPipelineSettings.dynamicResolutionSettings.minPercentage.floatValue;
-                    float maxPercentage = serialized.renderPipelineSettings.dynamicResolutionSettings.maxPercentage.floatValue;
-
-                    EditorGUI.showMixedValue = serialized.renderPipelineSettings.dynamicResolutionSettings.minPercentage.hasMultipleDifferentValues;
-                    EditorGUI.BeginChangeCheck();
-                    minPercentage = EditorGUILayout.DelayedFloatField(HDRenderPipelineUI.Styles.minPercentage, minPercentage);
-                    if (EditorGUI.EndChangeCheck())
-                        serialized.renderPipelineSettings.dynamicResolutionSettings.minPercentage.floatValue = Mathf.Clamp(minPercentage, 0.0f, maxPercentage);
-
-                    EditorGUI.showMixedValue = serialized.renderPipelineSettings.dynamicResolutionSettings.maxPercentage.hasMultipleDifferentValues;
-                    EditorGUI.BeginChangeCheck();
-                    maxPercentage = EditorGUILayout.DelayedFloatField(HDRenderPipelineUI.Styles.maxPercentage, maxPercentage);
-                    if (EditorGUI.EndChangeCheck())
-                        serialized.renderPipelineSettings.dynamicResolutionSettings.maxPercentage.floatValue = Mathf.Clamp(maxPercentage, 0.0f, 100.0f);
-
-                    EditorGUI.showMixedValue = false;
-                }
-
-                EditorGUILayout.PropertyField(serialized.renderPipelineSettings.dynamicResolutionSettings.forcePercentage, Styles.forceScreenPercentage);
-
-                if (!serialized.renderPipelineSettings.dynamicResolutionSettings.forcePercentage.hasMultipleDifferentValues
-                    && serialized.renderPipelineSettings.dynamicResolutionSettings.forcePercentage.boolValue)
-                {
-                    EditorGUI.showMixedValue = serialized.renderPipelineSettings.dynamicResolutionSettings.forcedPercentage.hasMultipleDifferentValues;
-                    float forcePercentage = serialized.renderPipelineSettings.dynamicResolutionSettings.forcedPercentage.floatValue;
-                    EditorGUI.BeginChangeCheck();
-                    forcePercentage = EditorGUILayout.DelayedFloatField(Styles.forcedScreenPercentage, forcePercentage);
-                    if (EditorGUI.EndChangeCheck())
-                        serialized.renderPipelineSettings.dynamicResolutionSettings.forcedPercentage.floatValue = Mathf.Clamp(forcePercentage, 0.0f, 100.0f);
-                    EditorGUI.showMixedValue = false;
-                }
-
-                if (serialized.renderPipelineSettings.dynamicResolutionSettings.forcePercentage.hasMultipleDifferentValues)
-                {
-                    using (new EditorGUI.DisabledGroupScope(true))
-                        EditorGUILayout.LabelField(Styles.multipleDifferenteValueMessage);
-                }
-            }
-            --EditorGUI.indentLevel;
-        }
-
-        static void Drawer_SectionLowResTransparentSettings(SerializedHDRenderPipelineAsset serialized, Editor owner)
-        {
-            EditorGUILayout.PropertyField(serialized.renderPipelineSettings.lowresTransparentSettings.enabled, Styles.lowResTransparentEnabled);
-
-            /* For the time being we don't enable the option control and default to nearest depth. This might change in a close future.
-            ++EditorGUI.indentLevel;
-            using (new EditorGUI.DisabledScope(!serialized.renderPipelineSettings.lowresTransparentSettings.enabled.boolValue))
-            {
-                EditorGUILayout.PropertyField(serialized.renderPipelineSettings.lowresTransparentSettings.checkerboardDepthBuffer, k_CheckerboardDepthBuffer);
-                EditorGUILayout.PropertyField(serialized.renderPipelineSettings.lowresTransparentSettings.upsampleType, k_UpsampleFilter);
-            }
-            --EditorGUI.indentLevel;
-            */
-        }
-
-        static void Drawer_SectionPostProcessSettings(SerializedHDRenderPipelineAsset serialized, Editor owner)
-        {
-            EditorGUI.BeginChangeCheck();
-            EditorGUILayout.DelayedIntField(serialized.renderPipelineSettings.postProcessSettings.lutSize, Styles.lutSize);
-            if (EditorGUI.EndChangeCheck())
-                serialized.renderPipelineSettings.postProcessSettings.lutSize.intValue = Mathf.Clamp(serialized.renderPipelineSettings.postProcessSettings.lutSize.intValue, GlobalPostProcessSettings.k_MinLutSize, GlobalPostProcessSettings.k_MaxLutSize);
-
-            EditorGUILayout.PropertyField(serialized.renderPipelineSettings.postProcessSettings.lutFormat, Styles.lutFormat);
-			EditorGUILayout.PropertyField(serialized.renderPipelineSettings.postProcessSettings.bufferFormat, Styles.bufferFormat);
-        }
-
-        static void Drawer_SectionXRSettings(SerializedHDRenderPipelineAsset serialized, Editor owner)
-        {
-            EditorGUILayout.PropertyField(serialized.renderPipelineSettings.xrSettings.singlePass, Styles.XRSinglePass);
-            EditorGUILayout.PropertyField(serialized.renderPipelineSettings.xrSettings.occlusionMesh, Styles.XROcclusionMesh);
-            EditorGUILayout.PropertyField(serialized.renderPipelineSettings.xrSettings.cameraJitter, Styles.XRCameraJitter);
-        }
-
-        static private bool m_ShowDoFLowQualitySection = false;
-        static private bool m_ShowDoFMediumQualitySection = false;
-        static private bool m_ShowDoFHighQualitySection = false;
-
-        static void DrawDepthOfFieldQualitySetting(SerializedHDRenderPipelineAsset serialized, int tier)
-        {
-            ++EditorGUI.indentLevel;
-            {
-                EditorGUILayout.LabelField(Styles.nearBlurSubTitle);
-                ++EditorGUI.indentLevel;
-                {
-                    EditorGUILayout.PropertyField(serialized.renderPipelineSettings.postProcessQualitySettings.NearBlurSampleCount.GetArrayElementAtIndex(tier), Styles.sampleCountQuality);
-                    EditorGUILayout.PropertyField(serialized.renderPipelineSettings.postProcessQualitySettings.NearBlurMaxRadius.GetArrayElementAtIndex(tier), Styles.maxRadiusQuality);
-                }
-                --EditorGUI.indentLevel;
-                EditorGUILayout.LabelField(Styles.farBlurSubTitle);
-                ++EditorGUI.indentLevel;
-                {
-                    EditorGUILayout.PropertyField(serialized.renderPipelineSettings.postProcessQualitySettings.FarBlurSampleCount.GetArrayElementAtIndex(tier), Styles.sampleCountQuality);
-                    EditorGUILayout.PropertyField(serialized.renderPipelineSettings.postProcessQualitySettings.FarBlurMaxRadius.GetArrayElementAtIndex(tier), Styles.maxRadiusQuality);
-                }
-                --EditorGUI.indentLevel;
-            }
-
-            EditorGUILayout.PropertyField(serialized.renderPipelineSettings.postProcessQualitySettings.DoFResolution.GetArrayElementAtIndex(tier), Styles.resolutionQuality);
-            EditorGUILayout.PropertyField(serialized.renderPipelineSettings.postProcessQualitySettings.DoFHighFilteringQuality.GetArrayElementAtIndex(tier), Styles.highQualityFiltering);
-            --EditorGUI.indentLevel;
-        }
-
-        static void Drawer_SectionDepthOfFieldQualitySettings(SerializedHDRenderPipelineAsset serialized, Editor owner)
-        {
-            m_ShowDoFLowQualitySection = EditorGUILayout.Foldout(m_ShowDoFLowQualitySection, Styles.lowQualityContent, true);
-            if (m_ShowDoFLowQualitySection)
-            {
-                int quality = (int)ScalableSettingLevelParameter.Level.Low;
-                DrawDepthOfFieldQualitySetting(serialized, quality);
-            }
-
-            m_ShowDoFMediumQualitySection = EditorGUILayout.Foldout(m_ShowDoFMediumQualitySection, Styles.mediumQualityContent, true);
-            if (m_ShowDoFMediumQualitySection)
-            {
-                int quality = (int)ScalableSettingLevelParameter.Level.Medium;
-                DrawDepthOfFieldQualitySetting(serialized, quality);
-            }
-
-            m_ShowDoFHighQualitySection = EditorGUILayout.Foldout(m_ShowDoFHighQualitySection, Styles.highQualityContent, true);
-            if (m_ShowDoFHighQualitySection)
-            {
-                int quality = (int)ScalableSettingLevelParameter.Level.High;
-                DrawDepthOfFieldQualitySetting(serialized, quality);
-            }
-        }
-
-        static private bool m_ShowMotionBlurLowQualitySection = false;
-        static private bool m_ShowMotionBlurMediumQualitySection = false;
-        static private bool m_ShowMotionBlurHighQualitySection = false;
-
-        static void Drawer_SectionMotionBlurQualitySettings(SerializedHDRenderPipelineAsset serialized, Editor owner)
-        {
-            m_ShowMotionBlurLowQualitySection = EditorGUILayout.Foldout(m_ShowMotionBlurLowQualitySection, Styles.lowQualityContent, true);
-            if (m_ShowMotionBlurLowQualitySection)
-            {
-                int quality = (int)ScalableSettingLevelParameter.Level.Low;
-                EditorGUILayout.PropertyField(serialized.renderPipelineSettings.postProcessQualitySettings.MotionBlurSampleCount.GetArrayElementAtIndex(quality), Styles.sampleCountQuality);
-            }
-            m_ShowMotionBlurMediumQualitySection = EditorGUILayout.Foldout(m_ShowMotionBlurMediumQualitySection, Styles.mediumQualityContent, true);
-            if (m_ShowMotionBlurMediumQualitySection)
-            {
-                int quality = (int)ScalableSettingLevelParameter.Level.Medium;
-                EditorGUILayout.PropertyField(serialized.renderPipelineSettings.postProcessQualitySettings.MotionBlurSampleCount.GetArrayElementAtIndex(quality), Styles.sampleCountQuality);
-            }
-            m_ShowMotionBlurHighQualitySection = EditorGUILayout.Foldout(m_ShowMotionBlurHighQualitySection, Styles.highQualityContent, true);
-            if (m_ShowMotionBlurHighQualitySection)
-            {
-                int quality = (int)ScalableSettingLevelParameter.Level.High;
-                EditorGUILayout.PropertyField(serialized.renderPipelineSettings.postProcessQualitySettings.MotionBlurSampleCount.GetArrayElementAtIndex(quality), Styles.sampleCountQuality);
-            }
-        }
-
-        static private bool m_ShowBloomLowQualitySection = false;
-        static private bool m_ShowBloomMediumQualitySection = false;
-        static private bool m_ShowBloomHighQualitySection = false;
-
-        static void DrawBloomQualitySetting(SerializedHDRenderPipelineAsset serialized, int tier)
-        {
-            EditorGUILayout.PropertyField(serialized.renderPipelineSettings.postProcessQualitySettings.BloomRes.GetArrayElementAtIndex(tier), Styles.resolutionQuality);
-            EditorGUILayout.PropertyField(serialized.renderPipelineSettings.postProcessQualitySettings.BloomHighFilteringQuality.GetArrayElementAtIndex(tier), Styles.highQualityFiltering);
-        }
-
-        static void Drawer_SectionBloomQualitySettings(SerializedHDRenderPipelineAsset serialized, Editor owner)
-        {
-            m_ShowBloomLowQualitySection = EditorGUILayout.Foldout(m_ShowBloomLowQualitySection, Styles.lowQualityContent, true);
-            if (m_ShowBloomLowQualitySection)
-            {
-                int quality = (int)ScalableSettingLevelParameter.Level.Low;
-                DrawBloomQualitySetting(serialized, quality);
-            }
-            m_ShowBloomMediumQualitySection = EditorGUILayout.Foldout(m_ShowBloomMediumQualitySection, Styles.mediumQualityContent, true);
-            if (m_ShowBloomMediumQualitySection)
-            {
-                int quality = (int)ScalableSettingLevelParameter.Level.Medium;
-                DrawBloomQualitySetting(serialized, quality);
-            }
-            m_ShowBloomHighQualitySection = EditorGUILayout.Foldout(m_ShowBloomHighQualitySection, Styles.highQualityContent, true);
-            if (m_ShowBloomHighQualitySection)
-            {
-                int quality = (int)ScalableSettingLevelParameter.Level.High;
-                DrawBloomQualitySetting(serialized, quality);
-            }
-        }
-
-        static private bool m_ShowChromaticAberrationLowQualitySection = false;
-        static private bool m_ShowChromaticAberrationMediumQualitySection = false;
-        static private bool m_ShowChromaticAberrationHighQualitySection = false;
-
-        static void Drawer_SectionChromaticAberrationQualitySettings(SerializedHDRenderPipelineAsset serialized, Editor owner)
-        {
-            m_ShowChromaticAberrationLowQualitySection = EditorGUILayout.Foldout(m_ShowChromaticAberrationLowQualitySection, Styles.lowQualityContent, true);
-            if (m_ShowChromaticAberrationLowQualitySection)
-            {
-                int quality = (int)ScalableSettingLevelParameter.Level.Low;
-                EditorGUILayout.PropertyField(serialized.renderPipelineSettings.postProcessQualitySettings.ChromaticAbMaxSamples.GetArrayElementAtIndex(quality), Styles.maxSamplesQuality);
-            }
-            m_ShowChromaticAberrationMediumQualitySection = EditorGUILayout.Foldout(m_ShowChromaticAberrationMediumQualitySection, Styles.mediumQualityContent, true);
-            if (m_ShowChromaticAberrationMediumQualitySection)
-            {
-                int quality = (int)ScalableSettingLevelParameter.Level.Medium;
-                EditorGUILayout.PropertyField(serialized.renderPipelineSettings.postProcessQualitySettings.ChromaticAbMaxSamples.GetArrayElementAtIndex(quality), Styles.maxSamplesQuality);
-            }
-            m_ShowChromaticAberrationHighQualitySection = EditorGUILayout.Foldout(m_ShowChromaticAberrationHighQualitySection, Styles.highQualityContent, true);
-            if (m_ShowChromaticAberrationHighQualitySection)
-            {
-                int quality = (int)ScalableSettingLevelParameter.Level.High;
-                EditorGUILayout.PropertyField(serialized.renderPipelineSettings.postProcessQualitySettings.ChromaticAbMaxSamples.GetArrayElementAtIndex(quality), Styles.maxSamplesQuality);
-            }
-        }
-
-        static private bool m_ShowAOLowQualitySection = false;
-        static private bool m_ShowAOMediumQualitySection = false;
-        static private bool m_ShowAOHighQualitySection = false;
-
-        static void DrawAOQualitySetting(SerializedHDRenderPipelineAsset serialized, int tier)
-        {
-            EditorGUILayout.PropertyField(serialized.renderPipelineSettings.lightingQualitySettings.AOStepCount.GetArrayElementAtIndex(tier), Styles.AOStepCount);
-            EditorGUILayout.PropertyField(serialized.renderPipelineSettings.lightingQualitySettings.AOFullRes.GetArrayElementAtIndex(tier), Styles.AOFullRes);
-            EditorGUILayout.PropertyField(serialized.renderPipelineSettings.lightingQualitySettings.AOMaximumRadiusPixels.GetArrayElementAtIndex(tier), Styles.AOMaxRadiusInPixels);
-            EditorGUILayout.PropertyField(serialized.renderPipelineSettings.lightingQualitySettings.AODirectionCount.GetArrayElementAtIndex(tier), Styles.AODirectionCount);
-            EditorGUILayout.PropertyField(serialized.renderPipelineSettings.lightingQualitySettings.AOBilateralUpsample.GetArrayElementAtIndex(tier), Styles.AOBilateralUpsample);
-        }
-
-        static void Drawer_SectionSSAOQualitySettings(SerializedHDRenderPipelineAsset serialized, Editor owner)
-        {
-            m_ShowAOLowQualitySection = EditorGUILayout.Foldout(m_ShowAOLowQualitySection, Styles.lowQualityContent);
-            if (m_ShowAOLowQualitySection)
-            {
-                int quality = (int)ScalableSettingLevelParameter.Level.Low;
-                DrawAOQualitySetting(serialized, quality);
-            }
-
-            m_ShowAOMediumQualitySection = EditorGUILayout.Foldout(m_ShowAOMediumQualitySection, Styles.mediumQualityContent);
-            if (m_ShowAOMediumQualitySection)
-            {
-                int quality = (int)ScalableSettingLevelParameter.Level.Medium;
-                DrawAOQualitySetting(serialized, quality);
-            }
-
-            m_ShowAOHighQualitySection = EditorGUILayout.Foldout(m_ShowAOHighQualitySection, Styles.highQualityContent);
-            if (m_ShowAOHighQualitySection)
-            {
-                int quality = (int)ScalableSettingLevelParameter.Level.High;
-                DrawAOQualitySetting(serialized, quality);
-            }
-        }
-
-        static private bool m_ShowContactShadowLowQualitySection = false;
-        static private bool m_ShowContactShadowMediumQualitySection = false;
-        static private bool m_ShowContactShadowHighQualitySection = false;
-
-        static void Drawer_SectionContactShadowQualitySettings(SerializedHDRenderPipelineAsset serialized, Editor owner)
-        {
-            m_ShowContactShadowLowQualitySection = EditorGUILayout.Foldout(m_ShowContactShadowLowQualitySection, Styles.lowQualityContent);
-            if (m_ShowContactShadowLowQualitySection)
-            {
-                int quality = (int)ScalableSettingLevelParameter.Level.Low;
-                EditorGUILayout.PropertyField(serialized.renderPipelineSettings.lightingQualitySettings.ContactShadowSampleCount.GetArrayElementAtIndex(quality), Styles.contactShadowsSampleCount);
-            }
-
-            m_ShowContactShadowMediumQualitySection = EditorGUILayout.Foldout(m_ShowContactShadowMediumQualitySection, Styles.mediumQualityContent);
-            if (m_ShowContactShadowMediumQualitySection)
-            {
-                int quality = (int)ScalableSettingLevelParameter.Level.Medium;
-                EditorGUILayout.PropertyField(serialized.renderPipelineSettings.lightingQualitySettings.ContactShadowSampleCount.GetArrayElementAtIndex(quality), Styles.contactShadowsSampleCount);
-            }
-
-            m_ShowContactShadowHighQualitySection = EditorGUILayout.Foldout(m_ShowContactShadowHighQualitySection, Styles.highQualityContent);
-            if (m_ShowContactShadowHighQualitySection)
-            {
-                int quality = (int)ScalableSettingLevelParameter.Level.High;
-                EditorGUILayout.PropertyField(serialized.renderPipelineSettings.lightingQualitySettings.ContactShadowSampleCount.GetArrayElementAtIndex(quality), Styles.contactShadowsSampleCount);
-            }
-        }
-
-        static private bool m_ShowSSRLowQualitySection = false;
-        static private bool m_ShowSSRMediumQualitySection = false;
-        static private bool m_ShowSSRHighQualitySection = false;
-
-        static void Drawer_SectionSSRQualitySettings(SerializedHDRenderPipelineAsset serialized, Editor owner)
-        {
-            m_ShowSSRLowQualitySection = EditorGUILayout.Foldout(m_ShowSSRLowQualitySection, Styles.lowQualityContent);
-            if (m_ShowSSRLowQualitySection)
-            {
-                int quality = (int)ScalableSettingLevelParameter.Level.Low;
-                EditorGUILayout.PropertyField(serialized.renderPipelineSettings.lightingQualitySettings.SSRMaxRaySteps.GetArrayElementAtIndex(quality), Styles.contactShadowsSampleCount);
-            }
-
-            m_ShowSSRMediumQualitySection = EditorGUILayout.Foldout(m_ShowSSRMediumQualitySection, Styles.mediumQualityContent);
-            if (m_ShowSSRMediumQualitySection)
-            {
-                int quality = (int)ScalableSettingLevelParameter.Level.Medium;
-                EditorGUILayout.PropertyField(serialized.renderPipelineSettings.lightingQualitySettings.SSRMaxRaySteps.GetArrayElementAtIndex(quality), Styles.contactShadowsSampleCount);
-            }
-
-            m_ShowSSRHighQualitySection = EditorGUILayout.Foldout(m_ShowSSRHighQualitySection, Styles.highQualityContent);
-            if (m_ShowSSRHighQualitySection)
-            {
-                int quality = (int)ScalableSettingLevelParameter.Level.High;
-                EditorGUILayout.PropertyField(serialized.renderPipelineSettings.lightingQualitySettings.SSRMaxRaySteps.GetArrayElementAtIndex(quality), Styles.contactShadowsSampleCount);
-            }
-        }
-
-        static void Drawer_SectionRenderingUnsorted(SerializedHDRenderPipelineAsset serialized, Editor owner)
-        {
-            EditorGUILayout.PropertyField(serialized.renderPipelineSettings.colorBufferFormat, Styles.colorBufferFormatContent);
-            EditorGUILayout.PropertyField(serialized.renderPipelineSettings.supportedLitShaderMode, Styles.supportLitShaderModeContent);
-
-            // MSAA is an option that is only available in full forward but Camera can be set in Full Forward only. Thus MSAA have no dependency currently
-            //Note: do not use SerializedProperty.enumValueIndex here as this enum not start at 0 as it is used as flags.
-            bool msaaAllowed = true;
-            for (int index = 0; index < serialized.serializedObject.targetObjects.Length && msaaAllowed; ++index)
-            {
-                var litShaderMode = (serialized.serializedObject.targetObjects[index] as HDRenderPipelineAsset).currentPlatformRenderPipelineSettings.supportedLitShaderMode;
-                msaaAllowed &= litShaderMode == SupportedLitShaderMode.ForwardOnly || litShaderMode == SupportedLitShaderMode.Both;
-            }
-            using (new EditorGUI.DisabledScope(!msaaAllowed))
-            {
-                ++EditorGUI.indentLevel;
-                EditorGUILayout.PropertyField(serialized.renderPipelineSettings.MSAASampleCount, Styles.MSAASampleCountContent);
-                --EditorGUI.indentLevel;
-            }
-
-            EditorGUILayout.PropertyField(serialized.renderPipelineSettings.supportMotionVectors, Styles.supportMotionVectorContent);
-            EditorGUILayout.PropertyField(serialized.renderPipelineSettings.supportRuntimeDebugDisplay, Styles.supportRuntimeDebugDisplayContent);
-            EditorGUILayout.PropertyField(serialized.renderPipelineSettings.supportDitheringCrossFade, Styles.supportDitheringCrossFadeContent);
-            EditorGUILayout.PropertyField(serialized.renderPipelineSettings.supportTerrainHole, Styles.supportTerrainHoleContent);
-
-            EditorGUILayout.PropertyField(serialized.renderPipelineSettings.supportTransparentBackface, Styles.supportTransparentBackface);
-            EditorGUILayout.PropertyField(serialized.renderPipelineSettings.supportTransparentDepthPrepass, Styles.supportTransparentDepthPrepass);
-            EditorGUILayout.PropertyField(serialized.renderPipelineSettings.supportTransparentDepthPostpass, Styles.supportTransparentDepthPostpass);
-
-            EditorGUILayout.PropertyField(serialized.renderPipelineSettings.supportCustomPass, Styles.supportCustomPassContent);
-            using (new EditorGUI.DisabledScope(!serialized.renderPipelineSettings.supportCustomPass.boolValue))
-            {
-                ++EditorGUI.indentLevel;
-                EditorGUILayout.PropertyField(serialized.renderPipelineSettings.customBufferFormat, Styles.customBufferFormatContent);
-                --EditorGUI.indentLevel;
-            }
-
-            EditorGUILayout.PropertyField(serialized.renderPipelineSettings.supportRayTracing, Styles.supportRaytracing);
-            using (new EditorGUI.DisabledScope(!serialized.renderPipelineSettings.supportRayTracing.boolValue))
-            {
-                if (serialized.renderPipelineSettings.supportRayTracing.boolValue && !UnityEngine.SystemInfo.supportsRayTracing)
-                {
-                    EditorGUILayout.HelpBox(Styles.rayTracingUnsupportedWarning.text, MessageType.Warning, wide: true);
-                }
-            }
-
-            serialized.renderPipelineSettings.lodBias.ValueGUI<float>(Styles.LODBias);
-            serialized.renderPipelineSettings.maximumLODLevel.ValueGUI<int>(Styles.maximumLODLevel);
-
-            EditorGUILayout.Space(); //to separate with following sub sections
-        }
-
-        static void Drawer_SectionLightingUnsorted(SerializedHDRenderPipelineAsset serialized, Editor owner)
-        {
-            EditorGUILayout.PropertyField(serialized.renderPipelineSettings.supportSSAO, Styles.supportSSAOContent);
-
-            EditorGUILayout.PropertyField(serialized.renderPipelineSettings.supportVolumetrics, Styles.supportVolumetricContent);
-            using (new EditorGUI.DisabledScope(serialized.renderPipelineSettings.supportVolumetrics.hasMultipleDifferentValues
-                || !serialized.renderPipelineSettings.supportVolumetrics.boolValue))
-            {
-                ++EditorGUI.indentLevel;
-                EditorGUILayout.PropertyField(serialized.renderPipelineSettings.increaseResolutionOfVolumetrics, Styles.volumetricResolutionContent);
-                --EditorGUI.indentLevel;
-            }
-
-            EditorGUILayout.PropertyField(serialized.renderPipelineSettings.supportProbeVolume, Styles.supportProbeVolumeContent);
-            using (new EditorGUI.DisabledScope(!serialized.renderPipelineSettings.supportProbeVolume.boolValue))
-            {
-                ++EditorGUI.indentLevel;
-
-                if (serialized.renderPipelineSettings.supportProbeVolume.boolValue)
-                    EditorGUILayout.HelpBox(Styles.probeVolumeInfo, MessageType.Warning);
-
-                EditorGUI.BeginChangeCheck();
-                EditorGUILayout.DelayedIntField(serialized.renderPipelineSettings.probeVolumeSettings.atlasWidth, Styles.probeVolumeAtlasWidth);
-                if (EditorGUI.EndChangeCheck())
-                    serialized.renderPipelineSettings.probeVolumeSettings.atlasWidth.intValue = Mathf.Max(serialized.renderPipelineSettings.probeVolumeSettings.atlasWidth.intValue, 0);
-
-                EditorGUI.BeginChangeCheck();
-                EditorGUILayout.DelayedIntField(serialized.renderPipelineSettings.probeVolumeSettings.atlasHeight, Styles.probeVolumeAtlasHeight);
-                if (EditorGUI.EndChangeCheck())
-                    serialized.renderPipelineSettings.probeVolumeSettings.atlasHeight.intValue = Mathf.Max(serialized.renderPipelineSettings.probeVolumeSettings.atlasHeight.intValue, 0);
-
-                EditorGUI.BeginChangeCheck();
-                EditorGUILayout.DelayedIntField(serialized.renderPipelineSettings.probeVolumeSettings.atlasDepth, Styles.probeVolumeAtlasDepth);
-                if (EditorGUI.EndChangeCheck())
-                    serialized.renderPipelineSettings.probeVolumeSettings.atlasDepth.intValue = Mathf.Max(serialized.renderPipelineSettings.probeVolumeSettings.atlasDepth.intValue, 0);
-
-                EditorGUI.BeginChangeCheck();
-                EditorGUILayout.DelayedIntField(serialized.renderPipelineSettings.probeVolumeSettings.atlasOctahedralDepthWidth, Styles.probeVolumeAtlasOctahedralDepthWidth);
-                if (EditorGUI.EndChangeCheck())
-                    serialized.renderPipelineSettings.probeVolumeSettings.atlasOctahedralDepthWidth.intValue = Mathf.Max(serialized.renderPipelineSettings.probeVolumeSettings.atlasOctahedralDepthWidth.intValue, 0);
-
-                EditorGUI.BeginChangeCheck();
-                EditorGUILayout.DelayedIntField(serialized.renderPipelineSettings.probeVolumeSettings.atlasOctahedralDepthHeight, Styles.probeVolumeAtlasOctahedralDepthHeight);
-                if (EditorGUI.EndChangeCheck())
-                    serialized.renderPipelineSettings.probeVolumeSettings.atlasOctahedralDepthHeight.intValue = Mathf.Max(serialized.renderPipelineSettings.probeVolumeSettings.atlasOctahedralDepthHeight.intValue, 0);
-
-                if (serialized.renderPipelineSettings.probeVolumeSettings.atlasDepth.intValue <= 0)
-                {
-                    // Detected legacy 2D probe volume atlas (degenerate Z axis resolution).
-                    // Initialize with default 3D atlas values.
-                    // TODO: (Nick) This can be removed in release. It's currently here to reduce user pain on internal projects actively using this WIP tech.
-                    serialized.renderPipelineSettings.probeVolumeSettings.atlasWidth.intValue = GlobalProbeVolumeSettings.@default.atlasWidth;
-                    serialized.renderPipelineSettings.probeVolumeSettings.atlasHeight.intValue = GlobalProbeVolumeSettings.@default.atlasHeight;
-                    serialized.renderPipelineSettings.probeVolumeSettings.atlasDepth.intValue = GlobalProbeVolumeSettings.@default.atlasDepth;
-                }
-
-                --EditorGUI.indentLevel;
-            }
-
-            EditorGUILayout.Space(); //to separate with following sub sections
-        }
-
-        static void Drawer_SectionMaterialUnsorted(SerializedHDRenderPipelineAsset serialized, Editor owner)
-        {
-            EditorGUILayout.PropertyField(serialized.availableMaterialQualityLevels);
-            var v = EditorGUILayout.EnumPopup(Styles.materialQualityLevelContent, (MaterialQuality) serialized.defaultMaterialQualityLevel.intValue);
-            serialized.defaultMaterialQualityLevel.intValue = (int)(object)v;
-
-            EditorGUILayout.PropertyField(serialized.renderPipelineSettings.supportDistortion, Styles.supportDistortion);
-
-            EditorGUILayout.PropertyField(serialized.renderPipelineSettings.supportSubsurfaceScattering, Styles.supportedSSSContent);
-            using (new EditorGUI.DisabledScope(serialized.renderPipelineSettings.supportSubsurfaceScattering.hasMultipleDifferentValues
-                || !serialized.renderPipelineSettings.supportSubsurfaceScattering.boolValue))
-            {
-                ++EditorGUI.indentLevel;
-                serialized.renderPipelineSettings.sssSampleBudget.ValueGUI<int>(Styles.sssSampleBudget);
-                --EditorGUI.indentLevel;
-            }
-
-            EditorGUILayout.PropertyField(serialized.renderPipelineSettings.lightLoopSettings.supportFabricConvolution, Styles.supportFabricBSDFConvolutionContent);
-
-            diffusionProfileUI.drawElement = DrawDiffusionProfileElement;
-            diffusionProfileUI.OnGUI(serialized.diffusionProfileSettingsList);
-        }
-
-        static void DrawDiffusionProfileElement(SerializedProperty element, Rect rect, int index)
-        {
-            EditorGUI.ObjectField(rect, element, EditorGUIUtility.TrTextContent("Profile " + index));
-        }
-
-        const string supportedFormaterMultipleValue = "\u2022 {0} --Multiple different values--";
-        const string supportedFormater = "\u2022 {0} ({1})";
-        const string supportedLitShaderModeFormater = "\u2022 {0}: {1} ({2})";
-        static void AppendSupport(StringBuilder builder, SerializedProperty property, GUIContent content)
-        {
-            if (property.hasMultipleDifferentValues)
-                builder.AppendLine().AppendFormat(supportedFormaterMultipleValue, content.text);
-            else if (property.boolValue)
-                builder.AppendLine().AppendFormat(supportedFormater, content.text, Styles.supportDrawbacks[content]);
-        }
-
-        static void SupportedSettingsInfoSection(SerializedHDRenderPipelineAsset serialized, Editor owner)
-        {
-            StringBuilder builder = new StringBuilder("Features supported by this asset:").AppendLine();
-            SupportedLitShaderMode supportedLitShaderMode = serialized.renderPipelineSettings.supportedLitShaderMode.GetEnumValue<SupportedLitShaderMode>();
-            if (serialized.renderPipelineSettings.supportedLitShaderMode.hasMultipleDifferentValues)
-                builder.AppendFormat(supportedFormaterMultipleValue, Styles.supportLitShaderModeContent.text);
-            else
-                builder.AppendFormat(supportedLitShaderModeFormater, Styles.supportLitShaderModeContent.text, supportedLitShaderMode, Styles.supportLitShaderModeDrawbacks[supportedLitShaderMode]);
-
-            if (serialized.renderPipelineSettings.supportShadowMask.hasMultipleDifferentValues || serialized.renderPipelineSettings.supportedLitShaderMode.hasMultipleDifferentValues)
-                builder.AppendLine().AppendFormat(supportedFormaterMultipleValue, Styles.supportShadowMaskContent.text);
-            else if (serialized.renderPipelineSettings.supportShadowMask.boolValue)
-                builder.AppendLine().AppendFormat(supportedFormater, Styles.supportShadowMaskContent.text, Styles.supportShadowMaskDrawbacks[supportedLitShaderMode]);
-
-            AppendSupport(builder, serialized.renderPipelineSettings.supportSSR, Styles.supportSSRContent);
-            AppendSupport(builder, serialized.renderPipelineSettings.supportSSAO, Styles.supportSSAOContent);
-            AppendSupport(builder, serialized.renderPipelineSettings.supportSubsurfaceScattering, Styles.supportedSSSContent);
-            AppendSupport(builder, serialized.renderPipelineSettings.supportVolumetrics, Styles.supportVolumetricContent);
-
-            if (serialized.renderPipelineSettings.supportLightLayers.hasMultipleDifferentValues)
-                builder.AppendLine().AppendFormat(supportedFormaterMultipleValue, Styles.supportLightLayerContent.text);
-            else if (serialized.renderPipelineSettings.supportLightLayers.boolValue)
-                builder.AppendLine().AppendFormat(supportedFormater, Styles.supportLightLayerContent.text, Styles.supportLightLayerDrawbacks[supportedLitShaderMode]);
-
-            if (serialized.renderPipelineSettings.MSAASampleCount.hasMultipleDifferentValues)
-                builder.AppendLine().AppendFormat(supportedFormaterMultipleValue, Styles.MSAASampleCountContent.text);
-            else if (serialized.renderPipelineSettings.supportMSAA)
-            {
-                // NO MSAA in deferred
-                if (serialized.renderPipelineSettings.supportedLitShaderMode.intValue != (int)RenderPipelineSettings.SupportedLitShaderMode.DeferredOnly)
-                    builder.AppendLine().AppendFormat(supportedFormater, "Multisample Anti-aliasing", Styles.supportDrawbacks[Styles.MSAASampleCountContent]);
-            }
-
-            if (serialized.renderPipelineSettings.supportDecals.hasMultipleDifferentValues)
-                builder.AppendLine().AppendFormat(supportedFormaterMultipleValue, Styles.decalsSubTitle.text);
-            else if (serialized.renderPipelineSettings.supportDecals.boolValue)
-                builder.AppendLine().AppendFormat(supportedFormater, Styles.decalsSubTitle.text, Styles.supportDrawbacks[Styles.supportDecalContent]);
-
-            if (serialized.renderPipelineSettings.decalSettings.perChannelMask.hasMultipleDifferentValues)
-                builder.AppendLine().AppendFormat(supportedFormaterMultipleValue, Styles.decalsMetalAndAOSubTitle.text);
-            else if (serialized.renderPipelineSettings.supportDecals.boolValue && serialized.renderPipelineSettings.decalSettings.perChannelMask.boolValue)
-                builder.AppendLine().AppendFormat(supportedFormater, Styles.decalsMetalAndAOSubTitle.text, Styles.supportDrawbacks[Styles.metalAndAOContent]);
-
-            AppendSupport(builder, serialized.renderPipelineSettings.supportMotionVectors, Styles.supportMotionVectorContent);
-            AppendSupport(builder, serialized.renderPipelineSettings.supportRuntimeDebugDisplay, Styles.supportRuntimeDebugDisplayContent);
-            AppendSupport(builder, serialized.renderPipelineSettings.supportDitheringCrossFade, Styles.supportDitheringCrossFadeContent);
-            AppendSupport(builder, serialized.renderPipelineSettings.supportTerrainHole, Styles.supportTerrainHoleContent);
-            AppendSupport(builder, serialized.renderPipelineSettings.supportDistortion, Styles.supportDistortion);
-            AppendSupport(builder, serialized.renderPipelineSettings.supportTransparentBackface, Styles.supportTransparentBackface);
-            AppendSupport(builder, serialized.renderPipelineSettings.supportTransparentDepthPrepass, Styles.supportTransparentDepthPrepass);
-            AppendSupport(builder, serialized.renderPipelineSettings.supportTransparentDepthPostpass, Styles.supportTransparentDepthPostpass);
-            AppendSupport(builder, serialized.renderPipelineSettings.supportRayTracing, Styles.supportRaytracing);
-            AppendSupport(builder, serialized.renderPipelineSettings.supportProbeVolume, Styles.supportProbeVolumeContent);
-
-            EditorGUILayout.HelpBox(builder.ToString(), MessageType.Info, wide: true);
-        }
-    }
-}
-=======
-using UnityEngine;
-using UnityEngine.Rendering;
-using UnityEngine.Rendering.HighDefinition;
-using System.Text;
-using UnityEngine.Experimental.Rendering;
-using static UnityEngine.Rendering.HighDefinition.RenderPipelineSettings;
-
-namespace UnityEditor.Rendering.HighDefinition
-{
-    using CED = CoreEditorDrawer<SerializedHDRenderPipelineAsset>;
-
-    static partial class HDRenderPipelineUI
-    {
-        enum Expandable
-        {
-            CameraFrameSettings = 1 << 0,
-            BakedOrCustomProbeFrameSettings = 1 << 1,
-            RealtimeProbeFrameSettings = 1 << 2,
-            General = 1 << 3,
-            Rendering = 1 << 4,
-            Lighting = 1 << 5,
-            Material = 1 << 6,
-            LightLoop = 1 << 7,
-            Cookie = 1 << 8,
-            Reflection = 1 << 9,
-            Sky = 1 << 10,
-            Shadow = 1 << 11,
-            Decal = 1 << 12,
-            PostProcess = 1 << 13,
-            DynamicResolution = 1 << 14,
-            LowResTransparency = 1 << 15,
-            PostProcessQuality = 1 << 16,
-            DepthOfFieldQuality = 1 << 17,
-            MotionBlurQuality = 1 << 18,
-            BloomQuality = 1 << 19,
-            ChromaticAberrationQuality = 1 << 20,
-            XR = 1 << 21,
-            LightLayer = 1 << 22,
-            SSAOQuality = 1 << 23,
-            ContactShadowQuality = 1 << 24,
-            LightingQuality = 1 << 25,
-            SSRQuality = 1 << 26,
-        }
-
-        static readonly ExpandedState<Expandable, HDRenderPipelineAsset> k_ExpandedState = new ExpandedState<Expandable, HDRenderPipelineAsset>(Expandable.CameraFrameSettings | Expandable.General, "HDRP");
-
-        enum ShadowResolutionValue
-        {
-            ShadowResolution128 = 128,
-            ShadowResolution256 = 256,
-            ShadowResolution512 = 512,
-            ShadowResolution1024 = 1024,
-            ShadowResolution2048 = 2048,
-            ShadowResolution4096 = 4096,
-            ShadowResolution8192 = 8192,
-            ShadowResolution16384 = 16384
-        }
-
-        internal enum SelectedFrameSettings
-        {
-            Camera,
-            BakedOrCustomReflection,
-            RealtimeReflection
-        }
-
-        internal static DiffusionProfileSettingsListUI diffusionProfileUI = new DiffusionProfileSettingsListUI();
-
-        internal static SelectedFrameSettings selectedFrameSettings;
-
-        static HDRenderPipelineUI()
-        {
-            Inspector = CED.Group(
-                CED.FoldoutGroup(Styles.renderingSectionTitle, Expandable.Rendering, k_ExpandedState,
-                    CED.Group(GroupOption.Indent, Drawer_SectionRenderingUnsorted),
-                    CED.FoldoutGroup(Styles.decalsSubTitle, Expandable.Decal, k_ExpandedState, FoldoutOption.Indent | FoldoutOption.SubFoldout, Drawer_SectionDecalSettings),
-                    CED.FoldoutGroup(Styles.dynamicResolutionSubTitle, Expandable.DynamicResolution, k_ExpandedState, FoldoutOption.Indent | FoldoutOption.SubFoldout | FoldoutOption.NoSpaceAtEnd, Drawer_SectionDynamicResolutionSettings),
-                    CED.FoldoutGroup(Styles.lowResTransparencySubTitle, Expandable.LowResTransparency, k_ExpandedState, FoldoutOption.Indent | FoldoutOption.SubFoldout | FoldoutOption.NoSpaceAtEnd, Drawer_SectionLowResTransparentSettings)
-                    ),
-                CED.FoldoutGroup(Styles.lightingSectionTitle, Expandable.Lighting, k_ExpandedState,
-                    CED.Group(GroupOption.Indent, Drawer_SectionLightingUnsorted),
-                    CED.FoldoutGroup(Styles.lightLayerSubTitle, Expandable.LightLayer, k_ExpandedState, FoldoutOption.Indent | FoldoutOption.SubFoldout, Drawer_SectionLightLayers),
-                    CED.FoldoutGroup(Styles.cookiesSubTitle, Expandable.Cookie, k_ExpandedState, FoldoutOption.Indent | FoldoutOption.SubFoldout, Drawer_SectionCookies),
-                    CED.FoldoutGroup(Styles.reflectionsSubTitle, Expandable.Reflection, k_ExpandedState, FoldoutOption.Indent | FoldoutOption.SubFoldout, Drawer_SectionReflection),
-                    CED.FoldoutGroup(Styles.skySubTitle, Expandable.Sky, k_ExpandedState, FoldoutOption.Indent | FoldoutOption.SubFoldout, Drawer_SectionSky),
-                    CED.FoldoutGroup(Styles.shadowSubTitle, Expandable.Shadow, k_ExpandedState, FoldoutOption.Indent | FoldoutOption.SubFoldout, Drawer_SectionShadows),
-                    CED.FoldoutGroup(Styles.lightLoopSubTitle, Expandable.LightLoop, k_ExpandedState, FoldoutOption.Indent | FoldoutOption.SubFoldout | FoldoutOption.NoSpaceAtEnd, Drawer_SectionLightLoop)
-                    ),
-                CED.FoldoutGroup(Styles.lightingQualitySettings, Expandable.LightingQuality, k_ExpandedState,
-                    CED.FoldoutGroup(Styles.SSAOQualitySettingSubTitle, Expandable.SSAOQuality, k_ExpandedState, FoldoutOption.Indent | FoldoutOption.SubFoldout | FoldoutOption.NoSpaceAtEnd, Drawer_SectionSSAOQualitySettings),
-                    CED.FoldoutGroup(Styles.contactShadowsSettingsSubTitle, Expandable.ContactShadowQuality, k_ExpandedState, FoldoutOption.Indent | FoldoutOption.SubFoldout | FoldoutOption.NoSpaceAtEnd, Drawer_SectionContactShadowQualitySettings),
-                    CED.FoldoutGroup(Styles.SSRSettingsSubTitle, Expandable.SSRQuality, k_ExpandedState, FoldoutOption.Indent | FoldoutOption.SubFoldout | FoldoutOption.NoSpaceAtEnd, Drawer_SectionSSRQualitySettings)
-                    ),
-                CED.FoldoutGroup(Styles.materialSectionTitle, Expandable.Material, k_ExpandedState, Drawer_SectionMaterialUnsorted),
-                CED.FoldoutGroup(Styles.postProcessSectionTitle, Expandable.PostProcess, k_ExpandedState, Drawer_SectionPostProcessSettings),
-                CED.FoldoutGroup(Styles.postProcessQualitySubTitle, Expandable.PostProcessQuality, k_ExpandedState,
-                    CED.FoldoutGroup(Styles.depthOfFieldQualitySettings, Expandable.DepthOfFieldQuality, k_ExpandedState, FoldoutOption.Indent | FoldoutOption.SubFoldout | FoldoutOption.NoSpaceAtEnd, Drawer_SectionDepthOfFieldQualitySettings),
-                    CED.FoldoutGroup(Styles.motionBlurQualitySettings, Expandable.MotionBlurQuality, k_ExpandedState, FoldoutOption.Indent | FoldoutOption.SubFoldout | FoldoutOption.NoSpaceAtEnd, Drawer_SectionMotionBlurQualitySettings),
-                    CED.FoldoutGroup(Styles.bloomQualitySettings, Expandable.BloomQuality, k_ExpandedState, FoldoutOption.Indent | FoldoutOption.SubFoldout | FoldoutOption.NoSpaceAtEnd, Drawer_SectionBloomQualitySettings),
-                    CED.FoldoutGroup(Styles.chromaticAberrationQualitySettings, Expandable.ChromaticAberrationQuality, k_ExpandedState, FoldoutOption.Indent | FoldoutOption.SubFoldout | FoldoutOption.NoSpaceAtEnd, Drawer_SectionChromaticAberrationQualitySettings)
-                    ),
-                CED.FoldoutGroup(Styles.xrTitle, Expandable.XR, k_ExpandedState, Drawer_SectionXRSettings)
-            );
-
-            // fix init of selection along what is serialized
-            if (k_ExpandedState[Expandable.BakedOrCustomProbeFrameSettings])
-                selectedFrameSettings = SelectedFrameSettings.BakedOrCustomReflection;
-            else if (k_ExpandedState[Expandable.RealtimeProbeFrameSettings])
-                selectedFrameSettings = SelectedFrameSettings.RealtimeReflection;
-            else //default value: camera
-                selectedFrameSettings = SelectedFrameSettings.Camera;
-        }
-
-        public static readonly CED.IDrawer Inspector;
-
-        public static readonly CED.IDrawer GeneralSection = CED.Group(Drawer_SectionGeneral);
-
-        public static readonly CED.IDrawer FrameSettingsSection = CED.Group(
-            CED.Group(
-                (serialized, owner) => EditorGUILayout.BeginVertical("box"),
-                Drawer_TitleDefaultFrameSettings
-                ),
-            CED.Conditional(
-                (serialized, owner) => k_ExpandedState[Expandable.CameraFrameSettings],
-                CED.Select(
-                    (serialized, owner) => serialized.defaultFrameSettings,
-                    FrameSettingsUI.InspectorInnerbox(withOverride: false)
-                    )
-                ),
-            CED.Conditional(
-                (serialized, owner) => k_ExpandedState[Expandable.BakedOrCustomProbeFrameSettings],
-                CED.Select(
-                    (serialized, owner) => serialized.defaultBakedOrCustomReflectionFrameSettings,
-                    FrameSettingsUI.InspectorInnerbox(withOverride: false)
-                    )
-                ),
-            CED.Conditional(
-                (serialized, owner) => k_ExpandedState[Expandable.RealtimeProbeFrameSettings],
-                CED.Select(
-                    (serialized, owner) => serialized.defaultRealtimeReflectionFrameSettings,
-                    FrameSettingsUI.InspectorInnerbox(withOverride: false)
-                    )
-                ),
-            CED.Group((serialized, owner) => EditorGUILayout.EndVertical())
-            );
-
-        static public void ApplyChangedDisplayedFrameSettings(SerializedHDRenderPipelineAsset serialized, Editor owner)
-        {
-            k_ExpandedState.SetExpandedAreas(Expandable.CameraFrameSettings | Expandable.BakedOrCustomProbeFrameSettings | Expandable.RealtimeProbeFrameSettings, false);
-            switch (selectedFrameSettings)
-            {
-                case SelectedFrameSettings.Camera:
-                    k_ExpandedState.SetExpandedAreas(Expandable.CameraFrameSettings, true);
-                    break;
-                case SelectedFrameSettings.BakedOrCustomReflection:
-                    k_ExpandedState.SetExpandedAreas(Expandable.BakedOrCustomProbeFrameSettings, true);
-                    break;
-                case SelectedFrameSettings.RealtimeReflection:
-                    k_ExpandedState.SetExpandedAreas(Expandable.RealtimeProbeFrameSettings, true);
-                    break;
-            }
-        }
-
-        static void Drawer_TitleDefaultFrameSettings(SerializedHDRenderPipelineAsset serialized, Editor owner)
-        {
-            GUILayout.BeginHorizontal();
-            EditorGUILayout.LabelField(Styles.defaultFrameSettingsContent, EditorStyles.boldLabel);
-            EditorGUI.BeginChangeCheck();
-            selectedFrameSettings = (SelectedFrameSettings)EditorGUILayout.EnumPopup(selectedFrameSettings);
-            if (EditorGUI.EndChangeCheck())
-                ApplyChangedDisplayedFrameSettings(serialized, owner);
-            GUILayout.EndHorizontal();
-        }
-
-        static void Drawer_SectionGeneral(SerializedHDRenderPipelineAsset serialized, Editor owner)
-        {
-            EditorGUILayout.PropertyField(serialized.renderPipelineResources, Styles.GeneralSection.renderPipelineResourcesContent);
-
-            HDRenderPipeline hdrp = (RenderPipelineManager.currentPipeline as HDRenderPipeline);
-            if (hdrp != null && hdrp.rayTracingSupported)
-                EditorGUILayout.PropertyField(serialized.renderPipelineRayTracingResources, Styles.GeneralSection.renderPipelineRayTracingResourcesContent);
-
-            // Not serialized as editor only datas... Retrieve them in data
-            EditorGUI.showMixedValue = serialized.editorResourceHasMultipleDifferentValues;
-            EditorGUI.BeginChangeCheck();
-            var editorResources = EditorGUILayout.ObjectField(Styles.GeneralSection.renderPipelineEditorResourcesContent, serialized.firstEditorResources, typeof(HDRenderPipelineEditorResources), allowSceneObjects: false) as HDRenderPipelineEditorResources;
-            if (EditorGUI.EndChangeCheck())
-                serialized.SetEditorResource(editorResources);
-            EditorGUI.showMixedValue = false;
-
-            //EditorGUILayout.PropertyField(serialized.enableSRPBatcher, k_SRPBatcher);
-            EditorGUILayout.PropertyField(serialized.shaderVariantLogLevel, Styles.GeneralSection.shaderVariantLogLevel);
-        }
-
-        static void Drawer_SectionLightLayers(SerializedHDRenderPipelineAsset serialized, Editor owner)
-        {
-            EditorGUILayout.PropertyField(serialized.renderPipelineSettings.supportLightLayers, Styles.supportLightLayerContent);
-
-            using (new EditorGUI.DisabledScope(!serialized.renderPipelineSettings.supportLightLayers.boolValue))
-            {
-                ++EditorGUI.indentLevel;
-                HDEditorUtils.DrawDelayedTextField(Styles.lightLayerName0, serialized.renderPipelineSettings.lightLayerName0);
-                HDEditorUtils.DrawDelayedTextField(Styles.lightLayerName1, serialized.renderPipelineSettings.lightLayerName1);
-                HDEditorUtils.DrawDelayedTextField(Styles.lightLayerName2, serialized.renderPipelineSettings.lightLayerName2);
-                HDEditorUtils.DrawDelayedTextField(Styles.lightLayerName3, serialized.renderPipelineSettings.lightLayerName3);
-                HDEditorUtils.DrawDelayedTextField(Styles.lightLayerName4, serialized.renderPipelineSettings.lightLayerName4);
-                HDEditorUtils.DrawDelayedTextField(Styles.lightLayerName5, serialized.renderPipelineSettings.lightLayerName5);
-                HDEditorUtils.DrawDelayedTextField(Styles.lightLayerName6, serialized.renderPipelineSettings.lightLayerName6);
-                HDEditorUtils.DrawDelayedTextField(Styles.lightLayerName7, serialized.renderPipelineSettings.lightLayerName7);
-                --EditorGUI.indentLevel;
-            }
-        }
-
-        static void Drawer_SectionCookies(SerializedHDRenderPipelineAsset serialized, Editor owner)
-        {
-            EditorGUILayout.PropertyField(serialized.renderPipelineSettings.lightLoopSettings.cookieAtlasSize, Styles.cookieAtlasSizeContent);
-            EditorGUI.BeginChangeCheck();
-            if (serialized.renderPipelineSettings.lightLoopSettings.cookieAtlasSize.hasMultipleDifferentValues)
-                EditorGUILayout.HelpBox(Styles.multipleDifferenteValueMessage, MessageType.Info);
-            else
-            {
-                GraphicsFormat cookieFormat = (GraphicsFormat)serialized.renderPipelineSettings.lightLoopSettings.cookieFormat.intValue;
-                long currentCache = PowerOfTwoTextureAtlas.GetApproxCacheSizeInByte(1, serialized.renderPipelineSettings.lightLoopSettings.cookieAtlasSize.intValue, true, cookieFormat);
-                if (currentCache > HDRenderPipeline.k_MaxCacheSize)
-                {
-                    int reserved = PowerOfTwoTextureAtlas.GetMaxCacheSizeForWeightInByte(HDRenderPipeline.k_MaxCacheSize, true, cookieFormat);
-                    string message = string.Format(Styles.cacheErrorFormat, HDEditorUtils.HumanizeWeight(currentCache), reserved);
-                    EditorGUILayout.HelpBox(message, MessageType.Error);
-                }
-                else
-                {
-                    string message = string.Format(Styles.cacheInfoFormat, HDEditorUtils.HumanizeWeight(currentCache));
-                    EditorGUILayout.HelpBox(message, MessageType.Info);
-                }
-            }
-            EditorGUI.BeginChangeCheck();
-            EditorGUILayout.PropertyField(serialized.renderPipelineSettings.lightLoopSettings.cookieAtlasLastValidMip, Styles.cookieAtlasLastValidMipContent);
-            if (EditorGUI.EndChangeCheck())
-                serialized.renderPipelineSettings.lightLoopSettings.cookieAtlasLastValidMip.intValue = Mathf.Clamp(serialized.renderPipelineSettings.lightLoopSettings.cookieAtlasLastValidMip.intValue, 0, Texture2DAtlas.maxMipLevelPadding);
-            EditorGUILayout.PropertyField(serialized.renderPipelineSettings.lightLoopSettings.cookieFormat, Styles.cookieAtlasFormatContent);
-            EditorGUILayout.PropertyField(serialized.renderPipelineSettings.lightLoopSettings.pointCookieSize, Styles.pointCoockieSizeContent);
-            EditorGUI.BeginChangeCheck();
-            EditorGUILayout.DelayedIntField(serialized.renderPipelineSettings.lightLoopSettings.cubeCookieTexArraySize, Styles.pointCookieTextureArraySizeContent);
-            if (EditorGUI.EndChangeCheck())
-                serialized.renderPipelineSettings.lightLoopSettings.cubeCookieTexArraySize.intValue = Mathf.Clamp(serialized.renderPipelineSettings.lightLoopSettings.cubeCookieTexArraySize.intValue, 1, TextureCache.k_MaxSupported);
-            if (serialized.renderPipelineSettings.lightLoopSettings.cubeCookieTexArraySize.hasMultipleDifferentValues)
-                EditorGUILayout.HelpBox(Styles.multipleDifferenteValueMessage, MessageType.Info);
-            else
-            {
-                long currentCache = TextureCacheCubemap.GetApproxCacheSizeInByte(serialized.renderPipelineSettings.lightLoopSettings.cubeCookieTexArraySize.intValue, serialized.renderPipelineSettings.lightLoopSettings.pointCookieSize.intValue, 1);
-                if (currentCache > HDRenderPipeline.k_MaxCacheSize)
-                {
-                    int reserved = TextureCacheCubemap.GetMaxCacheSizeForWeightInByte(HDRenderPipeline.k_MaxCacheSize, serialized.renderPipelineSettings.lightLoopSettings.pointCookieSize.intValue, 1);
-                    string message = string.Format(Styles.cacheErrorFormat, HDEditorUtils.HumanizeWeight(currentCache), reserved);
-                    EditorGUILayout.HelpBox(message, MessageType.Error);
-                }
-                else
-                {
-                    string message = string.Format(Styles.cacheInfoFormat, HDEditorUtils.HumanizeWeight(currentCache));
-                    EditorGUILayout.HelpBox(message, MessageType.Info);
-                }
-            }
-        }
-
-        static void Drawer_SectionReflection(SerializedHDRenderPipelineAsset serialized, Editor owner)
-        {
-            EditorGUILayout.PropertyField(serialized.renderPipelineSettings.supportSSR, Styles.supportSSRContent);
-            using (new EditorGUI.DisabledScope(!serialized.renderPipelineSettings.supportSSR.boolValue))
-            {
-                EditorGUILayout.PropertyField(serialized.renderPipelineSettings.supportSSRTransparent, Styles.supportSSRTransparentContent);
-            }
-
-            EditorGUILayout.Space();
-
-            EditorGUILayout.PropertyField(serialized.renderPipelineSettings.lightLoopSettings.reflectionCacheCompressed, Styles.compressProbeCacheContent);
-            EditorGUILayout.PropertyField(serialized.renderPipelineSettings.lightLoopSettings.reflectionCubemapSize, Styles.cubemapSizeContent);
-            EditorGUI.BeginChangeCheck();
-            EditorGUILayout.DelayedIntField(serialized.renderPipelineSettings.lightLoopSettings.reflectionProbeCacheSize, Styles.probeCacheSizeContent);
-            if (EditorGUI.EndChangeCheck())
-                serialized.renderPipelineSettings.lightLoopSettings.reflectionProbeCacheSize.intValue = Mathf.Clamp(serialized.renderPipelineSettings.lightLoopSettings.reflectionProbeCacheSize.intValue, 1, TextureCache.k_MaxSupported);
-            if (serialized.renderPipelineSettings.lightLoopSettings.reflectionProbeCacheSize.hasMultipleDifferentValues)
-                EditorGUILayout.HelpBox(Styles.multipleDifferenteValueMessage, MessageType.Info);
-            else
-            {
-                long currentCache = ReflectionProbeCache.GetApproxCacheSizeInByte(serialized.renderPipelineSettings.lightLoopSettings.reflectionProbeCacheSize.intValue, serialized.renderPipelineSettings.lightLoopSettings.reflectionCubemapSize.intValue, serialized.renderPipelineSettings.lightLoopSettings.supportFabricConvolution.boolValue ? 2 : 1);
-                if (currentCache > HDRenderPipeline.k_MaxCacheSize)
-                {
-                    int reserved = ReflectionProbeCache.GetMaxCacheSizeForWeightInByte(HDRenderPipeline.k_MaxCacheSize, serialized.renderPipelineSettings.lightLoopSettings.reflectionCubemapSize.intValue, serialized.renderPipelineSettings.lightLoopSettings.supportFabricConvolution.boolValue ? 2 : 1);
-                    string message = string.Format(Styles.cacheErrorFormat, HDEditorUtils.HumanizeWeight(currentCache), reserved);
-                    EditorGUILayout.HelpBox(message, MessageType.Error);
-                }
-                else
-                {
-                    string message = string.Format(Styles.cacheInfoFormat, HDEditorUtils.HumanizeWeight(currentCache));
-                    EditorGUILayout.HelpBox(message, MessageType.Info);
-                }
-            }
-
-            EditorGUILayout.Space();
-
-            EditorGUILayout.PropertyField(serialized.renderPipelineSettings.lightLoopSettings.planarReflectionCacheCompressed, Styles.compressPlanarProbeCacheContent);
-            EditorGUILayout.PropertyField(serialized.renderPipelineSettings.lightLoopSettings.planarReflectionAtlasSize, Styles.planarAtlasSizeContent);
-            if (serialized.renderPipelineSettings.lightLoopSettings.planarReflectionAtlasSize.hasMultipleDifferentValues)
-                EditorGUILayout.HelpBox(Styles.multipleDifferenteValueMessage, MessageType.Info);
-            else
-            {
-                long currentCache = PlanarReflectionProbeCache.GetApproxCacheSizeInByte(1, serialized.renderPipelineSettings.lightLoopSettings.planarReflectionAtlasSize.intValue, GraphicsFormat.R16G16B16A16_UNorm);
-                if (currentCache > HDRenderPipeline.k_MaxCacheSize)
-                {
-                    int reserved = PlanarReflectionProbeCache.GetMaxCacheSizeForWeightInByte(HDRenderPipeline.k_MaxCacheSize, GraphicsFormat.R16G16B16A16_UNorm);
-                    string message = string.Format(Styles.cacheErrorFormat, HDEditorUtils.HumanizeWeight(currentCache), reserved);
-                    EditorGUILayout.HelpBox(message, MessageType.Error);
-                }
-                else
-                {
-                    string message = string.Format(Styles.cacheInfoFormat, HDEditorUtils.HumanizeWeight(currentCache));
-                    EditorGUILayout.HelpBox(message, MessageType.Info);
-                }
-            }
-            EditorGUILayout.PropertyField(serialized.renderPipelineSettings.lightLoopSettings.maxPlanarReflectionOnScreen, Styles.maxPlanarReflectionOnScreen);
-
-            EditorGUILayout.Space();
-
-            EditorGUI.BeginChangeCheck();
-            EditorGUILayout.DelayedIntField(serialized.renderPipelineSettings.lightLoopSettings.maxEnvLightsOnScreen, Styles.maxEnvContent);
-            if (EditorGUI.EndChangeCheck())
-               serialized.renderPipelineSettings.lightLoopSettings.maxEnvLightsOnScreen.intValue = Mathf.Clamp(serialized.renderPipelineSettings.lightLoopSettings.maxEnvLightsOnScreen.intValue, 1, HDRenderPipeline.k_MaxEnvLightsOnScreen);
-        }
-
-        static void Drawer_SectionSky(SerializedHDRenderPipelineAsset serialized, Editor owner)
-        {
-            EditorGUILayout.PropertyField(serialized.renderPipelineSettings.lightLoopSettings.skyReflectionSize, Styles.skyReflectionSizeContent);
-            EditorGUILayout.PropertyField(serialized.renderPipelineSettings.lightLoopSettings.skyLightingOverrideLayerMask, Styles.skyLightingOverrideMaskContent);
-            if (!serialized.renderPipelineSettings.lightLoopSettings.skyLightingOverrideLayerMask.hasMultipleDifferentValues
-                && serialized.renderPipelineSettings.lightLoopSettings.skyLightingOverrideLayerMask.intValue == -1)
-            {
-                EditorGUILayout.HelpBox(Styles.skyLightingHelpBoxContent, MessageType.Warning);
-            }
-        }
-
-        static private bool m_ShowDirectionalLightSection = false;
-        static private bool m_ShowPunctualLightSection = false;
-        static private bool m_ShowAreaLightSection = false;
-
-        static void Drawer_SectionShadows(SerializedHDRenderPipelineAsset serialized, Editor owner)
-        {
-            EditorGUILayout.PropertyField(serialized.renderPipelineSettings.supportShadowMask, Styles.supportShadowMaskContent);
-
-            EditorGUILayout.DelayedIntField(serialized.renderPipelineSettings.hdShadowInitParams.maxShadowRequests, Styles.maxRequestContent);
-
-            if (!serialized.renderPipelineSettings.supportedLitShaderMode.hasMultipleDifferentValues)
-            {
-                EditorGUILayout.PropertyField(serialized.renderPipelineSettings.hdShadowInitParams.shadowFilteringQuality, Styles.filteringQuality);
             }
             else
             {
@@ -2028,5 +1008,4 @@
             EditorGUILayout.HelpBox(builder.ToString(), MessageType.Info, wide: true);
         }
     }
-}
->>>>>>> 3cf48458
+}