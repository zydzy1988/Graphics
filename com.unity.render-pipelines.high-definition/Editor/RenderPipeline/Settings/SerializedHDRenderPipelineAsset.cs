--- conflicted
+++ resolved
@@ -1,4 +1,3 @@
-<<<<<<< HEAD
 using UnityEditor.Rendering;
 using UnityEngine.Rendering.HighDefinition;
 
@@ -15,6 +14,7 @@
         public SerializedProperty enableSRPBatcher;
         public SerializedProperty shaderVariantLogLevel;
         public SerializedRenderPipelineSettings renderPipelineSettings;
+        public SerializedVirtualTexturingSettings virtualTexturingSettings;
 
        
         public SerializedHDRenderPipelineAsset(SerializedObject serializedObject)
@@ -29,6 +29,11 @@
             shaderVariantLogLevel = serializedObject.Find((HDRenderPipelineAsset s) => s.shaderVariantLogLevel);
 
             renderPipelineSettings = new SerializedRenderPipelineSettings(serializedObject.FindProperty("m_RenderPipelineSettings"));
+            defaultFrameSettings = new SerializedFrameSettings(serializedObject.FindProperty("m_RenderingPathDefaultCameraFrameSettings"), null); //no overrides in HDRPAsset
+            defaultBakedOrCustomReflectionFrameSettings = new SerializedFrameSettings(serializedObject.FindProperty("m_RenderingPathDefaultBakedOrCustomReflectionFrameSettings"), null); //no overrides in HDRPAsset
+            defaultRealtimeReflectionFrameSettings = new SerializedFrameSettings(serializedObject.FindProperty("m_RenderingPathDefaultRealtimeReflectionFrameSettings"), null); //no overrides in HDRPAsset
+
+            virtualTexturingSettings = new SerializedVirtualTexturingSettings(serializedObject.FindProperty("virtualTexturingSettings")); //TODOJENNY
         }
 
         public void Update()
@@ -41,87 +46,4 @@
             serializedObject.ApplyModifiedProperties();
         }
     }
-}
-=======
-using UnityEditor.Rendering;
-using UnityEngine.Rendering.HighDefinition;
-
-namespace UnityEditor.Rendering.HighDefinition
-{
-
-    class SerializedHDRenderPipelineAsset
-    {
-        public SerializedObject serializedObject;
-
-        public SerializedProperty renderPipelineResources;
-        public SerializedProperty defaultMaterialQualityLevel;
-        public SerializedProperty availableMaterialQualityLevels;
-        public SerializedProperty renderPipelineRayTracingResources;
-        public SerializedProperty diffusionProfileSettingsList;
-        public SerializedProperty allowShaderVariantStripping;
-        public SerializedProperty enableSRPBatcher;
-        public SerializedProperty shaderVariantLogLevel;
-        public SerializedRenderPipelineSettings renderPipelineSettings;
-        public SerializedFrameSettings defaultFrameSettings;
-        public SerializedFrameSettings defaultBakedOrCustomReflectionFrameSettings;
-        public SerializedFrameSettings defaultRealtimeReflectionFrameSettings;
-        public SerializedVirtualTexturingSettings virtualTexturingSettings;
-
-        //RenderPipelineResources not always exist and thus cannot be serialized normally.
-        public bool editorResourceHasMultipleDifferentValues
-        {
-            get
-            {
-                var initialValue = firstEditorResources;
-                for (int index = 1; index < serializedObject.targetObjects.Length; ++index)
-                {
-                    if (initialValue != (serializedObject.targetObjects[index] as HDRenderPipelineAsset)?.renderPipelineEditorResources)
-                        return true;
-                }
-                return false;
-            }
-        }
-
-        public HDRenderPipelineEditorResources firstEditorResources
-            => (serializedObject.targetObjects[0] as HDRenderPipelineAsset)?.renderPipelineEditorResources;
-
-        public void SetEditorResource(HDRenderPipelineEditorResources value)
-        {
-            for (int index = 0; index < serializedObject.targetObjects.Length; ++index)
-                (serializedObject.targetObjects[index] as HDRenderPipelineAsset).renderPipelineEditorResources = value;
-        }
-
-        public SerializedHDRenderPipelineAsset(SerializedObject serializedObject)
-        {
-            this.serializedObject = serializedObject;
-
-            defaultMaterialQualityLevel = serializedObject.FindProperty("m_DefaultMaterialQualityLevel");
-            availableMaterialQualityLevels = serializedObject.Find((HDRenderPipelineAsset s) => s.availableMaterialQualityLevels);
-
-            renderPipelineResources = serializedObject.FindProperty("m_RenderPipelineResources");
-            renderPipelineRayTracingResources = serializedObject.FindProperty("m_RenderPipelineRayTracingResources");
-            diffusionProfileSettingsList = serializedObject.Find((HDRenderPipelineAsset s) => s.diffusionProfileSettingsList);
-            allowShaderVariantStripping = serializedObject.Find((HDRenderPipelineAsset s) => s.allowShaderVariantStripping);
-            enableSRPBatcher = serializedObject.Find((HDRenderPipelineAsset s) => s.enableSRPBatcher);
-            shaderVariantLogLevel = serializedObject.Find((HDRenderPipelineAsset s) => s.shaderVariantLogLevel);
-
-            renderPipelineSettings = new SerializedRenderPipelineSettings(serializedObject.FindProperty("m_RenderPipelineSettings"));
-            defaultFrameSettings = new SerializedFrameSettings(serializedObject.FindProperty("m_RenderingPathDefaultCameraFrameSettings"), null); //no overrides in HDRPAsset
-            defaultBakedOrCustomReflectionFrameSettings = new SerializedFrameSettings(serializedObject.FindProperty("m_RenderingPathDefaultBakedOrCustomReflectionFrameSettings"), null); //no overrides in HDRPAsset
-            defaultRealtimeReflectionFrameSettings = new SerializedFrameSettings(serializedObject.FindProperty("m_RenderingPathDefaultRealtimeReflectionFrameSettings"), null); //no overrides in HDRPAsset
-
-            virtualTexturingSettings = new SerializedVirtualTexturingSettings(serializedObject.FindProperty("virtualTexturingSettings"));
-        }
-
-        public void Update()
-        {
-            serializedObject.Update();
-        }
-
-        public void Apply()
-        {
-            serializedObject.ApplyModifiedProperties();
-        }
-    }
-}
->>>>>>> 2d17d40a
+}