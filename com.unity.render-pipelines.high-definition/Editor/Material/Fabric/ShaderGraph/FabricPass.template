--- conflicted
+++ resolved
@@ -20,31 +20,11 @@
     // Pragmas
     $splice(PassPragmas)
 
-<<<<<<< HEAD
     // Keywords
     $splice(PassKeywords)
     $splice(GraphKeywords)
 
     // Defines
-=======
-    #pragma shader_feature _SURFACE_TYPE_TRANSPARENT
-    #pragma shader_feature_local _DOUBLESIDED_ON
-    #pragma shader_feature_local _ _BLENDMODE_ALPHA _BLENDMODE_ADD _BLENDMODE_PRE_MULTIPLY
-    #pragma shader_feature_local _ENABLE_FOG_ON_TRANSPARENT
-
-    //-------------------------------------------------------------------------------------
-    // Graph Defines
-    //-------------------------------------------------------------------------------------
-    $splice(Defines)
-    //-------------------------------------------------------------------------------------
-    // End Defines
-    //-------------------------------------------------------------------------------------
-
-    //-------------------------------------------------------------------------------------
-    // Variant Definitions (active field translations to HDRP defines)
-    //-------------------------------------------------------------------------------------
-
->>>>>>> fd4b6e6b
     $Material.CottonWool:               #define _MATERIAL_FEATURE_COTTON_WOOL 1
     $Material.Transmission:             #define _MATERIAL_FEATURE_TRANSMISSION 1
     $Material.SubsurfaceScattering:     #define _MATERIAL_FEATURE_SUBSURFACE_SCATTERING 1
@@ -59,7 +39,6 @@
     $AddPrecomputedVelocity:            #define _ADD_PRECOMPUTED_VELOCITY
     $DepthOffset:                       #define _DEPTHOFFSET_ON 1
     $BlendMode.PreserveSpecular:        #define _BLENDMODE_PRESERVE_SPECULAR_LIGHTING 1
-<<<<<<< HEAD
     $AttributesMesh.normalOS:           #define ATTRIBUTES_NEED_NORMAL
     $AttributesMesh.tangentOS:          #define ATTRIBUTES_NEED_TANGENT
     $AttributesMesh.uv0:                #define ATTRIBUTES_NEED_TEXCOORD0
@@ -91,17 +70,6 @@
             #endif
         #endif
     #endif
-=======
-
-    //-------------------------------------------------------------------------------------
-    // End Variant Definitions
-    //-------------------------------------------------------------------------------------
-
-    //-------------------------------------------------------------------------------------
-    // Shader stages
-    //-------------------------------------------------------------------------------------
-    $splice(ShaderStages)
->>>>>>> fd4b6e6b
 
     // If we use subsurface scattering, enable output split lighting (for forward pass)
     #if defined(_MATERIAL_FEATURE_SUBSURFACE_SCATTERING) && !defined(_SURFACE_TYPE_TRANSPARENT)
@@ -113,19 +81,12 @@
         #define VARYINGS_NEED_CULLFACE
     #endif
 
-<<<<<<< HEAD
     // Dots Instancing
     $splice(DotsInstancingOptions)
-=======
-#if !defined(SHADER_STAGE_RAY_TRACING)
-    #include "Packages/com.unity.render-pipelines.core/ShaderLibrary/NormalSurfaceGradient.hlsl"
-#endif
->>>>>>> fd4b6e6b
 
     // Includes
     $splice(PreGraphIncludes)
 
-<<<<<<< HEAD
     // Used by SceneSelectionPass
     int _ObjectId;
     int _PassValue;
@@ -146,116 +107,6 @@
 
     // Graph Functions
     $splice(GraphFunctions)
-=======
-    //-------------------------------------------------------------------------------------
-    // Active Field Defines
-    //-------------------------------------------------------------------------------------
-
-    // this translates the new dependency tracker into the old preprocessor definitions for the existing HDRP shader code
-    $AttributesMesh.normalOS:               #define ATTRIBUTES_NEED_NORMAL
-    $AttributesMesh.tangentOS:              #define ATTRIBUTES_NEED_TANGENT
-    $AttributesMesh.uv0:                    #define ATTRIBUTES_NEED_TEXCOORD0
-    $AttributesMesh.uv1:                    #define ATTRIBUTES_NEED_TEXCOORD1
-    $AttributesMesh.uv2:                    #define ATTRIBUTES_NEED_TEXCOORD2
-    $AttributesMesh.uv3:                    #define ATTRIBUTES_NEED_TEXCOORD3
-    $AttributesMesh.color:                  #define ATTRIBUTES_NEED_COLOR
-    $VaryingsMeshToPS.positionRWS:          #define VARYINGS_NEED_POSITION_WS
-    $VaryingsMeshToPS.normalWS:             #define VARYINGS_NEED_TANGENT_TO_WORLD
-    $VaryingsMeshToPS.texCoord0:            #define VARYINGS_NEED_TEXCOORD0
-    $VaryingsMeshToPS.texCoord1:            #define VARYINGS_NEED_TEXCOORD1
-    $VaryingsMeshToPS.texCoord2:            #define VARYINGS_NEED_TEXCOORD2
-    $VaryingsMeshToPS.texCoord3:            #define VARYINGS_NEED_TEXCOORD3
-    $VaryingsMeshToPS.color:                #define VARYINGS_NEED_COLOR
-    $VaryingsMeshToPS.cullFace:             #define VARYINGS_NEED_CULLFACE
-    $features.modifyMesh:                   #define HAVE_MESH_MODIFICATION
-
-// We need isFontFace when using double sided
-#if defined(_DOUBLESIDED_ON) && !defined(VARYINGS_NEED_CULLFACE)
-    #define VARYINGS_NEED_CULLFACE
-#endif
-
-    //-------------------------------------------------------------------------------------
-    // End Defines
-    //-------------------------------------------------------------------------------------
-	$splice(DotsInstancedVars)
-
-#if !defined(SHADER_STAGE_RAY_TRACING)
-        #include "Packages/com.unity.render-pipelines.high-definition/Runtime/ShaderLibrary/ShaderVariables.hlsl"
-    #ifdef DEBUG_DISPLAY
-        #include "Packages/com.unity.render-pipelines.high-definition/Runtime/Debug/DebugDisplay.hlsl"
-    #endif
-
-        #include "Packages/com.unity.render-pipelines.high-definition/Runtime/Material/Material.hlsl"
-
-    #if (SHADERPASS == SHADERPASS_FORWARD)
-        #include "Packages/com.unity.render-pipelines.high-definition/Runtime/Lighting/Lighting.hlsl"
-
-        #define HAS_LIGHTLOOP
-
-        #include "Packages/com.unity.render-pipelines.high-definition/Runtime/Lighting/LightLoop/LightLoopDef.hlsl"
-        #include "Packages/com.unity.render-pipelines.high-definition/Runtime/Material/Fabric/Fabric.hlsl"
-        #include "Packages/com.unity.render-pipelines.high-definition/Runtime/Lighting/LightLoop/LightLoop.hlsl"
-    #else
-        #include "Packages/com.unity.render-pipelines.high-definition/Runtime/Material/Fabric/Fabric.hlsl"
-    #endif
-
-        #include "Packages/com.unity.render-pipelines.high-definition/Runtime/Material/BuiltinUtilities.hlsl"
-        #include "Packages/com.unity.render-pipelines.high-definition/Runtime/Material/MaterialUtilities.hlsl"
-        #include "Packages/com.unity.render-pipelines.high-definition/Runtime/Material/Decal/DecalUtilities.hlsl"
-#else
-        #include "Packages/com.unity.render-pipelines.high-definition/Runtime/RenderPipeline/Raytracing/Shaders/RaytracingMacros.hlsl"
-        #include "Packages/com.unity.render-pipelines.high-definition/Runtime/ShaderLibrary/ShaderVariables.hlsl"
-        #include "Packages/com.unity.render-pipelines.high-definition/Runtime/Material/Material.hlsl"
-
-        #include "Packages/com.unity.render-pipelines.high-definition/Runtime/RenderPipeline/Raytracing/Shaders/ShaderVariablesRaytracing.hlsl"
-        #include "Packages/com.unity.render-pipelines.high-definition/Runtime/RenderPipeline/Raytracing/Shaders/ShaderVariablesRaytracingLightLoop.hlsl"
-
-    #if (SHADERPASS == SHADERPASS_RAYTRACING_GBUFFER)
-        #include "Packages/com.unity.render-pipelines.high-definition/Runtime/RenderPipeline/Raytracing/Shaders/Deferred/RaytracingIntersectonGBuffer.hlsl"
-    #else
-        #include "Packages/com.unity.render-pipelines.high-definition/Runtime/RenderPipeline/Raytracing/Shaders/RaytracingIntersection.hlsl"
-    #endif
-
-    #if (SHADERPASS == SHADERPASS_RAYTRACING_INDIRECT) || (SHADERPASS == SHADERPASS_RAYTRACING_FORWARD)
-        #include "Packages/com.unity.render-pipelines.high-definition/Runtime/Lighting/Lighting.hlsl"
-        #define HAS_LIGHTLOOP
-        #include "Packages/com.unity.render-pipelines.high-definition/Runtime/Lighting/LightLoop/LightLoopDef.hlsl"
-    #endif
-
-        #include "Packages/com.unity.render-pipelines.high-definition/Runtime/Material/Fabric/Fabric.hlsl"
-    #if (SHADERPASS == SHADERPASS_RAYTRACING_GBUFFER)
-        #include "Packages/com.unity.render-pipelines.high-definition/Runtime/Material/StandardLit/StandardLit.hlsl"
-    #endif
-        #include "Packages/com.unity.render-pipelines.high-definition/Runtime/Material/Fabric/FabricRaytracing.hlsl"
-        
-    #if (SHADERPASS == SHADERPASS_RAYTRACING_INDIRECT) || (SHADERPASS == SHADERPASS_RAYTRACING_FORWARD)
-        #include "Packages/com.unity.render-pipelines.high-definition/Runtime/RenderPipeline/Raytracing/Shaders/RaytracingLightLoop.hlsl"
-    #endif
-
-
-        #include "Packages/com.unity.render-pipelines.high-definition/Runtime/Material/MaterialUtilities.hlsl"
-        #include "Packages/com.unity.render-pipelines.high-definition/Runtime/Material/BuiltinUtilities.hlsl"
-        #include "Packages/com.unity.render-pipelines.high-definition/Runtime/RenderPipeline/Raytracing/Shaders/RaytracingCommon.hlsl"
-#endif
-
-    #include "Packages/com.unity.render-pipelines.high-definition/Runtime/ShaderLibrary/ShaderGraphFunctions.hlsl"
-
-    //Used by SceneSelectionPass
-    int _ObjectId;
-    int _PassValue;
-
-    //-------------------------------------------------------------------------------------
-    // Interpolator Packing And Struct Declarations
-    //-------------------------------------------------------------------------------------
-#if !defined(SHADER_STAGE_RAY_TRACING)
-    $buildType(AttributesMesh)
-    $buildType(VaryingsMeshToPS)
-    $buildType(VaryingsMeshToDS)
-#endif
-    //-------------------------------------------------------------------------------------
-    // End Interpolator Packing And Struct Declarations
-    //-------------------------------------------------------------------------------------
->>>>>>> fd4b6e6b
 
     // Graph Vertex
     $splice(GraphVertex)
@@ -263,7 +114,6 @@
     // Graph Pixel
     $splice(GraphPixel)
 
-<<<<<<< HEAD
     // --------------------------------------------------
     // Build Graph Inputs
 
@@ -272,13 +122,6 @@
 
     // --------------------------------------------------
     // Build Surface Data
-=======
-#if !defined(SHADER_STAGE_RAY_TRACING)
-    $features.modifyMesh:   $include("VertexAnimation.template.hlsl")
-#endif
-
-    $include("SharedCode.template.hlsl")
->>>>>>> fd4b6e6b
 
     void ApplyDecalToSurfaceData(DecalSurfaceData decalSurfaceData, inout SurfaceData surfaceData)
     {
@@ -378,7 +221,6 @@
 
         surfaceData.tangentWS = Orthonormalize(surfaceData.tangentWS, surfaceData.normalWS);
 
-<<<<<<< HEAD
         #if defined(_SPECULAR_OCCLUSION_CUSTOM)
             // Just use the value passed through via the slot (not active otherwise)
         #elif defined(_SPECULAR_OCCLUSION_FROM_AO_BENT_NORMAL)
@@ -398,41 +240,13 @@
             // as it can modify attribute use for static lighting
             ApplyDebugToSurfaceData(fragInputs.tangentToWorld, surfaceData);
         #endif
-=======
-#if defined(_SPECULAR_OCCLUSION_CUSTOM)
-        // Just use the value passed through via the slot (not active otherwise)
-#elif defined(_SPECULAR_OCCLUSION_FROM_AO_BENT_NORMAL)
-        // If we have bent normal and ambient occlusion, process a specular occlusion
-        surfaceData.specularOcclusion = GetSpecularOcclusionFromBentAO(V, bentNormalWS, surfaceData.normalWS, surfaceData.ambientOcclusion, PerceptualSmoothnessToPerceptualRoughness(surfaceData.perceptualSmoothness));
-#elif defined(_AMBIENT_OCCLUSION) && defined(_SPECULAR_OCCLUSION_FROM_AO)
-        surfaceData.specularOcclusion = GetSpecularOcclusionFromAmbientOcclusion(ClampNdotV(dot(surfaceData.normalWS, V)), surfaceData.ambientOcclusion, PerceptualSmoothnessToRoughness(surfaceData.perceptualSmoothness));
-#endif
-
-#if defined(DEBUG_DISPLAY) && !defined(SHADER_STAGE_RAY_TRACING)
-        if (_DebugMipMapMode != DEBUGMIPMAPMODE_NONE)
-        {
-            // TODO: need to update mip info
-        }
-
-        // We need to call ApplyDebugToSurfaceData after filling the surfarcedata and before filling builtinData
-        // as it can modify attribute use for static lighting
-        ApplyDebugToSurfaceData(fragInputs.tangentToWorld, surfaceData);
-#endif
->>>>>>> fd4b6e6b
     }
 
     void GetSurfaceAndBuiltinData(FragInputs fragInputs, float3 V, inout PositionInputs posInput, out SurfaceData surfaceData, out BuiltinData builtinData RAY_TRACING_OPTIONAL_PARAMETERS)
     {
-<<<<<<< HEAD
         #ifdef LOD_FADE_CROSSFADE // enable dithering LOD transition if user select CrossFade transition in LOD group
-            uint3 fadeMaskSeed = asuint((int3)(V * _ScreenSize.xyx)); // Quantize V to _ScreenSize values
-            LODDitheringTransition(fadeMaskSeed, unity_LODFade.x);
-        #endif
-=======
-#ifdef LOD_FADE_CROSSFADE // enable dithering LOD transition if user select CrossFade transition in LOD group
-        LODDitheringTransition(ComputeFadeMaskSeed(V, posInput.positionSS), unity_LODFade.x);
-#endif
->>>>>>> fd4b6e6b
+            LODDitheringTransition(ComputeFadeMaskSeed(V, posInput.positionSS), unity_LODFade.x);
+        #endif
 
         #ifdef _DOUBLESIDED_ON
             float3 doubleSidedConstants = _DoubleSidedConstants.xyz;
