--- conflicted
+++ resolved
@@ -12,13 +12,8 @@
 
 namespace UnityEditor.Rendering.HighDefinition.ShaderGraph
 {
-<<<<<<< HEAD
     sealed class HDLitSubTarget : SubTarget<HDTarget>, IHasMetadata, ILegacyTarget,
-        IRequiresData<HDSystemData>, IRequiresData<HDBuiltinData>, IRequiresData<HDLightingData>, IRequiresData<HDLitData>
-=======
-    sealed class HDLitSubTarget : SubTarget<HDTarget>, IHasMetadata,
         IRequiresData<SystemData>, IRequiresData<BuiltinData>, IRequiresData<LightingData>, IRequiresData<HDLitData>
->>>>>>> e565b15a
     {
         const string kAssetGuid = "caab952c840878340810cca27417971c";
         static string passTemplatePath => $"{HDUtils.GetHDRenderPipelinePath()}Editor/Material/Lit/ShaderGraph/LitPass.template";
