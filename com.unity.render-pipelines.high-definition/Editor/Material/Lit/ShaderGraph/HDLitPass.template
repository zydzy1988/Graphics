Pass
{
    // based on HDLitPass.template
    Name "$splice(PassName)"
    Tags { "LightMode" = "$splice(LightMode)" }

    //-------------------------------------------------------------------------------------
    // Render Modes (Blend, Cull, ZTest, Stencil, etc)
    //-------------------------------------------------------------------------------------
    $splice(Blending)
    $splice(Culling)
    $splice(ZTest)
    $splice(ZWrite)
    $splice(ZClip)
    $splice(Stencil)
    $splice(ColorMask)
    //-------------------------------------------------------------------------------------
    // End Render Modes
    //-------------------------------------------------------------------------------------

    HLSLPROGRAM

    #pragma target 4.5
    #pragma only_renderers d3d11 ps4 xboxone vulkan metal switch
    //#pragma enable_d3d11_debug_symbols

    $splice(InstancingOptions)

    $LodCrossFade: #pragma multi_compile _ LOD_FADE_CROSSFADE

    #pragma shader_feature _SURFACE_TYPE_TRANSPARENT
    #pragma shader_feature_local _DOUBLESIDED_ON
    #pragma shader_feature_local _ _BLENDMODE_ALPHA _BLENDMODE_ADD _BLENDMODE_PRE_MULTIPLY
    #pragma shader_feature_local _ENABLE_FOG_ON_TRANSPARENT

    //-------------------------------------------------------------------------------------
    // Variant Definitions (active field translations to HDRP defines)
    //-------------------------------------------------------------------------------------
    $Material.SubsurfaceScattering:      #define _MATERIAL_FEATURE_SUBSURFACE_SCATTERING 1
    $Material.Transmission:              #define _MATERIAL_FEATURE_TRANSMISSION 1
    $Material.Anisotropy:                #define _MATERIAL_FEATURE_ANISOTROPY 1
    $Material.Iridescence:               #define _MATERIAL_FEATURE_IRIDESCENCE 1
    $Material.SpecularColor:             #define _MATERIAL_FEATURE_SPECULAR_COLOR 1
    $AmbientOcclusion:                   #define _AMBIENT_OCCLUSION 1
    $SpecularOcclusionFromAO:            #define _SPECULAR_OCCLUSION_FROM_AO 1
    $SpecularOcclusionFromAOBentNormal:  #define _SPECULAR_OCCLUSION_FROM_AO_BENT_NORMAL 1
    $SpecularOcclusionCustom:            #define _SPECULAR_OCCLUSION_CUSTOM 1
    $Specular.EnergyConserving:          #define _ENERGY_CONSERVING_SPECULAR 1
#if !defined(SHADER_STAGE_RAY_TRACING)
    $Specular.AA:                        #define _ENABLE_GEOMETRIC_SPECULAR_AA 1
#endif
    $Refraction:                         #define _HAS_REFRACTION 1
    $RefractionBox:                      #define _REFRACTION_PLANE 1
    $RefractionSphere:                   #define _REFRACTION_SPHERE 1
    $RefractionThin:                     #define _REFRACTION_THIN 1
    $DisableDecals:                      #define _DISABLE_DECALS 1
    $DisableSSR:                         #define _DISABLE_SSR 1
    $AddPrecomputedVelocity:           #define _ADD_PRECOMPUTED_VELOCITY
    $TransparentWritesMotionVec:         #define _WRITE_TRANSPARENT_MOTION_VECTOR 1
    $DepthOffset:                        #define _DEPTHOFFSET_ON 1
    $BlendMode.PreserveSpecular:        #define _BLENDMODE_PRESERVE_SPECULAR_LIGHTING 1

    //-------------------------------------------------------------------------------------
    // End Variant Definitions
    //-------------------------------------------------------------------------------------

    //-------------------------------------------------------------------------------------
    // Shader stages
    //-------------------------------------------------------------------------------------
    $splice(ShaderStages)

    // If we use subsurface scattering, enable output split lighting (for forward pass)
    #if defined(_MATERIAL_FEATURE_SUBSURFACE_SCATTERING) && !defined(_SURFACE_TYPE_TRANSPARENT)
    #define OUTPUT_SPLIT_LIGHTING
    #endif

    #include "Packages/com.unity.render-pipelines.core/ShaderLibrary/Common.hlsl"

#if !defined(SHADER_STAGE_RAY_TRACING)
    // This cannot be included, the instructions that are required are not defined if we are not in a rasterization context
    #include "Packages/com.unity.render-pipelines.core/ShaderLibrary/NormalSurfaceGradient.hlsl"
#endif

    // define FragInputs structure
    #include "Packages/com.unity.render-pipelines.high-definition/Runtime/RenderPipeline/ShaderPass/FragInputs.hlsl"
    #include "Packages/com.unity.render-pipelines.high-definition/Runtime/RenderPipeline/ShaderPass/ShaderPass.cs.hlsl"

    //-------------------------------------------------------------------------------------
    // Defines
    //-------------------------------------------------------------------------------------
    $splice(Defines)

    // this translates the new dependency tracker into the old preprocessor definitions for the existing HDRP shader code
    $AttributesMesh.normalOS:               #define ATTRIBUTES_NEED_NORMAL
    $AttributesMesh.tangentOS:              #define ATTRIBUTES_NEED_TANGENT
    $AttributesMesh.uv0:                    #define ATTRIBUTES_NEED_TEXCOORD0
    $AttributesMesh.uv1:                    #define ATTRIBUTES_NEED_TEXCOORD1
    $AttributesMesh.uv2:                    #define ATTRIBUTES_NEED_TEXCOORD2
    $AttributesMesh.uv3:                    #define ATTRIBUTES_NEED_TEXCOORD3
    $AttributesMesh.color:                  #define ATTRIBUTES_NEED_COLOR
    $VaryingsMeshToPS.positionRWS:          #define VARYINGS_NEED_POSITION_WS
    $VaryingsMeshToPS.normalWS:             #define VARYINGS_NEED_TANGENT_TO_WORLD
    $VaryingsMeshToPS.texCoord0:            #define VARYINGS_NEED_TEXCOORD0
    $VaryingsMeshToPS.texCoord1:            #define VARYINGS_NEED_TEXCOORD1
    $VaryingsMeshToPS.texCoord2:            #define VARYINGS_NEED_TEXCOORD2
    $VaryingsMeshToPS.texCoord3:            #define VARYINGS_NEED_TEXCOORD3
    $VaryingsMeshToPS.color:                #define VARYINGS_NEED_COLOR
    $VaryingsMeshToPS.cullFace:             #define VARYINGS_NEED_CULLFACE
    $features.modifyMesh:                   #define HAVE_MESH_MODIFICATION

// We need isFontFace when using double sided
#if defined(_DOUBLESIDED_ON) && !defined(VARYINGS_NEED_CULLFACE)
    #define VARYINGS_NEED_CULLFACE
#endif

    //-------------------------------------------------------------------------------------
    // End Defines
    //-------------------------------------------------------------------------------------
	$splice(DotsInstancedVars)
#if !defined(SHADER_STAGE_RAY_TRACING)
    #include "Packages/com.unity.render-pipelines.high-definition/Runtime/ShaderLibrary/ShaderVariables.hlsl"
    #ifdef DEBUG_DISPLAY
        #include "Packages/com.unity.render-pipelines.high-definition/Runtime/Debug/DebugDisplay.hlsl"
    #endif

    #include "Packages/com.unity.render-pipelines.high-definition/Runtime/Material/Material.hlsl"

    #if (SHADERPASS == SHADERPASS_FORWARD)
        #include "Packages/com.unity.render-pipelines.high-definition/Runtime/Lighting/Lighting.hlsl"

        #define HAS_LIGHTLOOP

        #include "Packages/com.unity.render-pipelines.high-definition/Runtime/Lighting/LightLoop/LightLoopDef.hlsl"
        #include "Packages/com.unity.render-pipelines.high-definition/Runtime/Material/Lit/Lit.hlsl"
        #include "Packages/com.unity.render-pipelines.high-definition/Runtime/Lighting/LightLoop/LightLoop.hlsl"
    #else
        #include "Packages/com.unity.render-pipelines.high-definition/Runtime/Material/Lit/Lit.hlsl"
    #endif

    #include "Packages/com.unity.render-pipelines.high-definition/Runtime/Material/BuiltinUtilities.hlsl"
    #include "Packages/com.unity.render-pipelines.high-definition/Runtime/Material/MaterialUtilities.hlsl"
    #include "Packages/com.unity.render-pipelines.high-definition/Runtime/Material/Decal/DecalUtilities.hlsl"
    #include "Packages/com.unity.render-pipelines.high-definition/Runtime/Material/Lit/LitDecalData.hlsl"
#else

    #include "Packages/com.unity.render-pipelines.high-definition/Runtime/RenderPipeline/Raytracing/Shaders/RaytracingMacros.hlsl"
    #include "Packages/com.unity.render-pipelines.high-definition/Runtime/ShaderLibrary/ShaderVariables.hlsl"
    #include "Packages/com.unity.render-pipelines.high-definition/Runtime/Material/Material.hlsl"
    #include "Packages/com.unity.render-pipelines.high-definition/Runtime/RenderPipeline/Raytracing/Shaders/ShaderVariablesRaytracing.hlsl"
    #include "Packages/com.unity.render-pipelines.high-definition/Runtime/RenderPipeline/Raytracing/Shaders/ShaderVariablesRaytracingLightLoop.hlsl"
    #if (SHADERPASS == SHADERPASS_RAYTRACING_GBUFFER)
        #include "Packages/com.unity.render-pipelines.high-definition/Runtime/RenderPipeline/Raytracing/Shaders/Deferred/RaytracingIntersectonGBuffer.hlsl"
    #else
        #include "Packages/com.unity.render-pipelines.high-definition/Runtime/RenderPipeline/Raytracing/Shaders/RaytracingIntersection.hlsl"
    #endif
    #if (SHADERPASS == SHADERPASS_RAYTRACING_INDIRECT) || (SHADERPASS == SHADERPASS_RAYTRACING_FORWARD) || (SHADERPASS == SHADERPASS_PATH_TRACING)
        #include "Packages/com.unity.render-pipelines.high-definition/Runtime/Lighting/Lighting.hlsl"
        #define HAS_LIGHTLOOP
        #include "Packages/com.unity.render-pipelines.high-definition/Runtime/Lighting/LightLoop/LightLoopDef.hlsl"
    #endif
    #include "Packages/com.unity.render-pipelines.high-definition/Runtime/Material/Lit/Lit.hlsl"
    #if (SHADERPASS == SHADERPASS_RAYTRACING_GBUFFER)
        #include "Packages/com.unity.render-pipelines.high-definition/Runtime/Material/StandardLit/StandardLit.hlsl"
    #endif
    #include "Packages/com.unity.render-pipelines.high-definition/Runtime/Material/Lit/LitRaytracing.hlsl"
    #if (SHADERPASS == SHADERPASS_RAYTRACING_INDIRECT) || (SHADERPASS == SHADERPASS_RAYTRACING_FORWARD)
        #include "Packages/com.unity.render-pipelines.high-definition/Runtime/RenderPipeline/Raytracing/Shaders/RaytracingLightLoop.hlsl"
    #endif
    #include "Packages/com.unity.render-pipelines.high-definition/Runtime/Material/MaterialUtilities.hlsl"
    #include "Packages/com.unity.render-pipelines.high-definition/Runtime/Material/BuiltinUtilities.hlsl"
    #include "Packages/com.unity.render-pipelines.high-definition/Runtime/RenderPipeline/Raytracing/Shaders/RaytracingCommon.hlsl"
#endif

    #include "Packages/com.unity.render-pipelines.high-definition/Runtime/ShaderLibrary/ShaderGraphFunctions.hlsl"

    // Used by SceneSelectionPass
    int _ObjectId;
    int _PassValue;

    //-------------------------------------------------------------------------------------
    // Interpolator Packing And Struct Declarations
    //-------------------------------------------------------------------------------------
#if !defined(SHADER_STAGE_RAY_TRACING)
    // This types only make sense in the rasterization pipeline
    $buildType(AttributesMesh)
    $buildType(VaryingsMeshToPS)
    $buildType(VaryingsMeshToDS)
#endif

    //-------------------------------------------------------------------------------------
    // End Interpolator Packing And Struct Declarations
    //-------------------------------------------------------------------------------------

    //-------------------------------------------------------------------------------------
    // Graph generated code
    //-------------------------------------------------------------------------------------
    $splice(Graph)
    //-------------------------------------------------------------------------------------
    // End graph generated code
    //-------------------------------------------------------------------------------------

#if !defined(SHADER_STAGE_RAY_TRACING)
    // Vertex animation is not supported in the ray tracing context
    $features.modifyMesh:   $include("VertexAnimation.template.hlsl")
#endif

    $include("SharedCode.template.hlsl")

    void BuildSurfaceData(FragInputs fragInputs, inout SurfaceDescription surfaceDescription, float3 V, PositionInputs posInput, out SurfaceData surfaceData, out float3 bentNormalWS)
    {
        // setup defaults -- these are used if the graph doesn't output a value
        ZERO_INITIALIZE(SurfaceData, surfaceData);

        // specularOcclusion need to be init ahead of decal to quiet the compiler that modify the SurfaceData struct
        // however specularOcclusion can come from the graph, so need to be init here so it can be override.
        surfaceData.specularOcclusion = 1.0;

        // copy across graph values, if defined
        $SurfaceDescription.Albedo:                     surfaceData.baseColor =                 surfaceDescription.Albedo;
        $SurfaceDescription.Smoothness:                 surfaceData.perceptualSmoothness =      surfaceDescription.Smoothness;
        $SurfaceDescription.Occlusion:                  surfaceData.ambientOcclusion =          surfaceDescription.Occlusion;
        $SurfaceDescription.SpecularOcclusion:          surfaceData.specularOcclusion =         surfaceDescription.SpecularOcclusion;
        $SurfaceDescription.Metallic:                   surfaceData.metallic =                  surfaceDescription.Metallic;
        $SurfaceDescription.SubsurfaceMask:             surfaceData.subsurfaceMask =            surfaceDescription.SubsurfaceMask;
        $SurfaceDescription.Thickness:                  surfaceData.thickness =                 surfaceDescription.Thickness;
        $SurfaceDescription.DiffusionProfileHash:       surfaceData.diffusionProfileHash =      asuint(surfaceDescription.DiffusionProfileHash);
        $SurfaceDescription.Specular:                   surfaceData.specularColor =             surfaceDescription.Specular;
        $SurfaceDescription.CoatMask:                   surfaceData.coatMask =                  surfaceDescription.CoatMask;
        $SurfaceDescription.Anisotropy:                 surfaceData.anisotropy =                surfaceDescription.Anisotropy;
        $SurfaceDescription.IridescenceMask:            surfaceData.iridescenceMask =           surfaceDescription.IridescenceMask;
        $SurfaceDescription.IridescenceThickness:       surfaceData.iridescenceThickness =      surfaceDescription.IridescenceThickness;

#ifdef _HAS_REFRACTION
        if (_EnableSSRefraction)
        {
            $SurfaceDescription.RefractionIndex:            surfaceData.ior =                       surfaceDescription.RefractionIndex;
            $SurfaceDescription.RefractionColor:            surfaceData.transmittanceColor =        surfaceDescription.RefractionColor;
            $SurfaceDescription.RefractionDistance:         surfaceData.atDistance =                surfaceDescription.RefractionDistance;

            surfaceData.transmittanceMask = (1.0 - surfaceDescription.Alpha);
            surfaceDescription.Alpha = 1.0;
        }
        else
        {
            surfaceData.ior = 1.0;
            surfaceData.transmittanceColor = float3(1.0, 1.0, 1.0);
            surfaceData.atDistance = 1.0;
            surfaceData.transmittanceMask = 0.0;
            surfaceDescription.Alpha = 1.0;
        }
#else
        surfaceData.ior = 1.0;
        surfaceData.transmittanceColor = float3(1.0, 1.0, 1.0);
        surfaceData.atDistance = 1.0;
        surfaceData.transmittanceMask = 0.0;
#endif

        // These static material feature allow compile time optimization
        surfaceData.materialFeatures = MATERIALFEATUREFLAGS_LIT_STANDARD;
#ifdef _MATERIAL_FEATURE_SUBSURFACE_SCATTERING
        surfaceData.materialFeatures |= MATERIALFEATUREFLAGS_LIT_SUBSURFACE_SCATTERING;
#endif
#ifdef _MATERIAL_FEATURE_TRANSMISSION
        surfaceData.materialFeatures |= MATERIALFEATUREFLAGS_LIT_TRANSMISSION;
#endif
#ifdef _MATERIAL_FEATURE_ANISOTROPY
        surfaceData.materialFeatures |= MATERIALFEATUREFLAGS_LIT_ANISOTROPY;
#endif
        $CoatMask: surfaceData.materialFeatures |= MATERIALFEATUREFLAGS_LIT_CLEAR_COAT;

#ifdef _MATERIAL_FEATURE_IRIDESCENCE
        surfaceData.materialFeatures |= MATERIALFEATUREFLAGS_LIT_IRIDESCENCE;
#endif
#ifdef _MATERIAL_FEATURE_SPECULAR_COLOR
        surfaceData.materialFeatures |= MATERIALFEATUREFLAGS_LIT_SPECULAR_COLOR;
#endif

#if defined (_MATERIAL_FEATURE_SPECULAR_COLOR) && defined (_ENERGY_CONSERVING_SPECULAR)
        // Require to have setup baseColor
        // Reproduce the energy conservation done in legacy Unity. Not ideal but better for compatibility and users can unchek it
        surfaceData.baseColor *= (1.0 - Max3(surfaceData.specularColor.r, surfaceData.specularColor.g, surfaceData.specularColor.b));
#endif

#ifdef _DOUBLESIDED_ON
    float3 doubleSidedConstants = _DoubleSidedConstants.xyz;
#else
    float3 doubleSidedConstants = float3(1.0, 1.0, 1.0);
#endif

        // tangent-space normal
        float3 normalTS = float3(0.0f, 0.0f, 1.0f);
        $SurfaceDescription.Normal: normalTS = surfaceDescription.Normal;

        // compute world space normal
        GetNormalWS(fragInputs, normalTS, surfaceData.normalWS, doubleSidedConstants);

        surfaceData.geomNormalWS = fragInputs.tangentToWorld[2];

        surfaceData.tangentWS = normalize(fragInputs.tangentToWorld[0].xyz);    // The tangent is not normalize in tangentToWorld for mikkt. TODO: Check if it expected that we normalize with Morten. Tag: SURFACE_GRADIENT
        $Tangent: surfaceData.tangentWS = TransformTangentToWorld(surfaceDescription.Tangent, fragInputs.tangentToWorld);

#if HAVE_DECALS
        if (_EnableDecals)
        {
            // Both uses and modifies 'surfaceData.normalWS'.
            DecalSurfaceData decalSurfaceData = GetDecalSurfaceData(posInput, surfaceDescription.Alpha);
            ApplyDecalToSurfaceData(decalSurfaceData, surfaceData);
        }
#endif

        bentNormalWS = surfaceData.normalWS;
        $BentNormal: GetNormalWS(fragInputs, surfaceDescription.BentNormal, bentNormalWS, doubleSidedConstants);

        surfaceData.tangentWS = Orthonormalize(surfaceData.tangentWS, surfaceData.normalWS);


        // By default we use the ambient occlusion with Tri-ace trick (apply outside) for specular occlusion.
        // If user provide bent normal then we process a better term
#if defined(_SPECULAR_OCCLUSION_CUSTOM)
        // Just use the value passed through via the slot (not active otherwise)
#elif defined(_SPECULAR_OCCLUSION_FROM_AO_BENT_NORMAL)
        // If we have bent normal and ambient occlusion, process a specular occlusion
        surfaceData.specularOcclusion = GetSpecularOcclusionFromBentAO(V, bentNormalWS, surfaceData.normalWS, surfaceData.ambientOcclusion, PerceptualSmoothnessToPerceptualRoughness(surfaceData.perceptualSmoothness));
#elif defined(_AMBIENT_OCCLUSION) && defined(_SPECULAR_OCCLUSION_FROM_AO)
        surfaceData.specularOcclusion = GetSpecularOcclusionFromAmbientOcclusion(ClampNdotV(dot(surfaceData.normalWS, V)), surfaceData.ambientOcclusion, PerceptualSmoothnessToRoughness(surfaceData.perceptualSmoothness));
#endif

#ifdef _ENABLE_GEOMETRIC_SPECULAR_AA
        surfaceData.perceptualSmoothness = GeometricNormalFiltering(surfaceData.perceptualSmoothness, fragInputs.tangentToWorld[2], surfaceDescription.SpecularAAScreenSpaceVariance, surfaceDescription.SpecularAAThreshold);
#endif

#if defined(DEBUG_DISPLAY) && !defined(SHADER_STAGE_RAY_TRACING)
        if (_DebugMipMapMode != DEBUGMIPMAPMODE_NONE)
        {
            // TODO: need to update mip info
            surfaceData.metallic = 0;
        }

        // We need to call ApplyDebugToSurfaceData after filling the surfarcedata and before filling builtinData
        // as it can modify attribute use for static lighting
        ApplyDebugToSurfaceData(fragInputs.tangentToWorld, surfaceData);
#endif
    }

    void GetSurfaceAndBuiltinData(FragInputs fragInputs, float3 V, inout PositionInputs posInput, out SurfaceData surfaceData, out BuiltinData builtinData RAY_TRACING_OPTIONAL_PARAMETERS)
    {
#ifdef LOD_FADE_CROSSFADE // enable dithering LOD transition if user select CrossFade transition in LOD group
        LODDitheringTransition(ComputeFadeMaskSeed(V, posInput.positionSS), unity_LODFade.x);
#endif

#ifdef _DOUBLESIDED_ON
    float3 doubleSidedConstants = _DoubleSidedConstants.xyz;
#else
    float3 doubleSidedConstants = float3(1.0, 1.0, 1.0);
#endif

        ApplyDoubleSidedFlipOrMirror(fragInputs, doubleSidedConstants);

        SurfaceDescriptionInputs surfaceDescriptionInputs = FragInputsToSurfaceDescriptionInputs(fragInputs, V);
        SurfaceDescription surfaceDescription = SurfaceDescriptionFunction(surfaceDescriptionInputs);

        // Perform alpha test very early to save performance (a killed pixel will not sample textures)
        // TODO: split graph evaluation to grab just alpha dependencies first? tricky..
<<<<<<< HEAD
        $AlphaTest:         DoAlphaTest(surfaceDescription.Alpha, surfaceDescription.AlphaClipThreshold);
        $AlphaTestPrepass:  DoAlphaTest(surfaceDescription.Alpha, surfaceDescription.AlphaClipThresholdDepthPrepass);
        $AlphaTestPostpass: DoAlphaTest(surfaceDescription.Alpha, surfaceDescription.AlphaClipThresholdDepthPostpass);
        $AlphaTestShadow:   DoAlphaTest(surfaceDescription.Alpha, surfaceDescription.AlphaClipThresholdShadow);

=======
        $AlphaTest:         GENERIC_ALPHA_TEST(surfaceDescription.Alpha, surfaceDescription.AlphaClipThreshold);
        $AlphaTestPrepass:  GENERIC_ALPHA_TEST(surfaceDescription.Alpha, surfaceDescription.AlphaClipThresholdDepthPrepass);
        $AlphaTestPostpass: GENERIC_ALPHA_TEST(surfaceDescription.Alpha, surfaceDescription.AlphaClipThresholdDepthPostpass);
        $AlphaTestShadow:   GENERIC_ALPHA_TEST(surfaceDescription.Alpha, surfaceDescription.AlphaClipThresholdShadow);
        
>>>>>>> 019afd27
        $DepthOffset: ApplyDepthOffsetPositionInput(V, surfaceDescription.DepthOffset, GetViewForwardDir(), GetWorldToHClipMatrix(), posInput);

        float3 bentNormalWS;
        BuildSurfaceData(fragInputs, surfaceDescription, V, posInput, surfaceData, bentNormalWS);

        // Builtin Data
        // For back lighting we use the oposite vertex normal
        InitBuiltinData(posInput, surfaceDescription.Alpha, bentNormalWS, -fragInputs.tangentToWorld[2], fragInputs.texCoord1, fragInputs.texCoord2, builtinData);

        // override sampleBakedGI:
        $LightingGI: builtinData.bakeDiffuseLighting = surfaceDescription.BakedGI;
        $BackLightingGI: builtinData.backBakeDiffuseLighting = surfaceDescription.BakedBackGI;

        $SurfaceDescription.Emission: builtinData.emissiveColor = surfaceDescription.Emission;

        $DepthOffset: builtinData.depthOffset = surfaceDescription.DepthOffset;

#if (SHADERPASS == SHADERPASS_DISTORTION)
        builtinData.distortion = surfaceDescription.Distortion;
        builtinData.distortionBlur = surfaceDescription.DistortionBlur;
#else
        builtinData.distortion = float2(0.0, 0.0);
        builtinData.distortionBlur = 0.0;
#endif

        PostInitBuiltinData(V, posInput, surfaceData, builtinData);

        RAY_TRACING_OPTIONAL_ALPHA_TEST_PASS
    }

    //-------------------------------------------------------------------------------------
    // Pass Includes
    //-------------------------------------------------------------------------------------
$splice(Includes)
    //-------------------------------------------------------------------------------------
    // End Pass Includes
    //-------------------------------------------------------------------------------------

    ENDHLSL
}<|MERGE_RESOLUTION|>--- conflicted
+++ resolved
@@ -361,19 +361,11 @@
 
         // Perform alpha test very early to save performance (a killed pixel will not sample textures)
         // TODO: split graph evaluation to grab just alpha dependencies first? tricky..
-<<<<<<< HEAD
-        $AlphaTest:         DoAlphaTest(surfaceDescription.Alpha, surfaceDescription.AlphaClipThreshold);
-        $AlphaTestPrepass:  DoAlphaTest(surfaceDescription.Alpha, surfaceDescription.AlphaClipThresholdDepthPrepass);
-        $AlphaTestPostpass: DoAlphaTest(surfaceDescription.Alpha, surfaceDescription.AlphaClipThresholdDepthPostpass);
-        $AlphaTestShadow:   DoAlphaTest(surfaceDescription.Alpha, surfaceDescription.AlphaClipThresholdShadow);
-
-=======
         $AlphaTest:         GENERIC_ALPHA_TEST(surfaceDescription.Alpha, surfaceDescription.AlphaClipThreshold);
         $AlphaTestPrepass:  GENERIC_ALPHA_TEST(surfaceDescription.Alpha, surfaceDescription.AlphaClipThresholdDepthPrepass);
         $AlphaTestPostpass: GENERIC_ALPHA_TEST(surfaceDescription.Alpha, surfaceDescription.AlphaClipThresholdDepthPostpass);
         $AlphaTestShadow:   GENERIC_ALPHA_TEST(surfaceDescription.Alpha, surfaceDescription.AlphaClipThresholdShadow);
-        
->>>>>>> 019afd27
+
         $DepthOffset: ApplyDepthOffsetPositionInput(V, surfaceDescription.DepthOffset, GetViewForwardDir(), GetWorldToHClipMatrix(), posInput);
 
         float3 bentNormalWS;
