<<<<<<< HEAD
// using System;
// using UnityEditor.UIElements;
// using UnityEngine;
// using UnityEngine.UIElements;
// using UnityEditor.Graphing.Util;
// using UnityEditor.ShaderGraph;
// using UnityEditor.ShaderGraph.Internal;
// using UnityEditor.ShaderGraph.Drawing;
// using UnityEditor.ShaderGraph.Drawing.Controls;
// using UnityEditor.Rendering.HighDefinition;
// using UnityEngine.Rendering.HighDefinition;
// using UnityEngine.Rendering;

// namespace UnityEditor.Rendering.HighDefinition.Drawing
// {
//     class StackLitSettingsView : MasterNodeSettingsView
//     {
//         StackLitMasterNode m_Node;

//         IntegerField m_SortPiorityField;

//         Label CreateLabel(string text, int indentLevel)
//         {
//             string label = "";
//             for (var i = 0; i < indentLevel; i++)
//             {
//                 label += "    ";
//             }
//             return new Label(label + text);
//         }

//         public StackLitSettingsView(StackLitMasterNode node) : base(node)
//         {
//             m_Node = node;
//             PropertySheet ps = new PropertySheet();

//             int indentLevel = 0;
//             ps.Add(new PropertyRow(CreateLabel("Surface Type", indentLevel)), (row) =>
//             {
//                 row.Add(new EnumField(SurfaceType.Opaque), (field) =>
//                 {
//                     field.value = m_Node.surfaceType;
//                     field.RegisterValueChangedCallback(ChangeSurfaceType);
//                 });
//             });

//             if (m_Node.surfaceType == SurfaceType.Transparent)
//             {
//                 ++indentLevel;

//                 // No refraction in StackLit, always show this:
//                 ps.Add(new PropertyRow(CreateLabel("Blending Mode", indentLevel)), (row) =>
//                 {
//                     row.Add(new EnumField(StackLitMasterNode.AlphaModeLit.Additive), (field) =>
//                     {
//                         field.value = GetAlphaModeLit(m_Node.alphaMode);
//                         field.RegisterValueChangedCallback(ChangeBlendMode);
//                     });
//                 });

//                 ps.Add(new PropertyRow(CreateLabel("Blend Preserves Specular", indentLevel)), (row) =>
//                 {
//                     row.Add(new Toggle(), (toggle) =>
//                     {
//                         toggle.value = m_Node.blendPreserveSpecular.isOn;
//                         toggle.OnToggleChanged(ChangeBlendPreserveSpecular);
//                     });
//                 });

//                 ps.Add(new PropertyRow(CreateLabel("Fog", indentLevel)), (row) =>
//                 {
//                     row.Add(new Toggle(), (toggle) =>
//                     {
//                         toggle.value = m_Node.transparencyFog.isOn;
//                         toggle.OnToggleChanged(ChangeTransparencyFog);
//                     });
//                 });

//                 ps.Add(new PropertyRow(CreateLabel("Distortion", indentLevel)), (row) =>
//                 {
//                     row.Add(new Toggle(), (toggle) =>
//                     {
//                         toggle.value = m_Node.distortion.isOn;
//                         toggle.OnToggleChanged(ChangeDistortion);
//                     });
//                 });

//                 if (m_Node.distortion.isOn)
//                 {
//                     ++indentLevel;
//                     ps.Add(new PropertyRow(CreateLabel("Distortion Blend Mode", indentLevel)), (row) =>
//                     {
//                         row.Add(new EnumField(DistortionMode.Add), (field) =>
//                         {
//                             field.value = m_Node.distortionMode;
//                             field.RegisterValueChangedCallback(ChangeDistortionMode);
//                         });
//                     });
//                     ps.Add(new PropertyRow(CreateLabel("Distortion Depth Test", indentLevel)), (row) =>
//                     {
//                         row.Add(new Toggle(), (toggle) =>
//                         {
//                             toggle.value = m_Node.distortionDepthTest.isOn;
//                             toggle.OnToggleChanged(ChangeDistortionDepthTest);
//                         });
//                     });
//                     --indentLevel;
//                 }

//                 m_SortPiorityField = new IntegerField();
//                 ps.Add(new PropertyRow(CreateLabel("Sort Priority", indentLevel)), (row) =>
//                 {
//                     row.Add(m_SortPiorityField, (field) =>
//                     {
//                         field.value = m_Node.sortPriority;
//                         field.RegisterValueChangedCallback(ChangeSortPriority);
//                     });
//                 });

//                 ps.Add(new PropertyRow(CreateLabel("Depth Write", indentLevel)), (row) =>
//                 {
//                     row.Add(new Toggle(), (toggle) =>
//                     {
//                         toggle.value = m_Node.zWrite.isOn;
//                         toggle.OnToggleChanged(ChangeZWrite);
//                     });
//                 });

//                 if (m_Node.doubleSidedMode == DoubleSidedMode.Disabled)
//                 {
//                     ps.Add(new PropertyRow(CreateLabel("Cull Mode", indentLevel)), (row) =>
//                     {
//                         row.Add(new EnumField(m_Node.transparentCullMode), (e) =>
//                         {
//                             e.value = m_Node.transparentCullMode;
//                             e.RegisterValueChangedCallback(ChangeTransparentCullMode);
//                         });
//                     });
//                 }

//                 ps.Add(new PropertyRow(CreateLabel("Depth Test", indentLevel)), (row) =>
//                 {
//                     row.Add(new EnumField(m_Node.zTest), (e) =>
//                     {
//                         e.value = m_Node.zTest;
//                         e.RegisterValueChangedCallback(ChangeZTest);
//                     });
//                 });

//                 --indentLevel;
//             }

//             ps.Add(new PropertyRow(CreateLabel("Alpha Clipping", indentLevel)), (row) =>
//             {
//                 row.Add(new Toggle(), (toggle) =>
//                 {
//                     toggle.value = m_Node.alphaTest.isOn;
//                     toggle.OnToggleChanged(ChangeAlphaTest);
//                 });
//             });

//             ps.Add(new PropertyRow(CreateLabel("Double-Sided", indentLevel)), (row) =>
//             {
//                 row.Add(new EnumField(DoubleSidedMode.Disabled), (field) =>
//                 {
//                     field.value = m_Node.doubleSidedMode;
//                     field.RegisterValueChangedCallback(ChangeDoubleSidedMode);
//                 });
//             });

//             ps.Add(new PropertyRow(CreateLabel("Fragment Normal Space", indentLevel)), (row) =>
//             {
//                 row.Add(new EnumField(NormalDropOffSpace.Tangent), (field) =>
//                 {
//                     field.value = m_Node.normalDropOffSpace;
//                     field.RegisterValueChangedCallback(ChangeSpaceOfNormalDropOffMode);
//                 });
//             });

//             // Rest of UI looks like this:
//             //
//             //  baseParametrization
//             //    energyConservingSpecular
//             //
//             //  anisotropy
//             //  coat
//             //  coatNormal
//             //  dualSpecularLobe
//             //    dualSpecularLobeParametrization
//             //    capHazinessWrtMetallic
//             //  iridescence
//             //  subsurfaceScattering
//             //  transmission
//             //
//             //  receiveDecals
//             //  receiveSSR
//             //  addPrecomputedVelocity
//             //  geometricSpecularAA
//             //  specularOcclusion
//             //
//             //  anisotropyForAreaLights
//             //  recomputeStackPerLight
//             //  shadeBaseUsingRefractedAngles

//             // Base parametrization:

//             ps.Add(new PropertyRow(CreateLabel("Base Color Parametrization", indentLevel)), (row) =>
//             {
//                 row.Add(new EnumField(StackLit.BaseParametrization.BaseMetallic), (field) =>
//                 {
//                     field.value = m_Node.baseParametrization;
//                     field.RegisterValueChangedCallback(ChangeBaseParametrization);
//                 });
//             });

//             if (m_Node.baseParametrization == StackLit.BaseParametrization.SpecularColor)
//             {
//                 ++indentLevel;
//                 ps.Add(new PropertyRow(CreateLabel("Energy Conserving Specular", indentLevel)), (row) =>
//                 {
//                     row.Add(new Toggle(), (toggle) =>
//                     {
//                         toggle.value = m_Node.energyConservingSpecular.isOn;
//                         toggle.OnToggleChanged(ChangeEnergyConservingSpecular);
//                     });
//                 });
//                 --indentLevel;
//             }

//             // Material type enables:
//             ps.Add(new PropertyRow(CreateLabel("Material Core Features", indentLevel)), (row) => {} );
//             ++indentLevel;

//             ps.Add(new PropertyRow(CreateLabel("Anisotropy", indentLevel)), (row) =>
//             {
//                 row.Add(new Toggle(), (toggle) =>
//                 {
//                     toggle.value = m_Node.anisotropy.isOn;
//                     toggle.OnToggleChanged(ChangeAnisotropy);
//                 });
//             });

//             ps.Add(new PropertyRow(CreateLabel("Coat", indentLevel)), (row) =>
//             {
//                 row.Add(new Toggle(), (toggle) =>
//                 {
//                     toggle.value = m_Node.coat.isOn;
//                     toggle.OnToggleChanged(ChangeCoat);
//                 });
//             });

//             if (m_Node.coat.isOn)
//             {
//                 ++indentLevel;
//                 ps.Add(new PropertyRow(CreateLabel("Coat Normal", indentLevel)), (row) =>
//                 {
//                     row.Add(new Toggle(), (toggle) =>
//                     {
//                         toggle.value = m_Node.coatNormal.isOn;
//                         toggle.OnToggleChanged(ChangeCoatNormal);
//                     });
//                 });
//                 --indentLevel;
//             }

//             ps.Add(new PropertyRow(CreateLabel("Dual Specular Lobe", indentLevel)), (row) =>
//             {
//                 row.Add(new Toggle(), (toggle) =>
//                 {
//                     toggle.value = m_Node.dualSpecularLobe.isOn;
//                     toggle.OnToggleChanged(ChangeDualSpecularLobe);
//                 });
//             });

//             if (m_Node.dualSpecularLobe.isOn)
//             {
//                 ++indentLevel;
//                 ps.Add(new PropertyRow(CreateLabel("Dual SpecularLobe Parametrization", indentLevel)), (row) =>
//                 {
//                     row.Add(new EnumField(StackLit.DualSpecularLobeParametrization.HazyGloss), (field) =>
//                     {
//                         field.value = m_Node.dualSpecularLobeParametrization;
//                         field.RegisterValueChangedCallback(ChangeDualSpecularLobeParametrization);
//                     });
//                 });
//                 if ((m_Node.baseParametrization == StackLit.BaseParametrization.BaseMetallic)
//                     && (m_Node.dualSpecularLobeParametrization == StackLit.DualSpecularLobeParametrization.HazyGloss))
//                 {
//                     ps.Add(new PropertyRow(CreateLabel("Cap Haziness For Non Metallic", indentLevel)), (row) =>
//                     {
//                         row.Add(new Toggle(), (toggle) =>
//                         {
//                             toggle.value = m_Node.capHazinessWrtMetallic.isOn;
//                             toggle.OnToggleChanged(ChangeCapHazinessWrtMetallic);
//                         });
//                     });
//                 }
//                 --indentLevel;
//             }

//             ps.Add(new PropertyRow(CreateLabel("Iridescence", indentLevel)), (row) =>
//             {
//                 row.Add(new Toggle(), (toggle) =>
//                 {
//                     toggle.value = m_Node.iridescence.isOn;
//                     toggle.OnToggleChanged(ChangeIridescence);
//                 });
//             });

//             if (m_Node.surfaceType != SurfaceType.Transparent)
//             {
//                 ps.Add(new PropertyRow(CreateLabel("Subsurface Scattering", indentLevel)), (row) =>
//                 {
//                     row.Add(new Toggle(), (toggle) =>
//                     {
//                         toggle.value = m_Node.subsurfaceScattering.isOn;
//                         toggle.OnToggleChanged(ChangeSubsurfaceScattering);
//                     });
//                 });
//             }

//             ps.Add(new PropertyRow(CreateLabel("Transmission", indentLevel)), (row) =>
//             {
//                 row.Add(new Toggle(), (toggle) =>
//                 {
//                     toggle.value = m_Node.transmission.isOn;
//                     toggle.OnToggleChanged(ChangeTransmission);
//                 });
//             });
//             --indentLevel; // ...Material type enables.

//             ps.Add(new PropertyRow(CreateLabel("Receive Decals", indentLevel)), (row) =>
//             {
//                 row.Add(new Toggle(), (toggle) =>
//                 {
//                     toggle.value = m_Node.receiveDecals.isOn;
//                     toggle.OnToggleChanged(ChangeReceiveDecals);
//                 });
//             });

//             ps.Add(new PropertyRow(CreateLabel("Receive SSR", indentLevel)), (row) =>
//             {
//                 row.Add(new Toggle(), (toggle) =>
//                 {
//                     toggle.value = m_Node.receiveSSR.isOn;
//                     toggle.OnToggleChanged(ChangeReceiveSSR);
//                 });
//             });

//             ps.Add(new PropertyRow(CreateLabel("Add Precomputed Velocity", indentLevel)), (row) =>
//             {
//                 row.Add(new Toggle(), (toggle) =>
//                 {
//                     toggle.value = m_Node.addPrecomputedVelocity.isOn;
//                     toggle.OnToggleChanged(ChangeAddPrecomputedVelocity);
//                 });
//             });

//             ps.Add(new PropertyRow(CreateLabel("Geometric Specular AA", indentLevel)), (row) =>
//             {
//                 row.Add(new Toggle(), (toggle) =>
//                 {
//                     toggle.value = m_Node.geometricSpecularAA.isOn;
//                     toggle.OnToggleChanged(ChangeGeometricSpecularAA);
//                 });
//             });

//             //ps.Add(new PropertyRow(CreateLabel("Specular Occlusion (main enable)", indentLevel)), (row) =>
//             //{
//             //    row.Add(new Toggle(), (toggle) =>
//             //    {
//             //        toggle.value = m_Node.specularOcclusion.isOn;
//             //        toggle.OnToggleChanged(ChangeSpecularOcclusion);
//             //    });
//             //});

//             // SpecularOcclusion from SSAO
//             if (m_Node.devMode.isOn)
//             {
//                 // Only in dev mode do we show controls for SO fed from SSAO: otherwise, we keep the default which is DirectFromAO
//                 ps.Add(new PropertyRow(CreateLabel("Specular Occlusion (from SSAO)", indentLevel)), (row) =>
//                 {
//                     row.Add(new EnumField(StackLitMasterNode.SpecularOcclusionBaseMode.DirectFromAO), (field) =>
//                     {
//                         field.value = m_Node.screenSpaceSpecularOcclusionBaseMode;
//                         field.RegisterValueChangedCallback(ChangeScreenSpaceSpecularOcclusionBaseMode);
//                     });

//                 });
//                 if (StackLitMasterNode.SpecularOcclusionModeUsesVisibilityCone(m_Node.screenSpaceSpecularOcclusionBaseMode))
//                 {
//                     ++indentLevel;
//                     ps.Add(new PropertyRow(CreateLabel("Specular Occlusion (SS) AO Cone Weight", indentLevel)), (row) =>
//                     {
//                         row.Add(new EnumField(StackLitMasterNode.SpecularOcclusionAOConeSize.CosWeightedAO), (field) =>
//                         {
//                             field.value = m_Node.screenSpaceSpecularOcclusionAOConeSize;
//                             field.RegisterValueChangedCallback(ChangeScreenSpaceSpecularOcclusionAOConeSize);
//                         });
//                     });
//                     ps.Add(new PropertyRow(CreateLabel("Specular Occlusion (SS) AO Cone Dir", indentLevel)), (row) =>
//                     {
//                         row.Add(new EnumField(StackLitMasterNode.SpecularOcclusionAOConeDir.ShadingNormal), (field) =>
//                         {
//                             field.value = m_Node.screenSpaceSpecularOcclusionAOConeDir;
//                             field.RegisterValueChangedCallback(ChangeScreenSpaceSpecularOcclusionAOConeDir);
//                         });
//                     });
//                     --indentLevel;
//                 }
//             }

//             // SpecularOcclusion from input AO (baked or data-based SO)
//             {
//                 ps.Add(new PropertyRow(CreateLabel("Specular Occlusion (from input AO)", indentLevel)), (row) =>
//                 {
//                     if (m_Node.devMode.isOn)
//                     {
//                         row.Add(new EnumField(StackLitMasterNode.SpecularOcclusionBaseMode.DirectFromAO), (field) =>
//                         {
//                             field.value = m_Node.dataBasedSpecularOcclusionBaseMode;
//                             field.RegisterValueChangedCallback(ChangeDataBasedSpecularOcclusionBaseMode);
//                         });
//                     }
//                     else
//                     {
//                         row.Add(new EnumField(StackLitMasterNode.SpecularOcclusionBaseModeSimple.DirectFromAO), (field) =>
//                         {
//                             // In non-dev mode, parse any enum value set to a method not shown in the simple UI as SPTD (highest quality) method:
//                             StackLitMasterNode.SpecularOcclusionBaseModeSimple simpleUIEnumValue =
//                                 Enum.TryParse(m_Node.dataBasedSpecularOcclusionBaseMode.ToString(), out StackLitMasterNode.SpecularOcclusionBaseModeSimple parsedValue) ?
//                                     parsedValue : StackLitMasterNode.SpecularOcclusionBaseModeSimple.SPTDIntegrationOfBentAO;
//                             field.value = simpleUIEnumValue;
//                             field.RegisterValueChangedCallback(ChangeDataBasedSpecularOcclusionBaseModeSimpleUI);
//                         });
//                     }
//                 });
//                 if (StackLitMasterNode.SpecularOcclusionModeUsesVisibilityCone(m_Node.dataBasedSpecularOcclusionBaseMode))
//                 {
//                     ++indentLevel;
//                     ps.Add(new PropertyRow(CreateLabel("Specular Occlusion AO Cone Weight", indentLevel)), (row) =>
//                     {
//                         row.Add(new EnumField(StackLitMasterNode.SpecularOcclusionAOConeSize.CosWeightedBentCorrectAO), (field) =>
//                         {
//                             field.value = m_Node.dataBasedSpecularOcclusionAOConeSize;
//                             field.RegisterValueChangedCallback(ChangeDataBasedSpecularOcclusionAOConeSize);
//                         });
//                     });
//                     --indentLevel;
//                 }
//             }

//             if (m_Node.SpecularOcclusionUsesBentNormal())
//             {
//                 if (m_Node.devMode.isOn)
//                 {
//                     ps.Add(new PropertyRow(CreateLabel("Specular Occlusion Bent Cone Fixup", indentLevel)), (row) =>
//                     {
//                         row.Add(new EnumField(StackLitMasterNode.SpecularOcclusionConeFixupMethod.Off), (field) =>
//                         {
//                             field.value = m_Node.specularOcclusionConeFixupMethod;
//                             field.RegisterValueChangedCallback(ChangeSpecularOcclusionConeFixupMethod);
//                         });
//                     });
//                 }
//                 else
//                 {
//                     // Just show a simple toggle when not in dev mode
//                     ps.Add(new PropertyRow(CreateLabel("Specular Occlusion Bent Cone Fixup", indentLevel)), (row) =>
//                     {
//                         row.Add(new Toggle(), (toggle) =>
//                         {
//                             toggle.value = m_Node.specularOcclusionConeFixupMethod != StackLitMasterNode.SpecularOcclusionConeFixupMethod.Off;
//                             toggle.OnToggleChanged(ChangeSpecularOcclusionConeFixupMethodSimpleUI);
//                         });
//                     });
//                 }
//             }

//             ps.Add(new PropertyRow(CreateLabel("Support LOD CrossFade", indentLevel)), (row) =>
//             {
//                 row.Add(new Toggle(), (toggle) =>
//                 {
//                     toggle.value = m_Node.supportLodCrossFade.isOn;
//                     toggle.OnToggleChanged(ChangeSupportLODCrossFade);
//                 });
//             });

//             ps.Add(new PropertyRow(CreateLabel("Advanced Options", indentLevel)), (row) => {} );
//             ++indentLevel;

//             ps.Add(new PropertyRow(CreateLabel("Anisotropy For Area Lights", indentLevel)), (row) =>
//             {
//                 row.Add(new Toggle(), (toggle) =>
//                 {
//                     toggle.value = m_Node.anisotropyForAreaLights.isOn;
//                     toggle.OnToggleChanged(ChangeAnisotropyForAreaLights);
//                 });
//             });

//             // Per Punctual/Directional Lights
//             {
//                 ps.Add(new PropertyRow(CreateLabel("Per Punctual/Directional Lights:", indentLevel)), (row) => { });
//                 ++indentLevel;

//                 if (m_Node.coat.isOn)
//                 {
//                     ps.Add(new PropertyRow(CreateLabel("Base Layer Uses Refracted Angles", indentLevel)), (row) =>
//                     {
//                         row.Add(new Toggle(), (toggle) =>
//                         {
//                             toggle.value = m_Node.shadeBaseUsingRefractedAngles.isOn;
//                             toggle.OnToggleChanged(ChangeShadeBaseUsingRefractedAngles);
//                         });
//                     });
//                 }
//                 if (m_Node.coat.isOn || m_Node.iridescence.isOn)
//                 {
//                     ps.Add(new PropertyRow(CreateLabel("Recompute Stack & Iridescence", indentLevel)), (row) =>
//                     {
//                         row.Add(new Toggle(), (toggle) =>
//                         {
//                             toggle.value = m_Node.recomputeStackPerLight.isOn;
//                             toggle.OnToggleChanged(ChangeRecomputeStackPerLight);
//                         });
//                     });
//                 }
//                 ps.Add(new PropertyRow(CreateLabel("Honor Per Light Max Smoothness", indentLevel)), (row) =>
//                 {
//                     row.Add(new Toggle(), (toggle) =>
//                     {
//                         toggle.value = m_Node.honorPerLightMinRoughness.isOn;
//                         toggle.OnToggleChanged(ChangeHonorPerLightMinRoughness);
//                     });
//                 });

//                 --indentLevel;
//             } // Per Punctual/Directional Lights

//             // Uncomment to show the dev mode UI:
//             //
//             //ps.Add(new PropertyRow(CreateLabel("Enable Dev Mode", indentLevel)), (row) =>
//             //{
//             //    row.Add(new Toggle(), (toggle) =>
//             //    {
//             //        toggle.value = m_Node.devMode.isOn;
//             //        toggle.OnToggleChanged(ChangeDevMode);
//             //    });
//             //});

//             if (m_Node.devMode.isOn)
//             {
//                 ps.Add(new PropertyRow(CreateLabel("Show And Enable StackLit Debugs", indentLevel)), (row) =>
//                 {
//                     row.Add(new Toggle(), (toggle) =>
//                     {
//                         toggle.value = m_Node.debug.isOn;
//                         toggle.OnToggleChanged(ChangeDebug);
//                     });
//                 });
//             }

//             ps.Add(new PropertyRow(CreateLabel("Override Baked GI", indentLevel)), (row) =>
//             {
//                 row.Add(new Toggle(), (toggle) =>
//                 {
//                     toggle.value = m_Node.overrideBakedGI.isOn;
//                     toggle.OnToggleChanged(ChangeoverrideBakedGI);
//                 });
//             });

//             ps.Add(new PropertyRow(CreateLabel("Depth Offset", indentLevel)), (row) =>
//             {
//                 row.Add(new Toggle(), (toggle) =>
//                 {
//                     toggle.value = m_Node.depthOffset.isOn;
//                     toggle.OnToggleChanged(ChangeDepthOffset);
//                 });
//             });

//             --indentLevel; //...Advanced options

//             Add(ps);
//             Add(GetShaderGUIOverridePropertySheet());
//         }

//         void ChangeSurfaceType(ChangeEvent<Enum> evt)
//         {
//             if (Equals(m_Node.surfaceType, evt.newValue))
//                 return;

//             m_Node.owner.owner.RegisterCompleteObjectUndo("Surface Type Change");
//             m_Node.surfaceType = (SurfaceType)evt.newValue;
//         }

//         void ChangeDoubleSidedMode(ChangeEvent<Enum> evt)
//         {
//             if (Equals(m_Node.doubleSidedMode, evt.newValue))
//                 return;

//             m_Node.owner.owner.RegisterCompleteObjectUndo("Double-Sided Mode Change");
//             m_Node.doubleSidedMode = (DoubleSidedMode)evt.newValue;
//         }

//         void ChangeSpaceOfNormalDropOffMode(ChangeEvent<Enum> evt)
//         {
//               if (Equals(m_Node.normalDropOffSpace, evt.newValue))
//                 return;

//             m_Node.owner.owner.RegisterCompleteObjectUndo("Normal Space Drop-Off Mode Change");
//             m_Node.normalDropOffSpace = (NormalDropOffSpace)evt.newValue;
//         }

//         void ChangeBaseParametrization(ChangeEvent<Enum> evt)
//         {
//             if (Equals(m_Node.baseParametrization, evt.newValue))
//                 return;

//             m_Node.owner.owner.RegisterCompleteObjectUndo("Base Parametrization Change");
//             m_Node.baseParametrization = (StackLit.BaseParametrization)evt.newValue;
//         }

//         void ChangeDualSpecularLobeParametrization(ChangeEvent<Enum> evt)
//         {
//             if (Equals(m_Node.dualSpecularLobeParametrization, evt.newValue))
//                 return;

//             m_Node.owner.owner.RegisterCompleteObjectUndo("Dual Specular Lobe Parametrization Change");
//             m_Node.dualSpecularLobeParametrization = (StackLit.DualSpecularLobeParametrization)evt.newValue;
//         }

//         void ChangeBlendMode(ChangeEvent<Enum> evt)
//         {
//             // Make sure the mapping is correct by handling each case.
//             AlphaMode alphaMode = GetAlphaMode((StackLitMasterNode.AlphaModeLit)evt.newValue);

//             if (Equals(m_Node.alphaMode, alphaMode))
//                 return;

//             m_Node.owner.owner.RegisterCompleteObjectUndo("Alpha Mode Change");
//             m_Node.alphaMode = alphaMode;
//         }

//         void ChangeBlendPreserveSpecular(ChangeEvent<bool> evt)
//         {
//             m_Node.owner.owner.RegisterCompleteObjectUndo("Blend Preserve Specular Change");
//             ToggleData td = m_Node.blendPreserveSpecular;
//             td.isOn = evt.newValue;
//             m_Node.blendPreserveSpecular = td;
//         }

//         void ChangeTransparencyFog(ChangeEvent<bool> evt)
//         {
//             m_Node.owner.owner.RegisterCompleteObjectUndo("Transparency Fog Change");
//             ToggleData td = m_Node.transparencyFog;
//             td.isOn = evt.newValue;
//             m_Node.transparencyFog = td;
//         }

//         void ChangeDistortion(ChangeEvent<bool> evt)
//         {
//             m_Node.owner.owner.RegisterCompleteObjectUndo("Distortion Change");
//             ToggleData td = m_Node.distortion;
//             td.isOn = evt.newValue;
//             m_Node.distortion = td;
//         }

//         void ChangeDistortionMode(ChangeEvent<Enum> evt)
//         {
//             if (Equals(m_Node.distortionMode, evt.newValue))
//                 return;

//             m_Node.owner.owner.RegisterCompleteObjectUndo("Distortion Mode Change");
//             m_Node.distortionMode = (DistortionMode)evt.newValue;
//         }

//         void ChangeDistortionDepthTest(ChangeEvent<bool> evt)
//         {
//             m_Node.owner.owner.RegisterCompleteObjectUndo("Distortion Depth Test Change");
//             ToggleData td = m_Node.distortionDepthTest;
//             td.isOn = evt.newValue;
//             m_Node.distortionDepthTest = td;
//         }

//         void ChangeSortPriority(ChangeEvent<int> evt)
//         {
//             m_Node.sortPriority = HDRenderQueue.ClampsTransparentRangePriority(evt.newValue);
//             // Force the text to match.
//             m_SortPiorityField.value = m_Node.sortPriority;
//             if (Equals(m_Node.sortPriority, evt.newValue))
//                 return;

//             m_Node.owner.owner.RegisterCompleteObjectUndo("Sort Priority Change");
//         }

//         void ChangeAlphaTest(ChangeEvent<bool> evt)
//         {
//             m_Node.owner.owner.RegisterCompleteObjectUndo("Alpha Test Change");
//             ToggleData td = m_Node.alphaTest;
//             td.isOn = evt.newValue;
//             m_Node.alphaTest = td;
//         }

//         void ChangeReceiveDecals(ChangeEvent<bool> evt)
//         {
//             m_Node.owner.owner.RegisterCompleteObjectUndo("Receive Decals Change");
//             ToggleData td = m_Node.receiveDecals;
//             td.isOn = evt.newValue;
//             m_Node.receiveDecals = td;
//         }

//         void ChangeReceiveSSR(ChangeEvent<bool> evt)
//         {
//             m_Node.owner.owner.RegisterCompleteObjectUndo("Receive SSR Change");
//             ToggleData td = m_Node.receiveSSR;
//             td.isOn = evt.newValue;
//             m_Node.receiveSSR = td;
//         }

//         void ChangeAddPrecomputedVelocity(ChangeEvent<bool> evt)
//         {
//             m_Node.owner.owner.RegisterCompleteObjectUndo("Add Precomputed Velocity");
//             ToggleData td = m_Node.addPrecomputedVelocity;
//             td.isOn = evt.newValue;
//             m_Node.addPrecomputedVelocity = td;
//         }

//         void ChangeGeometricSpecularAA(ChangeEvent<bool> evt)
//         {
//             m_Node.owner.owner.RegisterCompleteObjectUndo("Specular AA Change");
//             ToggleData td = m_Node.geometricSpecularAA;
//             td.isOn = evt.newValue;
//             m_Node.geometricSpecularAA = td;
//         }

//         void ChangeEnergyConservingSpecular(ChangeEvent<bool> evt)
//         {
//             m_Node.owner.owner.RegisterCompleteObjectUndo("Energy Conserving Specular Change");
//             ToggleData td = m_Node.energyConservingSpecular;
//             td.isOn = evt.newValue;
//             m_Node.energyConservingSpecular = td;
//         }

//         void ChangeAnisotropy(ChangeEvent<bool> evt)
//         {
//             m_Node.owner.owner.RegisterCompleteObjectUndo("Anisotropy Change");
//             ToggleData td = m_Node.anisotropy;
//             td.isOn = evt.newValue;
//             m_Node.anisotropy = td;
//         }

//         void ChangeCoat(ChangeEvent<bool> evt)
//         {
//             m_Node.owner.owner.RegisterCompleteObjectUndo("Coat Change");
//             ToggleData td = m_Node.coat;
//             td.isOn = evt.newValue;
//             m_Node.coat = td;
//         }

//         void ChangeCoatNormal(ChangeEvent<bool> evt)
//         {
//             m_Node.owner.owner.RegisterCompleteObjectUndo("Coat Normal Change");
//             ToggleData td = m_Node.coatNormal;
//             td.isOn = evt.newValue;
//             m_Node.coatNormal = td;
//         }

//         void ChangeDualSpecularLobe(ChangeEvent<bool> evt)
//         {
//             m_Node.owner.owner.RegisterCompleteObjectUndo("DualSpecularLobe Change");
//             ToggleData td = m_Node.dualSpecularLobe;
//             td.isOn = evt.newValue;
//             m_Node.dualSpecularLobe = td;
//         }

//         void ChangeCapHazinessWrtMetallic(ChangeEvent<bool> evt)
//         {
//             m_Node.owner.owner.RegisterCompleteObjectUndo("CapHazinessWrtMetallic Change");
//             ToggleData td = m_Node.capHazinessWrtMetallic;
//             td.isOn = evt.newValue;
//             m_Node.capHazinessWrtMetallic = td;
//         }

//         void ChangeIridescence(ChangeEvent<bool> evt)
//         {
//             m_Node.owner.owner.RegisterCompleteObjectUndo("Iridescence Change");
//             ToggleData td = m_Node.iridescence;
//             td.isOn = evt.newValue;
//             m_Node.iridescence = td;
//         }

//         void ChangeSubsurfaceScattering(ChangeEvent<bool> evt)
//         {
//             m_Node.owner.owner.RegisterCompleteObjectUndo("SubsurfaceScattering Change");
//             ToggleData td = m_Node.subsurfaceScattering;
//             td.isOn = evt.newValue;
//             m_Node.subsurfaceScattering = td;
//         }

//         void ChangeTransmission(ChangeEvent<bool> evt)
//         {
//             m_Node.owner.owner.RegisterCompleteObjectUndo("Transmission Change");
//             ToggleData td = m_Node.transmission;
//             td.isOn = evt.newValue;
//             m_Node.transmission = td;
//         }

//         //void ChangeSpecularOcclusion(ChangeEvent<bool> evt)
//         //{
//         //    m_Node.owner.owner.RegisterCompleteObjectUndo("SpecularOcclusion Change");
//         //    ToggleData td = m_Node.specularOcclusion;
//         //    td.isOn = evt.newValue;
//         //    m_Node.specularOcclusion = td;
//         //}

//         void ChangeScreenSpaceSpecularOcclusionBaseMode(ChangeEvent<Enum> evt)
//         {
//             if (Equals(m_Node.screenSpaceSpecularOcclusionBaseMode, evt.newValue))
//                 return;

//             if (Equals(evt.newValue, StackLitMasterNode.SpecularOcclusionBaseMode.Custom))
//             {
//                 Debug.LogWarning("Custom input not supported for SSAO based specular occlusion.");
//                 // Make sure the UI field doesn't switch and stays in synch with the master node property:
//                 if (evt.currentTarget is EnumField enumField)
//                 {
//                     enumField.value = m_Node.screenSpaceSpecularOcclusionBaseMode;
//                 }
//                 return;
//             }

//             m_Node.owner.owner.RegisterCompleteObjectUndo("ScreenSpaceSpecularOcclusionBaseMode Change");
//             m_Node.screenSpaceSpecularOcclusionBaseMode = (StackLitMasterNode.SpecularOcclusionBaseMode)evt.newValue;
//         }

//         void ChangeScreenSpaceSpecularOcclusionAOConeSize(ChangeEvent<Enum> evt)
//         {
//             if (Equals(m_Node.screenSpaceSpecularOcclusionAOConeSize, evt.newValue))
//                 return;

//             m_Node.owner.owner.RegisterCompleteObjectUndo("ScreenSpaceSpecularOcclusionAOConeSize Change");
//             m_Node.screenSpaceSpecularOcclusionAOConeSize = (StackLitMasterNode.SpecularOcclusionAOConeSize)evt.newValue;
//         }

//         void ChangeScreenSpaceSpecularOcclusionAOConeDir(ChangeEvent<Enum> evt)
//         {
//             if (Equals(m_Node.screenSpaceSpecularOcclusionAOConeDir, evt.newValue))
//                 return;

//             m_Node.owner.owner.RegisterCompleteObjectUndo("ScreenSpaceSpecularOcclusionAOConeDir Change");
//             m_Node.screenSpaceSpecularOcclusionAOConeDir = (StackLitMasterNode.SpecularOcclusionAOConeDir)evt.newValue;
//         }

//         void ChangeDataBasedSpecularOcclusionBaseMode(ChangeEvent<Enum> evt)
//         {
//             if (Equals(m_Node.dataBasedSpecularOcclusionBaseMode, evt.newValue))
//                 return;

//             m_Node.owner.owner.RegisterCompleteObjectUndo("DataBasedSpecularOcclusionBaseMode Change");
//             m_Node.dataBasedSpecularOcclusionBaseMode = (StackLitMasterNode.SpecularOcclusionBaseMode)evt.newValue;
//         }

//         void ChangeDataBasedSpecularOcclusionBaseModeSimpleUI(ChangeEvent<Enum> evt)
//         {
//             // StackLitMasterNode.SpecularOcclusionBaseModeSimple should always be a subset of StackLitMasterNode.SpecularOcclusionBaseMode:
//             if (Equals(m_Node.dataBasedSpecularOcclusionBaseMode, (StackLitMasterNode.SpecularOcclusionBaseMode) evt.newValue))
//                 return;

//             m_Node.owner.owner.RegisterCompleteObjectUndo("DataBasedSpecularOcclusionBaseMode (simple UI) Change");
//             m_Node.dataBasedSpecularOcclusionBaseMode = (StackLitMasterNode.SpecularOcclusionBaseMode)evt.newValue;
//         }

//         void ChangeDataBasedSpecularOcclusionAOConeSize(ChangeEvent<Enum> evt)
//         {
//             if (Equals(m_Node.dataBasedSpecularOcclusionAOConeSize, evt.newValue))
//                 return;

//             m_Node.owner.owner.RegisterCompleteObjectUndo("DataBasedSpecularOcclusionAOConeSize Change");
//             m_Node.dataBasedSpecularOcclusionAOConeSize = (StackLitMasterNode.SpecularOcclusionAOConeSize)evt.newValue;
//         }

//         void ChangeSpecularOcclusionConeFixupMethod(ChangeEvent<Enum> evt)
//         {
//             if (Equals(m_Node.specularOcclusionConeFixupMethod, evt.newValue))
//                 return;

//             m_Node.owner.owner.RegisterCompleteObjectUndo("SpecularOcclusionConeFixupMethod Change");
//             m_Node.specularOcclusionConeFixupMethod = (StackLitMasterNode.SpecularOcclusionConeFixupMethod)evt.newValue;
//         }

//         void ChangeSpecularOcclusionConeFixupMethodSimpleUI(ChangeEvent<bool> evt)
//         {
//             if ( (evt.newValue == false && Equals(m_Node.specularOcclusionConeFixupMethod, StackLitMasterNode.SpecularOcclusionConeFixupMethod.Off))
//                 || (evt.newValue == true && Equals(m_Node.specularOcclusionConeFixupMethod, StackLitMasterNode.SpecularOcclusionConeFixupMethod.BoostAndTilt)) )
//                 return;

//             m_Node.owner.owner.RegisterCompleteObjectUndo("SpecularOcclusionConeFixupMethod Change");

//             m_Node.specularOcclusionConeFixupMethod = evt.newValue ? StackLitMasterNode.SpecularOcclusionConeFixupMethod.BoostAndTilt
//                                                                      : StackLitMasterNode.SpecularOcclusionConeFixupMethod.Off;
//         }

//         void ChangeAnisotropyForAreaLights(ChangeEvent<bool> evt)
//         {
//             m_Node.owner.owner.RegisterCompleteObjectUndo("AnisotropyForAreaLights Change");
//             ToggleData td = m_Node.anisotropyForAreaLights;
//             td.isOn = evt.newValue;
//             m_Node.anisotropyForAreaLights = td;
//         }

//         void ChangeoverrideBakedGI(ChangeEvent<bool> evt)
//         {
//             m_Node.owner.owner.RegisterCompleteObjectUndo("overrideBakedGI Change");
//             ToggleData td = m_Node.overrideBakedGI;
//             td.isOn = evt.newValue;
//             m_Node.overrideBakedGI = td;
//         }

//         void ChangeRecomputeStackPerLight(ChangeEvent<bool> evt)
//         {
//             m_Node.owner.owner.RegisterCompleteObjectUndo("RecomputeStackPerLight Change");
//             ToggleData td = m_Node.recomputeStackPerLight;
//             td.isOn = evt.newValue;
//             m_Node.recomputeStackPerLight = td;
//         }

//         void ChangeHonorPerLightMinRoughness(ChangeEvent<bool> evt)
//         {
//             m_Node.owner.owner.RegisterCompleteObjectUndo("HonorPerLightMinRoughness Change");
//             ToggleData td = m_Node.honorPerLightMinRoughness;
//             td.isOn = evt.newValue;
//             m_Node.honorPerLightMinRoughness = td;
//         }

//         void ChangeShadeBaseUsingRefractedAngles(ChangeEvent<bool> evt)
//         {
//             m_Node.owner.owner.RegisterCompleteObjectUndo("ShadeBaseUsingRefractedAngles Change");
//             ToggleData td = m_Node.shadeBaseUsingRefractedAngles;
//             td.isOn = evt.newValue;
//             m_Node.shadeBaseUsingRefractedAngles = td;
//         }

//         void ChangeDevMode(ChangeEvent<bool> evt)
//         {
//             m_Node.owner.owner.RegisterCompleteObjectUndo("StackLit DevMode Change");
//             ToggleData td = m_Node.devMode;
//             td.isOn = evt.newValue;
//             m_Node.devMode = td;
//         }

//         void ChangeDebug(ChangeEvent<bool> evt)
//         {
//             m_Node.owner.owner.RegisterCompleteObjectUndo("StackLit Debug Change");
//             ToggleData td = m_Node.debug;
//             td.isOn = evt.newValue;
//             m_Node.debug = td;
//         }

//         void ChangeDepthOffset(ChangeEvent<bool> evt)
//         {
//             m_Node.owner.owner.RegisterCompleteObjectUndo("DepthOffset Change");
//             ToggleData td = m_Node.depthOffset;
//             td.isOn = evt.newValue;
//             m_Node.depthOffset = td;
//         }

//         void ChangeZWrite(ChangeEvent<bool> evt)
//         {
//             m_Node.owner.owner.RegisterCompleteObjectUndo("ZWrite Change");
//             ToggleData td = m_Node.zWrite;
//             td.isOn = evt.newValue;
//             m_Node.zWrite = td;
//         }

//         void ChangeTransparentCullMode(ChangeEvent<Enum> evt)
//         {
//             if (Equals(m_Node.transparentCullMode, evt.newValue))
//                 return;

//             m_Node.owner.owner.RegisterCompleteObjectUndo("Transparent Cull Mode Change");
//             m_Node.transparentCullMode = (TransparentCullMode)evt.newValue;
//         }

//         void ChangeZTest(ChangeEvent<Enum> evt)
//         {
//             if (Equals(m_Node.zTest, evt.newValue))
//                 return;

//             m_Node.owner.owner.RegisterCompleteObjectUndo("ZTest Change");
//             m_Node.zTest = (CompareFunction)evt.newValue;
//         }

//         void ChangeSupportLODCrossFade(ChangeEvent<bool> evt)
//         {
//             m_Node.owner.owner.RegisterCompleteObjectUndo("Support LOD CrossFade Change");
//             ToggleData td = m_Node.supportLodCrossFade;
//             td.isOn = evt.newValue;
//             m_Node.supportLodCrossFade = td;
//         }

//         public AlphaMode GetAlphaMode(StackLitMasterNode.AlphaModeLit alphaModeLit)
//         {
//             switch (alphaModeLit)
//             {
//                 case StackLitMasterNode.AlphaModeLit.Alpha:
//                     return AlphaMode.Alpha;
//                 case StackLitMasterNode.AlphaModeLit.Premultiply:
//                     return AlphaMode.Premultiply;
//                 case StackLitMasterNode.AlphaModeLit.Additive:
//                     return AlphaMode.Additive;
//                 default:
//                     {
//                         Debug.LogWarning("Not supported: " + alphaModeLit);
//                         return AlphaMode.Alpha;
//                     }

//             }
//         }

//         public StackLitMasterNode.AlphaModeLit GetAlphaModeLit(AlphaMode alphaMode)
//         {
//             switch (alphaMode)
//             {
//                 case AlphaMode.Alpha:
//                     return StackLitMasterNode.AlphaModeLit.Alpha;
//                 case AlphaMode.Premultiply:
//                     return StackLitMasterNode.AlphaModeLit.Premultiply;
//                 case AlphaMode.Additive:
//                     return StackLitMasterNode.AlphaModeLit.Additive;
//                 default:
//                     {
//                         Debug.LogWarning("Not supported: " + alphaMode);
//                         return StackLitMasterNode.AlphaModeLit.Alpha;
//                     }
//             }
//         }
//     }
// }
=======
using System;
using UnityEditor.UIElements;
using UnityEngine;
using UnityEngine.UIElements;
using UnityEditor.Graphing.Util;
using UnityEditor.ShaderGraph;
using UnityEditor.ShaderGraph.Internal;
using UnityEditor.ShaderGraph.Drawing;
using UnityEditor.ShaderGraph.Drawing.Controls;
using UnityEditor.Rendering.HighDefinition;
using UnityEngine.Rendering.HighDefinition;
using UnityEngine.Rendering;

namespace UnityEditor.Rendering.HighDefinition.Drawing
{
    class StackLitSettingsView : MasterNodeSettingsView
    {
        StackLitMasterNode m_Node;

        IntegerField m_SortPiorityField;

        Label CreateLabel(string text, int indentLevel)
        {
            string label = "";
            for (var i = 0; i < indentLevel; i++)
            {
                label += "    ";
            }
            return new Label(label + text);
        }

        public StackLitSettingsView(StackLitMasterNode node) : base(node)
        {
            m_Node = node;
            PropertySheet ps = new PropertySheet();

            int indentLevel = 0;
            ps.Add(new PropertyRow(CreateLabel("Surface Type", indentLevel)), (row) =>
            {
                row.Add(new EnumField(SurfaceType.Opaque), (field) =>
                {
                    field.value = m_Node.surfaceType;
                    field.RegisterValueChangedCallback(ChangeSurfaceType);
                });
            });

            if (m_Node.surfaceType == SurfaceType.Transparent)
            {
                ++indentLevel;

                // No refraction in StackLit, always show this:
                ps.Add(new PropertyRow(CreateLabel("Blending Mode", indentLevel)), (row) =>
                {
                    row.Add(new EnumField(StackLitMasterNode.AlphaModeLit.Additive), (field) =>
                    {
                        field.value = GetAlphaModeLit(m_Node.alphaMode);
                        field.RegisterValueChangedCallback(ChangeBlendMode);
                    });
                });

                ps.Add(new PropertyRow(CreateLabel("Blend Preserves Specular", indentLevel)), (row) =>
                {
                    row.Add(new Toggle(), (toggle) =>
                    {
                        toggle.value = m_Node.blendPreserveSpecular.isOn;
                        toggle.OnToggleChanged(ChangeBlendPreserveSpecular);
                    });
                });

                ps.Add(new PropertyRow(CreateLabel("Fog", indentLevel)), (row) =>
                {
                    row.Add(new Toggle(), (toggle) =>
                    {
                        toggle.value = m_Node.transparencyFog.isOn;
                        toggle.OnToggleChanged(ChangeTransparencyFog);
                    });
                });

                ps.Add(new PropertyRow(CreateLabel("Distortion", indentLevel)), (row) =>
                {
                    row.Add(new Toggle(), (toggle) =>
                    {
                        toggle.value = m_Node.distortion.isOn;
                        toggle.OnToggleChanged(ChangeDistortion);
                    });
                });

                if (m_Node.distortion.isOn)
                {
                    ++indentLevel;
                    ps.Add(new PropertyRow(CreateLabel("Distortion Blend Mode", indentLevel)), (row) =>
                    {
                        row.Add(new EnumField(DistortionMode.Add), (field) =>
                        {
                            field.value = m_Node.distortionMode;
                            field.RegisterValueChangedCallback(ChangeDistortionMode);
                        });
                    });
                    ps.Add(new PropertyRow(CreateLabel("Distortion Depth Test", indentLevel)), (row) =>
                    {
                        row.Add(new Toggle(), (toggle) =>
                        {
                            toggle.value = m_Node.distortionDepthTest.isOn;
                            toggle.OnToggleChanged(ChangeDistortionDepthTest);
                        });
                    });
                    --indentLevel;
                }

                m_SortPiorityField = new IntegerField();
                ps.Add(new PropertyRow(CreateLabel("Sort Priority", indentLevel)), (row) =>
                {
                    row.Add(m_SortPiorityField, (field) =>
                    {
                        field.value = m_Node.sortPriority;
                        field.RegisterValueChangedCallback(ChangeSortPriority);
                    });
                });

                ps.Add(new PropertyRow(CreateLabel("Depth Write", indentLevel)), (row) =>
                {
                    row.Add(new Toggle(), (toggle) =>
                    {
                        toggle.value = m_Node.zWrite.isOn;
                        toggle.OnToggleChanged(ChangeZWrite);
                    });
                });

                if (m_Node.doubleSidedMode == DoubleSidedMode.Disabled)
                {
                    ps.Add(new PropertyRow(CreateLabel("Cull Mode", indentLevel)), (row) =>
                    {
                        row.Add(new EnumField(m_Node.transparentCullMode), (e) =>
                        {
                            e.value = m_Node.transparentCullMode;
                            e.RegisterValueChangedCallback(ChangeTransparentCullMode);
                        });
                    });
                }

                ps.Add(new PropertyRow(CreateLabel("Depth Test", indentLevel)), (row) =>
                {
                    row.Add(new EnumField(m_Node.zTest), (e) =>
                    {
                        e.value = m_Node.zTest;
                        e.RegisterValueChangedCallback(ChangeZTest);
                    });
                });

                --indentLevel;
            }

            ps.Add(new PropertyRow(CreateLabel("Alpha Clipping", indentLevel)), (row) =>
            {
                row.Add(new Toggle(), (toggle) =>
                {
                    toggle.value = m_Node.alphaTest.isOn;
                    toggle.OnToggleChanged(ChangeAlphaTest);
                });
            });

            if (m_Node.alphaTest.isOn)
            {
                ++indentLevel;
                ps.Add(new PropertyRow(CreateLabel("Alpha to Mask", indentLevel)), (row) =>
                {
                    row.Add(new Toggle(), (toggle) =>
                    {
                        toggle.value = m_Node.alphaToMask.isOn;
                        toggle.OnToggleChanged(ChangeAlphaToMask);
                    });
                });
                --indentLevel;
            }

            ps.Add(new PropertyRow(CreateLabel("Double-Sided", indentLevel)), (row) =>
            {
                row.Add(new EnumField(DoubleSidedMode.Disabled), (field) =>
                {
                    field.value = m_Node.doubleSidedMode;
                    field.RegisterValueChangedCallback(ChangeDoubleSidedMode);
                });
            });

            ps.Add(new PropertyRow(CreateLabel("Fragment Normal Space", indentLevel)), (row) =>
            {
                row.Add(new EnumField(NormalDropOffSpace.Tangent), (field) =>
                {
                    field.value = m_Node.normalDropOffSpace;
                    field.RegisterValueChangedCallback(ChangeSpaceOfNormalDropOffMode);
                });
            });

            // Rest of UI looks like this:
            //
            //  baseParametrization
            //    energyConservingSpecular
            //
            //  anisotropy
            //  coat
            //  coatNormal
            //  dualSpecularLobe
            //    dualSpecularLobeParametrization
            //    capHazinessWrtMetallic
            //  iridescence
            //  subsurfaceScattering
            //  transmission
            //
            //  receiveDecals
            //  receiveSSR
            //  addPrecomputedVelocity
            //  geometricSpecularAA
            //  specularOcclusion
            //
            //  anisotropyForAreaLights
            //  recomputeStackPerLight
            //  shadeBaseUsingRefractedAngles

            // Base parametrization:

            ps.Add(new PropertyRow(CreateLabel("Base Color Parametrization", indentLevel)), (row) =>
            {
                row.Add(new EnumField(StackLit.BaseParametrization.BaseMetallic), (field) =>
                {
                    field.value = m_Node.baseParametrization;
                    field.RegisterValueChangedCallback(ChangeBaseParametrization);
                });
            });

            if (m_Node.baseParametrization == StackLit.BaseParametrization.SpecularColor)
            {
                ++indentLevel;
                ps.Add(new PropertyRow(CreateLabel("Energy Conserving Specular", indentLevel)), (row) =>
                {
                    row.Add(new Toggle(), (toggle) =>
                    {
                        toggle.value = m_Node.energyConservingSpecular.isOn;
                        toggle.OnToggleChanged(ChangeEnergyConservingSpecular);
                    });
                });
                --indentLevel;
            }

            // Material type enables:
            ps.Add(new PropertyRow(CreateLabel("Material Core Features", indentLevel)), (row) => {} );
            ++indentLevel;

            ps.Add(new PropertyRow(CreateLabel("Anisotropy", indentLevel)), (row) =>
            {
                row.Add(new Toggle(), (toggle) =>
                {
                    toggle.value = m_Node.anisotropy.isOn;
                    toggle.OnToggleChanged(ChangeAnisotropy);
                });
            });

            ps.Add(new PropertyRow(CreateLabel("Coat", indentLevel)), (row) =>
            {
                row.Add(new Toggle(), (toggle) =>
                {
                    toggle.value = m_Node.coat.isOn;
                    toggle.OnToggleChanged(ChangeCoat);
                });
            });

            if (m_Node.coat.isOn)
            {
                ++indentLevel;
                ps.Add(new PropertyRow(CreateLabel("Coat Normal", indentLevel)), (row) =>
                {
                    row.Add(new Toggle(), (toggle) =>
                    {
                        toggle.value = m_Node.coatNormal.isOn;
                        toggle.OnToggleChanged(ChangeCoatNormal);
                    });
                });
                --indentLevel;
            }

            ps.Add(new PropertyRow(CreateLabel("Dual Specular Lobe", indentLevel)), (row) =>
            {
                row.Add(new Toggle(), (toggle) =>
                {
                    toggle.value = m_Node.dualSpecularLobe.isOn;
                    toggle.OnToggleChanged(ChangeDualSpecularLobe);
                });
            });

            if (m_Node.dualSpecularLobe.isOn)
            {
                ++indentLevel;
                ps.Add(new PropertyRow(CreateLabel("Dual SpecularLobe Parametrization", indentLevel)), (row) =>
                {
                    row.Add(new EnumField(StackLit.DualSpecularLobeParametrization.HazyGloss), (field) =>
                    {
                        field.value = m_Node.dualSpecularLobeParametrization;
                        field.RegisterValueChangedCallback(ChangeDualSpecularLobeParametrization);
                    });
                });
                if ((m_Node.baseParametrization == StackLit.BaseParametrization.BaseMetallic)
                    && (m_Node.dualSpecularLobeParametrization == StackLit.DualSpecularLobeParametrization.HazyGloss))
                {
                    ps.Add(new PropertyRow(CreateLabel("Cap Haziness For Non Metallic", indentLevel)), (row) =>
                    {
                        row.Add(new Toggle(), (toggle) =>
                        {
                            toggle.value = m_Node.capHazinessWrtMetallic.isOn;
                            toggle.OnToggleChanged(ChangeCapHazinessWrtMetallic);
                        });
                    });
                }
                --indentLevel;
            }

            ps.Add(new PropertyRow(CreateLabel("Iridescence", indentLevel)), (row) =>
            {
                row.Add(new Toggle(), (toggle) =>
                {
                    toggle.value = m_Node.iridescence.isOn;
                    toggle.OnToggleChanged(ChangeIridescence);
                });
            });

            if (m_Node.surfaceType != SurfaceType.Transparent)
            {
                ps.Add(new PropertyRow(CreateLabel("Subsurface Scattering", indentLevel)), (row) =>
                {
                    row.Add(new Toggle(), (toggle) =>
                    {
                        toggle.value = m_Node.subsurfaceScattering.isOn;
                        toggle.OnToggleChanged(ChangeSubsurfaceScattering);
                    });
                });
            }

            ps.Add(new PropertyRow(CreateLabel("Transmission", indentLevel)), (row) =>
            {
                row.Add(new Toggle(), (toggle) =>
                {
                    toggle.value = m_Node.transmission.isOn;
                    toggle.OnToggleChanged(ChangeTransmission);
                });
            });
            --indentLevel; // ...Material type enables.

            ps.Add(new PropertyRow(CreateLabel("Receive Decals", indentLevel)), (row) =>
            {
                row.Add(new Toggle(), (toggle) =>
                {
                    toggle.value = m_Node.receiveDecals.isOn;
                    toggle.OnToggleChanged(ChangeReceiveDecals);
                });
            });

            ps.Add(new PropertyRow(CreateLabel("Receive SSR", indentLevel)), (row) =>
            {
                row.Add(new Toggle(), (toggle) =>
                {
                    toggle.value = m_Node.receiveSSR.isOn;
                    toggle.OnToggleChanged(ChangeReceiveSSR);
                });
            });

            ps.Add(new PropertyRow(CreateLabel("Add Precomputed Velocity", indentLevel)), (row) =>
            {
                row.Add(new Toggle(), (toggle) =>
                {
                    toggle.value = m_Node.addPrecomputedVelocity.isOn;
                    toggle.OnToggleChanged(ChangeAddPrecomputedVelocity);
                });
            });

            ps.Add(new PropertyRow(CreateLabel("Geometric Specular AA", indentLevel)), (row) =>
            {
                row.Add(new Toggle(), (toggle) =>
                {
                    toggle.value = m_Node.geometricSpecularAA.isOn;
                    toggle.OnToggleChanged(ChangeGeometricSpecularAA);
                });
            });

            //ps.Add(new PropertyRow(CreateLabel("Specular Occlusion (main enable)", indentLevel)), (row) =>
            //{
            //    row.Add(new Toggle(), (toggle) =>
            //    {
            //        toggle.value = m_Node.specularOcclusion.isOn;
            //        toggle.OnToggleChanged(ChangeSpecularOcclusion);
            //    });
            //});

            // SpecularOcclusion from SSAO
            if (m_Node.devMode.isOn)
            {
                // Only in dev mode do we show controls for SO fed from SSAO: otherwise, we keep the default which is DirectFromAO
                ps.Add(new PropertyRow(CreateLabel("Specular Occlusion (from SSAO)", indentLevel)), (row) =>
                {
                    row.Add(new EnumField(StackLitMasterNode.SpecularOcclusionBaseMode.DirectFromAO), (field) =>
                    {
                        field.value = m_Node.screenSpaceSpecularOcclusionBaseMode;
                        field.RegisterValueChangedCallback(ChangeScreenSpaceSpecularOcclusionBaseMode);
                    });

                });
                if (StackLitMasterNode.SpecularOcclusionModeUsesVisibilityCone(m_Node.screenSpaceSpecularOcclusionBaseMode))
                {
                    ++indentLevel;
                    ps.Add(new PropertyRow(CreateLabel("Specular Occlusion (SS) AO Cone Weight", indentLevel)), (row) =>
                    {
                        row.Add(new EnumField(StackLitMasterNode.SpecularOcclusionAOConeSize.CosWeightedAO), (field) =>
                        {
                            field.value = m_Node.screenSpaceSpecularOcclusionAOConeSize;
                            field.RegisterValueChangedCallback(ChangeScreenSpaceSpecularOcclusionAOConeSize);
                        });
                    });
                    ps.Add(new PropertyRow(CreateLabel("Specular Occlusion (SS) AO Cone Dir", indentLevel)), (row) =>
                    {
                        row.Add(new EnumField(StackLitMasterNode.SpecularOcclusionAOConeDir.ShadingNormal), (field) =>
                        {
                            field.value = m_Node.screenSpaceSpecularOcclusionAOConeDir;
                            field.RegisterValueChangedCallback(ChangeScreenSpaceSpecularOcclusionAOConeDir);
                        });
                    });
                    --indentLevel;
                }
            }

            // SpecularOcclusion from input AO (baked or data-based SO)
            {
                ps.Add(new PropertyRow(CreateLabel("Specular Occlusion (from input AO)", indentLevel)), (row) =>
                {
                    if (m_Node.devMode.isOn)
                    {
                        row.Add(new EnumField(StackLitMasterNode.SpecularOcclusionBaseMode.DirectFromAO), (field) =>
                        {
                            field.value = m_Node.dataBasedSpecularOcclusionBaseMode;
                            field.RegisterValueChangedCallback(ChangeDataBasedSpecularOcclusionBaseMode);
                        });
                    }
                    else
                    {
                        row.Add(new EnumField(StackLitMasterNode.SpecularOcclusionBaseModeSimple.DirectFromAO), (field) =>
                        {
                            // In non-dev mode, parse any enum value set to a method not shown in the simple UI as SPTD (highest quality) method:
                            StackLitMasterNode.SpecularOcclusionBaseModeSimple simpleUIEnumValue =
                                Enum.TryParse(m_Node.dataBasedSpecularOcclusionBaseMode.ToString(), out StackLitMasterNode.SpecularOcclusionBaseModeSimple parsedValue) ?
                                    parsedValue : StackLitMasterNode.SpecularOcclusionBaseModeSimple.SPTDIntegrationOfBentAO;
                            field.value = simpleUIEnumValue;
                            field.RegisterValueChangedCallback(ChangeDataBasedSpecularOcclusionBaseModeSimpleUI);
                        });
                    }
                });
                if (StackLitMasterNode.SpecularOcclusionModeUsesVisibilityCone(m_Node.dataBasedSpecularOcclusionBaseMode))
                {
                    ++indentLevel;
                    ps.Add(new PropertyRow(CreateLabel("Specular Occlusion AO Cone Weight", indentLevel)), (row) =>
                    {
                        row.Add(new EnumField(StackLitMasterNode.SpecularOcclusionAOConeSize.CosWeightedBentCorrectAO), (field) =>
                        {
                            field.value = m_Node.dataBasedSpecularOcclusionAOConeSize;
                            field.RegisterValueChangedCallback(ChangeDataBasedSpecularOcclusionAOConeSize);
                        });
                    });
                    --indentLevel;
                }
            }

            if (m_Node.SpecularOcclusionUsesBentNormal())
            {
                if (m_Node.devMode.isOn)
                {
                    ps.Add(new PropertyRow(CreateLabel("Specular Occlusion Bent Cone Fixup", indentLevel)), (row) =>
                    {
                        row.Add(new EnumField(StackLitMasterNode.SpecularOcclusionConeFixupMethod.Off), (field) =>
                        {
                            field.value = m_Node.specularOcclusionConeFixupMethod;
                            field.RegisterValueChangedCallback(ChangeSpecularOcclusionConeFixupMethod);
                        });
                    });
                }
                else
                {
                    // Just show a simple toggle when not in dev mode
                    ps.Add(new PropertyRow(CreateLabel("Specular Occlusion Bent Cone Fixup", indentLevel)), (row) =>
                    {
                        row.Add(new Toggle(), (toggle) =>
                        {
                            toggle.value = m_Node.specularOcclusionConeFixupMethod != StackLitMasterNode.SpecularOcclusionConeFixupMethod.Off;
                            toggle.OnToggleChanged(ChangeSpecularOcclusionConeFixupMethodSimpleUI);
                        });
                    });
                }
            }

            ps.Add(new PropertyRow(CreateLabel("Support LOD CrossFade", indentLevel)), (row) =>
            {
                row.Add(new Toggle(), (toggle) =>
                {
                    toggle.value = m_Node.supportLodCrossFade.isOn;
                    toggle.OnToggleChanged(ChangeSupportLODCrossFade);
                });
            });

            ps.Add(new PropertyRow(CreateLabel("Advanced Options", indentLevel)), (row) => {} );
            ++indentLevel;

            ps.Add(new PropertyRow(CreateLabel("Anisotropy For Area Lights", indentLevel)), (row) =>
            {
                row.Add(new Toggle(), (toggle) =>
                {
                    toggle.value = m_Node.anisotropyForAreaLights.isOn;
                    toggle.OnToggleChanged(ChangeAnisotropyForAreaLights);
                });
            });

            // Per Punctual/Directional Lights
            {
                ps.Add(new PropertyRow(CreateLabel("Per Punctual/Directional Lights:", indentLevel)), (row) => { });
                ++indentLevel;

                if (m_Node.coat.isOn)
                {
                    ps.Add(new PropertyRow(CreateLabel("Base Layer Uses Refracted Angles", indentLevel)), (row) =>
                    {
                        row.Add(new Toggle(), (toggle) =>
                        {
                            toggle.value = m_Node.shadeBaseUsingRefractedAngles.isOn;
                            toggle.OnToggleChanged(ChangeShadeBaseUsingRefractedAngles);
                        });
                    });
                }
                if (m_Node.coat.isOn || m_Node.iridescence.isOn)
                {
                    ps.Add(new PropertyRow(CreateLabel("Recompute Stack & Iridescence", indentLevel)), (row) =>
                    {
                        row.Add(new Toggle(), (toggle) =>
                        {
                            toggle.value = m_Node.recomputeStackPerLight.isOn;
                            toggle.OnToggleChanged(ChangeRecomputeStackPerLight);
                        });
                    });
                }
                ps.Add(new PropertyRow(CreateLabel("Honor Per Light Max Smoothness", indentLevel)), (row) =>
                {
                    row.Add(new Toggle(), (toggle) =>
                    {
                        toggle.value = m_Node.honorPerLightMinRoughness.isOn;
                        toggle.OnToggleChanged(ChangeHonorPerLightMinRoughness);
                    });
                });

                --indentLevel;
            } // Per Punctual/Directional Lights

            // Uncomment to show the dev mode UI:
            //
            //ps.Add(new PropertyRow(CreateLabel("Enable Dev Mode", indentLevel)), (row) =>
            //{
            //    row.Add(new Toggle(), (toggle) =>
            //    {
            //        toggle.value = m_Node.devMode.isOn;
            //        toggle.OnToggleChanged(ChangeDevMode);
            //    });
            //});

            if (m_Node.devMode.isOn)
            {
                ps.Add(new PropertyRow(CreateLabel("Show And Enable StackLit Debugs", indentLevel)), (row) =>
                {
                    row.Add(new Toggle(), (toggle) =>
                    {
                        toggle.value = m_Node.debug.isOn;
                        toggle.OnToggleChanged(ChangeDebug);
                    });
                });
            }

            ps.Add(new PropertyRow(CreateLabel("Override Baked GI", indentLevel)), (row) =>
            {
                row.Add(new Toggle(), (toggle) =>
                {
                    toggle.value = m_Node.overrideBakedGI.isOn;
                    toggle.OnToggleChanged(ChangeoverrideBakedGI);
                });
            });

            ps.Add(new PropertyRow(CreateLabel("Depth Offset", indentLevel)), (row) =>
            {
                row.Add(new Toggle(), (toggle) =>
                {
                    toggle.value = m_Node.depthOffset.isOn;
                    toggle.OnToggleChanged(ChangeDepthOffset);
                });
            });

            --indentLevel; //...Advanced options

            Add(ps);
            Add(GetShaderGUIOverridePropertySheet());
        }

        void ChangeSurfaceType(ChangeEvent<Enum> evt)
        {
            if (Equals(m_Node.surfaceType, evt.newValue))
                return;

            m_Node.owner.owner.RegisterCompleteObjectUndo("Surface Type Change");
            m_Node.surfaceType = (SurfaceType)evt.newValue;
        }

        void ChangeDoubleSidedMode(ChangeEvent<Enum> evt)
        {
            if (Equals(m_Node.doubleSidedMode, evt.newValue))
                return;

            m_Node.owner.owner.RegisterCompleteObjectUndo("Double-Sided Mode Change");
            m_Node.doubleSidedMode = (DoubleSidedMode)evt.newValue;
        }

        void ChangeSpaceOfNormalDropOffMode(ChangeEvent<Enum> evt)
        {
              if (Equals(m_Node.normalDropOffSpace, evt.newValue))
                return;

            m_Node.owner.owner.RegisterCompleteObjectUndo("Normal Space Drop-Off Mode Change");
            m_Node.normalDropOffSpace = (NormalDropOffSpace)evt.newValue;
        }

        void ChangeBaseParametrization(ChangeEvent<Enum> evt)
        {
            if (Equals(m_Node.baseParametrization, evt.newValue))
                return;

            m_Node.owner.owner.RegisterCompleteObjectUndo("Base Parametrization Change");
            m_Node.baseParametrization = (StackLit.BaseParametrization)evt.newValue;
        }

        void ChangeDualSpecularLobeParametrization(ChangeEvent<Enum> evt)
        {
            if (Equals(m_Node.dualSpecularLobeParametrization, evt.newValue))
                return;

            m_Node.owner.owner.RegisterCompleteObjectUndo("Dual Specular Lobe Parametrization Change");
            m_Node.dualSpecularLobeParametrization = (StackLit.DualSpecularLobeParametrization)evt.newValue;
        }

        void ChangeBlendMode(ChangeEvent<Enum> evt)
        {
            // Make sure the mapping is correct by handling each case.
            AlphaMode alphaMode = GetAlphaMode((StackLitMasterNode.AlphaModeLit)evt.newValue);

            if (Equals(m_Node.alphaMode, alphaMode))
                return;

            m_Node.owner.owner.RegisterCompleteObjectUndo("Alpha Mode Change");
            m_Node.alphaMode = alphaMode;
        }

        void ChangeBlendPreserveSpecular(ChangeEvent<bool> evt)
        {
            m_Node.owner.owner.RegisterCompleteObjectUndo("Blend Preserve Specular Change");
            ToggleData td = m_Node.blendPreserveSpecular;
            td.isOn = evt.newValue;
            m_Node.blendPreserveSpecular = td;
        }

        void ChangeTransparencyFog(ChangeEvent<bool> evt)
        {
            m_Node.owner.owner.RegisterCompleteObjectUndo("Transparency Fog Change");
            ToggleData td = m_Node.transparencyFog;
            td.isOn = evt.newValue;
            m_Node.transparencyFog = td;
        }

        void ChangeDistortion(ChangeEvent<bool> evt)
        {
            m_Node.owner.owner.RegisterCompleteObjectUndo("Distortion Change");
            ToggleData td = m_Node.distortion;
            td.isOn = evt.newValue;
            m_Node.distortion = td;
        }

        void ChangeDistortionMode(ChangeEvent<Enum> evt)
        {
            if (Equals(m_Node.distortionMode, evt.newValue))
                return;

            m_Node.owner.owner.RegisterCompleteObjectUndo("Distortion Mode Change");
            m_Node.distortionMode = (DistortionMode)evt.newValue;
        }

        void ChangeDistortionDepthTest(ChangeEvent<bool> evt)
        {
            m_Node.owner.owner.RegisterCompleteObjectUndo("Distortion Depth Test Change");
            ToggleData td = m_Node.distortionDepthTest;
            td.isOn = evt.newValue;
            m_Node.distortionDepthTest = td;
        }

        void ChangeSortPriority(ChangeEvent<int> evt)
        {
            m_Node.sortPriority = HDRenderQueue.ClampsTransparentRangePriority(evt.newValue);
            // Force the text to match.
            m_SortPiorityField.value = m_Node.sortPriority;
            if (Equals(m_Node.sortPriority, evt.newValue))
                return;

            m_Node.owner.owner.RegisterCompleteObjectUndo("Sort Priority Change");
        }

        void ChangeAlphaTest(ChangeEvent<bool> evt)
        {
            m_Node.owner.owner.RegisterCompleteObjectUndo("Alpha Test Change");
            ToggleData td = m_Node.alphaTest;
            td.isOn = evt.newValue;
            m_Node.alphaTest = td;
        }

        void ChangeAlphaToMask(ChangeEvent<bool> evt)
        {
            m_Node.owner.owner.RegisterCompleteObjectUndo("Alpha to Mask Change");
            ToggleData td = m_Node.alphaToMask;
            td.isOn = evt.newValue;
            m_Node.alphaToMask = td;
        }

        void ChangeReceiveDecals(ChangeEvent<bool> evt)
        {
            m_Node.owner.owner.RegisterCompleteObjectUndo("Receive Decals Change");
            ToggleData td = m_Node.receiveDecals;
            td.isOn = evt.newValue;
            m_Node.receiveDecals = td;
        }

        void ChangeReceiveSSR(ChangeEvent<bool> evt)
        {
            m_Node.owner.owner.RegisterCompleteObjectUndo("Receive SSR Change");
            ToggleData td = m_Node.receiveSSR;
            td.isOn = evt.newValue;
            m_Node.receiveSSR = td;
        }

        void ChangeAddPrecomputedVelocity(ChangeEvent<bool> evt)
        {
            m_Node.owner.owner.RegisterCompleteObjectUndo("Add Precomputed Velocity");
            ToggleData td = m_Node.addPrecomputedVelocity;
            td.isOn = evt.newValue;
            m_Node.addPrecomputedVelocity = td;
        }

        void ChangeGeometricSpecularAA(ChangeEvent<bool> evt)
        {
            m_Node.owner.owner.RegisterCompleteObjectUndo("Specular AA Change");
            ToggleData td = m_Node.geometricSpecularAA;
            td.isOn = evt.newValue;
            m_Node.geometricSpecularAA = td;
        }

        void ChangeEnergyConservingSpecular(ChangeEvent<bool> evt)
        {
            m_Node.owner.owner.RegisterCompleteObjectUndo("Energy Conserving Specular Change");
            ToggleData td = m_Node.energyConservingSpecular;
            td.isOn = evt.newValue;
            m_Node.energyConservingSpecular = td;
        }

        void ChangeAnisotropy(ChangeEvent<bool> evt)
        {
            m_Node.owner.owner.RegisterCompleteObjectUndo("Anisotropy Change");
            ToggleData td = m_Node.anisotropy;
            td.isOn = evt.newValue;
            m_Node.anisotropy = td;
        }

        void ChangeCoat(ChangeEvent<bool> evt)
        {
            m_Node.owner.owner.RegisterCompleteObjectUndo("Coat Change");
            ToggleData td = m_Node.coat;
            td.isOn = evt.newValue;
            m_Node.coat = td;
        }

        void ChangeCoatNormal(ChangeEvent<bool> evt)
        {
            m_Node.owner.owner.RegisterCompleteObjectUndo("Coat Normal Change");
            ToggleData td = m_Node.coatNormal;
            td.isOn = evt.newValue;
            m_Node.coatNormal = td;
        }

        void ChangeDualSpecularLobe(ChangeEvent<bool> evt)
        {
            m_Node.owner.owner.RegisterCompleteObjectUndo("DualSpecularLobe Change");
            ToggleData td = m_Node.dualSpecularLobe;
            td.isOn = evt.newValue;
            m_Node.dualSpecularLobe = td;
        }

        void ChangeCapHazinessWrtMetallic(ChangeEvent<bool> evt)
        {
            m_Node.owner.owner.RegisterCompleteObjectUndo("CapHazinessWrtMetallic Change");
            ToggleData td = m_Node.capHazinessWrtMetallic;
            td.isOn = evt.newValue;
            m_Node.capHazinessWrtMetallic = td;
        }

        void ChangeIridescence(ChangeEvent<bool> evt)
        {
            m_Node.owner.owner.RegisterCompleteObjectUndo("Iridescence Change");
            ToggleData td = m_Node.iridescence;
            td.isOn = evt.newValue;
            m_Node.iridescence = td;
        }

        void ChangeSubsurfaceScattering(ChangeEvent<bool> evt)
        {
            m_Node.owner.owner.RegisterCompleteObjectUndo("SubsurfaceScattering Change");
            ToggleData td = m_Node.subsurfaceScattering;
            td.isOn = evt.newValue;
            m_Node.subsurfaceScattering = td;
        }

        void ChangeTransmission(ChangeEvent<bool> evt)
        {
            m_Node.owner.owner.RegisterCompleteObjectUndo("Transmission Change");
            ToggleData td = m_Node.transmission;
            td.isOn = evt.newValue;
            m_Node.transmission = td;
        }

        //void ChangeSpecularOcclusion(ChangeEvent<bool> evt)
        //{
        //    m_Node.owner.owner.RegisterCompleteObjectUndo("SpecularOcclusion Change");
        //    ToggleData td = m_Node.specularOcclusion;
        //    td.isOn = evt.newValue;
        //    m_Node.specularOcclusion = td;
        //}

        void ChangeScreenSpaceSpecularOcclusionBaseMode(ChangeEvent<Enum> evt)
        {
            if (Equals(m_Node.screenSpaceSpecularOcclusionBaseMode, evt.newValue))
                return;

            if (Equals(evt.newValue, StackLitMasterNode.SpecularOcclusionBaseMode.Custom))
            {
                Debug.LogWarning("Custom input not supported for SSAO based specular occlusion.");
                // Make sure the UI field doesn't switch and stays in synch with the master node property:
                if (evt.currentTarget is EnumField enumField)
                {
                    enumField.value = m_Node.screenSpaceSpecularOcclusionBaseMode;
                }
                return;
            }

            m_Node.owner.owner.RegisterCompleteObjectUndo("ScreenSpaceSpecularOcclusionBaseMode Change");
            m_Node.screenSpaceSpecularOcclusionBaseMode = (StackLitMasterNode.SpecularOcclusionBaseMode)evt.newValue;
        }

        void ChangeScreenSpaceSpecularOcclusionAOConeSize(ChangeEvent<Enum> evt)
        {
            if (Equals(m_Node.screenSpaceSpecularOcclusionAOConeSize, evt.newValue))
                return;

            m_Node.owner.owner.RegisterCompleteObjectUndo("ScreenSpaceSpecularOcclusionAOConeSize Change");
            m_Node.screenSpaceSpecularOcclusionAOConeSize = (StackLitMasterNode.SpecularOcclusionAOConeSize)evt.newValue;
        }

        void ChangeScreenSpaceSpecularOcclusionAOConeDir(ChangeEvent<Enum> evt)
        {
            if (Equals(m_Node.screenSpaceSpecularOcclusionAOConeDir, evt.newValue))
                return;

            m_Node.owner.owner.RegisterCompleteObjectUndo("ScreenSpaceSpecularOcclusionAOConeDir Change");
            m_Node.screenSpaceSpecularOcclusionAOConeDir = (StackLitMasterNode.SpecularOcclusionAOConeDir)evt.newValue;
        }

        void ChangeDataBasedSpecularOcclusionBaseMode(ChangeEvent<Enum> evt)
        {
            if (Equals(m_Node.dataBasedSpecularOcclusionBaseMode, evt.newValue))
                return;

            m_Node.owner.owner.RegisterCompleteObjectUndo("DataBasedSpecularOcclusionBaseMode Change");
            m_Node.dataBasedSpecularOcclusionBaseMode = (StackLitMasterNode.SpecularOcclusionBaseMode)evt.newValue;
        }

        void ChangeDataBasedSpecularOcclusionBaseModeSimpleUI(ChangeEvent<Enum> evt)
        {
            // StackLitMasterNode.SpecularOcclusionBaseModeSimple should always be a subset of StackLitMasterNode.SpecularOcclusionBaseMode:
            if (Equals(m_Node.dataBasedSpecularOcclusionBaseMode, (StackLitMasterNode.SpecularOcclusionBaseMode) evt.newValue))
                return;

            m_Node.owner.owner.RegisterCompleteObjectUndo("DataBasedSpecularOcclusionBaseMode (simple UI) Change");
            m_Node.dataBasedSpecularOcclusionBaseMode = (StackLitMasterNode.SpecularOcclusionBaseMode)evt.newValue;
        }

        void ChangeDataBasedSpecularOcclusionAOConeSize(ChangeEvent<Enum> evt)
        {
            if (Equals(m_Node.dataBasedSpecularOcclusionAOConeSize, evt.newValue))
                return;

            m_Node.owner.owner.RegisterCompleteObjectUndo("DataBasedSpecularOcclusionAOConeSize Change");
            m_Node.dataBasedSpecularOcclusionAOConeSize = (StackLitMasterNode.SpecularOcclusionAOConeSize)evt.newValue;
        }

        void ChangeSpecularOcclusionConeFixupMethod(ChangeEvent<Enum> evt)
        {
            if (Equals(m_Node.specularOcclusionConeFixupMethod, evt.newValue))
                return;

            m_Node.owner.owner.RegisterCompleteObjectUndo("SpecularOcclusionConeFixupMethod Change");
            m_Node.specularOcclusionConeFixupMethod = (StackLitMasterNode.SpecularOcclusionConeFixupMethod)evt.newValue;
        }

        void ChangeSpecularOcclusionConeFixupMethodSimpleUI(ChangeEvent<bool> evt)
        {
            if ( (evt.newValue == false && Equals(m_Node.specularOcclusionConeFixupMethod, StackLitMasterNode.SpecularOcclusionConeFixupMethod.Off))
                || (evt.newValue == true && Equals(m_Node.specularOcclusionConeFixupMethod, StackLitMasterNode.SpecularOcclusionConeFixupMethod.BoostAndTilt)) )
                return;

            m_Node.owner.owner.RegisterCompleteObjectUndo("SpecularOcclusionConeFixupMethod Change");

            m_Node.specularOcclusionConeFixupMethod = evt.newValue ? StackLitMasterNode.SpecularOcclusionConeFixupMethod.BoostAndTilt
                                                                     : StackLitMasterNode.SpecularOcclusionConeFixupMethod.Off;
        }

        void ChangeAnisotropyForAreaLights(ChangeEvent<bool> evt)
        {
            m_Node.owner.owner.RegisterCompleteObjectUndo("AnisotropyForAreaLights Change");
            ToggleData td = m_Node.anisotropyForAreaLights;
            td.isOn = evt.newValue;
            m_Node.anisotropyForAreaLights = td;
        }

        void ChangeoverrideBakedGI(ChangeEvent<bool> evt)
        {
            m_Node.owner.owner.RegisterCompleteObjectUndo("overrideBakedGI Change");
            ToggleData td = m_Node.overrideBakedGI;
            td.isOn = evt.newValue;
            m_Node.overrideBakedGI = td;
        }

        void ChangeRecomputeStackPerLight(ChangeEvent<bool> evt)
        {
            m_Node.owner.owner.RegisterCompleteObjectUndo("RecomputeStackPerLight Change");
            ToggleData td = m_Node.recomputeStackPerLight;
            td.isOn = evt.newValue;
            m_Node.recomputeStackPerLight = td;
        }

        void ChangeHonorPerLightMinRoughness(ChangeEvent<bool> evt)
        {
            m_Node.owner.owner.RegisterCompleteObjectUndo("HonorPerLightMinRoughness Change");
            ToggleData td = m_Node.honorPerLightMinRoughness;
            td.isOn = evt.newValue;
            m_Node.honorPerLightMinRoughness = td;
        }

        void ChangeShadeBaseUsingRefractedAngles(ChangeEvent<bool> evt)
        {
            m_Node.owner.owner.RegisterCompleteObjectUndo("ShadeBaseUsingRefractedAngles Change");
            ToggleData td = m_Node.shadeBaseUsingRefractedAngles;
            td.isOn = evt.newValue;
            m_Node.shadeBaseUsingRefractedAngles = td;
        }

        void ChangeDevMode(ChangeEvent<bool> evt)
        {
            m_Node.owner.owner.RegisterCompleteObjectUndo("StackLit DevMode Change");
            ToggleData td = m_Node.devMode;
            td.isOn = evt.newValue;
            m_Node.devMode = td;
        }

        void ChangeDebug(ChangeEvent<bool> evt)
        {
            m_Node.owner.owner.RegisterCompleteObjectUndo("StackLit Debug Change");
            ToggleData td = m_Node.debug;
            td.isOn = evt.newValue;
            m_Node.debug = td;
        }

        void ChangeDepthOffset(ChangeEvent<bool> evt)
        {
            m_Node.owner.owner.RegisterCompleteObjectUndo("DepthOffset Change");
            ToggleData td = m_Node.depthOffset;
            td.isOn = evt.newValue;
            m_Node.depthOffset = td;
        }

        void ChangeZWrite(ChangeEvent<bool> evt)
        {
            m_Node.owner.owner.RegisterCompleteObjectUndo("ZWrite Change");
            ToggleData td = m_Node.zWrite;
            td.isOn = evt.newValue;
            m_Node.zWrite = td;
        }

        void ChangeTransparentCullMode(ChangeEvent<Enum> evt)
        {
            if (Equals(m_Node.transparentCullMode, evt.newValue))
                return;

            m_Node.owner.owner.RegisterCompleteObjectUndo("Transparent Cull Mode Change");
            m_Node.transparentCullMode = (TransparentCullMode)evt.newValue;
        }

        void ChangeZTest(ChangeEvent<Enum> evt)
        {
            if (Equals(m_Node.zTest, evt.newValue))
                return;

            m_Node.owner.owner.RegisterCompleteObjectUndo("ZTest Change");
            m_Node.zTest = (CompareFunction)evt.newValue;
        }

        void ChangeSupportLODCrossFade(ChangeEvent<bool> evt)
        {
            m_Node.owner.owner.RegisterCompleteObjectUndo("Support LOD CrossFade Change");
            ToggleData td = m_Node.supportLodCrossFade;
            td.isOn = evt.newValue;
            m_Node.supportLodCrossFade = td;
        }

        public AlphaMode GetAlphaMode(StackLitMasterNode.AlphaModeLit alphaModeLit)
        {
            switch (alphaModeLit)
            {
                case StackLitMasterNode.AlphaModeLit.Alpha:
                    return AlphaMode.Alpha;
                case StackLitMasterNode.AlphaModeLit.Premultiply:
                    return AlphaMode.Premultiply;
                case StackLitMasterNode.AlphaModeLit.Additive:
                    return AlphaMode.Additive;
                default:
                    {
                        Debug.LogWarning("Not supported: " + alphaModeLit);
                        return AlphaMode.Alpha;
                    }

            }
        }

        public StackLitMasterNode.AlphaModeLit GetAlphaModeLit(AlphaMode alphaMode)
        {
            switch (alphaMode)
            {
                case AlphaMode.Alpha:
                    return StackLitMasterNode.AlphaModeLit.Alpha;
                case AlphaMode.Premultiply:
                    return StackLitMasterNode.AlphaModeLit.Premultiply;
                case AlphaMode.Additive:
                    return StackLitMasterNode.AlphaModeLit.Additive;
                default:
                    {
                        Debug.LogWarning("Not supported: " + alphaMode);
                        return StackLitMasterNode.AlphaModeLit.Alpha;
                    }
            }
        }
    }
}
>>>>>>> f69c63c6
<|MERGE_RESOLUTION|>--- conflicted
+++ resolved
@@ -1,1043 +1,3 @@
-<<<<<<< HEAD
-// using System;
-// using UnityEditor.UIElements;
-// using UnityEngine;
-// using UnityEngine.UIElements;
-// using UnityEditor.Graphing.Util;
-// using UnityEditor.ShaderGraph;
-// using UnityEditor.ShaderGraph.Internal;
-// using UnityEditor.ShaderGraph.Drawing;
-// using UnityEditor.ShaderGraph.Drawing.Controls;
-// using UnityEditor.Rendering.HighDefinition;
-// using UnityEngine.Rendering.HighDefinition;
-// using UnityEngine.Rendering;
-
-// namespace UnityEditor.Rendering.HighDefinition.Drawing
-// {
-//     class StackLitSettingsView : MasterNodeSettingsView
-//     {
-//         StackLitMasterNode m_Node;
-
-//         IntegerField m_SortPiorityField;
-
-//         Label CreateLabel(string text, int indentLevel)
-//         {
-//             string label = "";
-//             for (var i = 0; i < indentLevel; i++)
-//             {
-//                 label += "    ";
-//             }
-//             return new Label(label + text);
-//         }
-
-//         public StackLitSettingsView(StackLitMasterNode node) : base(node)
-//         {
-//             m_Node = node;
-//             PropertySheet ps = new PropertySheet();
-
-//             int indentLevel = 0;
-//             ps.Add(new PropertyRow(CreateLabel("Surface Type", indentLevel)), (row) =>
-//             {
-//                 row.Add(new EnumField(SurfaceType.Opaque), (field) =>
-//                 {
-//                     field.value = m_Node.surfaceType;
-//                     field.RegisterValueChangedCallback(ChangeSurfaceType);
-//                 });
-//             });
-
-//             if (m_Node.surfaceType == SurfaceType.Transparent)
-//             {
-//                 ++indentLevel;
-
-//                 // No refraction in StackLit, always show this:
-//                 ps.Add(new PropertyRow(CreateLabel("Blending Mode", indentLevel)), (row) =>
-//                 {
-//                     row.Add(new EnumField(StackLitMasterNode.AlphaModeLit.Additive), (field) =>
-//                     {
-//                         field.value = GetAlphaModeLit(m_Node.alphaMode);
-//                         field.RegisterValueChangedCallback(ChangeBlendMode);
-//                     });
-//                 });
-
-//                 ps.Add(new PropertyRow(CreateLabel("Blend Preserves Specular", indentLevel)), (row) =>
-//                 {
-//                     row.Add(new Toggle(), (toggle) =>
-//                     {
-//                         toggle.value = m_Node.blendPreserveSpecular.isOn;
-//                         toggle.OnToggleChanged(ChangeBlendPreserveSpecular);
-//                     });
-//                 });
-
-//                 ps.Add(new PropertyRow(CreateLabel("Fog", indentLevel)), (row) =>
-//                 {
-//                     row.Add(new Toggle(), (toggle) =>
-//                     {
-//                         toggle.value = m_Node.transparencyFog.isOn;
-//                         toggle.OnToggleChanged(ChangeTransparencyFog);
-//                     });
-//                 });
-
-//                 ps.Add(new PropertyRow(CreateLabel("Distortion", indentLevel)), (row) =>
-//                 {
-//                     row.Add(new Toggle(), (toggle) =>
-//                     {
-//                         toggle.value = m_Node.distortion.isOn;
-//                         toggle.OnToggleChanged(ChangeDistortion);
-//                     });
-//                 });
-
-//                 if (m_Node.distortion.isOn)
-//                 {
-//                     ++indentLevel;
-//                     ps.Add(new PropertyRow(CreateLabel("Distortion Blend Mode", indentLevel)), (row) =>
-//                     {
-//                         row.Add(new EnumField(DistortionMode.Add), (field) =>
-//                         {
-//                             field.value = m_Node.distortionMode;
-//                             field.RegisterValueChangedCallback(ChangeDistortionMode);
-//                         });
-//                     });
-//                     ps.Add(new PropertyRow(CreateLabel("Distortion Depth Test", indentLevel)), (row) =>
-//                     {
-//                         row.Add(new Toggle(), (toggle) =>
-//                         {
-//                             toggle.value = m_Node.distortionDepthTest.isOn;
-//                             toggle.OnToggleChanged(ChangeDistortionDepthTest);
-//                         });
-//                     });
-//                     --indentLevel;
-//                 }
-
-//                 m_SortPiorityField = new IntegerField();
-//                 ps.Add(new PropertyRow(CreateLabel("Sort Priority", indentLevel)), (row) =>
-//                 {
-//                     row.Add(m_SortPiorityField, (field) =>
-//                     {
-//                         field.value = m_Node.sortPriority;
-//                         field.RegisterValueChangedCallback(ChangeSortPriority);
-//                     });
-//                 });
-
-//                 ps.Add(new PropertyRow(CreateLabel("Depth Write", indentLevel)), (row) =>
-//                 {
-//                     row.Add(new Toggle(), (toggle) =>
-//                     {
-//                         toggle.value = m_Node.zWrite.isOn;
-//                         toggle.OnToggleChanged(ChangeZWrite);
-//                     });
-//                 });
-
-//                 if (m_Node.doubleSidedMode == DoubleSidedMode.Disabled)
-//                 {
-//                     ps.Add(new PropertyRow(CreateLabel("Cull Mode", indentLevel)), (row) =>
-//                     {
-//                         row.Add(new EnumField(m_Node.transparentCullMode), (e) =>
-//                         {
-//                             e.value = m_Node.transparentCullMode;
-//                             e.RegisterValueChangedCallback(ChangeTransparentCullMode);
-//                         });
-//                     });
-//                 }
-
-//                 ps.Add(new PropertyRow(CreateLabel("Depth Test", indentLevel)), (row) =>
-//                 {
-//                     row.Add(new EnumField(m_Node.zTest), (e) =>
-//                     {
-//                         e.value = m_Node.zTest;
-//                         e.RegisterValueChangedCallback(ChangeZTest);
-//                     });
-//                 });
-
-//                 --indentLevel;
-//             }
-
-//             ps.Add(new PropertyRow(CreateLabel("Alpha Clipping", indentLevel)), (row) =>
-//             {
-//                 row.Add(new Toggle(), (toggle) =>
-//                 {
-//                     toggle.value = m_Node.alphaTest.isOn;
-//                     toggle.OnToggleChanged(ChangeAlphaTest);
-//                 });
-//             });
-
-//             ps.Add(new PropertyRow(CreateLabel("Double-Sided", indentLevel)), (row) =>
-//             {
-//                 row.Add(new EnumField(DoubleSidedMode.Disabled), (field) =>
-//                 {
-//                     field.value = m_Node.doubleSidedMode;
-//                     field.RegisterValueChangedCallback(ChangeDoubleSidedMode);
-//                 });
-//             });
-
-//             ps.Add(new PropertyRow(CreateLabel("Fragment Normal Space", indentLevel)), (row) =>
-//             {
-//                 row.Add(new EnumField(NormalDropOffSpace.Tangent), (field) =>
-//                 {
-//                     field.value = m_Node.normalDropOffSpace;
-//                     field.RegisterValueChangedCallback(ChangeSpaceOfNormalDropOffMode);
-//                 });
-//             });
-
-//             // Rest of UI looks like this:
-//             //
-//             //  baseParametrization
-//             //    energyConservingSpecular
-//             //
-//             //  anisotropy
-//             //  coat
-//             //  coatNormal
-//             //  dualSpecularLobe
-//             //    dualSpecularLobeParametrization
-//             //    capHazinessWrtMetallic
-//             //  iridescence
-//             //  subsurfaceScattering
-//             //  transmission
-//             //
-//             //  receiveDecals
-//             //  receiveSSR
-//             //  addPrecomputedVelocity
-//             //  geometricSpecularAA
-//             //  specularOcclusion
-//             //
-//             //  anisotropyForAreaLights
-//             //  recomputeStackPerLight
-//             //  shadeBaseUsingRefractedAngles
-
-//             // Base parametrization:
-
-//             ps.Add(new PropertyRow(CreateLabel("Base Color Parametrization", indentLevel)), (row) =>
-//             {
-//                 row.Add(new EnumField(StackLit.BaseParametrization.BaseMetallic), (field) =>
-//                 {
-//                     field.value = m_Node.baseParametrization;
-//                     field.RegisterValueChangedCallback(ChangeBaseParametrization);
-//                 });
-//             });
-
-//             if (m_Node.baseParametrization == StackLit.BaseParametrization.SpecularColor)
-//             {
-//                 ++indentLevel;
-//                 ps.Add(new PropertyRow(CreateLabel("Energy Conserving Specular", indentLevel)), (row) =>
-//                 {
-//                     row.Add(new Toggle(), (toggle) =>
-//                     {
-//                         toggle.value = m_Node.energyConservingSpecular.isOn;
-//                         toggle.OnToggleChanged(ChangeEnergyConservingSpecular);
-//                     });
-//                 });
-//                 --indentLevel;
-//             }
-
-//             // Material type enables:
-//             ps.Add(new PropertyRow(CreateLabel("Material Core Features", indentLevel)), (row) => {} );
-//             ++indentLevel;
-
-//             ps.Add(new PropertyRow(CreateLabel("Anisotropy", indentLevel)), (row) =>
-//             {
-//                 row.Add(new Toggle(), (toggle) =>
-//                 {
-//                     toggle.value = m_Node.anisotropy.isOn;
-//                     toggle.OnToggleChanged(ChangeAnisotropy);
-//                 });
-//             });
-
-//             ps.Add(new PropertyRow(CreateLabel("Coat", indentLevel)), (row) =>
-//             {
-//                 row.Add(new Toggle(), (toggle) =>
-//                 {
-//                     toggle.value = m_Node.coat.isOn;
-//                     toggle.OnToggleChanged(ChangeCoat);
-//                 });
-//             });
-
-//             if (m_Node.coat.isOn)
-//             {
-//                 ++indentLevel;
-//                 ps.Add(new PropertyRow(CreateLabel("Coat Normal", indentLevel)), (row) =>
-//                 {
-//                     row.Add(new Toggle(), (toggle) =>
-//                     {
-//                         toggle.value = m_Node.coatNormal.isOn;
-//                         toggle.OnToggleChanged(ChangeCoatNormal);
-//                     });
-//                 });
-//                 --indentLevel;
-//             }
-
-//             ps.Add(new PropertyRow(CreateLabel("Dual Specular Lobe", indentLevel)), (row) =>
-//             {
-//                 row.Add(new Toggle(), (toggle) =>
-//                 {
-//                     toggle.value = m_Node.dualSpecularLobe.isOn;
-//                     toggle.OnToggleChanged(ChangeDualSpecularLobe);
-//                 });
-//             });
-
-//             if (m_Node.dualSpecularLobe.isOn)
-//             {
-//                 ++indentLevel;
-//                 ps.Add(new PropertyRow(CreateLabel("Dual SpecularLobe Parametrization", indentLevel)), (row) =>
-//                 {
-//                     row.Add(new EnumField(StackLit.DualSpecularLobeParametrization.HazyGloss), (field) =>
-//                     {
-//                         field.value = m_Node.dualSpecularLobeParametrization;
-//                         field.RegisterValueChangedCallback(ChangeDualSpecularLobeParametrization);
-//                     });
-//                 });
-//                 if ((m_Node.baseParametrization == StackLit.BaseParametrization.BaseMetallic)
-//                     && (m_Node.dualSpecularLobeParametrization == StackLit.DualSpecularLobeParametrization.HazyGloss))
-//                 {
-//                     ps.Add(new PropertyRow(CreateLabel("Cap Haziness For Non Metallic", indentLevel)), (row) =>
-//                     {
-//                         row.Add(new Toggle(), (toggle) =>
-//                         {
-//                             toggle.value = m_Node.capHazinessWrtMetallic.isOn;
-//                             toggle.OnToggleChanged(ChangeCapHazinessWrtMetallic);
-//                         });
-//                     });
-//                 }
-//                 --indentLevel;
-//             }
-
-//             ps.Add(new PropertyRow(CreateLabel("Iridescence", indentLevel)), (row) =>
-//             {
-//                 row.Add(new Toggle(), (toggle) =>
-//                 {
-//                     toggle.value = m_Node.iridescence.isOn;
-//                     toggle.OnToggleChanged(ChangeIridescence);
-//                 });
-//             });
-
-//             if (m_Node.surfaceType != SurfaceType.Transparent)
-//             {
-//                 ps.Add(new PropertyRow(CreateLabel("Subsurface Scattering", indentLevel)), (row) =>
-//                 {
-//                     row.Add(new Toggle(), (toggle) =>
-//                     {
-//                         toggle.value = m_Node.subsurfaceScattering.isOn;
-//                         toggle.OnToggleChanged(ChangeSubsurfaceScattering);
-//                     });
-//                 });
-//             }
-
-//             ps.Add(new PropertyRow(CreateLabel("Transmission", indentLevel)), (row) =>
-//             {
-//                 row.Add(new Toggle(), (toggle) =>
-//                 {
-//                     toggle.value = m_Node.transmission.isOn;
-//                     toggle.OnToggleChanged(ChangeTransmission);
-//                 });
-//             });
-//             --indentLevel; // ...Material type enables.
-
-//             ps.Add(new PropertyRow(CreateLabel("Receive Decals", indentLevel)), (row) =>
-//             {
-//                 row.Add(new Toggle(), (toggle) =>
-//                 {
-//                     toggle.value = m_Node.receiveDecals.isOn;
-//                     toggle.OnToggleChanged(ChangeReceiveDecals);
-//                 });
-//             });
-
-//             ps.Add(new PropertyRow(CreateLabel("Receive SSR", indentLevel)), (row) =>
-//             {
-//                 row.Add(new Toggle(), (toggle) =>
-//                 {
-//                     toggle.value = m_Node.receiveSSR.isOn;
-//                     toggle.OnToggleChanged(ChangeReceiveSSR);
-//                 });
-//             });
-
-//             ps.Add(new PropertyRow(CreateLabel("Add Precomputed Velocity", indentLevel)), (row) =>
-//             {
-//                 row.Add(new Toggle(), (toggle) =>
-//                 {
-//                     toggle.value = m_Node.addPrecomputedVelocity.isOn;
-//                     toggle.OnToggleChanged(ChangeAddPrecomputedVelocity);
-//                 });
-//             });
-
-//             ps.Add(new PropertyRow(CreateLabel("Geometric Specular AA", indentLevel)), (row) =>
-//             {
-//                 row.Add(new Toggle(), (toggle) =>
-//                 {
-//                     toggle.value = m_Node.geometricSpecularAA.isOn;
-//                     toggle.OnToggleChanged(ChangeGeometricSpecularAA);
-//                 });
-//             });
-
-//             //ps.Add(new PropertyRow(CreateLabel("Specular Occlusion (main enable)", indentLevel)), (row) =>
-//             //{
-//             //    row.Add(new Toggle(), (toggle) =>
-//             //    {
-//             //        toggle.value = m_Node.specularOcclusion.isOn;
-//             //        toggle.OnToggleChanged(ChangeSpecularOcclusion);
-//             //    });
-//             //});
-
-//             // SpecularOcclusion from SSAO
-//             if (m_Node.devMode.isOn)
-//             {
-//                 // Only in dev mode do we show controls for SO fed from SSAO: otherwise, we keep the default which is DirectFromAO
-//                 ps.Add(new PropertyRow(CreateLabel("Specular Occlusion (from SSAO)", indentLevel)), (row) =>
-//                 {
-//                     row.Add(new EnumField(StackLitMasterNode.SpecularOcclusionBaseMode.DirectFromAO), (field) =>
-//                     {
-//                         field.value = m_Node.screenSpaceSpecularOcclusionBaseMode;
-//                         field.RegisterValueChangedCallback(ChangeScreenSpaceSpecularOcclusionBaseMode);
-//                     });
-
-//                 });
-//                 if (StackLitMasterNode.SpecularOcclusionModeUsesVisibilityCone(m_Node.screenSpaceSpecularOcclusionBaseMode))
-//                 {
-//                     ++indentLevel;
-//                     ps.Add(new PropertyRow(CreateLabel("Specular Occlusion (SS) AO Cone Weight", indentLevel)), (row) =>
-//                     {
-//                         row.Add(new EnumField(StackLitMasterNode.SpecularOcclusionAOConeSize.CosWeightedAO), (field) =>
-//                         {
-//                             field.value = m_Node.screenSpaceSpecularOcclusionAOConeSize;
-//                             field.RegisterValueChangedCallback(ChangeScreenSpaceSpecularOcclusionAOConeSize);
-//                         });
-//                     });
-//                     ps.Add(new PropertyRow(CreateLabel("Specular Occlusion (SS) AO Cone Dir", indentLevel)), (row) =>
-//                     {
-//                         row.Add(new EnumField(StackLitMasterNode.SpecularOcclusionAOConeDir.ShadingNormal), (field) =>
-//                         {
-//                             field.value = m_Node.screenSpaceSpecularOcclusionAOConeDir;
-//                             field.RegisterValueChangedCallback(ChangeScreenSpaceSpecularOcclusionAOConeDir);
-//                         });
-//                     });
-//                     --indentLevel;
-//                 }
-//             }
-
-//             // SpecularOcclusion from input AO (baked or data-based SO)
-//             {
-//                 ps.Add(new PropertyRow(CreateLabel("Specular Occlusion (from input AO)", indentLevel)), (row) =>
-//                 {
-//                     if (m_Node.devMode.isOn)
-//                     {
-//                         row.Add(new EnumField(StackLitMasterNode.SpecularOcclusionBaseMode.DirectFromAO), (field) =>
-//                         {
-//                             field.value = m_Node.dataBasedSpecularOcclusionBaseMode;
-//                             field.RegisterValueChangedCallback(ChangeDataBasedSpecularOcclusionBaseMode);
-//                         });
-//                     }
-//                     else
-//                     {
-//                         row.Add(new EnumField(StackLitMasterNode.SpecularOcclusionBaseModeSimple.DirectFromAO), (field) =>
-//                         {
-//                             // In non-dev mode, parse any enum value set to a method not shown in the simple UI as SPTD (highest quality) method:
-//                             StackLitMasterNode.SpecularOcclusionBaseModeSimple simpleUIEnumValue =
-//                                 Enum.TryParse(m_Node.dataBasedSpecularOcclusionBaseMode.ToString(), out StackLitMasterNode.SpecularOcclusionBaseModeSimple parsedValue) ?
-//                                     parsedValue : StackLitMasterNode.SpecularOcclusionBaseModeSimple.SPTDIntegrationOfBentAO;
-//                             field.value = simpleUIEnumValue;
-//                             field.RegisterValueChangedCallback(ChangeDataBasedSpecularOcclusionBaseModeSimpleUI);
-//                         });
-//                     }
-//                 });
-//                 if (StackLitMasterNode.SpecularOcclusionModeUsesVisibilityCone(m_Node.dataBasedSpecularOcclusionBaseMode))
-//                 {
-//                     ++indentLevel;
-//                     ps.Add(new PropertyRow(CreateLabel("Specular Occlusion AO Cone Weight", indentLevel)), (row) =>
-//                     {
-//                         row.Add(new EnumField(StackLitMasterNode.SpecularOcclusionAOConeSize.CosWeightedBentCorrectAO), (field) =>
-//                         {
-//                             field.value = m_Node.dataBasedSpecularOcclusionAOConeSize;
-//                             field.RegisterValueChangedCallback(ChangeDataBasedSpecularOcclusionAOConeSize);
-//                         });
-//                     });
-//                     --indentLevel;
-//                 }
-//             }
-
-//             if (m_Node.SpecularOcclusionUsesBentNormal())
-//             {
-//                 if (m_Node.devMode.isOn)
-//                 {
-//                     ps.Add(new PropertyRow(CreateLabel("Specular Occlusion Bent Cone Fixup", indentLevel)), (row) =>
-//                     {
-//                         row.Add(new EnumField(StackLitMasterNode.SpecularOcclusionConeFixupMethod.Off), (field) =>
-//                         {
-//                             field.value = m_Node.specularOcclusionConeFixupMethod;
-//                             field.RegisterValueChangedCallback(ChangeSpecularOcclusionConeFixupMethod);
-//                         });
-//                     });
-//                 }
-//                 else
-//                 {
-//                     // Just show a simple toggle when not in dev mode
-//                     ps.Add(new PropertyRow(CreateLabel("Specular Occlusion Bent Cone Fixup", indentLevel)), (row) =>
-//                     {
-//                         row.Add(new Toggle(), (toggle) =>
-//                         {
-//                             toggle.value = m_Node.specularOcclusionConeFixupMethod != StackLitMasterNode.SpecularOcclusionConeFixupMethod.Off;
-//                             toggle.OnToggleChanged(ChangeSpecularOcclusionConeFixupMethodSimpleUI);
-//                         });
-//                     });
-//                 }
-//             }
-
-//             ps.Add(new PropertyRow(CreateLabel("Support LOD CrossFade", indentLevel)), (row) =>
-//             {
-//                 row.Add(new Toggle(), (toggle) =>
-//                 {
-//                     toggle.value = m_Node.supportLodCrossFade.isOn;
-//                     toggle.OnToggleChanged(ChangeSupportLODCrossFade);
-//                 });
-//             });
-
-//             ps.Add(new PropertyRow(CreateLabel("Advanced Options", indentLevel)), (row) => {} );
-//             ++indentLevel;
-
-//             ps.Add(new PropertyRow(CreateLabel("Anisotropy For Area Lights", indentLevel)), (row) =>
-//             {
-//                 row.Add(new Toggle(), (toggle) =>
-//                 {
-//                     toggle.value = m_Node.anisotropyForAreaLights.isOn;
-//                     toggle.OnToggleChanged(ChangeAnisotropyForAreaLights);
-//                 });
-//             });
-
-//             // Per Punctual/Directional Lights
-//             {
-//                 ps.Add(new PropertyRow(CreateLabel("Per Punctual/Directional Lights:", indentLevel)), (row) => { });
-//                 ++indentLevel;
-
-//                 if (m_Node.coat.isOn)
-//                 {
-//                     ps.Add(new PropertyRow(CreateLabel("Base Layer Uses Refracted Angles", indentLevel)), (row) =>
-//                     {
-//                         row.Add(new Toggle(), (toggle) =>
-//                         {
-//                             toggle.value = m_Node.shadeBaseUsingRefractedAngles.isOn;
-//                             toggle.OnToggleChanged(ChangeShadeBaseUsingRefractedAngles);
-//                         });
-//                     });
-//                 }
-//                 if (m_Node.coat.isOn || m_Node.iridescence.isOn)
-//                 {
-//                     ps.Add(new PropertyRow(CreateLabel("Recompute Stack & Iridescence", indentLevel)), (row) =>
-//                     {
-//                         row.Add(new Toggle(), (toggle) =>
-//                         {
-//                             toggle.value = m_Node.recomputeStackPerLight.isOn;
-//                             toggle.OnToggleChanged(ChangeRecomputeStackPerLight);
-//                         });
-//                     });
-//                 }
-//                 ps.Add(new PropertyRow(CreateLabel("Honor Per Light Max Smoothness", indentLevel)), (row) =>
-//                 {
-//                     row.Add(new Toggle(), (toggle) =>
-//                     {
-//                         toggle.value = m_Node.honorPerLightMinRoughness.isOn;
-//                         toggle.OnToggleChanged(ChangeHonorPerLightMinRoughness);
-//                     });
-//                 });
-
-//                 --indentLevel;
-//             } // Per Punctual/Directional Lights
-
-//             // Uncomment to show the dev mode UI:
-//             //
-//             //ps.Add(new PropertyRow(CreateLabel("Enable Dev Mode", indentLevel)), (row) =>
-//             //{
-//             //    row.Add(new Toggle(), (toggle) =>
-//             //    {
-//             //        toggle.value = m_Node.devMode.isOn;
-//             //        toggle.OnToggleChanged(ChangeDevMode);
-//             //    });
-//             //});
-
-//             if (m_Node.devMode.isOn)
-//             {
-//                 ps.Add(new PropertyRow(CreateLabel("Show And Enable StackLit Debugs", indentLevel)), (row) =>
-//                 {
-//                     row.Add(new Toggle(), (toggle) =>
-//                     {
-//                         toggle.value = m_Node.debug.isOn;
-//                         toggle.OnToggleChanged(ChangeDebug);
-//                     });
-//                 });
-//             }
-
-//             ps.Add(new PropertyRow(CreateLabel("Override Baked GI", indentLevel)), (row) =>
-//             {
-//                 row.Add(new Toggle(), (toggle) =>
-//                 {
-//                     toggle.value = m_Node.overrideBakedGI.isOn;
-//                     toggle.OnToggleChanged(ChangeoverrideBakedGI);
-//                 });
-//             });
-
-//             ps.Add(new PropertyRow(CreateLabel("Depth Offset", indentLevel)), (row) =>
-//             {
-//                 row.Add(new Toggle(), (toggle) =>
-//                 {
-//                     toggle.value = m_Node.depthOffset.isOn;
-//                     toggle.OnToggleChanged(ChangeDepthOffset);
-//                 });
-//             });
-
-//             --indentLevel; //...Advanced options
-
-//             Add(ps);
-//             Add(GetShaderGUIOverridePropertySheet());
-//         }
-
-//         void ChangeSurfaceType(ChangeEvent<Enum> evt)
-//         {
-//             if (Equals(m_Node.surfaceType, evt.newValue))
-//                 return;
-
-//             m_Node.owner.owner.RegisterCompleteObjectUndo("Surface Type Change");
-//             m_Node.surfaceType = (SurfaceType)evt.newValue;
-//         }
-
-//         void ChangeDoubleSidedMode(ChangeEvent<Enum> evt)
-//         {
-//             if (Equals(m_Node.doubleSidedMode, evt.newValue))
-//                 return;
-
-//             m_Node.owner.owner.RegisterCompleteObjectUndo("Double-Sided Mode Change");
-//             m_Node.doubleSidedMode = (DoubleSidedMode)evt.newValue;
-//         }
-
-//         void ChangeSpaceOfNormalDropOffMode(ChangeEvent<Enum> evt)
-//         {
-//               if (Equals(m_Node.normalDropOffSpace, evt.newValue))
-//                 return;
-
-//             m_Node.owner.owner.RegisterCompleteObjectUndo("Normal Space Drop-Off Mode Change");
-//             m_Node.normalDropOffSpace = (NormalDropOffSpace)evt.newValue;
-//         }
-
-//         void ChangeBaseParametrization(ChangeEvent<Enum> evt)
-//         {
-//             if (Equals(m_Node.baseParametrization, evt.newValue))
-//                 return;
-
-//             m_Node.owner.owner.RegisterCompleteObjectUndo("Base Parametrization Change");
-//             m_Node.baseParametrization = (StackLit.BaseParametrization)evt.newValue;
-//         }
-
-//         void ChangeDualSpecularLobeParametrization(ChangeEvent<Enum> evt)
-//         {
-//             if (Equals(m_Node.dualSpecularLobeParametrization, evt.newValue))
-//                 return;
-
-//             m_Node.owner.owner.RegisterCompleteObjectUndo("Dual Specular Lobe Parametrization Change");
-//             m_Node.dualSpecularLobeParametrization = (StackLit.DualSpecularLobeParametrization)evt.newValue;
-//         }
-
-//         void ChangeBlendMode(ChangeEvent<Enum> evt)
-//         {
-//             // Make sure the mapping is correct by handling each case.
-//             AlphaMode alphaMode = GetAlphaMode((StackLitMasterNode.AlphaModeLit)evt.newValue);
-
-//             if (Equals(m_Node.alphaMode, alphaMode))
-//                 return;
-
-//             m_Node.owner.owner.RegisterCompleteObjectUndo("Alpha Mode Change");
-//             m_Node.alphaMode = alphaMode;
-//         }
-
-//         void ChangeBlendPreserveSpecular(ChangeEvent<bool> evt)
-//         {
-//             m_Node.owner.owner.RegisterCompleteObjectUndo("Blend Preserve Specular Change");
-//             ToggleData td = m_Node.blendPreserveSpecular;
-//             td.isOn = evt.newValue;
-//             m_Node.blendPreserveSpecular = td;
-//         }
-
-//         void ChangeTransparencyFog(ChangeEvent<bool> evt)
-//         {
-//             m_Node.owner.owner.RegisterCompleteObjectUndo("Transparency Fog Change");
-//             ToggleData td = m_Node.transparencyFog;
-//             td.isOn = evt.newValue;
-//             m_Node.transparencyFog = td;
-//         }
-
-//         void ChangeDistortion(ChangeEvent<bool> evt)
-//         {
-//             m_Node.owner.owner.RegisterCompleteObjectUndo("Distortion Change");
-//             ToggleData td = m_Node.distortion;
-//             td.isOn = evt.newValue;
-//             m_Node.distortion = td;
-//         }
-
-//         void ChangeDistortionMode(ChangeEvent<Enum> evt)
-//         {
-//             if (Equals(m_Node.distortionMode, evt.newValue))
-//                 return;
-
-//             m_Node.owner.owner.RegisterCompleteObjectUndo("Distortion Mode Change");
-//             m_Node.distortionMode = (DistortionMode)evt.newValue;
-//         }
-
-//         void ChangeDistortionDepthTest(ChangeEvent<bool> evt)
-//         {
-//             m_Node.owner.owner.RegisterCompleteObjectUndo("Distortion Depth Test Change");
-//             ToggleData td = m_Node.distortionDepthTest;
-//             td.isOn = evt.newValue;
-//             m_Node.distortionDepthTest = td;
-//         }
-
-//         void ChangeSortPriority(ChangeEvent<int> evt)
-//         {
-//             m_Node.sortPriority = HDRenderQueue.ClampsTransparentRangePriority(evt.newValue);
-//             // Force the text to match.
-//             m_SortPiorityField.value = m_Node.sortPriority;
-//             if (Equals(m_Node.sortPriority, evt.newValue))
-//                 return;
-
-//             m_Node.owner.owner.RegisterCompleteObjectUndo("Sort Priority Change");
-//         }
-
-//         void ChangeAlphaTest(ChangeEvent<bool> evt)
-//         {
-//             m_Node.owner.owner.RegisterCompleteObjectUndo("Alpha Test Change");
-//             ToggleData td = m_Node.alphaTest;
-//             td.isOn = evt.newValue;
-//             m_Node.alphaTest = td;
-//         }
-
-//         void ChangeReceiveDecals(ChangeEvent<bool> evt)
-//         {
-//             m_Node.owner.owner.RegisterCompleteObjectUndo("Receive Decals Change");
-//             ToggleData td = m_Node.receiveDecals;
-//             td.isOn = evt.newValue;
-//             m_Node.receiveDecals = td;
-//         }
-
-//         void ChangeReceiveSSR(ChangeEvent<bool> evt)
-//         {
-//             m_Node.owner.owner.RegisterCompleteObjectUndo("Receive SSR Change");
-//             ToggleData td = m_Node.receiveSSR;
-//             td.isOn = evt.newValue;
-//             m_Node.receiveSSR = td;
-//         }
-
-//         void ChangeAddPrecomputedVelocity(ChangeEvent<bool> evt)
-//         {
-//             m_Node.owner.owner.RegisterCompleteObjectUndo("Add Precomputed Velocity");
-//             ToggleData td = m_Node.addPrecomputedVelocity;
-//             td.isOn = evt.newValue;
-//             m_Node.addPrecomputedVelocity = td;
-//         }
-
-//         void ChangeGeometricSpecularAA(ChangeEvent<bool> evt)
-//         {
-//             m_Node.owner.owner.RegisterCompleteObjectUndo("Specular AA Change");
-//             ToggleData td = m_Node.geometricSpecularAA;
-//             td.isOn = evt.newValue;
-//             m_Node.geometricSpecularAA = td;
-//         }
-
-//         void ChangeEnergyConservingSpecular(ChangeEvent<bool> evt)
-//         {
-//             m_Node.owner.owner.RegisterCompleteObjectUndo("Energy Conserving Specular Change");
-//             ToggleData td = m_Node.energyConservingSpecular;
-//             td.isOn = evt.newValue;
-//             m_Node.energyConservingSpecular = td;
-//         }
-
-//         void ChangeAnisotropy(ChangeEvent<bool> evt)
-//         {
-//             m_Node.owner.owner.RegisterCompleteObjectUndo("Anisotropy Change");
-//             ToggleData td = m_Node.anisotropy;
-//             td.isOn = evt.newValue;
-//             m_Node.anisotropy = td;
-//         }
-
-//         void ChangeCoat(ChangeEvent<bool> evt)
-//         {
-//             m_Node.owner.owner.RegisterCompleteObjectUndo("Coat Change");
-//             ToggleData td = m_Node.coat;
-//             td.isOn = evt.newValue;
-//             m_Node.coat = td;
-//         }
-
-//         void ChangeCoatNormal(ChangeEvent<bool> evt)
-//         {
-//             m_Node.owner.owner.RegisterCompleteObjectUndo("Coat Normal Change");
-//             ToggleData td = m_Node.coatNormal;
-//             td.isOn = evt.newValue;
-//             m_Node.coatNormal = td;
-//         }
-
-//         void ChangeDualSpecularLobe(ChangeEvent<bool> evt)
-//         {
-//             m_Node.owner.owner.RegisterCompleteObjectUndo("DualSpecularLobe Change");
-//             ToggleData td = m_Node.dualSpecularLobe;
-//             td.isOn = evt.newValue;
-//             m_Node.dualSpecularLobe = td;
-//         }
-
-//         void ChangeCapHazinessWrtMetallic(ChangeEvent<bool> evt)
-//         {
-//             m_Node.owner.owner.RegisterCompleteObjectUndo("CapHazinessWrtMetallic Change");
-//             ToggleData td = m_Node.capHazinessWrtMetallic;
-//             td.isOn = evt.newValue;
-//             m_Node.capHazinessWrtMetallic = td;
-//         }
-
-//         void ChangeIridescence(ChangeEvent<bool> evt)
-//         {
-//             m_Node.owner.owner.RegisterCompleteObjectUndo("Iridescence Change");
-//             ToggleData td = m_Node.iridescence;
-//             td.isOn = evt.newValue;
-//             m_Node.iridescence = td;
-//         }
-
-//         void ChangeSubsurfaceScattering(ChangeEvent<bool> evt)
-//         {
-//             m_Node.owner.owner.RegisterCompleteObjectUndo("SubsurfaceScattering Change");
-//             ToggleData td = m_Node.subsurfaceScattering;
-//             td.isOn = evt.newValue;
-//             m_Node.subsurfaceScattering = td;
-//         }
-
-//         void ChangeTransmission(ChangeEvent<bool> evt)
-//         {
-//             m_Node.owner.owner.RegisterCompleteObjectUndo("Transmission Change");
-//             ToggleData td = m_Node.transmission;
-//             td.isOn = evt.newValue;
-//             m_Node.transmission = td;
-//         }
-
-//         //void ChangeSpecularOcclusion(ChangeEvent<bool> evt)
-//         //{
-//         //    m_Node.owner.owner.RegisterCompleteObjectUndo("SpecularOcclusion Change");
-//         //    ToggleData td = m_Node.specularOcclusion;
-//         //    td.isOn = evt.newValue;
-//         //    m_Node.specularOcclusion = td;
-//         //}
-
-//         void ChangeScreenSpaceSpecularOcclusionBaseMode(ChangeEvent<Enum> evt)
-//         {
-//             if (Equals(m_Node.screenSpaceSpecularOcclusionBaseMode, evt.newValue))
-//                 return;
-
-//             if (Equals(evt.newValue, StackLitMasterNode.SpecularOcclusionBaseMode.Custom))
-//             {
-//                 Debug.LogWarning("Custom input not supported for SSAO based specular occlusion.");
-//                 // Make sure the UI field doesn't switch and stays in synch with the master node property:
-//                 if (evt.currentTarget is EnumField enumField)
-//                 {
-//                     enumField.value = m_Node.screenSpaceSpecularOcclusionBaseMode;
-//                 }
-//                 return;
-//             }
-
-//             m_Node.owner.owner.RegisterCompleteObjectUndo("ScreenSpaceSpecularOcclusionBaseMode Change");
-//             m_Node.screenSpaceSpecularOcclusionBaseMode = (StackLitMasterNode.SpecularOcclusionBaseMode)evt.newValue;
-//         }
-
-//         void ChangeScreenSpaceSpecularOcclusionAOConeSize(ChangeEvent<Enum> evt)
-//         {
-//             if (Equals(m_Node.screenSpaceSpecularOcclusionAOConeSize, evt.newValue))
-//                 return;
-
-//             m_Node.owner.owner.RegisterCompleteObjectUndo("ScreenSpaceSpecularOcclusionAOConeSize Change");
-//             m_Node.screenSpaceSpecularOcclusionAOConeSize = (StackLitMasterNode.SpecularOcclusionAOConeSize)evt.newValue;
-//         }
-
-//         void ChangeScreenSpaceSpecularOcclusionAOConeDir(ChangeEvent<Enum> evt)
-//         {
-//             if (Equals(m_Node.screenSpaceSpecularOcclusionAOConeDir, evt.newValue))
-//                 return;
-
-//             m_Node.owner.owner.RegisterCompleteObjectUndo("ScreenSpaceSpecularOcclusionAOConeDir Change");
-//             m_Node.screenSpaceSpecularOcclusionAOConeDir = (StackLitMasterNode.SpecularOcclusionAOConeDir)evt.newValue;
-//         }
-
-//         void ChangeDataBasedSpecularOcclusionBaseMode(ChangeEvent<Enum> evt)
-//         {
-//             if (Equals(m_Node.dataBasedSpecularOcclusionBaseMode, evt.newValue))
-//                 return;
-
-//             m_Node.owner.owner.RegisterCompleteObjectUndo("DataBasedSpecularOcclusionBaseMode Change");
-//             m_Node.dataBasedSpecularOcclusionBaseMode = (StackLitMasterNode.SpecularOcclusionBaseMode)evt.newValue;
-//         }
-
-//         void ChangeDataBasedSpecularOcclusionBaseModeSimpleUI(ChangeEvent<Enum> evt)
-//         {
-//             // StackLitMasterNode.SpecularOcclusionBaseModeSimple should always be a subset of StackLitMasterNode.SpecularOcclusionBaseMode:
-//             if (Equals(m_Node.dataBasedSpecularOcclusionBaseMode, (StackLitMasterNode.SpecularOcclusionBaseMode) evt.newValue))
-//                 return;
-
-//             m_Node.owner.owner.RegisterCompleteObjectUndo("DataBasedSpecularOcclusionBaseMode (simple UI) Change");
-//             m_Node.dataBasedSpecularOcclusionBaseMode = (StackLitMasterNode.SpecularOcclusionBaseMode)evt.newValue;
-//         }
-
-//         void ChangeDataBasedSpecularOcclusionAOConeSize(ChangeEvent<Enum> evt)
-//         {
-//             if (Equals(m_Node.dataBasedSpecularOcclusionAOConeSize, evt.newValue))
-//                 return;
-
-//             m_Node.owner.owner.RegisterCompleteObjectUndo("DataBasedSpecularOcclusionAOConeSize Change");
-//             m_Node.dataBasedSpecularOcclusionAOConeSize = (StackLitMasterNode.SpecularOcclusionAOConeSize)evt.newValue;
-//         }
-
-//         void ChangeSpecularOcclusionConeFixupMethod(ChangeEvent<Enum> evt)
-//         {
-//             if (Equals(m_Node.specularOcclusionConeFixupMethod, evt.newValue))
-//                 return;
-
-//             m_Node.owner.owner.RegisterCompleteObjectUndo("SpecularOcclusionConeFixupMethod Change");
-//             m_Node.specularOcclusionConeFixupMethod = (StackLitMasterNode.SpecularOcclusionConeFixupMethod)evt.newValue;
-//         }
-
-//         void ChangeSpecularOcclusionConeFixupMethodSimpleUI(ChangeEvent<bool> evt)
-//         {
-//             if ( (evt.newValue == false && Equals(m_Node.specularOcclusionConeFixupMethod, StackLitMasterNode.SpecularOcclusionConeFixupMethod.Off))
-//                 || (evt.newValue == true && Equals(m_Node.specularOcclusionConeFixupMethod, StackLitMasterNode.SpecularOcclusionConeFixupMethod.BoostAndTilt)) )
-//                 return;
-
-//             m_Node.owner.owner.RegisterCompleteObjectUndo("SpecularOcclusionConeFixupMethod Change");
-
-//             m_Node.specularOcclusionConeFixupMethod = evt.newValue ? StackLitMasterNode.SpecularOcclusionConeFixupMethod.BoostAndTilt
-//                                                                      : StackLitMasterNode.SpecularOcclusionConeFixupMethod.Off;
-//         }
-
-//         void ChangeAnisotropyForAreaLights(ChangeEvent<bool> evt)
-//         {
-//             m_Node.owner.owner.RegisterCompleteObjectUndo("AnisotropyForAreaLights Change");
-//             ToggleData td = m_Node.anisotropyForAreaLights;
-//             td.isOn = evt.newValue;
-//             m_Node.anisotropyForAreaLights = td;
-//         }
-
-//         void ChangeoverrideBakedGI(ChangeEvent<bool> evt)
-//         {
-//             m_Node.owner.owner.RegisterCompleteObjectUndo("overrideBakedGI Change");
-//             ToggleData td = m_Node.overrideBakedGI;
-//             td.isOn = evt.newValue;
-//             m_Node.overrideBakedGI = td;
-//         }
-
-//         void ChangeRecomputeStackPerLight(ChangeEvent<bool> evt)
-//         {
-//             m_Node.owner.owner.RegisterCompleteObjectUndo("RecomputeStackPerLight Change");
-//             ToggleData td = m_Node.recomputeStackPerLight;
-//             td.isOn = evt.newValue;
-//             m_Node.recomputeStackPerLight = td;
-//         }
-
-//         void ChangeHonorPerLightMinRoughness(ChangeEvent<bool> evt)
-//         {
-//             m_Node.owner.owner.RegisterCompleteObjectUndo("HonorPerLightMinRoughness Change");
-//             ToggleData td = m_Node.honorPerLightMinRoughness;
-//             td.isOn = evt.newValue;
-//             m_Node.honorPerLightMinRoughness = td;
-//         }
-
-//         void ChangeShadeBaseUsingRefractedAngles(ChangeEvent<bool> evt)
-//         {
-//             m_Node.owner.owner.RegisterCompleteObjectUndo("ShadeBaseUsingRefractedAngles Change");
-//             ToggleData td = m_Node.shadeBaseUsingRefractedAngles;
-//             td.isOn = evt.newValue;
-//             m_Node.shadeBaseUsingRefractedAngles = td;
-//         }
-
-//         void ChangeDevMode(ChangeEvent<bool> evt)
-//         {
-//             m_Node.owner.owner.RegisterCompleteObjectUndo("StackLit DevMode Change");
-//             ToggleData td = m_Node.devMode;
-//             td.isOn = evt.newValue;
-//             m_Node.devMode = td;
-//         }
-
-//         void ChangeDebug(ChangeEvent<bool> evt)
-//         {
-//             m_Node.owner.owner.RegisterCompleteObjectUndo("StackLit Debug Change");
-//             ToggleData td = m_Node.debug;
-//             td.isOn = evt.newValue;
-//             m_Node.debug = td;
-//         }
-
-//         void ChangeDepthOffset(ChangeEvent<bool> evt)
-//         {
-//             m_Node.owner.owner.RegisterCompleteObjectUndo("DepthOffset Change");
-//             ToggleData td = m_Node.depthOffset;
-//             td.isOn = evt.newValue;
-//             m_Node.depthOffset = td;
-//         }
-
-//         void ChangeZWrite(ChangeEvent<bool> evt)
-//         {
-//             m_Node.owner.owner.RegisterCompleteObjectUndo("ZWrite Change");
-//             ToggleData td = m_Node.zWrite;
-//             td.isOn = evt.newValue;
-//             m_Node.zWrite = td;
-//         }
-
-//         void ChangeTransparentCullMode(ChangeEvent<Enum> evt)
-//         {
-//             if (Equals(m_Node.transparentCullMode, evt.newValue))
-//                 return;
-
-//             m_Node.owner.owner.RegisterCompleteObjectUndo("Transparent Cull Mode Change");
-//             m_Node.transparentCullMode = (TransparentCullMode)evt.newValue;
-//         }
-
-//         void ChangeZTest(ChangeEvent<Enum> evt)
-//         {
-//             if (Equals(m_Node.zTest, evt.newValue))
-//                 return;
-
-//             m_Node.owner.owner.RegisterCompleteObjectUndo("ZTest Change");
-//             m_Node.zTest = (CompareFunction)evt.newValue;
-//         }
-
-//         void ChangeSupportLODCrossFade(ChangeEvent<bool> evt)
-//         {
-//             m_Node.owner.owner.RegisterCompleteObjectUndo("Support LOD CrossFade Change");
-//             ToggleData td = m_Node.supportLodCrossFade;
-//             td.isOn = evt.newValue;
-//             m_Node.supportLodCrossFade = td;
-//         }
-
-//         public AlphaMode GetAlphaMode(StackLitMasterNode.AlphaModeLit alphaModeLit)
-//         {
-//             switch (alphaModeLit)
-//             {
-//                 case StackLitMasterNode.AlphaModeLit.Alpha:
-//                     return AlphaMode.Alpha;
-//                 case StackLitMasterNode.AlphaModeLit.Premultiply:
-//                     return AlphaMode.Premultiply;
-//                 case StackLitMasterNode.AlphaModeLit.Additive:
-//                     return AlphaMode.Additive;
-//                 default:
-//                     {
-//                         Debug.LogWarning("Not supported: " + alphaModeLit);
-//                         return AlphaMode.Alpha;
-//                     }
-
-//             }
-//         }
-
-//         public StackLitMasterNode.AlphaModeLit GetAlphaModeLit(AlphaMode alphaMode)
-//         {
-//             switch (alphaMode)
-//             {
-//                 case AlphaMode.Alpha:
-//                     return StackLitMasterNode.AlphaModeLit.Alpha;
-//                 case AlphaMode.Premultiply:
-//                     return StackLitMasterNode.AlphaModeLit.Premultiply;
-//                 case AlphaMode.Additive:
-//                     return StackLitMasterNode.AlphaModeLit.Additive;
-//                 default:
-//                     {
-//                         Debug.LogWarning("Not supported: " + alphaMode);
-//                         return StackLitMasterNode.AlphaModeLit.Alpha;
-//                     }
-//             }
-//         }
-//     }
-// }
-=======
 using System;
 using UnityEditor.UIElements;
 using UnityEngine;
@@ -2097,5 +1057,4 @@
             }
         }
     }
-}
->>>>>>> f69c63c6
+}