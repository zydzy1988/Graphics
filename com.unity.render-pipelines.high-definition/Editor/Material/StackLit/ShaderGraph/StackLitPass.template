Pass
{
    $splice(PassName)
    Tags 
    { 
        $splice(LightMode)
    }

    // Render State
    $splice(RenderState)

    // Debug
    $splice(Debug)
    
    // --------------------------------------------------
    // Pass

    HLSLPROGRAM

    // Pragmas
    $splice(PassPragmas)

    // Keywords
    $splice(PassKeywords)
    $splice(GraphKeywords)

    //-------------------------------------------------------------------------------------
    // Variant Definitions
    //
    // (active field translations to some StackLit.shader defines that were switched into
    // variants with shader_feature : some are no longer needed as were only used in
    // StackLitData.hlsl)
    //-------------------------------------------------------------------------------------

    // // Predicate reference
    // Specific predicates
    // (ie generated from StackLitSubShader.GetActiveFieldsFromMasterNode)

    // // General surface and geometry semantics
    // $DoubleSided:
    // $DoubleSided.Flip:
    // $DoubleSided.Mirror:
    // $FragInputs.isFrontFace:     // will need this for determining normal flip mode
    // $AlphaTest:
    // $SurfaceType.Transparent:
    // $BlendMode.Alpha:
    // $BlendMode.Premultiply:
    // $BlendMode.Add:
    // $BlendMode.PreserveSpecular:
    // $AlphaFog:

    // // Combined (one predicate implicitly implying a combination of others)
    // // input slot presence + slot connection:
    // $BentNormal:
    // $Tangent:
    // $CoatNormal:

    // // Combined predicates: other special cases
    // // (eg property enabled + one or even multiple (and all of them) slots present,
    // // connection or unconnected but non default value):
    // $Specular.AA:             // this one is set whether we have GeometricSpecularAA or NormalMapFiltering (TODOTODO)
    // $Specular.GeometricAA:
    // $AmbientOcclusion: // not used, bugbug todotodo in Lit

    // // Features and config toggles
    // $BaseParametrization.SpecularColor:
    // $Specular.EnergyConserving:
    // $Material.Anisotropy:
    // $Material.Coat:
    // $Material.CoatNormal:
    // $Material.DualSpecularLobe:
    // $DualSpecularLobeParametrization.HazyGloss:
    // $CapHazinessIfNotMetallic:
    // $Material.Iridescence:
    // $Material.SubsurfaceScattering:
    // $Material.Transmission:
    // $AnisotropyForAreaLights:
    // $RecomputeStackPerLight:
    // $ShadeBaseUsingRefractedAngles:
    // $StackLitDebug:
    // $Decals:
    // $DisableSSR:
    // $SpecularOcclusion:
    // $AddPrecomputedVelocity:

<<<<<<< HEAD
    //
    // Original shader keywords reference:
    // 

=======
    // // Original shader keywords reference
>>>>>>> 67c919e6
    // _ALPHATEST_ON
    // _DOUBLESIDED_ON
    // _DETAILMAP
    // _BENTNORMALMAP
    // _TANGENTMAP
    // _ENABLESPECULAROCCLUSION // This will control SO whether bent normals are there or not (cf Lit where only bent normals have effect with this keyword)


    // // Keyword for transparent
    // _SURFACE_TYPE_TRANSPARENT
    // _ _BLENDMODE_ALPHA _BLENDMODE_ADD _BLENDMODE_PRE_MULTIPLY
    // _BLENDMODE_PRESERVE_SPECULAR_LIGHTING // handled in material.hlsl
    // _ENABLE_FOG_ON_TRANSPARENT

    // // MaterialFeature used as shader feature
    // _MATERIAL_FEATURE_DUAL_SPECULAR_LOBE
    // _MATERIAL_FEATURE_ANISOTROPY
    // _MATERIAL_FEATURE_COAT
    // _MATERIAL_FEATURE_COAT_NORMALMAP
    // _MATERIAL_FEATURE_IRIDESCENCE
    // _MATERIAL_FEATURE_SUBSURFACE_SCATTERING
    // _MATERIAL_FEATURE_TRANSMISSION
    // _MATERIAL_FEATURE_SPECULAR_COLOR
    // _MATERIAL_FEATURE_HAZY_GLOSS

    // // Performance vs appearance options
    // // Handling of anisotropy for area lights
    // _ANISOTROPY_FOR_AREA_LIGHTS
    
    // // Vertically layered BSDF test/tweak
    // _VLAYERED_RECOMPUTE_PERLIGHT
    // _VLAYERED_USE_REFRACTED_ANGLES_FOR_BASE

    // Defines
    $AlphaFog:                                           #define _ENABLE_FOG_ON_TRANSPARENT
    $DisableDecals:                                      #define _DISABLE_DECALS
    $DisableSSR:                                         #define _DISABLE_SSR
    $AddPrecomputedVelocity:                             #define _ADD_PRECOMPUTED_VELOCITY

    // StackLit shader_features:
    $SpecularOcclusion:                                  #define _ENABLESPECULAROCCLUSION // main enable
    $BaseParametrization.SpecularColor:                  #define _MATERIAL_FEATURE_SPECULAR_COLOR
    $Material.Anisotropy:                                #define _MATERIAL_FEATURE_ANISOTROPY
    $Material.Coat:                                      #define _MATERIAL_FEATURE_COAT
    $Material.CoatNormal:                                #define _MATERIAL_FEATURE_COAT_NORMALMAP
    $Material.DualSpecularLobe:                          #define _MATERIAL_FEATURE_DUAL_SPECULAR_LOBE
    $DualSpecularLobeParametrization.HazyGloss:          #define _MATERIAL_FEATURE_HAZY_GLOSS
    $Material.Iridescence:                               #define _MATERIAL_FEATURE_IRIDESCENCE
    $Material.SubsurfaceScattering:                      #define _MATERIAL_FEATURE_SUBSURFACE_SCATTERING
    $Material.Transmission:                              #define _MATERIAL_FEATURE_TRANSMISSION
    $AnisotropyForAreaLights:                            #define _ANISOTROPY_FOR_AREA_LIGHTS
    $RecomputeStackPerLight:                             #define _VLAYERED_RECOMPUTE_PERLIGHT
    $HonorPerLightMinRoughness:                          #define _STACK_LIT_HONORS_LIGHT_MIN_ROUGHNESS
    $ShadeBaseUsingRefractedAngles:                      #define _VLAYERED_USE_REFRACTED_ANGLES_FOR_BASE
    $StackLitDebug:                                      #define _STACKLIT_DEBUG
    $DepthOffset:                                        #define _DEPTHOFFSET_ON 1
    $BlendMode.PreserveSpecular:                         #define _BLENDMODE_PRESERVE_SPECULAR_LIGHTING 1

    // StackLit.hlsl config defines (direct, no feature keywords):
    // _SCREENSPACE_SPECULAROCCLUSION_METHOD, _SCREENSPACE_SPECULAROCCLUSION_VISIBILITY_FROM_AO_WEIGHT, _SCREENSPACE_SPECULAROCCLUSION_VISIBILITY_DIR
    // _DATABASED_SPECULAROCCLUSION_METHOD, _DATABASED_SPECULAROCCLUSION_VISIBILITY_FROM_AO_WEIGHT
    $ScreenSpaceSpecularOcclusionBaseMode.Off:                          #define _SCREENSPACE_SPECULAROCCLUSION_METHOD SPECULAR_OCCLUSION_DISABLED
    $ScreenSpaceSpecularOcclusionBaseMode.DirectFromAO:                 #define _SCREENSPACE_SPECULAROCCLUSION_METHOD SPECULAR_OCCLUSION_FROM_AO
    $ScreenSpaceSpecularOcclusionBaseMode.ConeConeFromBentAO:           #define _SCREENSPACE_SPECULAROCCLUSION_METHOD SPECULAR_OCCLUSION_CONECONE
    $ScreenSpaceSpecularOcclusionBaseMode.SPTDIntegrationOfBentAO:      #define _SCREENSPACE_SPECULAROCCLUSION_METHOD SPECULAR_OCCLUSION_SPTD
    // This enum case isn't handled, and normally not valided in the input UI, but if set, fallback to default:
    $ScreenSpaceSpecularOcclusionBaseMode.Custom:                       #define _SCREENSPACE_SPECULAROCCLUSION_METHOD SPECULAR_OCCLUSION_FROM_AO

    $ScreenSpaceSpecularOcclusionAOConeSize.UniformAO:                  #define _SCREENSPACE_SPECULAROCCLUSION_VISIBILITY_FROM_AO_WEIGHT BENT_VISIBILITY_FROM_AO_UNIFORM
    $ScreenSpaceSpecularOcclusionAOConeSize.CosWeightedAO:              #define _SCREENSPACE_SPECULAROCCLUSION_VISIBILITY_FROM_AO_WEIGHT BENT_VISIBILITY_FROM_AO_COS
    $ScreenSpaceSpecularOcclusionAOConeSize.CosWeightedBentCorrectAO:   #define _SCREENSPACE_SPECULAROCCLUSION_VISIBILITY_FROM_AO_WEIGHT BENT_VISIBILITY_FROM_AO_COS_BENT_CORRECTION

    $ScreenSpaceSpecularOcclusionAOConeDir.GeomNormal:                  #define _SCREENSPACE_SPECULAROCCLUSION_VISIBILITY_DIR BENT_VISIBILITY_DIR_GEOM_NORMAL
    $ScreenSpaceSpecularOcclusionAOConeDir.BentNormal:                  #define _SCREENSPACE_SPECULAROCCLUSION_VISIBILITY_DIR BENT_VISIBILITY_DIR_BENT_NORMAL
    $ScreenSpaceSpecularOcclusionAOConeDir.ShadingNormal:               #define _SCREENSPACE_SPECULAROCCLUSION_VISIBILITY_DIR BENT_VISIBILITY_DIR_SHADING_NORMAL

    $DataBasedSpecularOcclusionBaseMode.Off:                            #define _DATABASED_SPECULAROCCLUSION_METHOD SPECULAR_OCCLUSION_DISABLED
    $DataBasedSpecularOcclusionBaseMode.DirectFromAO:                   #define _DATABASED_SPECULAROCCLUSION_METHOD SPECULAR_OCCLUSION_FROM_AO
    $DataBasedSpecularOcclusionBaseMode.ConeConeFromBentAO:             #define _DATABASED_SPECULAROCCLUSION_METHOD SPECULAR_OCCLUSION_CONECONE
    $DataBasedSpecularOcclusionBaseMode.SPTDIntegrationOfBentAO:        #define _DATABASED_SPECULAROCCLUSION_METHOD SPECULAR_OCCLUSION_SPTD
    // TODO: Normally, we would need a per lobe specular occlusion value, or at least per interface in dual normal mode
    //       (Main rationale is that roughness can change IBL fetch direction and not only BSDF lobe width, and interface normal changes shading reference frame
    //       hence it also changes the directional relation between the visibility cone and the BSDF lobe)
    $DataBasedSpecularOcclusionBaseMode.Custom:                         #define _DATABASED_SPECULAROCCLUSION_METHOD SPECULAR_OCCLUSION_CUSTOM_EXT_INPUT

    $DataBasedSpecularOcclusionAOConeSize.UniformAO:                    #define _DATABASED_SPECULAROCCLUSION_VISIBILITY_FROM_AO_WEIGHT BENT_VISIBILITY_FROM_AO_UNIFORM
    $DataBasedSpecularOcclusionAOConeSize.CosWeightedAO:                #define _DATABASED_SPECULAROCCLUSION_VISIBILITY_FROM_AO_WEIGHT BENT_VISIBILITY_FROM_AO_COS
    $DataBasedSpecularOcclusionAOConeSize.CosWeightedBentCorrectAO:     #define _DATABASED_SPECULAROCCLUSION_VISIBILITY_FROM_AO_WEIGHT BENT_VISIBILITY_FROM_AO_COS_BENT_CORRECTION

    // Cone fixup is only for cone methods and only for data based SO:
    $SpecularOcclusionConeFixupMethod.Off:                              #define _BENT_VISIBILITY_FIXUP_FLAGS BENT_VISIBILITY_FIXUP_FLAGS_NONE
    $SpecularOcclusionConeFixupMethod.BoostBSDFRoughness:               #define _BENT_VISIBILITY_FIXUP_FLAGS BENT_VISIBILITY_FIXUP_FLAGS_BOOST_BSDF_ROUGHNESS
    $SpecularOcclusionConeFixupMethod.TiltDirectionToGeomNormal:        #define _BENT_VISIBILITY_FIXUP_FLAGS BENT_VISIBILITY_FIXUP_FLAGS_TILT_BENTNORMAL_TO_GEOM
    $SpecularOcclusionConeFixupMethod.BoostAndTilt:                     #define _BENT_VISIBILITY_FIXUP_FLAGS (BENT_VISIBILITY_FIXUP_FLAGS_BOOST_BSDF_ROUGHNESS|BENT_VISIBILITY_FIXUP_FLAGS_TILT_BENTNORMAL_TO_GEOM)

    // The other predicates that don't directly map to inputs (the more abstract, called "specific" above)
    // are used in the surfaceData and builtinData functions.
    // (eg Specular.EnergyConserving:, CapHazinessIfNotMetallic:, Specular.GeometricAA:, Specular.AA:)

    $AttributesMesh.normalOS:               #define ATTRIBUTES_NEED_NORMAL
    $AttributesMesh.tangentOS:              #define ATTRIBUTES_NEED_TANGENT
    $AttributesMesh.uv0:                    #define ATTRIBUTES_NEED_TEXCOORD0
    $AttributesMesh.uv1:                    #define ATTRIBUTES_NEED_TEXCOORD1
    $AttributesMesh.uv2:                    #define ATTRIBUTES_NEED_TEXCOORD2
    $AttributesMesh.uv3:                    #define ATTRIBUTES_NEED_TEXCOORD3
    $AttributesMesh.color:                  #define ATTRIBUTES_NEED_COLOR
    $VaryingsMeshToPS.positionRWS:          #define VARYINGS_NEED_POSITION_WS
    $VaryingsMeshToPS.normalWS:             #define VARYINGS_NEED_TANGENT_TO_WORLD
    $VaryingsMeshToPS.texCoord0:            #define VARYINGS_NEED_TEXCOORD0
    $VaryingsMeshToPS.texCoord1:            #define VARYINGS_NEED_TEXCOORD1
    $VaryingsMeshToPS.texCoord2:            #define VARYINGS_NEED_TEXCOORD2
    $VaryingsMeshToPS.texCoord3:            #define VARYINGS_NEED_TEXCOORD3
    $VaryingsMeshToPS.color:                #define VARYINGS_NEED_COLOR
    $VaryingsMeshToPS.cullFace:             #define VARYINGS_NEED_CULLFACE
    $features.graphVertex:                  #define HAVE_MESH_MODIFICATION
    $splice(GraphDefines)

    #ifdef DEBUG_DISPLAY
        #include "Packages/com.unity.render-pipelines.high-definition/Runtime/Debug/DebugDisplay.hlsl"
    #else
        // In case of opaque we don't want to perform the alpha test, it is done in depth prepass and we use depth equal for ztest (setup from UI)
        // Don't do it with debug display mode as it is possible there is no depth prepass in this case
        #if !defined(_SURFACE_TYPE_TRANSPARENT) && defined(_ALPHATEST)
            #if SHADERPASS == SHADERPASS_FORWARD
            #define SHADERPASS_FORWARD_BYPASS_ALPHA_TEST
            #elif SHADERPASS == SHADERPASS_GBUFFER
            #define SHADERPASS_GBUFFER_BYPASS_ALPHA_TEST
            #endif
        #endif
    #endif

    // If we use subsurface scattering, enable output split lighting
    #if defined(_MATERIAL_FEATURE_SUBSURFACE_SCATTERING) && !defined(_SURFACE_TYPE_TRANSPARENT)
        #define OUTPUT_SPLIT_LIGHTING
    #endif

    // We need isFontFace when using double sided
    #if defined(_DOUBLESIDED_ON) && !defined(VARYINGS_NEED_CULLFACE)
        #define VARYINGS_NEED_CULLFACE
    #endif

<<<<<<< HEAD
    //-------------------------------------------------------------------------------------
    // End Defines
    //-------------------------------------------------------------------------------------
	$splice(DotsInstancedVars)

#if !( (SHADERPASS == SHADERPASS_FORWARD) || (SHADERPASS == SHADERPASS_LIGHT_TRANSPORT))
    // StackLit.hlsl hooks the callback from PostInitBuiltinData() via #define MODIFY_BAKED_DIFFUSE_LIGHTING
    // but in ShaderGraph, we don't evaluate/set all input ports when the values are not used by the pass.
    // (In the material with the inspector UI, unused values were still normally set for all passes, here we
    // don't, this saves compilation time, but these should always be pruned by compilation anyways).
    // To prevent warnings, we disable our ModifyBakedDiffuseLighting() callback, while still leaving the
    // call to PostInitBuiltinData() here along with avoiding putting SHADERPASS dependencies directly in
    // StackLit.hlsl.
    #define DISABLE_MODIFY_BAKED_DIFFUSE_LIGHTING
#endif

    #include "Packages/com.unity.render-pipelines.core/ShaderLibrary/TextureStack.hlsl"
    #include "Packages/com.unity.render-pipelines.high-definition/Runtime/ShaderLibrary/ShaderVariables.hlsl"
#ifdef DEBUG_DISPLAY
    #include "Packages/com.unity.render-pipelines.high-definition/Runtime/Debug/DebugDisplay.hlsl"
#endif

    #include "Packages/com.unity.render-pipelines.high-definition/Runtime/Material/Material.hlsl"

#if (SHADERPASS == SHADERPASS_FORWARD)
    #include "Packages/com.unity.render-pipelines.high-definition/Runtime/Lighting/Lighting.hlsl"

    #define HAS_LIGHTLOOP

    #include "Packages/com.unity.render-pipelines.high-definition/Runtime/Lighting/LightLoop/LightLoopDef.hlsl"
    #include "Packages/com.unity.render-pipelines.high-definition/Runtime/Material/StackLit/StackLit.hlsl"
    #include "Packages/com.unity.render-pipelines.high-definition/Runtime/Lighting/LightLoop/LightLoop.hlsl"
#else
    #include "Packages/com.unity.render-pipelines.high-definition/Runtime/Material/StackLit/StackLit.hlsl"
#endif

    #include "Packages/com.unity.render-pipelines.high-definition/Runtime/Material/BuiltinUtilities.hlsl"
    #include "Packages/com.unity.render-pipelines.high-definition/Runtime/Material/MaterialUtilities.hlsl"
    #include "Packages/com.unity.render-pipelines.high-definition/Runtime/Material/Decal/DecalUtilities.hlsl"
    #include "Packages/com.unity.render-pipelines.high-definition/Runtime/Material/StackLit/StackLitDecalData.hlsl"
    #include "Packages/com.unity.render-pipelines.high-definition/Runtime/ShaderLibrary/ShaderGraphFunctions.hlsl"
=======
    #if !( (SHADERPASS == SHADERPASS_FORWARD) || (SHADERPASS == SHADERPASS_LIGHT_TRANSPORT))
        // StackLit.hlsl hooks the callback from PostInitBuiltinData() via #define MODIFY_BAKED_DIFFUSE_LIGHTING
        // but in ShaderGraph, we don't evaluate/set all input ports when the values are not used by the pass.
        // (In the material with the inspector UI, unused values were still normally set for all passes, here we
        // don't, this saves compilation time, but these should always be pruned by compilation anyways).
        // To prevent warnings, we disable our ModifyBakedDiffuseLighting() callback, while still leaving the
        // call to PostInitBuiltinData() here along with avoiding putting SHADERPASS dependencies directly in
        // StackLit.hlsl.
        #define DISABLE_MODIFY_BAKED_DIFFUSE_LIGHTING
    #endif

    // Dots Instancing
    $splice(DotsInstancingOptions)

    // Includes
    $splice(PreGraphIncludes)
>>>>>>> 67c919e6

    // Used by SceneSelectionPass
    int _ObjectId;
    int _PassValue;

    // --------------------------------------------------
    // Structs and Packing

    $splice(PassStructs)

    $splice(InterpolatorPack)

    // --------------------------------------------------
    // Graph

    //-------------------------------------------------------------------------------------
    // Graph generated code
    //
    // Note: the constant buffer is declared here, and we manually add
    // debug properties in the master node if debug is enabled.
    // These are in turn used in StackLit.hlsl, so we need the cbuffer declaration before 
    // including Material.hlsl.
    // TODO:
    // For now, we still splice the Graph here, and debug mode won't work, as we need to
    // splice the CBUFFER before lighting.hlsl (and thus material.hlsl), but the dependency
    // chain of ShaderGraphFunctions.hlsl (on which the graph generated code depends) prevent
    // us from doing that (eg it depends on the include-unguarded BuiltinUtilities which
    // depends itself on lighting.hlsl for the SH sampling)
    //-------------------------------------------------------------------------------------

    // Graph Properties
    $splice(GraphProperties)
    $splice(DotsInstancedProperties)

    // Graph Functions
    $splice(GraphFunctions)

    // Graph Vertex
    $splice(GraphVertex)
    
    // Graph Pixel
    $splice(GraphPixel)

    // --------------------------------------------------
    // Build Graph Inputs

    $features.graphVertex:  $include("VertexAnimation.template.hlsl")
    $features.graphPixel:   $include("SharedCode.template.hlsl")

    // --------------------------------------------------
    // Build Surface Data

    void BuildSurfaceData(FragInputs fragInputs, inout SurfaceDescription surfaceDescription, float3 V, PositionInputs posInput, out SurfaceData surfaceData)
    {
        // setup defaults -- these are used if the graph doesn't output a value
        ZERO_INITIALIZE(SurfaceData, surfaceData);

        $CoatMaskOne: surfaceData.coatMask = 1.0;

        // Copy graph values to surfaceData, if defined
        $SurfaceDescription.BaseColor:                 surfaceData.baseColor =                surfaceDescription.BaseColor;
        $SurfaceDescription.SubsurfaceMask:            surfaceData.subsurfaceMask =           surfaceDescription.SubsurfaceMask;
        $SurfaceDescription.Thickness:                 surfaceData.thickness =                surfaceDescription.Thickness;
        $SurfaceDescription.DiffusionProfileHash:      surfaceData.diffusionProfileHash =     asuint(surfaceDescription.DiffusionProfileHash);
        $SurfaceDescription.IridescenceMask:           surfaceData.iridescenceMask =          surfaceDescription.IridescenceMask;
        $SurfaceDescription.IridescenceThickness:      surfaceData.iridescenceThickness =     surfaceDescription.IridescenceThickness;
        $SurfaceDescription.IridescenceCoatFixupTIR:   surfaceData.iridescenceCoatFixupTIR =  surfaceDescription.IridescenceCoatFixupTIR;
        $SurfaceDescription.IridescenceCoatFixupTIRClamp: surfaceData.iridescenceCoatFixupTIRClamp =  surfaceDescription.IridescenceCoatFixupTIRClamp;
        $SurfaceDescription.SpecularColor:             surfaceData.specularColor =            surfaceDescription.SpecularColor;
        $SurfaceDescription.DielectricIor:             surfaceData.dielectricIor =            surfaceDescription.DielectricIor;
        $SurfaceDescription.Metallic:                  surfaceData.metallic =                 surfaceDescription.Metallic;
        $SurfaceDescription.SmoothnessA:               surfaceData.perceptualSmoothnessA =    surfaceDescription.SmoothnessA;
        $SurfaceDescription.SmoothnessB:               surfaceData.perceptualSmoothnessB =    surfaceDescription.SmoothnessB;
        $SurfaceDescription.AmbientOcclusion:          surfaceData.ambientOcclusion =         surfaceDescription.AmbientOcclusion;
        //TODO: if custom external values are wanted, we would ideally need one SO value per lobe.
        $SurfaceDescription.SpecularOcclusion:         surfaceData.specularOcclusionCustomInput = surfaceDescription.SpecularOcclusion;
        $SurfaceDescription.SOConeFixupVisibilityThreshold: surfaceData.soFixupVisibilityRatioThreshold = surfaceDescription.SOConeFixupVisibilityThreshold;
        $SurfaceDescription.SOConeFixupStrength:            surfaceData.soFixupStrengthFactor =           surfaceDescription.SOConeFixupStrength;
        $SurfaceDescription.SOConeFixupMaxAddedRoughness:   surfaceData.soFixupMaxAddedRoughness =        surfaceDescription.SOConeFixupMaxAddedRoughness;

        $SurfaceDescription.AnisotropyA:               surfaceData.anisotropyA =              surfaceDescription.AnisotropyA;
        $SurfaceDescription.AnisotropyB:               surfaceData.anisotropyB =              surfaceDescription.AnisotropyB;
        $SurfaceDescription.CoatSmoothness:            surfaceData.coatPerceptualSmoothness = surfaceDescription.CoatSmoothness;
        $SurfaceDescription.CoatMask:                  surfaceData.coatMask =                 surfaceDescription.CoatMask;
        $SurfaceDescription.CoatIor:                   surfaceData.coatIor =                  surfaceDescription.CoatIor;
        $SurfaceDescription.CoatThickness:             surfaceData.coatThickness =            surfaceDescription.CoatThickness;
        $SurfaceDescription.CoatExtinction:            surfaceData.coatExtinction =           surfaceDescription.CoatExtinction;
        $SurfaceDescription.LobeMix:                   surfaceData.lobeMix =                  surfaceDescription.LobeMix;
        $SurfaceDescription.Haziness:                  surfaceData.haziness =                 surfaceDescription.Haziness;
        $SurfaceDescription.HazeExtent:                surfaceData.hazeExtent =               surfaceDescription.HazeExtent;
        // Note: we don't know yet if we put 1.0 in surfaceData.hazyGlossMaxDielectricF0 or the graph provided value:
        //$SurfaceDescription.HazyGlossMaxDielectricF0:  surfaceData.hazyGlossMaxDielectricF0 = surfaceDescription.HazyGlossMaxDielectricF0;

        // These static material feature allow compile time optimization
        surfaceData.materialFeatures = MATERIALFEATUREFLAGS_STACK_LIT_STANDARD;
        #ifdef _MATERIAL_FEATURE_SPECULAR_COLOR
            surfaceData.materialFeatures |= MATERIALFEATUREFLAGS_STACK_LIT_SPECULAR_COLOR;
        #endif
        #ifdef _MATERIAL_FEATURE_DUAL_SPECULAR_LOBE
            surfaceData.materialFeatures |= MATERIALFEATUREFLAGS_STACK_LIT_DUAL_SPECULAR_LOBE;
        #endif
        #ifdef _MATERIAL_FEATURE_HAZY_GLOSS
            surfaceData.materialFeatures |= MATERIALFEATUREFLAGS_STACK_LIT_HAZY_GLOSS;
        #endif
        #ifdef _MATERIAL_FEATURE_ANISOTROPY
            surfaceData.materialFeatures |= MATERIALFEATUREFLAGS_STACK_LIT_ANISOTROPY;
        #endif
        #ifdef _MATERIAL_FEATURE_COAT
            surfaceData.materialFeatures |= MATERIALFEATUREFLAGS_STACK_LIT_COAT;
        #endif
        #ifdef _MATERIAL_FEATURE_COAT_NORMALMAP
            surfaceData.materialFeatures |= MATERIALFEATUREFLAGS_STACK_LIT_COAT_NORMAL_MAP;
        #endif
        #ifdef _MATERIAL_FEATURE_IRIDESCENCE
            surfaceData.materialFeatures |= MATERIALFEATUREFLAGS_STACK_LIT_IRIDESCENCE;
        #endif
        #ifdef _MATERIAL_FEATURE_SUBSURFACE_SCATTERING
            surfaceData.materialFeatures |= MATERIALFEATUREFLAGS_STACK_LIT_SUBSURFACE_SCATTERING;
        #endif
        #ifdef _MATERIAL_FEATURE_TRANSMISSION
            surfaceData.materialFeatures |= MATERIALFEATUREFLAGS_STACK_LIT_TRANSMISSION;
        #endif

        #ifdef _MATERIAL_FEATURE_SPECULAR_COLOR
            // Reproduce the energy conservation done in legacy Unity. Not ideal but better for compatibility and users can unchek it
            $Specular.EnergyConserving: surfaceData.baseColor *= (1.0 - Max3(surfaceData.specularColor.r, surfaceData.specularColor.g, surfaceData.specularColor.b));
        #endif

        #ifdef _MATERIAL_FEATURE_HAZY_GLOSS
            surfaceData.hazyGlossMaxDielectricF0 = 1.0;
            $CapHazinessIfNotMetallic: surfaceData.hazyGlossMaxDielectricF0 = surfaceDescription.HazyGlossMaxDielectricF0;
            // ...no need for the SurfaceDescription.HazyGlossMaxDielectricF0: predicate,
            // the CapHazinessIfNotMetallic: predicate is only active if the pass wants the PixelShaderSlot HazyGlossMaxDielectricF0
            // and if masterNode.capHazinessWrtMetallic.isOn:, the later should ensure we're in hazygloss mode and thus,
            // the masterNode has the HazyGlossMaxDielectricF0 material slot added.
        #endif

        //
        // Setup all surfaceData normals: .normalWS, .bentNormalWS, .tangentWS, .coatNormalWS, .geomNormalWS
        //

        #ifdef _DOUBLESIDED_ON
            float3 doubleSidedConstants = _DoubleSidedConstants.xyz;
        #else
            float3 doubleSidedConstants = float3(1.0, 1.0, 1.0);
        #endif

        surfaceData.geomNormalWS = fragInputs.tangentToWorld[2];

        // tangent-space normal
        float3 normalTS = float3(0.0f, 0.0f, 1.0f);
        $SurfaceDescription.Normal: normalTS = surfaceDescription.Normal;

        // compute world space normal
        GetNormalWS(fragInputs, normalTS, surfaceData.normalWS, doubleSidedConstants);

        surfaceData.coatNormalWS = surfaceData.geomNormalWS;
        $CoatNormal: GetNormalWS(fragInputs, surfaceDescription.CoatNormal, surfaceData.coatNormalWS, doubleSidedConstants);

        // surfaceData.tangentWS = normalize(fragInputs.tangentToWorld[0].xyz);
        // ...We don't need to normalize if we're going to call Orthonormalize anyways as long as
        // surfaceData.normalWS is normalized:
        surfaceData.tangentWS = (fragInputs.tangentToWorld[0].xyz); // The tangent is not normalize in tangentToWorld for mikkt. TODO: Check if it expected that we normalize with Morten. Tag: SURFACE_GRADIENT
        $Tangent: surfaceData.tangentWS = TransformTangentToWorld(surfaceDescription.Tangent, fragInputs.tangentToWorld);

        surfaceData.bentNormalWS = float3(0.0, 0.0, 0.0); // Initialise bentNormalWS before decal to keep compiler quiet, will be override after decal.

        #if HAVE_DECALS
            if (_EnableDecals)
            {
                // Both uses and modifies 'surfaceData.normalWS'.
                DecalSurfaceData decalSurfaceData = GetDecalSurfaceData(posInput, surfaceDescription.Alpha);
                ApplyDecalToSurfaceData(decalSurfaceData, surfaceData);
            }
        #endif

        surfaceData.bentNormalWS = surfaceData.normalWS;
        $BentNormal: GetNormalWS(fragInputs, surfaceDescription.BentNormal, surfaceData.bentNormalWS, doubleSidedConstants);

        surfaceData.tangentWS = Orthonormalize(surfaceData.tangentWS, surfaceData.normalWS);

        //
        // SpecularAA
        //

        // TODO Note: specular occlusion that uses bent normals should also use filtering, although the visibility model is not a
        // specular lobe with roughness but a cone with solid angle determined by the ambient occlusion so this is an even more
        // empirical hack (with visibility modelled by a single circular region in direction space)
        // Intuitively, an increase of variance should enlarge (possible) visibility and thus diminish the occlusion
        // (enlarge the visibility cone). This goes in hand with the softer BSDF specular lobe.

        // Note that when using the Hazy Gloss parametrization, the user has no direct control on smoothnessB, and
        // surfaceData.perceptualSmoothnessB will be 0 in that case.
        // Conceptually, in that mode smoothnessB now depends on hazeExtent and smoothnessA only, and hazeExtent is
        // a perceptual control in that "smoothnessB from smoothnessA" dependency (it will also influence lobeMix and the new
        // f0 for the base layer precisely via smoothnessB). Finally, in that parametrization, smoothnessB is always <= smoothnessA.
        // It thus makes sense to only modify smoothnessA while doing SpecularAA, the hazemapping takes care of the rest.
        // The compiler should prune out our calculations for surfaceData.perceptualSmoothnessB in that case since it will never
        // be read before being overwritten later.

        float geometricVariance = 0.0;
        // Note Specular.AA: or Specular.GeometricAA: guarantees surfaceDescription has SpecularAAScreenSpaceVariance and SpecularAAThreshold.
        $Specular.GeometricAA: geometricVariance = GeometricNormalVariance(fragInputs.tangentToWorld[2], surfaceDescription.SpecularAAScreenSpaceVariance);

        // TODO: Handle normal map filtering
        // Also handle texture normal filtering when we have the proper operator nodes and can thus have the variance port
        // in our master node:
        float textureFilteringVariance = 0.0;
        //$NormalTexturtextureFiltering: textureFilteringVariance = DecodeVariance(surfaceDescription.CodedNormalVarianceMeasure);
        float coatTextureFilteringVariance = 0.0;
        //$NormalTexturtextureFiltering: coatTextureFilteringVariance = DecodeVariance(surfaceDescription.CodedCoatNormalVarianceMeasure);

        $Specular.AA: surfaceData.perceptualSmoothnessA = NormalFiltering(surfaceData.perceptualSmoothnessA, geometricVariance + textureFilteringVariance, surfaceDescription.SpecularAAThreshold);
        $Specular.AA: surfaceData.perceptualSmoothnessB = NormalFiltering(surfaceData.perceptualSmoothnessB, geometricVariance + textureFilteringVariance, surfaceDescription.SpecularAAThreshold);
        $Specular.AA: surfaceData.coatPerceptualSmoothness = NormalFiltering(surfaceData.coatPerceptualSmoothness, geometricVariance + coatTextureFilteringVariance, surfaceDescription.SpecularAAThreshold);

        #if defined(DEBUG_DISPLAY)
            if (_DebugMipMapMode != DEBUGMIPMAPMODE_NONE)
            {
                // TODO: need to update mip info
            }

            // We need to call ApplyDebugToSurfaceData after filling the surfarcedata and before filling builtinData
            // as it can modify attributes used for static lighting
            ApplyDebugToSurfaceData(fragInputs.tangentToWorld, surfaceData);
        #endif
    }

    void GetSurfaceAndBuiltinData(FragInputs fragInputs, float3 V, inout PositionInputs posInput, out SurfaceData surfaceData, out BuiltinData builtinData)
    {
        #ifdef LOD_FADE_CROSSFADE // enable dithering LOD transition if user select CrossFade transition in LOD group
            uint3 fadeMaskSeed = asuint((int3)(V * _ScreenSize.xyx)); // Quantize V to _ScreenSize values
            LODDitheringTransition(fadeMaskSeed, unity_LODFade.x);
        #endif

        #ifdef _DOUBLESIDED_ON
            float3 doubleSidedConstants = _DoubleSidedConstants.xyz;
        #else
            float3 doubleSidedConstants = float3(1.0, 1.0, 1.0);
        #endif

        ApplyDoubleSidedFlipOrMirror(fragInputs, doubleSidedConstants);

        SurfaceDescriptionInputs surfaceDescriptionInputs = FragInputsToSurfaceDescriptionInputs(fragInputs, V);
        SurfaceDescription surfaceDescription = SurfaceDescriptionFunction(surfaceDescriptionInputs);

        // Perform alpha test very early to save performance (a killed pixel will not sample textures)
        // TODO: split graph evaluation to grab just alpha dependencies first? tricky..
        $AlphaTest:         DoAlphaTest(surfaceDescription.Alpha, surfaceDescription.AlphaClipThreshold);

        $DepthOffset: ApplyDepthOffsetPositionInput(V, surfaceDescription.DepthOffset, GetViewForwardDir(), GetWorldToHClipMatrix(), posInput);

        BuildSurfaceData(fragInputs, surfaceDescription, V, posInput, surfaceData);

        // Builtin Data
        // For back lighting we use the oposite vertex normal 
        InitBuiltinData(posInput, surfaceDescription.Alpha, surfaceData.bentNormalWS, -fragInputs.tangentToWorld[2], fragInputs.texCoord1, fragInputs.texCoord2, builtinData);
        
        // override sampleBakedGI:
        $LightingGI: builtinData.bakeDiffuseLighting = surfaceDescription.BakedGI;
        $BackLightingGI: builtinData.backBakeDiffuseLighting = surfaceDescription.BakedBackGI;

        $SurfaceDescription.Emission: builtinData.emissiveColor = surfaceDescription.Emission;

#if !defined(_SURFACE_TYPE_TRANSPARENT)
        $SurfaceDescription.VTFeedback: builtinData.vtFeedback = surfaceDescription.VTFeedback;
#endif

        $DepthOffset: builtinData.depthOffset = surfaceDescription.DepthOffset;

        #if (SHADERPASS == SHADERPASS_DISTORTION)
            builtinData.distortion = surfaceDescription.Distortion;
            builtinData.distortionBlur = surfaceDescription.DistortionBlur;
        #else
            builtinData.distortion = float2(0.0, 0.0);
            builtinData.distortionBlur = 0.0;
        #endif

        PostInitBuiltinData(V, posInput, surfaceData, builtinData);
    }

    // --------------------------------------------------
    // Main

    $splice(PostGraphIncludes)

    ENDHLSL
}<|MERGE_RESOLUTION|>--- conflicted
+++ resolved
@@ -83,14 +83,7 @@
     // $SpecularOcclusion:
     // $AddPrecomputedVelocity:
 
-<<<<<<< HEAD
-    //
-    // Original shader keywords reference:
-    // 
-
-=======
     // // Original shader keywords reference
->>>>>>> 67c919e6
     // _ALPHATEST_ON
     // _DOUBLESIDED_ON
     // _DETAILMAP
@@ -232,49 +225,6 @@
         #define VARYINGS_NEED_CULLFACE
     #endif
 
-<<<<<<< HEAD
-    //-------------------------------------------------------------------------------------
-    // End Defines
-    //-------------------------------------------------------------------------------------
-	$splice(DotsInstancedVars)
-
-#if !( (SHADERPASS == SHADERPASS_FORWARD) || (SHADERPASS == SHADERPASS_LIGHT_TRANSPORT))
-    // StackLit.hlsl hooks the callback from PostInitBuiltinData() via #define MODIFY_BAKED_DIFFUSE_LIGHTING
-    // but in ShaderGraph, we don't evaluate/set all input ports when the values are not used by the pass.
-    // (In the material with the inspector UI, unused values were still normally set for all passes, here we
-    // don't, this saves compilation time, but these should always be pruned by compilation anyways).
-    // To prevent warnings, we disable our ModifyBakedDiffuseLighting() callback, while still leaving the
-    // call to PostInitBuiltinData() here along with avoiding putting SHADERPASS dependencies directly in
-    // StackLit.hlsl.
-    #define DISABLE_MODIFY_BAKED_DIFFUSE_LIGHTING
-#endif
-
-    #include "Packages/com.unity.render-pipelines.core/ShaderLibrary/TextureStack.hlsl"
-    #include "Packages/com.unity.render-pipelines.high-definition/Runtime/ShaderLibrary/ShaderVariables.hlsl"
-#ifdef DEBUG_DISPLAY
-    #include "Packages/com.unity.render-pipelines.high-definition/Runtime/Debug/DebugDisplay.hlsl"
-#endif
-
-    #include "Packages/com.unity.render-pipelines.high-definition/Runtime/Material/Material.hlsl"
-
-#if (SHADERPASS == SHADERPASS_FORWARD)
-    #include "Packages/com.unity.render-pipelines.high-definition/Runtime/Lighting/Lighting.hlsl"
-
-    #define HAS_LIGHTLOOP
-
-    #include "Packages/com.unity.render-pipelines.high-definition/Runtime/Lighting/LightLoop/LightLoopDef.hlsl"
-    #include "Packages/com.unity.render-pipelines.high-definition/Runtime/Material/StackLit/StackLit.hlsl"
-    #include "Packages/com.unity.render-pipelines.high-definition/Runtime/Lighting/LightLoop/LightLoop.hlsl"
-#else
-    #include "Packages/com.unity.render-pipelines.high-definition/Runtime/Material/StackLit/StackLit.hlsl"
-#endif
-
-    #include "Packages/com.unity.render-pipelines.high-definition/Runtime/Material/BuiltinUtilities.hlsl"
-    #include "Packages/com.unity.render-pipelines.high-definition/Runtime/Material/MaterialUtilities.hlsl"
-    #include "Packages/com.unity.render-pipelines.high-definition/Runtime/Material/Decal/DecalUtilities.hlsl"
-    #include "Packages/com.unity.render-pipelines.high-definition/Runtime/Material/StackLit/StackLitDecalData.hlsl"
-    #include "Packages/com.unity.render-pipelines.high-definition/Runtime/ShaderLibrary/ShaderGraphFunctions.hlsl"
-=======
     #if !( (SHADERPASS == SHADERPASS_FORWARD) || (SHADERPASS == SHADERPASS_LIGHT_TRANSPORT))
         // StackLit.hlsl hooks the callback from PostInitBuiltinData() via #define MODIFY_BAKED_DIFFUSE_LIGHTING
         // but in ShaderGraph, we don't evaluate/set all input ports when the values are not used by the pass.
@@ -291,7 +241,6 @@
 
     // Includes
     $splice(PreGraphIncludes)
->>>>>>> 67c919e6
 
     // Used by SceneSelectionPass
     int _ObjectId;
@@ -556,10 +505,6 @@
 
         $SurfaceDescription.Emission: builtinData.emissiveColor = surfaceDescription.Emission;
 
-#if !defined(_SURFACE_TYPE_TRANSPARENT)
-        $SurfaceDescription.VTFeedback: builtinData.vtFeedback = surfaceDescription.VTFeedback;
-#endif
-
         $DepthOffset: builtinData.depthOffset = surfaceDescription.DepthOffset;
 
         #if (SHADERPASS == SHADERPASS_DISTORTION)
