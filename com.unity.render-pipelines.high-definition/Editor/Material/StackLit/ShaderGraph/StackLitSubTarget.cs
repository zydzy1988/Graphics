using System;
using System.Collections.Generic;
using System.Linq;
using UnityEngine;
using UnityEngine.Rendering.HighDefinition;
using UnityEditor.ShaderGraph;
using UnityEditor.ShaderGraph.Internal;
using UnityEditor.Graphing;
using UnityEditor.ShaderGraph.Legacy;
using UnityEditor.Rendering.HighDefinition.ShaderGraph.Legacy;
using static UnityEngine.Rendering.HighDefinition.HDMaterialProperties;
using static UnityEditor.Rendering.HighDefinition.HDShaderUtils;

namespace UnityEditor.Rendering.HighDefinition.ShaderGraph
{
    //TODO:
    // clamp in shader code the ranged() properties
    // or let inputs (eg mask?) follow invalid values ? Lit does that (let them free running).
    sealed partial class StackLitSubTarget : LightingSubTarget, ILegacyTarget, IRequiresData<StackLitData>
    {
        public StackLitSubTarget() => displayName = "StackLit";

        // TODO: remove this line
        public static string passTemplatePath => $"{HDUtils.GetHDRenderPipelinePath()}Editor/Material/StackLit/ShaderGraph/StackLitPass.template";

        protected override string templatePath => $"{HDUtils.GetHDRenderPipelinePath()}Editor/Material/StackLit/ShaderGraph/StackLitPass.template";
        protected override string customInspector => "Rendering.HighDefinition.StackLitGUI";
        protected override string subTargetAssetGuid => "5f7ba34a143e67647b202a662748dae3"; // StackLitSubTarget.cs
        protected override ShaderID shaderID => HDShaderUtils.ShaderID.SG_StackLit;

        protected override bool supportDistortion => true;

        StackLitData m_StackLitData;

        StackLitData IRequiresData<StackLitData>.data
        {
            get => m_StackLitData;
            set => m_StackLitData = value;
        }

        public StackLitData stackLitData
        {
            get => m_StackLitData;
            set => m_StackLitData = value;
        }

        protected override IEnumerable<SubShaderDescriptor> EnumerateSubShaders()
        {
            yield return SubShaders.StackLit;
            yield return SubShaders.StackLitRaytracing;
        }

        // Reference for GetFields
        // -------------------------------------------
        //
        // Properties (enables etc):
        //
        //  ok+MFD -> material feature define: means we need a predicate, because we will transform it into a #define that match the material feature, shader_feature-defined, that the rest of the shader code uses.
        //
        //  ok+MFD masterNode.baseParametrization    --> even though we can just always transfer present fields (check with $SurfaceDescription.*) like specularcolor and metallic,
        //                                               we need to translate this into the _MATERIAL_FEATURE_SPECULAR_COLOR define.
        //
        //  ok masterNode.energyConservingSpecular
        //
        //  ~~~~ ok+MFD: these are almost all material features:
        //  masterNode.anisotropy
        //  masterNode.coat
        //  masterNode.coatNormal
        //  masterNode.dualSpecularLobe
        //  masterNode.dualSpecularLobeParametrization
        //  masterNode.capHazinessWrtMetallic           -> not a material feature define, as such, we will create a combined predicate for the HazyGlossMaxDielectricF0 slot dependency
        //                                                 instead of adding a #define in the template...
        //  masterNode.iridescence
        //  masterNode.subsurfaceScattering
        //  masterNode.transmission
        //
        //  ~~~~ ...ok+MFD: these are all material features
        //
        //  ok masterNode.receiveDecals
        //  ok masterNode.receiveSSR
        //  ok masterNode.geometricSpecularAA    --> check, a way to combine predicates and/or exclude passes: TODOTODO What about WRITE_NORMAL_BUFFER passes ? (ie smoothness)
        //  ok masterNode.specularOcclusion      --> no use for it though! see comments.
        //
        //  ~~~~ ok+D: these require translation to defines also...
        //
        //  masterNode.anisotropyForAreaLights
        //  masterNode.recomputeStackPerLight
        //  masterNode.shadeBaseUsingRefractedAngles
        //  masterNode.debug

        // Inputs: Most inputs don't need a specific predicate in addition to the "present field predicate", ie the $SurfaceDescription.*,
        //         but in some special cases we check connectivity to avoid processing the default value for nothing...
        //         (see specular occlusion with _MASKMAP and _BENTNORMALMAP in LitData, or _TANGENTMAP, _BENTNORMALMAP, etc. which act a bit like that
        //         although they also avoid sampling in that case, but default tiny texture map sampling isn't a big hit since they are all cached once
        //         a default "unityTexWhite" is sampled, it is cached for everyone defaulting to white...)
        //
        // ok+ means there's a specific additional predicate
        //
        // ok masterNode.BaseColorSlotId
        // ok masterNode.NormalSlotId
        //
        // ok+ masterNode.BentNormalSlotId     --> Dependency of the predicate on IsSlotConnected avoids processing even if the slots
        // ok+ masterNode.TangentSlotId            are always there so any pass that declares its use in PixelShaderSlots will have the field in SurfaceDescription,
        //                                         but it's not necessarily useful (if slot isnt connected, waste processing on potentially static expressions if
        //                                         shader compiler cant optimize...and even then, useless to have static override value for those.)
        //
        //                                         TODOTODO: Note you could have the same argument for NormalSlot (which we dont exclude with a predicate).
        //                                         Also and anyways, the compiler is smart enough not to do the TS to WS matrix multiply on a (0,0,1) vector.
        //
        // ok+ masterNode.CoatNormalSlotId       -> we already have a "material feature" coat normal map so can use that instead, although using that former, we assume the coat normal slot
        //                                         will be there, but it's ok, we can #ifdef the code on the material feature define, and use the $SurfaceDescription.CoatNormal predicate
        //                                         for the actual assignment,
        //                                         although for that one we could again
        //                                         use the "connected" condition like for tangent and bentnormal
        //
        // The following are all ok, no need beyond present field predicate, ie $SurfaceDescription.*,
        // except special cases where noted
        //
        // ok masterNode.SubsurfaceMaskSlotId
        // ok masterNode.ThicknessSlotId
        // ok masterNode.DiffusionProfileHashSlotId
        // ok masterNode.IridescenceMaskSlotId
        // ok masterNode.IridescenceThicknessSlotId
        // ok masterNode.SpecularColorSlotId
        // ok masterNode.DielectricIorSlotId
        // ok masterNode.MetallicSlotId
        // ok masterNode.EmissionSlotId
        // ok masterNode.SmoothnessASlotId
        // ok masterNode.SmoothnessBSlotId
        // ok+ masterNode.AmbientOcclusionSlotId    -> defined a specific predicate, but not used, see StackLitData.
        // ok masterNode.AlphaSlotId
        // ok masterNode.AlphaClipThresholdSlotId
        // ok masterNode.AnisotropyASlotId
        // ok masterNode.AnisotropyBSlotId
        // ok masterNode.SpecularAAScreenSpaceVarianceSlotId
        // ok masterNode.SpecularAAThresholdSlotId
        // ok masterNode.CoatSmoothnessSlotId
        // ok masterNode.CoatIorSlotId
        // ok masterNode.CoatThicknessSlotId
        // ok masterNode.CoatExtinctionSlotId
        // ok masterNode.LobeMixSlotId
        // ok masterNode.HazinessSlotId
        // ok masterNode.HazeExtentSlotId
        // ok masterNode.HazyGlossMaxDielectricF0SlotId     -> No need for a predicate, the needed predicate is the combined (capHazinessWrtMetallic + HazyGlossMaxDielectricF0)
        //                                                     "leaking case": if the 2 are true, but we're not in metallic mode, the capHazinessWrtMetallic property is wrong,
        //                                                     that means the master node is really misconfigured, spew an error, should never happen...
        //                                                     If it happens, it's because we forgot UpdateNodeAfterDeserialization() call when modifying the capHazinessWrtMetallic or baseParametrization
        //                                                     properties, maybe through debug etc.
        //
        // ok masterNode.DistortionSlotId            -> Warning: peculiarly, instead of using $SurfaceDescription.Distortion and DistortionBlur,
        // ok masterNode.DistortionBlurSlotId           we do an #if (SHADERPASS == SHADERPASS_DISTORTION) in the template, instead of
        //                                              relying on other passed NOT to include the DistortionSlotId in their PixelShaderSlots!!

        // Other to deal with, and
        // Common between Lit and StackLit:
        //
        // doubleSidedMode, alphaTest, receiveDecals,
        // surfaceType, alphaMode, blendPreserveSpecular, transparencyFog,
        // distortion, distortionMode, distortionDepthTest,
        // sortPriority (int)
        // geometricSpecularAA, energyConservingSpecular, specularOcclusion

        public override void GetFields(ref TargetFieldContext context)
        {
            base.GetFields(ref context);

            // StackLit specific properties
            context.AddField(HDStructFields.FragInputs.IsFrontFace, systemData.doubleSidedMode != DoubleSidedMode.Disabled && !context.pass.Equals(StackLitSubTarget.StackLitPasses.MotionVectors));

            // Material
            context.AddField(HDFields.Anisotropy,                   stackLitData.anisotropy);
            context.AddField(HDFields.Coat,                         stackLitData.coat);
            context.AddField(HDFields.CoatMask,                     stackLitData.coat && context.pass.validPixelBlocks.Contains(HDBlockFields.SurfaceDescription.CoatMask) &&
                                                                        context.blocks.Contains(HDBlockFields.SurfaceDescription.CoatMask));
            // context.AddField(HDFields.CoatMaskZero,                 coat.isOn && pass.pixelBlocks.Contains(CoatMaskSlotId) &&
            //                                                                 FindSlot<Vector1MaterialSlot>(CoatMaskSlotId).value == 0.0f),
            // context.AddField(HDFields.CoatMaskOne,                  coat.isOn && pass.pixelBlocks.Contains(CoatMaskSlotId) &&
            //                                                                 FindSlot<Vector1MaterialSlot>(CoatMaskSlotId).value == 1.0f),
            context.AddField(HDFields.CoatNormal,                   stackLitData.coatNormal && context.pass.validPixelBlocks.Contains(HDBlockFields.SurfaceDescription.CoatNormal));
            context.AddField(HDFields.Iridescence,                  stackLitData.iridescence);
            context.AddField(HDFields.SubsurfaceScattering,         lightingData.subsurfaceScattering && systemData.surfaceType != SurfaceType.Transparent);
            context.AddField(HDFields.Transmission,                 stackLitData.transmission);
            context.AddField(HDFields.DualSpecularLobe,             stackLitData.dualSpecularLobe);

            // Base Parametrization
            // Even though we can just always transfer the present (check with $SurfaceDescription.*) fields like specularcolor
            // and metallic, we still need to know the baseParametrization in the template to translate into the
            // _MATERIAL_FEATURE_SPECULAR_COLOR define:
            context.AddField(HDFields.BaseParamSpecularColor,       stackLitData.baseParametrization == StackLit.BaseParametrization.SpecularColor);

            // Dual Specular Lobe Parametrization
            context.AddField(HDFields.HazyGloss,                    stackLitData.dualSpecularLobe &&
                                                                            stackLitData.dualSpecularLobeParametrization == StackLit.DualSpecularLobeParametrization.HazyGloss);

            // Misc
            context.AddField(HDFields.DoAlphaTest,                  systemData.alphaTest && context.pass.validPixelBlocks.Contains(BlockFields.SurfaceDescription.AlphaClipThreshold));
            context.AddField(HDFields.EnergyConservingSpecular,     stackLitData.energyConservingSpecular);
            context.AddField(HDFields.Tangent,                      context.blocks.Contains(HDBlockFields.SurfaceDescription.Tangent) &&
                                                                            context.pass.validPixelBlocks.Contains(HDBlockFields.SurfaceDescription.Tangent));
            // Option for baseParametrization == Metallic && DualSpecularLobeParametrization == HazyGloss:
            // Again we assume masternode has HazyGlossMaxDielectricF0 which should always be the case
            // if capHazinessWrtMetallic.isOn.
            context.AddField(HDFields.CapHazinessIfNotMetallic,     stackLitData.dualSpecularLobe &&
                                                                            stackLitData.dualSpecularLobeParametrization == StackLit.DualSpecularLobeParametrization.HazyGloss &&
                                                                            stackLitData.capHazinessWrtMetallic && stackLitData.baseParametrization == StackLit.BaseParametrization.BaseMetallic
                                                                            && context.pass.validPixelBlocks.Contains(HDBlockFields.SurfaceDescription.HazyGlossMaxDielectricF0));
            // Note here we combine an "enable"-like predicate and the $SurfaceDescription.(slotname) predicate
            // into a single $GeometricSpecularAA pedicate.
            //
            // ($SurfaceDescription.* predicates are useful to make sure the field is present in the struct in the template.
            // The field will be present if both the master node and pass have the slotid, see this set intersection we make
            // in GenerateSurfaceDescriptionStruct(), with HDSubShaderUtilities.FindMaterialSlotsOnNode().)
            //
            // Normally, since the feature enable adds the required slots, only the $SurfaceDescription.* would be required,
            // but some passes might not need it and not declare the PixelShaderSlot, or, inversely, the pass might not
            // declare it as a way to avoid it.
            //
            // IE this has also the side effect to disable geometricSpecularAA - even if "on" - for passes that don't explicitly
            // advertise these slots(eg for a general feature, with separate "enable" and "field present" predicates, the
            // template could take a default value and process it anyway if a feature is "on").
            //
            // (Note we can achieve the same results in the template on just single predicates by making defines out of them,
            // and using #if defined() && etc)
            context.AddField(HDFields.GeometricSpecularAA,          lightingData.specularAA &&
                                                                            context.pass.validPixelBlocks.Contains(HDBlockFields.SurfaceDescription.SpecularAAScreenSpaceVariance) &&
                                                                            context.pass.validPixelBlocks.Contains(HDBlockFields.SurfaceDescription.SpecularAAThreshold));
            context.AddField(HDFields.SpecularAA,                   lightingData.specularAA &&
                                                                            context.pass.validPixelBlocks.Contains(HDBlockFields.SurfaceDescription.SpecularAAScreenSpaceVariance) &&
                                                                            context.pass.validPixelBlocks.Contains(HDBlockFields.SurfaceDescription.SpecularAAThreshold));
            context.AddField(HDFields.SpecularOcclusion,            stackLitData.screenSpaceSpecularOcclusionBaseMode != StackLitData.SpecularOcclusionBaseMode.Off ||
                                                                            stackLitData.dataBasedSpecularOcclusionBaseMode != StackLitData.SpecularOcclusionBaseMode.Off);

            // Advanced
            context.AddField(HDFields.AnisotropyForAreaLights,      stackLitData.anisotropyForAreaLights);
            context.AddField(HDFields.RecomputeStackPerLight,       stackLitData.recomputeStackPerLight);
            context.AddField(HDFields.HonorPerLightMinRoughness,    stackLitData.honorPerLightMinRoughness);
            context.AddField(HDFields.ShadeBaseUsingRefractedAngles, stackLitData.shadeBaseUsingRefractedAngles);
            context.AddField(HDFields.StackLitDebug,                stackLitData.debug);

            // Screen Space Specular Occlusion Base Mode
            context.AddField(HDFields.SSSpecularOcclusionBaseModeOff, stackLitData.screenSpaceSpecularOcclusionBaseMode == StackLitData.SpecularOcclusionBaseMode.Off);
            context.AddField(HDFields.SSSpecularOcclusionBaseModeDirectFromAO, stackLitData.screenSpaceSpecularOcclusionBaseMode == StackLitData.SpecularOcclusionBaseMode.DirectFromAO);
            context.AddField(HDFields.SSSpecularOcclusionBaseModeConeConeFromBentAO, stackLitData.screenSpaceSpecularOcclusionBaseMode == StackLitData.SpecularOcclusionBaseMode.ConeConeFromBentAO);
            context.AddField(HDFields.SSSpecularOcclusionBaseModeSPTDIntegrationOfBentAO, stackLitData.screenSpaceSpecularOcclusionBaseMode == StackLitData.SpecularOcclusionBaseMode.SPTDIntegrationOfBentAO);
            context.AddField(HDFields.SSSpecularOcclusionBaseModeCustom, stackLitData.screenSpaceSpecularOcclusionBaseMode == StackLitData.SpecularOcclusionBaseMode.Custom);

            // Screen Space Specular Occlusion AO Cone Size
            context.AddField(HDFields.SSSpecularOcclusionAOConeSizeUniformAO, SpecularOcclusionModeUsesVisibilityCone(stackLitData.screenSpaceSpecularOcclusionBaseMode) &&
                                                                            stackLitData.screenSpaceSpecularOcclusionAOConeSize == StackLitData.SpecularOcclusionAOConeSize.UniformAO);
            context.AddField(HDFields.SSSpecularOcclusionAOConeSizeCosWeightedAO, SpecularOcclusionModeUsesVisibilityCone(stackLitData.screenSpaceSpecularOcclusionBaseMode) &&
                                                                            stackLitData.screenSpaceSpecularOcclusionAOConeSize == StackLitData.SpecularOcclusionAOConeSize.CosWeightedAO);
            context.AddField(HDFields.SSSpecularOcclusionAOConeSizeCosWeightedBentCorrectAO, SpecularOcclusionModeUsesVisibilityCone(stackLitData.screenSpaceSpecularOcclusionBaseMode) &&
                                                                            stackLitData.screenSpaceSpecularOcclusionAOConeSize == StackLitData.SpecularOcclusionAOConeSize.CosWeightedBentCorrectAO);

            // Screen Space Specular Occlusion AO Cone Dir
            context.AddField(HDFields.SSSpecularOcclusionAOConeDirGeomNormal, SpecularOcclusionModeUsesVisibilityCone(stackLitData.screenSpaceSpecularOcclusionBaseMode) &&
                                                                            stackLitData.screenSpaceSpecularOcclusionAOConeDir == StackLitData.SpecularOcclusionAOConeDir.GeomNormal);
            context.AddField(HDFields.SSSpecularOcclusionAOConeDirBentNormal, SpecularOcclusionModeUsesVisibilityCone(stackLitData.screenSpaceSpecularOcclusionBaseMode) &&
                                                                            stackLitData.screenSpaceSpecularOcclusionAOConeDir == StackLitData.SpecularOcclusionAOConeDir.BentNormal);
            context.AddField(HDFields.SSSpecularOcclusionAOConeDirShadingNormal, SpecularOcclusionModeUsesVisibilityCone(stackLitData.screenSpaceSpecularOcclusionBaseMode) &&
                                                                            stackLitData.screenSpaceSpecularOcclusionAOConeDir == StackLitData.SpecularOcclusionAOConeDir.ShadingNormal);

            // Data Based Specular Occlusion Base Mode
            context.AddField(HDFields.DataBasedSpecularOcclusionBaseModeOff, stackLitData.dataBasedSpecularOcclusionBaseMode == StackLitData.SpecularOcclusionBaseMode.Off);
            context.AddField(HDFields.DataBasedSpecularOcclusionBaseModeDirectFromAO, stackLitData.dataBasedSpecularOcclusionBaseMode == StackLitData.SpecularOcclusionBaseMode.DirectFromAO);
            context.AddField(HDFields.DataBasedSpecularOcclusionBaseModeConeConeFromBentAO, stackLitData.dataBasedSpecularOcclusionBaseMode == StackLitData.SpecularOcclusionBaseMode.ConeConeFromBentAO);
            context.AddField(HDFields.DataBasedSpecularOcclusionBaseModeSPTDIntegrationOfBentAO, stackLitData.dataBasedSpecularOcclusionBaseMode == StackLitData.SpecularOcclusionBaseMode.SPTDIntegrationOfBentAO);
            context.AddField(HDFields.DataBasedSpecularOcclusionBaseModeCustom, stackLitData.dataBasedSpecularOcclusionBaseMode == StackLitData.SpecularOcclusionBaseMode.Custom);

            // Data Based Specular Occlusion AO Cone Size
            context.AddField(HDFields.DataBasedSpecularOcclusionAOConeSizeUniformAO, SpecularOcclusionModeUsesVisibilityCone(stackLitData.dataBasedSpecularOcclusionBaseMode) &&
                                                                            stackLitData.dataBasedSpecularOcclusionAOConeSize == StackLitData.SpecularOcclusionAOConeSize.UniformAO);
            context.AddField(HDFields.DataBasedSpecularOcclusionAOConeSizeCosWeightedAO, SpecularOcclusionModeUsesVisibilityCone(stackLitData.dataBasedSpecularOcclusionBaseMode) &&
                                                                            stackLitData.dataBasedSpecularOcclusionAOConeSize == StackLitData.SpecularOcclusionAOConeSize.CosWeightedAO);
            context.AddField(HDFields.DataBasedSpecularOcclusionAOConeSizeCosWeightedBentCorrectAO, SpecularOcclusionModeUsesVisibilityCone(stackLitData.dataBasedSpecularOcclusionBaseMode) &&
                                                                            stackLitData.dataBasedSpecularOcclusionAOConeSize == StackLitData.SpecularOcclusionAOConeSize.CosWeightedBentCorrectAO);

            // Specular Occlusion Cone Fixup Method
            context.AddField(HDFields.SpecularOcclusionConeFixupMethodOff, SpecularOcclusionUsesBentNormal(stackLitData) &&
                                                                            stackLitData.specularOcclusionConeFixupMethod == StackLitData.SpecularOcclusionConeFixupMethod.Off);
            context.AddField(HDFields.SpecularOcclusionConeFixupMethodBoostBSDFRoughness, SpecularOcclusionUsesBentNormal(stackLitData) &&
                                                                            stackLitData.specularOcclusionConeFixupMethod == StackLitData.SpecularOcclusionConeFixupMethod.BoostBSDFRoughness);
            context.AddField(HDFields.SpecularOcclusionConeFixupMethodTiltDirectionToGeomNormal, SpecularOcclusionUsesBentNormal(stackLitData) &&
                                                                            stackLitData.specularOcclusionConeFixupMethod == StackLitData.SpecularOcclusionConeFixupMethod.TiltDirectionToGeomNormal);
            context.AddField(HDFields.SpecularOcclusionConeFixupMethodBoostAndTilt, SpecularOcclusionUsesBentNormal(stackLitData) &&
                                                                            stackLitData.specularOcclusionConeFixupMethod == StackLitData.SpecularOcclusionConeFixupMethod.BoostAndTilt);
        }

        public override void GetActiveBlocks(ref TargetActiveBlockContext context)
        {
            base.GetActiveBlocks(ref context);
<<<<<<< HEAD
            AddNormalBlocks(ref context);
=======
            AddDistortionBlocks(ref context);
>>>>>>> e92a0f77

            // Common
            context.AddBlock(HDBlockFields.SurfaceDescription.BentNormal);
            context.AddBlock(HDBlockFields.SurfaceDescription.Tangent);
            context.AddBlock(BlockFields.SurfaceDescription.Smoothness);
            context.AddBlock(BlockFields.SurfaceDescription.Occlusion);
            context.AddBlock(HDBlockFields.SurfaceDescription.Anisotropy,           stackLitData.anisotropy);
            context.AddBlock(HDBlockFields.SurfaceDescription.SubsurfaceMask,       lightingData.subsurfaceScattering);
            context.AddBlock(HDBlockFields.SurfaceDescription.Thickness,            stackLitData.transmission);
            context.AddBlock(HDBlockFields.SurfaceDescription.DiffusionProfileHash, lightingData.subsurfaceScattering || stackLitData.transmission);

            // Base Metallic
            context.AddBlock(BlockFields.SurfaceDescription.Metallic,               stackLitData.baseParametrization == StackLit.BaseParametrization.BaseMetallic);
            context.AddBlock(HDBlockFields.SurfaceDescription.DielectricIor,        stackLitData.baseParametrization == StackLit.BaseParametrization.BaseMetallic);

            // Base Specular
            context.AddBlock(BlockFields.SurfaceDescription.Specular,               stackLitData.baseParametrization == StackLit.BaseParametrization.SpecularColor);

            // Specular Occlusion
            // for custom (external) SO replacing data based SO (which normally comes from some func of DataBasedSOMode(dataAO, optional bent normal))
            // TODO: we would ideally need one value per lobe
            context.AddBlock(HDBlockFields.SurfaceDescription.SpecularOcclusion,    DataBasedSpecularOcclusionIsCustom());
            context.AddBlock(HDBlockFields.SurfaceDescription.SOFixupVisibilityRatioThreshold, SpecularOcclusionUsesBentNormal(stackLitData) && 
                                                                                        stackLitData.specularOcclusionConeFixupMethod != StackLitData.SpecularOcclusionConeFixupMethod.Off);
            context.AddBlock(HDBlockFields.SurfaceDescription.SOFixupStrengthFactor, SpecularOcclusionUsesBentNormal(stackLitData) && 
                                                                                        stackLitData.specularOcclusionConeFixupMethod != StackLitData.SpecularOcclusionConeFixupMethod.Off);
            context.AddBlock(HDBlockFields.SurfaceDescription.SOFixupMaxAddedRoughness, SpecularOcclusionUsesBentNormal(stackLitData) && SpecularOcclusionConeFixupMethodModifiesRoughness(stackLitData.specularOcclusionConeFixupMethod) &&
                                                                                        stackLitData.specularOcclusionConeFixupMethod != StackLitData.SpecularOcclusionConeFixupMethod.Off);

            // Coat
            context.AddBlock(HDBlockFields.SurfaceDescription.CoatSmoothness,       stackLitData.coat);
            context.AddBlock(HDBlockFields.SurfaceDescription.CoatIor,              stackLitData.coat);
            context.AddBlock(HDBlockFields.SurfaceDescription.CoatThickness,        stackLitData.coat);
            context.AddBlock(HDBlockFields.SurfaceDescription.CoatExtinction,       stackLitData.coat);
            context.AddBlock(HDBlockFields.SurfaceDescription.CoatNormal,           stackLitData.coat && stackLitData.coatNormal);
            context.AddBlock(HDBlockFields.SurfaceDescription.CoatMask,             stackLitData.coat);

            // Dual Specular Lobe
            context.AddBlock(HDBlockFields.SurfaceDescription.SmoothnessB,          stackLitData.dualSpecularLobe && stackLitData.dualSpecularLobeParametrization == StackLit.DualSpecularLobeParametrization.Direct);
            context.AddBlock(HDBlockFields.SurfaceDescription.LobeMix,              stackLitData.dualSpecularLobe && stackLitData.dualSpecularLobeParametrization == StackLit.DualSpecularLobeParametrization.Direct);

            context.AddBlock(HDBlockFields.SurfaceDescription.Haziness,             stackLitData.dualSpecularLobe && stackLitData.dualSpecularLobeParametrization == StackLit.DualSpecularLobeParametrization.HazyGloss);
            context.AddBlock(HDBlockFields.SurfaceDescription.HazeExtent,           stackLitData.dualSpecularLobe && stackLitData.dualSpecularLobeParametrization == StackLit.DualSpecularLobeParametrization.HazyGloss);
            context.AddBlock(HDBlockFields.SurfaceDescription.HazyGlossMaxDielectricF0, stackLitData.dualSpecularLobe && stackLitData.dualSpecularLobeParametrization == StackLit.DualSpecularLobeParametrization.HazyGloss &&
                                                                                        stackLitData.capHazinessWrtMetallic && stackLitData.baseParametrization == StackLit.BaseParametrization.BaseMetallic);
            context.AddBlock(HDBlockFields.SurfaceDescription.AnisotropyB,          stackLitData.dualSpecularLobe && stackLitData.anisotropy);

            // Iridescence
            context.AddBlock(HDBlockFields.SurfaceDescription.IridescenceMask,      stackLitData.iridescence);
            context.AddBlock(HDBlockFields.SurfaceDescription.IridescenceThickness, stackLitData.iridescence);
            context.AddBlock(HDBlockFields.SurfaceDescription.IridescenceCoatFixupTIR, stackLitData.iridescence && stackLitData.coat);
            context.AddBlock(HDBlockFields.SurfaceDescription.IridescenceCoatFixupTIRClamp, stackLitData.iridescence && stackLitData.coat);

            // Specular AA
            context.AddBlock(HDBlockFields.SurfaceDescription.SpecularAAScreenSpaceVariance, lightingData.specularAA);
            context.AddBlock(HDBlockFields.SurfaceDescription.SpecularAAThreshold,  lightingData.specularAA);
        }

        protected override void AddInspectorPropertyBlocks(SubTargetPropertiesGUI blockList)
        {
            blockList.AddPropertyBlock(new StackLitSurfaceOptionPropertyBlock(SurfaceOptionPropertyBlock.Features.Lit, stackLitData));
            if (systemData.surfaceType == SurfaceType.Transparent)
                blockList.AddPropertyBlock(new DistortionPropertyBlock());
            blockList.AddPropertyBlock(new AdvancedOptionsPropertyBlock());
        }

        public override void CollectShaderProperties(PropertyCollector collector, GenerationMode generationMode)
        {
            base.CollectShaderProperties(collector, generationMode);

            if (stackLitData.debug)
            {
                // We have useful debug options in StackLit, so add them always, and let the UI editor (non shadergraph) handle displaying them
                // since this is also the editor that controls the keyword switching for the debug mode.
                collector.AddShaderProperty(new Vector4ShaderProperty()
                {
                    overrideReferenceName = "_DebugEnvLobeMask", // xyz is environments lights lobe 0 1 2 Enable, w is Enable VLayering
                    displayName = "_DebugEnvLobeMask",
                    value = new Vector4(1.0f, 1.0f, 1.0f, 1.0f)
                });
                collector.AddShaderProperty(new Vector4ShaderProperty()
                {
                    overrideReferenceName = "_DebugLobeMask", // xyz is analytical dirac lights lobe 0 1 2 Enable", false),
                    displayName = "_DebugLobeMask",
                    value = new Vector4(1.0f, 1.0f, 1.0f, 1.0f)
                });
                collector.AddShaderProperty(new Vector4ShaderProperty()
                {
                    overrideReferenceName = "_DebugAniso", // x is Hack Enable, w is factor
                    displayName = "_DebugAniso",
                    value = new Vector4(1.0f, 0.0f, 0.0f, 1000.0f)
                });
                // _DebugSpecularOcclusion:
                //
                // eg (2,2,1,2) :
                // .x = SO method {0 = fromAO, 1 = conecone, 2 = SPTD},
                // .y = bentao algo {0 = uniform, cos, bent cos},
                // .z = use upper visible hemisphere clipping,
                // .w = The last component of _DebugSpecularOcclusion controls debug visualization:
                //      -1 colors the object according to the SO algorithm used,
                //      and values from 1 to 4 controls what the lighting debug display mode will show when set to show "indirect specular occlusion":
                //      Since there's not one value in our case,
                //      0 will show the object all red to indicate to choose one, 1-4 corresponds to showing
                //      1 = coat SO, 2 = base lobe A SO, 3 = base lobe B SO, 4 = shows the result of sampling the SSAO texture (screenSpaceAmbientOcclusion).
                collector.AddShaderProperty(new Vector4ShaderProperty()
                {
                    overrideReferenceName = "_DebugSpecularOcclusion",
                    displayName = "_DebugSpecularOcclusion",
                    value = new Vector4(2.0f, 2.0f, 1.0f, 2.0f)
                });
            }
        }

        public static bool SpecularOcclusionModeUsesVisibilityCone(StackLitData.SpecularOcclusionBaseMode soMethod)
        {
            return (soMethod == StackLitData.SpecularOcclusionBaseMode.ConeConeFromBentAO
                || soMethod == StackLitData.SpecularOcclusionBaseMode.SPTDIntegrationOfBentAO);
        }

        public static bool SpecularOcclusionUsesBentNormal(StackLitData stackLitData)
        {
            return (SpecularOcclusionModeUsesVisibilityCone(stackLitData.dataBasedSpecularOcclusionBaseMode)
                    || (SpecularOcclusionModeUsesVisibilityCone(stackLitData.screenSpaceSpecularOcclusionBaseMode)
                        && stackLitData.screenSpaceSpecularOcclusionAOConeDir == StackLitData.SpecularOcclusionAOConeDir.BentNormal));
        }

        bool DataBasedSpecularOcclusionIsCustom()
        {
            return stackLitData.dataBasedSpecularOcclusionBaseMode == StackLitData.SpecularOcclusionBaseMode.Custom;
        }

        public static bool SpecularOcclusionConeFixupMethodModifiesRoughness(StackLitData.SpecularOcclusionConeFixupMethod soConeFixupMethod)
        {
            return (soConeFixupMethod == StackLitData.SpecularOcclusionConeFixupMethod.BoostBSDFRoughness
                || soConeFixupMethod == StackLitData.SpecularOcclusionConeFixupMethod.BoostAndTilt);
        }

#region SubShaders
        static class SubShaders
        {
            public static SubShaderDescriptor StackLit = new SubShaderDescriptor()
            {
                pipelineTag = HDRenderPipeline.k_ShaderTagName,
                generatesPreview = true,
                passes = new PassCollection
                {
                    { StackLitPasses.ShadowCaster },
                    { StackLitPasses.META },
                    { StackLitPasses.SceneSelection },
                    { StackLitPasses.DepthForwardOnly },
                    { StackLitPasses.MotionVectors },
                    { StackLitPasses.Distortion, new FieldCondition(HDFields.TransparentDistortion, true) },
                    { StackLitPasses.ForwardOnly },
                },
            };

            public static SubShaderDescriptor StackLitRaytracing = new SubShaderDescriptor()
            {
                pipelineTag = HDRenderPipeline.k_ShaderTagName,
                generatesPreview = false,
                passes = new PassCollection
                {
                    { StackLitPasses.RaytracingIndirect, new FieldCondition(Fields.IsPreview, false) },
                    { StackLitPasses.RaytracingVisibility, new FieldCondition(Fields.IsPreview, false) },
                    { StackLitPasses.RaytracingForward, new FieldCondition(Fields.IsPreview, false) },
                    { StackLitPasses.RaytracingGBuffer, new FieldCondition(Fields.IsPreview, false) },
                    { StackLitPasses.RaytracingSubSurface, new FieldCondition(Fields.IsPreview, false) },
                },
            };
        }
#endregion

#region Passes
        public static class StackLitPasses
        {
            public static PassDescriptor META = new PassDescriptor()
            {
                // Definition
                displayName = "META",
                referenceName = "SHADERPASS_LIGHT_TRANSPORT",
                lightMode = "META",
                useInPreview = false,

                // Template
                passTemplatePath = passTemplatePath,
                sharedTemplateDirectory = HDTarget.sharedTemplateDirectory,

                // Port Mask
                validPixelBlocks = StackLitBlockMasks.FragmentMETA,

                // Collections
                structs = CoreStructCollections.Default,
                requiredFields = CoreRequiredFields.Meta,
                fieldDependencies = CoreFieldDependencies.Default,
                renderStates = CoreRenderStates.Meta,
                pragmas = StackLitPragmas.DotsInstancedInV2OnlyRenderingLayer,
                keywords = CoreKeywords.HDBase,
                includes = StackLitIncludes.Meta,
            };

            public static PassDescriptor ShadowCaster = new PassDescriptor()
            {
                // Definition
                displayName = "ShadowCaster",
                referenceName = "SHADERPASS_SHADOWS",
                lightMode = "ShadowCaster",
                useInPreview = false,

                // Template
                passTemplatePath = passTemplatePath,
                sharedTemplateDirectory = HDTarget.sharedTemplateDirectory,

                // Port Mask
                validVertexBlocks = StackLitBlockMasks.VertexPosition,
                validPixelBlocks = StackLitBlockMasks.FragmentAlphaDepth,

                // Collections
                structs = CoreStructCollections.Default,
                fieldDependencies = CoreFieldDependencies.Default,
                renderStates = StackLitRenderStates.ShadowCaster,
                pragmas = StackLitPragmas.DotsInstancedInV2OnlyRenderingLayer,
                keywords = CoreKeywords.HDBase,
                includes = StackLitIncludes.DepthOnly,
            };

            public static PassDescriptor SceneSelection = new PassDescriptor()
            {
                // Definition
                displayName = "SceneSelectionPass",
                referenceName = "SHADERPASS_DEPTH_ONLY",
                lightMode = "SceneSelectionPass",
                useInPreview = false,

                // Template
                passTemplatePath = passTemplatePath,
                sharedTemplateDirectory = HDTarget.sharedTemplateDirectory,

                // Port Mask
                validVertexBlocks = CoreBlockMasks.Vertex,
                validPixelBlocks = StackLitBlockMasks.FragmentAlphaDepth,

                // Collections
                structs = CoreStructCollections.Default,
                fieldDependencies = CoreFieldDependencies.Default,
                renderStates = CoreRenderStates.SceneSelection,
                pragmas = StackLitPragmas.DotsInstancedInV2OnlyRenderingLayerEditorSync,
                defines = CoreDefines.SceneSelection,
                keywords = CoreKeywords.HDBase,
                includes = StackLitIncludes.DepthOnly,
            };

            public static PassDescriptor DepthForwardOnly = new PassDescriptor()
            {
                // // Code path for WRITE_NORMAL_BUFFER
                // See StackLit.hlsl:ConvertSurfaceDataToNormalData()
                // which ShaderPassDepthOnly uses: we need to add proper interpolators dependencies depending on WRITE_NORMAL_BUFFER.
                // In our case WRITE_NORMAL_BUFFER is always enabled here.
                // Also, we need to add PixelShaderSlots dependencies for everything potentially used there.
                // See AddPixelShaderSlotsForWriteNormalBufferPasses()

                // Definition
                displayName = "DepthForwardOnly",
                referenceName = "SHADERPASS_DEPTH_ONLY",
                lightMode = "DepthForwardOnly",
                useInPreview = true,

                // Template
                passTemplatePath = passTemplatePath,
                sharedTemplateDirectory = HDTarget.sharedTemplateDirectory,

                // Port Mask
                validVertexBlocks = CoreBlockMasks.Vertex,
                validPixelBlocks = StackLitBlockMasks.FragmentDepthMotionVectors,

                // Collections
                structs = CoreStructCollections.Default,
                requiredFields = CoreRequiredFields.LitFull,
                fieldDependencies = CoreFieldDependencies.Default,
                renderStates = CoreRenderStates.DepthOnly,
                pragmas = StackLitPragmas.DotsInstancedInV2OnlyRenderingLayer,
                defines = CoreDefines.DepthMotionVectors,
                keywords = CoreKeywords.DepthMotionVectorsNoNormal,
                includes = StackLitIncludes.DepthOnly,
            };

            public static PassDescriptor MotionVectors = new PassDescriptor()
            {
                // Definition
                displayName = "MotionVectors",
                referenceName = "SHADERPASS_MOTION_VECTORS",
                lightMode = "MotionVectors",
                useInPreview = false,

                // Template
                passTemplatePath = passTemplatePath,
                sharedTemplateDirectory = HDTarget.sharedTemplateDirectory,

                // Port Mask
                validVertexBlocks = CoreBlockMasks.Vertex,
                validPixelBlocks = StackLitBlockMasks.FragmentDepthMotionVectors,

                // Collections
                structs = CoreStructCollections.Default,
                requiredFields = CoreRequiredFields.LitFull,
                fieldDependencies = CoreFieldDependencies.Default,
                renderStates = CoreRenderStates.MotionVectors,
                pragmas = StackLitPragmas.DotsInstancedInV2OnlyRenderingLayer,
                defines = CoreDefines.DepthMotionVectors,
                keywords = CoreKeywords.DepthMotionVectorsNoNormal,
                includes = StackLitIncludes.MotionVectors,
            };

            public static PassDescriptor Distortion = new PassDescriptor()
            {
                // Definition
                displayName = "DistortionVectors",
                referenceName = "SHADERPASS_DISTORTION",
                lightMode = "DistortionVectors",
                useInPreview = true,

                // Template
                passTemplatePath = passTemplatePath,
                sharedTemplateDirectory = HDTarget.sharedTemplateDirectory,

                // Port Mask
                validVertexBlocks = CoreBlockMasks.Vertex,
                validPixelBlocks = StackLitBlockMasks.FragmentDistortion,

                // Collections
                structs = CoreStructCollections.Default,
                fieldDependencies = CoreFieldDependencies.Default,
                renderStates = StackLitRenderStates.Distortion,
                pragmas = StackLitPragmas.DotsInstancedInV2OnlyRenderingLayer,
                keywords = CoreKeywords.HDBase,
                includes = StackLitIncludes.Distortion,
            };

            public static PassDescriptor ForwardOnly = new PassDescriptor()
            {
                // Definition
                displayName = "ForwardOnly",
                referenceName = "SHADERPASS_FORWARD",
                lightMode = "ForwardOnly",
                useInPreview = true,

                // Template
                passTemplatePath = passTemplatePath,
                sharedTemplateDirectory = HDTarget.sharedTemplateDirectory,

                // Port Mask
                validVertexBlocks = CoreBlockMasks.Vertex,
                validPixelBlocks = StackLitBlockMasks.FragmentForward,

                // Collections
                structs = CoreStructCollections.Default,
                requiredFields = CoreRequiredFields.LitFull,
                fieldDependencies = CoreFieldDependencies.Default,
                renderStates = CoreRenderStates.Forward,
                pragmas = StackLitPragmas.DotsInstancedInV2OnlyRenderingLayer,
                defines = CoreDefines.Forward,
                keywords = CoreKeywords.Forward,
                includes = StackLitIncludes.ForwardOnly,
            };

            public static PassDescriptor RaytracingIndirect = new PassDescriptor()
            {
                // Definition
                displayName = "IndirectDXR",
                referenceName = "SHADERPASS_RAYTRACING_INDIRECT",
                lightMode = "IndirectDXR",
                useInPreview = false,

                // Template
                passTemplatePath = passTemplatePath,
                sharedTemplateDirectory = HDTarget.sharedTemplateDirectory,

                // Port Mask
                validVertexBlocks = CoreBlockMasks.Vertex,
                validPixelBlocks = StackLitBlockMasks.FragmentForward,

                // Collections
                structs = CoreStructCollections.Default,
                fieldDependencies = CoreFieldDependencies.Default,
                pragmas = CorePragmas.RaytracingBasic,
                defines = StackLitDefines.RaytracingForwardIndirect,
                keywords = CoreKeywords.RaytracingIndirect,
                includes = CoreIncludes.Raytracing,
                requiredFields = new FieldCollection(){ HDFields.SubShader.StackLit, HDFields.ShaderPass.RaytracingIndirect },
            };

            public static PassDescriptor RaytracingVisibility = new PassDescriptor()
            {
                // Definition
                displayName = "VisibilityDXR",
                referenceName = "SHADERPASS_RAYTRACING_VISIBILITY",
                lightMode = "VisibilityDXR",
                useInPreview = false,

                // Template
                passTemplatePath = passTemplatePath,
                sharedTemplateDirectory = HDTarget.sharedTemplateDirectory,

                // Port Mask
                validVertexBlocks = CoreBlockMasks.Vertex,
                validPixelBlocks = StackLitBlockMasks.FragmentForward,

                // Collections
                structs = CoreStructCollections.Default,
                fieldDependencies = CoreFieldDependencies.Default,
                pragmas = CorePragmas.RaytracingBasic,
                keywords = CoreKeywords.HDBase,
                includes = CoreIncludes.Raytracing,
                requiredFields = new FieldCollection(){ HDFields.SubShader.StackLit, HDFields.ShaderPass.RaytracingVisibility },
            };

            public static PassDescriptor RaytracingForward = new PassDescriptor()
            {
                // Definition
                displayName = "ForwardDXR",
                referenceName = "SHADERPASS_RAYTRACING_FORWARD",
                lightMode = "ForwardDXR",
                useInPreview = false,

                // Template
                passTemplatePath = passTemplatePath,
                sharedTemplateDirectory = HDTarget.sharedTemplateDirectory,

                // Port Mask
                validVertexBlocks = CoreBlockMasks.Vertex,
                validPixelBlocks = StackLitBlockMasks.FragmentForward,

                // Collections
                structs = CoreStructCollections.Default,
                fieldDependencies = CoreFieldDependencies.Default,
                pragmas = CorePragmas.RaytracingBasic,
                defines = StackLitDefines.RaytracingForwardIndirect,
                keywords = CoreKeywords.RaytracingGBufferForward,
                includes = CoreIncludes.Raytracing,
                requiredFields = new FieldCollection(){ HDFields.SubShader.StackLit, HDFields.ShaderPass.RaytracingForward },
            };

            public static PassDescriptor RaytracingGBuffer = new PassDescriptor()
            {
                // Definition
                displayName = "GBufferDXR",
                referenceName = "SHADERPASS_RAYTRACING_GBUFFER",
                lightMode = "GBufferDXR",
                useInPreview = false,

                // Template
                passTemplatePath = passTemplatePath,
                sharedTemplateDirectory = HDTarget.sharedTemplateDirectory,

                // Port Mask
                validVertexBlocks = CoreBlockMasks.Vertex,
                validPixelBlocks = StackLitBlockMasks.FragmentForward,

                // Collections
                structs = CoreStructCollections.Default,
                fieldDependencies = CoreFieldDependencies.Default,
                pragmas = CorePragmas.RaytracingBasic,
                defines = StackLitDefines.RaytracingGBuffer,
                keywords = CoreKeywords.RaytracingGBufferForward,
                includes = CoreIncludes.Raytracing,
                requiredFields = new FieldCollection(){ HDFields.SubShader.StackLit, HDFields.ShaderPass.RayTracingGBuffer },
            };

            public static PassDescriptor RaytracingSubSurface = new PassDescriptor()
            {
                //Definition
                displayName = "SubSurfaceDXR",
                referenceName = "SHADERPASS_RAYTRACING_SUB_SURFACE",
                lightMode = "SubSurfaceDXR",
                useInPreview = false,

                // Template
                passTemplatePath = passTemplatePath,
                sharedTemplateDirectory = HDTarget.sharedTemplateDirectory,

                //Port mask
                validVertexBlocks = CoreBlockMasks.Vertex,
                validPixelBlocks = StackLitBlockMasks.FragmentForward,

                //Collections
                structs = CoreStructCollections.Default,
                fieldDependencies = CoreFieldDependencies.Default,
                pragmas = CorePragmas.RaytracingBasic,
                defines = StackLitDefines.RaytracingGBuffer,
                keywords = CoreKeywords.RaytracingGBufferForward,
                includes = CoreIncludes.Raytracing,
                requiredFields = new FieldCollection(){ HDFields.SubShader.StackLit, HDFields.ShaderPass.RaytracingSubSurface },
            };
        }
#endregion

#region PortMasks
        static class StackLitBlockMasks
        {
            public static BlockFieldDescriptor[] VertexPosition = new BlockFieldDescriptor[]
            {
                BlockFields.VertexDescription.Position,
            };

            public static BlockFieldDescriptor[] FragmentMETA = new BlockFieldDescriptor[]
            {
                BlockFields.SurfaceDescription.BaseColor,
                BlockFields.SurfaceDescription.NormalOS,
                BlockFields.SurfaceDescription.NormalTS,
                BlockFields.SurfaceDescription.NormalWS,
                HDBlockFields.SurfaceDescription.BentNormal,
                HDBlockFields.SurfaceDescription.Tangent,
                HDBlockFields.SurfaceDescription.SubsurfaceMask,
                HDBlockFields.SurfaceDescription.Thickness,
                HDBlockFields.SurfaceDescription.DiffusionProfileHash,
                HDBlockFields.SurfaceDescription.IridescenceMask,
                HDBlockFields.SurfaceDescription.IridescenceThickness,
                HDBlockFields.SurfaceDescription.IridescenceCoatFixupTIR,
                HDBlockFields.SurfaceDescription.IridescenceCoatFixupTIRClamp,
                BlockFields.SurfaceDescription.Specular,
                HDBlockFields.SurfaceDescription.DielectricIor,
                BlockFields.SurfaceDescription.Metallic,
                BlockFields.SurfaceDescription.Emission,
                BlockFields.SurfaceDescription.Smoothness,
                HDBlockFields.SurfaceDescription.SmoothnessB,
                BlockFields.SurfaceDescription.Occlusion,
                BlockFields.SurfaceDescription.Alpha,
                BlockFields.SurfaceDescription.AlphaClipThreshold,
                HDBlockFields.SurfaceDescription.Anisotropy,
                HDBlockFields.SurfaceDescription.AnisotropyB,
                HDBlockFields.SurfaceDescription.SpecularAAScreenSpaceVariance,
                HDBlockFields.SurfaceDescription.SpecularAAThreshold,
                HDBlockFields.SurfaceDescription.CoatSmoothness,
                HDBlockFields.SurfaceDescription.CoatIor,
                HDBlockFields.SurfaceDescription.CoatThickness,
                HDBlockFields.SurfaceDescription.CoatExtinction,
                HDBlockFields.SurfaceDescription.CoatNormal,
                HDBlockFields.SurfaceDescription.CoatMask,
                HDBlockFields.SurfaceDescription.LobeMix,
                HDBlockFields.SurfaceDescription.Haziness,
                HDBlockFields.SurfaceDescription.HazeExtent,
                HDBlockFields.SurfaceDescription.HazyGlossMaxDielectricF0,
                HDBlockFields.SurfaceDescription.SpecularOcclusion,
                HDBlockFields.SurfaceDescription.SOFixupVisibilityRatioThreshold,
                HDBlockFields.SurfaceDescription.SOFixupStrengthFactor,
                HDBlockFields.SurfaceDescription.SOFixupMaxAddedRoughness,
            };

            public static BlockFieldDescriptor[] FragmentAlphaDepth = new BlockFieldDescriptor[]
            {
                BlockFields.SurfaceDescription.Alpha,
                BlockFields.SurfaceDescription.AlphaClipThreshold,
                HDBlockFields.SurfaceDescription.DepthOffset,
            };

            public static BlockFieldDescriptor[] FragmentDepthMotionVectors = new BlockFieldDescriptor[]
            {
                BlockFields.SurfaceDescription.Alpha,
                BlockFields.SurfaceDescription.AlphaClipThreshold,
                HDBlockFields.SurfaceDescription.DepthOffset,
                // StackLitMasterNode.coat
                HDBlockFields.SurfaceDescription.CoatSmoothness,
                HDBlockFields.SurfaceDescription.CoatNormal,
                // !StackLitMasterNode.coat
                BlockFields.SurfaceDescription.NormalOS,
                BlockFields.SurfaceDescription.NormalTS,
                BlockFields.SurfaceDescription.NormalWS,
                HDBlockFields.SurfaceDescription.LobeMix,
                BlockFields.SurfaceDescription.Smoothness,
                HDBlockFields.SurfaceDescription.SmoothnessB,
                // StackLitMasterNode.geometricSpecularAA
                HDBlockFields.SurfaceDescription.SpecularAAScreenSpaceVariance,
                HDBlockFields.SurfaceDescription.SpecularAAThreshold,
            };

            public static BlockFieldDescriptor[] FragmentDistortion = new BlockFieldDescriptor[]
            {
                BlockFields.SurfaceDescription.Alpha,
                BlockFields.SurfaceDescription.AlphaClipThreshold,
                HDBlockFields.SurfaceDescription.Distortion,
                HDBlockFields.SurfaceDescription.DistortionBlur,
                HDBlockFields.SurfaceDescription.DepthOffset,
            };

            public static BlockFieldDescriptor[] FragmentForward = new BlockFieldDescriptor[]
            {
                BlockFields.SurfaceDescription.BaseColor,
                BlockFields.SurfaceDescription.NormalOS,
                BlockFields.SurfaceDescription.NormalTS,
                BlockFields.SurfaceDescription.NormalWS,
                HDBlockFields.SurfaceDescription.BentNormal,
                HDBlockFields.SurfaceDescription.Tangent,
                HDBlockFields.SurfaceDescription.SubsurfaceMask,
                HDBlockFields.SurfaceDescription.Thickness,
                HDBlockFields.SurfaceDescription.DiffusionProfileHash,
                HDBlockFields.SurfaceDescription.IridescenceMask,
                HDBlockFields.SurfaceDescription.IridescenceThickness,
                HDBlockFields.SurfaceDescription.IridescenceCoatFixupTIR,
                HDBlockFields.SurfaceDescription.IridescenceCoatFixupTIRClamp,
                BlockFields.SurfaceDescription.Specular,
                HDBlockFields.SurfaceDescription.DielectricIor,
                BlockFields.SurfaceDescription.Metallic,
                BlockFields.SurfaceDescription.Emission,
                BlockFields.SurfaceDescription.Smoothness,
                HDBlockFields.SurfaceDescription.SmoothnessB,
                BlockFields.SurfaceDescription.Occlusion,
                BlockFields.SurfaceDescription.Alpha,
                BlockFields.SurfaceDescription.AlphaClipThreshold,
                HDBlockFields.SurfaceDescription.Anisotropy,
                HDBlockFields.SurfaceDescription.AnisotropyB,
                HDBlockFields.SurfaceDescription.SpecularAAScreenSpaceVariance,
                HDBlockFields.SurfaceDescription.SpecularAAThreshold,
                HDBlockFields.SurfaceDescription.CoatSmoothness,
                HDBlockFields.SurfaceDescription.CoatIor,
                HDBlockFields.SurfaceDescription.CoatThickness,
                HDBlockFields.SurfaceDescription.CoatExtinction,
                HDBlockFields.SurfaceDescription.CoatNormal,
                HDBlockFields.SurfaceDescription.CoatMask,
                HDBlockFields.SurfaceDescription.LobeMix,
                HDBlockFields.SurfaceDescription.Haziness,
                HDBlockFields.SurfaceDescription.HazeExtent,
                HDBlockFields.SurfaceDescription.HazyGlossMaxDielectricF0,
                HDBlockFields.SurfaceDescription.SpecularOcclusion,
                HDBlockFields.SurfaceDescription.SOFixupVisibilityRatioThreshold,
                HDBlockFields.SurfaceDescription.SOFixupStrengthFactor,
                HDBlockFields.SurfaceDescription.SOFixupMaxAddedRoughness,
                HDBlockFields.SurfaceDescription.BakedGI,
                HDBlockFields.SurfaceDescription.BakedBackGI,
                HDBlockFields.SurfaceDescription.DepthOffset,
            };
        }
#endregion

#region RenderStates
        static class StackLitRenderStates
        {
            public static RenderStateCollection ShadowCaster = new RenderStateCollection
            {
                { RenderState.Blend(Blend.One, Blend.Zero) },
                { RenderState.ZWrite(ZWrite.On) },
                { RenderState.ZClip(CoreRenderStates.Uniforms.zClip) },
                { RenderState.ColorMask("ColorMask 0") },
            };

            public static RenderStateCollection Distortion = new RenderStateCollection
            {
                { RenderState.Blend(Blend.One, Blend.One, Blend.One, Blend.One), new FieldCondition(HDFields.DistortionAdd, true) },
                { RenderState.Blend(Blend.DstColor, Blend.Zero, Blend.DstAlpha, Blend.Zero), new FieldCondition(HDFields.DistortionMultiply, true) },
                { RenderState.Blend(Blend.One, Blend.Zero, Blend.One, Blend.Zero), new FieldCondition(HDFields.DistortionReplace, true) },
                { RenderState.BlendOp(BlendOp.Add, BlendOp.Add) },
                { RenderState.Cull(CoreRenderStates.Uniforms.cullMode) },
                { RenderState.ZWrite(ZWrite.Off) },
                { RenderState.ZTest(ZTest.Always), new FieldCondition(HDFields.DistortionDepthTest, false) },
                { RenderState.ZTest(ZTest.LEqual), new FieldCondition(HDFields.DistortionDepthTest, true) },
                { RenderState.Stencil(new StencilDescriptor()
                {
                    WriteMask = $"{(int)StencilUsage.DistortionVectors}",
                    Ref = $"{(int)StencilUsage.DistortionVectors}",
                    Comp = "Always",
                    Pass = "Replace",
                }) },
            };
        }
#endregion

#region Defines
        static class StackLitDefines
        {
            public static DefineCollection RaytracingForwardIndirect = new DefineCollection
            {
                { CoreKeywordDescriptors.Shadow, 0 },
                { CoreKeywordDescriptors.HasLightloop, 1 },
            };

            public static DefineCollection RaytracingGBuffer = new DefineCollection
            {
                { CoreKeywordDescriptors.Shadow, 0 },
            };
        }
#endregion

#region Pragmas
        static class StackLitPragmas
        {
            public static PragmaCollection DotsInstancedInV2OnlyRenderingLayer = new PragmaCollection
            {
                { CorePragmas.Basic },
                { Pragma.MultiCompileInstancing },
                { Pragma.InstancingOptions(InstancingOptions.RenderingLayer) },
                #if ENABLE_HYBRID_RENDERER_V2
                { Pragma.DOTSInstancing },
                { Pragma.InstancingOptions(InstancingOptions.NoLodFade) },
                #endif
            };

            public static PragmaCollection DotsInstancedInV2OnlyRenderingLayerEditorSync = new PragmaCollection
            {
                { CorePragmas.Basic },
                { Pragma.MultiCompileInstancing },
                { Pragma.InstancingOptions(InstancingOptions.RenderingLayer) },
                { Pragma.EditorSyncCompilation },
                #if ENABLE_HYBRID_RENDERER_V2
                { Pragma.DOTSInstancing },
                { Pragma.InstancingOptions(InstancingOptions.NoLodFade) },
                #endif
            };
        }
#endregion
        protected override string subShaderInclude => CoreIncludes.kStackLit;

#region Includes
        static class StackLitIncludes
        {
            const string kSpecularOcclusionDef = "Packages/com.unity.render-pipelines.high-definition/Runtime/Material/SphericalCapPivot/SpecularOcclusionDef.hlsl";
            const string kStackLitDecalData = "Packages/com.unity.render-pipelines.high-definition/Runtime/Material/StackLit/StackLitDecalData.hlsl";

            public static IncludeCollection Common = new IncludeCollection
            {
                { kSpecularOcclusionDef, IncludeLocation.Pregraph },
                { CoreIncludes.CorePregraph },
                { CoreIncludes.kNormalSurfaceGradient, IncludeLocation.Pregraph },
                { CoreIncludes.kStackLit, IncludeLocation.Pregraph },
                { CoreIncludes.CoreUtility },
                { CoreIncludes.kDecalUtilities, IncludeLocation.Pregraph },
                { kStackLitDecalData, IncludeLocation.Pregraph },
                { CoreIncludes.kShaderGraphFunctions, IncludeLocation.Pregraph },
            };

            public static IncludeCollection Meta = new IncludeCollection
            {
                { Common },
                { CoreIncludes.kPassLightTransport, IncludeLocation.Postgraph },
            };

            public static IncludeCollection DepthOnly = new IncludeCollection
            {
                { Common },
                { CoreIncludes.kPassDepthOnly, IncludeLocation.Postgraph },
            };

            public static IncludeCollection MotionVectors = new IncludeCollection
            {
                { Common },
                { CoreIncludes.kPassMotionVectors, IncludeLocation.Postgraph },
            };

            public static IncludeCollection Distortion = new IncludeCollection
            {
                { Common },
                { CoreIncludes.kDisortionVectors, IncludeLocation.Postgraph },
            };

            public static IncludeCollection ForwardOnly = new IncludeCollection
            {
                { kSpecularOcclusionDef, IncludeLocation.Pregraph },
                { CoreIncludes.CorePregraph },
                { CoreIncludes.kNormalSurfaceGradient, IncludeLocation.Pregraph },
                { CoreIncludes.kLighting, IncludeLocation.Pregraph },
                { CoreIncludes.kLightLoopDef, IncludeLocation.Pregraph },
                { CoreIncludes.kStackLit, IncludeLocation.Pregraph },
                { CoreIncludes.kLightLoop, IncludeLocation.Pregraph },
                { CoreIncludes.CoreUtility },
                { CoreIncludes.kDecalUtilities, IncludeLocation.Pregraph },
                { kStackLitDecalData, IncludeLocation.Pregraph },
                { CoreIncludes.kShaderGraphFunctions, IncludeLocation.Pregraph },
                { CoreIncludes.kPassForward, IncludeLocation.Postgraph },
            };
        }
#endregion
    }
}<|MERGE_RESOLUTION|>--- conflicted
+++ resolved
@@ -289,11 +289,6 @@
         public override void GetActiveBlocks(ref TargetActiveBlockContext context)
         {
             base.GetActiveBlocks(ref context);
-<<<<<<< HEAD
-            AddNormalBlocks(ref context);
-=======
-            AddDistortionBlocks(ref context);
->>>>>>> e92a0f77
 
             // Common
             context.AddBlock(HDBlockFields.SurfaceDescription.BentNormal);
