using System;
using System.Collections.Generic;
using UnityEngine;
using UnityEngine.Rendering.HighDefinition;

namespace UnityEditor.Rendering.HighDefinition
{
    class AdvancedOptionsUIBlock : MaterialUIBlock
    {
        [Flags]
        public enum Features
        {
            None                = 0,
            Instancing          = 1 << 0,
            SpecularOcclusion   = 1 << 1,
<<<<<<< HEAD
            VirtualTexturing    = 1 << 2,
            All                 = ~0,
            Unlit = Instancing | VirtualTexturing,
=======
            AdditionalVelocity  = 1 << 2,
            All                 = ~0
>>>>>>> 9f3a9f3a
        }

        public class Styles
        {
            public const string header = "Advanced Options";
            public static GUIContent enableSpecularOcclusionText = new GUIContent("Specular Occlusion From Bent Normal", "Requires cosine weighted bent normal and cosine weighted ambient occlusion. Specular occlusion for Reflection Probe");
<<<<<<< HEAD
            public static GUIContent enableVirtualTexturingText = new GUIContent("Virtual Texturing", "When enabled, use virtual texturing instead of regular textures.");
=======
            public static GUIContent additionalVelocityChangeText = new GUIContent("Additional Velocity Changes", "Requires additional per vertex velocity info");

>>>>>>> 9f3a9f3a
        }

        protected MaterialProperty enableSpecularOcclusion = null;
        protected MaterialProperty additionalVelocityChange = null;

        protected const string kEnableSpecularOcclusion = "_EnableSpecularOcclusion";
        protected const string kAdditionalVelocityChange = HDMaterialProperties.kAdditionalVelocityChange;

        protected MaterialProperty enableVirtualTexturing = null;
        protected const string kEnableVirtualTexturing = "_VirtualTexturing";

        Expandable  m_ExpandableBit;
        Features    m_Features;

        public AdvancedOptionsUIBlock(Expandable expandableBit, Features features = Features.All)
        {
            m_ExpandableBit = expandableBit;
            m_Features = features;
        }

        public override void LoadMaterialProperties()
        {
            enableSpecularOcclusion = FindProperty(kEnableSpecularOcclusion);
<<<<<<< HEAD
            enableVirtualTexturing = FindProperty(kEnableVirtualTexturing);
=======
            additionalVelocityChange = FindProperty(kAdditionalVelocityChange);

>>>>>>> 9f3a9f3a
        }

        public override void OnGUI()
        {
            using (var header = new MaterialHeaderScope(Styles.header, (uint)m_ExpandableBit, materialEditor))
            {
                if (header.expanded)
                    DrawAdvancedOptionsGUI();
            }
        }

        void DrawAdvancedOptionsGUI()
        {
            if ((m_Features & Features.Instancing) != 0)
                materialEditor.EnableInstancingField();
            if ((m_Features & Features.SpecularOcclusion) != 0)
                materialEditor.ShaderProperty(enableSpecularOcclusion, Styles.enableSpecularOcclusionText);
<<<<<<< HEAD
            if ((m_Features & Features.VirtualTexturing) != 0)
                materialEditor.ShaderProperty(enableVirtualTexturing, Styles.enableVirtualTexturingText);
=======
            if ((m_Features & Features.AdditionalVelocity) != 0)
            {
                if ( additionalVelocityChange != null)
                    materialEditor.ShaderProperty(additionalVelocityChange, Styles.additionalVelocityChangeText);
>>>>>>> 9f3a9f3a
        }
    }
}
}
<|MERGE_RESOLUTION|>--- conflicted
+++ resolved
@@ -13,26 +13,18 @@
             None                = 0,
             Instancing          = 1 << 0,
             SpecularOcclusion   = 1 << 1,
-<<<<<<< HEAD
-            VirtualTexturing    = 1 << 2,
+            AdditionalVelocity  = 1 << 2,
+            VirtualTexturing    = 1 << 3,
             All                 = ~0,
             Unlit = Instancing | VirtualTexturing,
-=======
-            AdditionalVelocity  = 1 << 2,
-            All                 = ~0
->>>>>>> 9f3a9f3a
         }
 
         public class Styles
         {
             public const string header = "Advanced Options";
             public static GUIContent enableSpecularOcclusionText = new GUIContent("Specular Occlusion From Bent Normal", "Requires cosine weighted bent normal and cosine weighted ambient occlusion. Specular occlusion for Reflection Probe");
-<<<<<<< HEAD
+            public static GUIContent additionalVelocityChangeText = new GUIContent("Additional Velocity Changes", "Requires additional per vertex velocity info");
             public static GUIContent enableVirtualTexturingText = new GUIContent("Virtual Texturing", "When enabled, use virtual texturing instead of regular textures.");
-=======
-            public static GUIContent additionalVelocityChangeText = new GUIContent("Additional Velocity Changes", "Requires additional per vertex velocity info");
-
->>>>>>> 9f3a9f3a
         }
 
         protected MaterialProperty enableSpecularOcclusion = null;
@@ -56,12 +48,8 @@
         public override void LoadMaterialProperties()
         {
             enableSpecularOcclusion = FindProperty(kEnableSpecularOcclusion);
-<<<<<<< HEAD
+            additionalVelocityChange = FindProperty(kAdditionalVelocityChange);
             enableVirtualTexturing = FindProperty(kEnableVirtualTexturing);
-=======
-            additionalVelocityChange = FindProperty(kAdditionalVelocityChange);
-
->>>>>>> 9f3a9f3a
         }
 
         public override void OnGUI()
@@ -79,16 +67,13 @@
                 materialEditor.EnableInstancingField();
             if ((m_Features & Features.SpecularOcclusion) != 0)
                 materialEditor.ShaderProperty(enableSpecularOcclusion, Styles.enableSpecularOcclusionText);
-<<<<<<< HEAD
             if ((m_Features & Features.VirtualTexturing) != 0)
                 materialEditor.ShaderProperty(enableVirtualTexturing, Styles.enableVirtualTexturingText);
-=======
             if ((m_Features & Features.AdditionalVelocity) != 0)
             {
                 if ( additionalVelocityChange != null)
                     materialEditor.ShaderProperty(additionalVelocityChange, Styles.additionalVelocityChangeText);
->>>>>>> 9f3a9f3a
-        }
-    }
+        	}
+    	}
+	}
 }
-}
