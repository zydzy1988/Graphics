--- conflicted
+++ resolved
@@ -93,15 +93,10 @@
             context.AddField(HDFields.SpecularOcclusionCustom,              lightingData.specularOcclusionMode == SpecularOcclusionMode.Custom);
         }
 
-<<<<<<< HEAD
-        protected void AddLightingBlocks(ref TargetActiveBlockContext context)
-        {
-=======
         public override void GetActiveBlocks(ref TargetActiveBlockContext context)
         {
             base.GetActiveBlocks(ref context);
 
->>>>>>> cace1b5e
             context.AddBlock(HDBlockFields.SurfaceDescription.BentNormal);
             context.AddBlock(BlockFields.SurfaceDescription.Smoothness);
             context.AddBlock(BlockFields.SurfaceDescription.Occlusion);
@@ -116,19 +111,6 @@
 
             // Misc
             context.AddBlock(HDBlockFields.SurfaceDescription.SpecularOcclusion,    lightingData.specularOcclusionMode == SpecularOcclusionMode.Custom);
-<<<<<<< HEAD
-        }
-
-        protected void AddNormalBlocks(ref TargetActiveBlockContext context)
-        {
-            context.AddBlock(BlockFields.SurfaceDescription.NormalOS,               lightingData.normalDropOffSpace == NormalDropOffSpace.Object);
-            context.AddBlock(BlockFields.SurfaceDescription.NormalTS,               lightingData.normalDropOffSpace == NormalDropOffSpace.Tangent);
-            context.AddBlock(BlockFields.SurfaceDescription.NormalWS,               lightingData.normalDropOffSpace == NormalDropOffSpace.World);
-        }
-
-        public override void CollectShaderProperties(PropertyCollector collector, GenerationMode generationMode)
-        {
-=======
 
             // Normal dropoff space
             context.AddBlock(BlockFields.SurfaceDescription.NormalOS,               lightingData.normalDropOffSpace == NormalDropOffSpace.Object);
@@ -138,7 +120,6 @@
 
         public override void CollectShaderProperties(PropertyCollector collector, GenerationMode generationMode)
         {
->>>>>>> cace1b5e
             base.CollectShaderProperties(collector, generationMode);
 
             // Add all shader properties required by the inspector
