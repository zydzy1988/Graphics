using System;
using UnityEngine;
using UnityEngine.Rendering.HighDefinition;
using UnityEngine.Rendering;

// Include material common properties names
using static UnityEngine.Rendering.HighDefinition.HDMaterialProperties;

namespace UnityEditor.Rendering.HighDefinition
{
    internal enum AxfBrdfType
    {
        SVBRDF,
        CAR_PAINT,
        //unsupported for now: BTF,
    }

    internal enum AxFMappingMode
    {
        UV0,
        UV1,
        UV2,
        UV3,
        PlanarXY,
        PlanarYZ,
        PlanarZX,
        Triplanar,
    }

    /// <summary>
    /// GUI for HDRP AxF materials
    /// </summary>
    class AxFGUI : HDShaderGUI
    {
        // protected override uint defaultExpandedState { get { return (uint)(Expandable.Base | Expandable.Detail | Expandable.Emissive | Expandable.Input | Expandable.Other | Expandable.Tesselation | Expandable.Transparency | Expandable.VertexAnimation); } }

        MaterialUIBlockList uiBlocks = new MaterialUIBlockList
        {
            new SurfaceOptionUIBlock(MaterialUIBlock.ExpandableBit.Base,
                features: SurfaceOptionUIBlock.Features.Surface | SurfaceOptionUIBlock.Features.BlendMode | SurfaceOptionUIBlock.Features.DoubleSided |
                    SurfaceOptionUIBlock.Features.AlphaCutoff |  SurfaceOptionUIBlock.Features.AlphaCutoffShadowThreshold | SurfaceOptionUIBlock.Features.DoubleSidedNormalMode |
                    SurfaceOptionUIBlock.Features.ReceiveSSR | SurfaceOptionUIBlock.Features.ReceiveDecal | SurfaceOptionUIBlock.Features.PreserveSpecularLighting
                ),
<<<<<<< HEAD
            new AxfSurfaceInputsUIBlock(MaterialUIBlock.ExpandableBit.Input),
            new AdvancedOptionsUIBlock(MaterialUIBlock.ExpandableBit.Advance, AdvancedOptionsUIBlock.Features.Instancing | AdvancedOptionsUIBlock.Features.SpecularOcclusion | AdvancedOptionsUIBlock.Features.AddPrecomputedVelocity),
=======
            new AxfMainSurfaceInputsUIBlock(MaterialUIBlock.Expandable.Input),
            new AxfSurfaceInputsUIBlock(MaterialUIBlock.Expandable.Other),
            new AdvancedOptionsUIBlock(MaterialUIBlock.Expandable.Advance, AdvancedOptionsUIBlock.Features.Instancing | AdvancedOptionsUIBlock.Features.SpecularOcclusion | AdvancedOptionsUIBlock.Features.AddPrecomputedVelocity),
>>>>>>> c42574bc
        };

        protected override void SetupMaterialKeywordsAndPass(Material material) => SetupAxFKeywordsAndPass(material);

        protected override void OnMaterialGUI(MaterialEditor materialEditor, MaterialProperty[] props)
        {
            using (var changed = new EditorGUI.ChangeCheckScope())
            {
                uiBlocks.OnGUI(materialEditor, props);

                // Apply material keywords and pass:
                if (changed.changed)
                {
                    foreach (var material in uiBlocks.materials)
                        SetupAxFKeywordsAndPass(material);
                }
            }
        }

        /////////////////////////////////////////////////////////////////////////////////////////////////
        // AxF material keywords
        const string kAxF_BRDFType = "_AxF_BRDFType";
        const string kEnableGeometricSpecularAA = "_EnableGeometricSpecularAA";
        const string kSpecularOcclusionMode = "_SpecularOcclusionMode"; // match AdvancedOptionsUIBlock.kSpecularOcclusionMode : TODO move both to HDStringConstants.

        const string kMappingMode = "_MappingMode";
        const string kMappingMask = "_MappingMask";
        const string kPlanarSpace = "_PlanarSpace";

        static public Vector4 AxFMappingModeToMask(AxFMappingMode mappingMode)
        {
            Vector4 mask = Vector4.zero;
            if (mappingMode <= AxFMappingMode.UV3)
            {
                float X,Y,Z,W;
                X = (mappingMode == AxFMappingMode.UV0) ? 1.0f : 0.0f;
                Y = (mappingMode == AxFMappingMode.UV1) ? 1.0f : 0.0f;
                Z = (mappingMode == AxFMappingMode.UV2) ? 1.0f : 0.0f;
                W = (mappingMode == AxFMappingMode.UV3) ? 1.0f : 0.0f;
                mask = new Vector4(X, Y, Z, W);
            }
            else if (mappingMode < AxFMappingMode.Triplanar)
            {
                float X,Y,Z,W;
                X = (mappingMode == AxFMappingMode.PlanarYZ) ? 1.0f : 0.0f;
                Y = (mappingMode == AxFMappingMode.PlanarZX) ? 1.0f : 0.0f;
                Z = (mappingMode == AxFMappingMode.PlanarXY) ? 1.0f : 0.0f;
                W = 0.0f;
                mask = new Vector4(X, Y, Z, W);
            }
            return mask;
        }
        
        // All Setup Keyword functions must be static. It allow to create script to automatically update the shaders with a script if code change
        static public void SetupAxFKeywordsAndPass(Material material)
        {
            material.SetupBaseUnlitKeywords();
            material.SetupBaseUnlitPass();

            AxfBrdfType BRDFType = (AxfBrdfType)material.GetFloat(kAxF_BRDFType);

            CoreUtils.SetKeyword(material, "_AXF_BRDF_TYPE_SVBRDF", BRDFType == AxfBrdfType.SVBRDF);
            CoreUtils.SetKeyword(material, "_AXF_BRDF_TYPE_CAR_PAINT", BRDFType == AxfBrdfType.CAR_PAINT);
            //unsupported for now: CoreUtils.SetKeyword(material, "_AXF_BRDF_TYPE_BTF", BRDFType == AxfBrdfType.BTF);


            // Mapping Modes:
            AxFMappingMode mappingMode = (AxFMappingMode)material.GetFloat(kMappingMode);

            // Make sure the mask is synched:
            material.SetVector(kMappingMask, AxFMappingModeToMask(mappingMode));

            bool mappingIsPlanar = (mappingMode >= AxFMappingMode.PlanarXY) && (mappingMode < AxFMappingMode.Triplanar);
            bool planarIsLocal = (material.GetFloat(kPlanarSpace) > 0.0f);

            CoreUtils.SetKeyword(material, "_MAPPING_PLANAR", mappingIsPlanar);
            CoreUtils.SetKeyword(material, "_MAPPING_TRIPLANAR", mappingMode == AxFMappingMode.Triplanar);

            if (mappingIsPlanar || mappingMode == AxFMappingMode.Triplanar)
            {
                CoreUtils.SetKeyword(material, "_PLANAR_LOCAL", planarIsLocal);
            }

            // Note: for ShaderPass defines for vertmesh/varyingmesh setup, we still use the same 
            // defines _REQUIRE_UV2 and _REQUIRE_UV3, and thus if eg _REQUIRE_UV3 is defined, _REQUIRE_UV2 will
            // be assumed to be needed. But here in the AxFData sampling code, we use these to indicate precisely
            // the single set used (if not using planar/triplanar) only and thus add _REQUIRE_UV1.
            // Extra UVs might be transfered but we only need and support a single set at a time for the whole material.
            CoreUtils.SetKeyword(material, "_REQUIRE_UV1", mappingMode == AxFMappingMode.UV1);
            CoreUtils.SetKeyword(material, "_REQUIRE_UV2", mappingMode == AxFMappingMode.UV2);
            CoreUtils.SetKeyword(material, "_REQUIRE_UV3", mappingMode == AxFMappingMode.UV3);

            // Keywords for opt-out of decals and SSR:
            bool decalsEnabled = material.HasProperty(kEnableDecals) && material.GetFloat(kEnableDecals) > 0.0f;
            CoreUtils.SetKeyword(material, "_DISABLE_DECALS", !decalsEnabled);

            bool ssrEnabled = false;
            if (material.GetSurfaceType() == SurfaceType.Transparent)
                ssrEnabled = material.HasProperty(kReceivesSSRTransparent) ? material.GetFloat(kReceivesSSRTransparent) != 0 : false;
            else
                ssrEnabled = material.HasProperty(kReceivesSSR) ? material.GetFloat(kReceivesSSR) != 0 : false;
            CoreUtils.SetKeyword(material, "_DISABLE_SSR", material.HasProperty(kReceivesSSR) && material.GetFloat(kReceivesSSR) == 0.0f);
            CoreUtils.SetKeyword(material, "_DISABLE_SSR_TRANSPARENT", material.HasProperty(kReceivesSSRTransparent) && material.GetFloat(kReceivesSSRTransparent) == 0.0);
            CoreUtils.SetKeyword(material, "_ENABLE_GEOMETRIC_SPECULAR_AA", material.HasProperty(kEnableGeometricSpecularAA) && material.GetFloat(kEnableGeometricSpecularAA) > 0.0f);
            CoreUtils.SetKeyword(material, "_SPECULAR_OCCLUSION_NONE", material.HasProperty(kSpecularOcclusionMode) && material.GetFloat(kSpecularOcclusionMode) == 0.0f);

            BaseLitGUI.SetupStencil(material, receivesSSR: ssrEnabled, useSplitLighting: false);

            if (material.HasProperty(kAddPrecomputedVelocity))
            {
                CoreUtils.SetKeyword(material, "_ADD_PRECOMPUTED_VELOCITY", material.GetInt(kAddPrecomputedVelocity) != 0);
            }

        }
    }
} // namespace UnityEditor<|MERGE_RESOLUTION|>--- conflicted
+++ resolved
@@ -41,14 +41,9 @@
                     SurfaceOptionUIBlock.Features.AlphaCutoff |  SurfaceOptionUIBlock.Features.AlphaCutoffShadowThreshold | SurfaceOptionUIBlock.Features.DoubleSidedNormalMode |
                     SurfaceOptionUIBlock.Features.ReceiveSSR | SurfaceOptionUIBlock.Features.ReceiveDecal | SurfaceOptionUIBlock.Features.PreserveSpecularLighting
                 ),
-<<<<<<< HEAD
             new AxfSurfaceInputsUIBlock(MaterialUIBlock.ExpandableBit.Input),
+            new AxfSurfaceInputsUIBlock(MaterialUIBlock.ExpandableBit.Other),
             new AdvancedOptionsUIBlock(MaterialUIBlock.ExpandableBit.Advance, AdvancedOptionsUIBlock.Features.Instancing | AdvancedOptionsUIBlock.Features.SpecularOcclusion | AdvancedOptionsUIBlock.Features.AddPrecomputedVelocity),
-=======
-            new AxfMainSurfaceInputsUIBlock(MaterialUIBlock.Expandable.Input),
-            new AxfSurfaceInputsUIBlock(MaterialUIBlock.Expandable.Other),
-            new AdvancedOptionsUIBlock(MaterialUIBlock.Expandable.Advance, AdvancedOptionsUIBlock.Features.Instancing | AdvancedOptionsUIBlock.Features.SpecularOcclusion | AdvancedOptionsUIBlock.Features.AddPrecomputedVelocity),
->>>>>>> c42574bc
         };
 
         protected override void SetupMaterialKeywordsAndPass(Material material) => SetupAxFKeywordsAndPass(material);
