--- conflicted
+++ resolved
@@ -89,613 +89,6 @@
             blockList.AddPropertyBlock(new HairAdvancedOptionsPropertyBlock(hairData));
         }
 
-<<<<<<< HEAD
-// #region SubShaders
-//         static class SubShaders
-//         {
-//             public static SubShaderDescriptor Hair = new SubShaderDescriptor()
-//             {
-//                 pipelineTag = HDRenderPipeline.k_ShaderTagName,
-//                 generatesPreview = true,
-//                 passes = new PassCollection
-//                 {
-//                     { HairPasses.ShadowCaster },
-//                     { HairPasses.META },
-//                     { HairPasses.SceneSelection },
-//                     { HairPasses.DepthForwardOnly },
-//                     { HairPasses.MotionVectors },
-//                     { HairPasses.TransparentBackface, new FieldCondition(HDFields.TransparentBackFace, true) },
-//                     { HairPasses.TransparentDepthPrepass, new FieldCondition(HDFields.TransparentDepthPrePass, true) },
-//                     { HairPasses.ForwardOnly },
-//                     { HairPasses.TransparentDepthPostpass, new FieldCondition(HDFields.TransparentDepthPostPass, true) },
-//                 },
-//             };
-
-//             public static SubShaderDescriptor HairRaytracing = new SubShaderDescriptor()
-//             {
-//                 pipelineTag = HDRenderPipeline.k_ShaderTagName,
-//                 generatesPreview = false,
-//                 passes = new PassCollection
-//                 {
-//                     { HairPasses.RaytracingIndirect, new FieldCondition(Fields.IsPreview, false) },
-//                     { HairPasses.RaytracingVisibility, new FieldCondition(Fields.IsPreview, false) },
-//                     { HairPasses.RaytracingForward, new FieldCondition(Fields.IsPreview, false) },
-//                     { HairPasses.RaytracingGBuffer, new FieldCondition(Fields.IsPreview, false) },
-//                     { HairPasses.RaytracingSubSurface, new FieldCondition(Fields.IsPreview, false) },
-//                 },
-//             };
-//         }
-// #endregion
-
-// #region Passes
-//         public static class HairPasses
-//         {
-//             public static PassDescriptor META = new PassDescriptor()
-//             {
-//                 // Definition
-//                 displayName = "META",
-//                 referenceName = "SHADERPASS_LIGHT_TRANSPORT",
-//                 lightMode = "META",
-//                 useInPreview = false,
-
-//                 // Template
-//                 passTemplatePath = passTemplatePath,
-//                 sharedTemplateDirectory = HDTarget.sharedTemplateDirectory,
-
-//                 // Port Mask
-//                 validPixelBlocks = HairBlockMasks.FragmentMETA,
-
-//                 // Collections
-//                 structs = CoreStructCollections.Default,
-//                 requiredFields = CoreRequiredFields.Meta,
-//                 fieldDependencies = CoreFieldDependencies.Default,
-//                 renderStates = CoreRenderStates.Meta,
-//                 pragmas = CorePragmas.DotsInstancedInV2Only,
-//                 keywords = CoreKeywords.HDBase,
-//                 includes = HairIncludes.Meta,
-//             };
-
-//             public static PassDescriptor ShadowCaster = new PassDescriptor()
-//             {
-//                 // Definition
-//                 displayName = "ShadowCaster",
-//                 referenceName = "SHADERPASS_SHADOWS",
-//                 lightMode = "ShadowCaster",
-//                 useInPreview = false,
-
-//                 // Template
-//                 passTemplatePath = passTemplatePath,
-//                 sharedTemplateDirectory = HDTarget.sharedTemplateDirectory,
-
-//                 // Port Mask
-//                 validVertexBlocks = CoreBlockMasks.Vertex,
-//                 validPixelBlocks = HairBlockMasks.FragmentShadowCaster,
-
-//                 // Collections
-//                 structs = CoreStructCollections.Default,
-//                 fieldDependencies = CoreFieldDependencies.Default,
-//                 renderStates = CoreRenderStates.BlendShadowCaster,
-//                 pragmas = CorePragmas.DotsInstancedInV2Only,
-//                 keywords = CoreKeywords.HDBase,
-//                 includes = HairIncludes.DepthOnly,
-//             };
-
-//             public static PassDescriptor SceneSelection = new PassDescriptor()
-//             {
-//                 // Definition
-//                 displayName = "SceneSelectionPass",
-//                 referenceName = "SHADERPASS_DEPTH_ONLY",
-//                 lightMode = "SceneSelectionPass",
-//                 useInPreview = false,
-
-//                 // Template
-//                 passTemplatePath = passTemplatePath,
-//                 sharedTemplateDirectory = HDTarget.sharedTemplateDirectory,
-
-//                 // Port Mask
-//                 validVertexBlocks = CoreBlockMasks.Vertex,
-//                 validPixelBlocks = HairBlockMasks.FragmentAlphaDepth,
-
-//                 // Collections
-//                 structs = CoreStructCollections.Default,
-//                 fieldDependencies = CoreFieldDependencies.Default,
-//                 renderStates = CoreRenderStates.SceneSelection,
-//                 pragmas = CorePragmas.DotsInstancedInV2OnlyEditorSync,
-//                 defines = CoreDefines.SceneSelection,
-//                 keywords = CoreKeywords.HDBase,
-//                 includes = HairIncludes.DepthOnly,
-//             };
-
-//             public static PassDescriptor DepthForwardOnly = new PassDescriptor()
-//             {
-//                 // Definition
-//                 displayName = "DepthForwardOnly",
-//                 referenceName = "SHADERPASS_DEPTH_ONLY",
-//                 lightMode = "DepthForwardOnly",
-//                 useInPreview = true,
-
-//                 // Template
-//                 passTemplatePath = passTemplatePath,
-//                 sharedTemplateDirectory = HDTarget.sharedTemplateDirectory,
-
-//                 // Port Mask
-//                 validVertexBlocks = CoreBlockMasks.Vertex,
-//                 validPixelBlocks = HairBlockMasks.FragmentDepthMotionVectors,
-
-//                 // Collections
-//                 structs = CoreStructCollections.Default,
-//                 requiredFields = CoreRequiredFields.LitFull,
-//                 fieldDependencies = CoreFieldDependencies.Default,
-//                 renderStates = CoreRenderStates.DepthOnly,
-//                 pragmas = CorePragmas.DotsInstancedInV2Only,
-//                 defines = CoreDefines.DepthMotionVectors,
-//                 keywords = CoreKeywords.DepthMotionVectorsNoNormal,
-//                 includes = HairIncludes.DepthOnly,
-//             };
-
-//             public static PassDescriptor MotionVectors = new PassDescriptor()
-//             {
-//                 // Definition
-//                 displayName = "MotionVectors",
-//                 referenceName = "SHADERPASS_MOTION_VECTORS",
-//                 lightMode = "MotionVectors",
-//                 useInPreview = false,
-
-//                 // Template
-//                 passTemplatePath = passTemplatePath,
-//                 sharedTemplateDirectory = HDTarget.sharedTemplateDirectory,
-
-//                 // Port Mask
-//                 validVertexBlocks = CoreBlockMasks.Vertex,
-//                 validPixelBlocks = HairBlockMasks.FragmentDepthMotionVectors,
-
-//                 // Collections
-//                 structs = CoreStructCollections.Default,
-//                 requiredFields = CoreRequiredFields.LitFull,
-//                 fieldDependencies = CoreFieldDependencies.Default,
-//                 renderStates = HairRenderStates.MotionVectors,
-//                 pragmas = CorePragmas.DotsInstancedInV2Only,
-//                 defines = CoreDefines.DepthMotionVectors,
-//                 keywords = CoreKeywords.DepthMotionVectorsNoNormal,
-//                 includes = HairIncludes.MotionVectors,
-//             };
-
-//             public static PassDescriptor TransparentDepthPrepass = new PassDescriptor()
-//             {
-//                 // Definition
-//                 displayName = "TransparentDepthPrepass",
-//                 referenceName = "SHADERPASS_DEPTH_ONLY",
-//                 lightMode = "TransparentDepthPrepass",
-//                 useInPreview = true,
-
-//                 // Template
-//                 passTemplatePath = passTemplatePath,
-//                 sharedTemplateDirectory = HDTarget.sharedTemplateDirectory,
-
-//                 // Port Mask
-//                 validVertexBlocks = CoreBlockMasks.Vertex,
-//                 validPixelBlocks = HairBlockMasks.FragmentTransparentDepthPrepass,
-
-//                 // Collections
-//                 structs = CoreStructCollections.Default,
-//                 fieldDependencies = CoreFieldDependencies.Default,
-//                 renderStates = CoreRenderStates.TransparentDepthPrePostPass,
-//                 pragmas = CorePragmas.DotsInstancedInV2Only,
-//                 defines = CoreDefines.TransparentDepthPrepass,
-//                 keywords = CoreKeywords.HDBase,
-//                 includes = HairIncludes.DepthOnly,
-//             };
-
-//             public static PassDescriptor TransparentBackface = new PassDescriptor()
-//             {
-//                 // Definition
-//                 displayName = "TransparentBackface",
-//                 referenceName = "SHADERPASS_FORWARD",
-//                 lightMode = "TransparentBackface",
-//                 useInPreview = true,
-
-//                 // Template
-//                 passTemplatePath = passTemplatePath,
-//                 sharedTemplateDirectory = HDTarget.sharedTemplateDirectory,
-
-//                 // Port Mask
-//                 validVertexBlocks = CoreBlockMasks.Vertex,
-//                 validPixelBlocks = HairBlockMasks.FragmentTransparentBackface,
-
-//                 // Collections
-//                 structs = CoreStructCollections.Default,
-//                 requiredFields = CoreRequiredFields.LitMinimal,
-//                 fieldDependencies = CoreFieldDependencies.Default,
-//                 renderStates = CoreRenderStates.TransparentBackface,
-//                 pragmas = CorePragmas.DotsInstancedInV2Only,
-//                 defines = CoreDefines.Forward,
-//                 keywords = CoreKeywords.Forward,
-//                 includes = HairIncludes.ForwardOnly,
-//             };
-
-//             public static PassDescriptor ForwardOnly = new PassDescriptor()
-//             {
-//                 // Definition
-//                 displayName = "ForwardOnly",
-//                 referenceName = "SHADERPASS_FORWARD",
-//                 lightMode = "ForwardOnly",
-//                 useInPreview = true,
-
-//                 // Template
-//                 passTemplatePath = passTemplatePath,
-//                 sharedTemplateDirectory = HDTarget.sharedTemplateDirectory,
-
-//                 // Port Mask
-//                 validVertexBlocks = CoreBlockMasks.Vertex,
-//                 validPixelBlocks = HairBlockMasks.FragmentForward,
-
-//                 // Collections
-//                 structs = CoreStructCollections.Default,
-//                 requiredFields = CoreRequiredFields.LitFull,
-//                 fieldDependencies = CoreFieldDependencies.Default,
-//                 renderStates = CoreRenderStates.ForwardColorMask,
-//                 pragmas = CorePragmas.DotsInstancedInV2Only,
-//                 defines = CoreDefines.Forward,
-//                 keywords = CoreKeywords.Forward,
-//                 includes = HairIncludes.ForwardOnly,
-//             };
-
-//             public static PassDescriptor TransparentDepthPostpass = new PassDescriptor()
-//             {
-//                 // Definition
-//                 displayName = "TransparentDepthPostpass",
-//                 referenceName = "SHADERPASS_DEPTH_ONLY",
-//                 lightMode = "TransparentDepthPostpass",
-//                 useInPreview = true,
-
-//                 // Template
-//                 passTemplatePath = passTemplatePath,
-//                 sharedTemplateDirectory = HDTarget.sharedTemplateDirectory,
-
-//                 // Port Mask
-//                 validVertexBlocks = CoreBlockMasks.Vertex,
-//                 validPixelBlocks = HairBlockMasks.FragmentTransparentDepthPostpass,
-
-//                 // Collections
-//                 structs = CoreStructCollections.Default,
-//                 fieldDependencies = CoreFieldDependencies.Default,
-//                 renderStates = CoreRenderStates.TransparentDepthPrePostPass,
-//                 pragmas = CorePragmas.DotsInstancedInV2Only,
-//                 defines = CoreDefines.ShaderGraphRaytracingHigh,
-//                 keywords = CoreKeywords.HDBase,
-//                 includes = HairIncludes.DepthOnly,
-//             };
-
-//             public static PassDescriptor RaytracingIndirect = new PassDescriptor()
-//             {
-//                 // Definition
-//                 displayName = "IndirectDXR",
-//                 referenceName = "SHADERPASS_RAYTRACING_INDIRECT",
-//                 lightMode = "IndirectDXR",
-//                 useInPreview = false,
-
-//                 // Template
-//                 passTemplatePath = passTemplatePath,
-//                 sharedTemplateDirectory = HDTarget.sharedTemplateDirectory,
-
-//                 // Port Mask
-//                 validVertexBlocks = CoreBlockMasks.Vertex,
-//                 validPixelBlocks = HairBlockMasks.FragmentForward,
-
-//                 // Collections
-//                 structs = CoreStructCollections.Default,
-//                 fieldDependencies = CoreFieldDependencies.Default,
-//                 pragmas = CorePragmas.RaytracingBasic,
-//                 defines = HairDefines.RaytracingForwardIndirect,
-//                 keywords = CoreKeywords.RaytracingIndirect,
-//                 includes = CoreIncludes.Raytracing,
-//                 requiredFields = new FieldCollection(){ HDFields.SubShader.Hair, HDFields.ShaderPass.RaytracingIndirect },
-//             };
-
-//             public static PassDescriptor RaytracingVisibility = new PassDescriptor()
-//             {
-//                 // Definition
-//                 displayName = "VisibilityDXR",
-//                 referenceName = "SHADERPASS_RAYTRACING_VISIBILITY",
-//                 lightMode = "VisibilityDXR",
-//                 useInPreview = false,
-
-//                 // Template
-//                 passTemplatePath = passTemplatePath,
-//                 sharedTemplateDirectory = HDTarget.sharedTemplateDirectory,
-
-//                 // Port Mask
-//                 validVertexBlocks = CoreBlockMasks.Vertex,
-//                 validPixelBlocks = HairBlockMasks.FragmentForward,
-
-//                 // Collections
-//                 structs = CoreStructCollections.Default,
-//                 fieldDependencies = CoreFieldDependencies.Default,
-//                 pragmas = CorePragmas.RaytracingBasic,
-//                 keywords = CoreKeywords.HDBase,
-//                 includes = CoreIncludes.Raytracing,
-//                 requiredFields = new FieldCollection(){ HDFields.SubShader.Hair, HDFields.ShaderPass.RaytracingVisibility },
-//             };
-
-//             public static PassDescriptor RaytracingForward = new PassDescriptor()
-//             {
-//                 // Definition
-//                 displayName = "ForwardDXR",
-//                 referenceName = "SHADERPASS_RAYTRACING_FORWARD",
-//                 lightMode = "ForwardDXR",
-//                 useInPreview = false,
-
-//                 // Template
-//                 passTemplatePath = passTemplatePath,
-//                 sharedTemplateDirectory = HDTarget.sharedTemplateDirectory,
-
-//                 // Port Mask
-//                 validVertexBlocks = CoreBlockMasks.Vertex,
-//                 validPixelBlocks = HairBlockMasks.FragmentForward,
-
-//                 // Collections
-//                 structs = CoreStructCollections.Default,
-//                 fieldDependencies = CoreFieldDependencies.Default,
-//                 pragmas = CorePragmas.RaytracingBasic,
-//                 defines = HairDefines.RaytracingForwardIndirect,
-//                 keywords = CoreKeywords.RaytracingGBufferForward,
-//                 includes = CoreIncludes.Raytracing,
-//                 requiredFields = new FieldCollection(){ HDFields.SubShader.Hair, HDFields.ShaderPass.RaytracingForward },
-//             };
-
-//             public static PassDescriptor RaytracingGBuffer = new PassDescriptor()
-//             {
-//                 // Definition
-//                 displayName = "GBufferDXR",
-//                 referenceName = "SHADERPASS_RAYTRACING_GBUFFER",
-//                 lightMode = "GBufferDXR",
-//                 useInPreview = false,
-
-//                 // Template
-//                 passTemplatePath = passTemplatePath,
-//                 sharedTemplateDirectory = HDTarget.sharedTemplateDirectory,
-
-//                 // Port Mask
-//                 validVertexBlocks = CoreBlockMasks.Vertex,
-//                 validPixelBlocks = HairBlockMasks.FragmentForward,
-
-//                 // Collections
-//                 structs = CoreStructCollections.Default,
-//                 fieldDependencies = CoreFieldDependencies.Default,
-//                 pragmas = CorePragmas.RaytracingBasic,
-//                 defines = HairDefines.RaytracingGBuffer,
-//                 keywords = CoreKeywords.RaytracingGBufferForward,
-//                 includes = CoreIncludes.Raytracing,
-//                 requiredFields = new FieldCollection(){ HDFields.SubShader.Hair, HDFields.ShaderPass.RayTracingGBuffer },
-//             };
-
-//             public static PassDescriptor RaytracingSubSurface = new PassDescriptor()
-//             {
-//                 //Definition
-//                 displayName = "SubSurfaceDXR",
-//                 referenceName = "SHADERPASS_RAYTRACING_SUB_SURFACE",
-//                 lightMode = "SubSurfaceDXR",
-//                 useInPreview = false,
-
-//                 // Template
-//                 passTemplatePath = passTemplatePath,
-//                 sharedTemplateDirectory = HDTarget.sharedTemplateDirectory,
-
-//                 // Port Mask
-//                 validVertexBlocks = CoreBlockMasks.Vertex,
-//                 validPixelBlocks = HairBlockMasks.FragmentForward,
-
-//                 //Collections
-//                 structs = CoreStructCollections.Default,
-//                 fieldDependencies = CoreFieldDependencies.Default,
-//                 pragmas = CorePragmas.RaytracingBasic,
-//                 defines = HairDefines.RaytracingGBuffer,
-//                 keywords = CoreKeywords.RaytracingGBufferForward,
-//                 includes = CoreIncludes.Raytracing,
-//                 requiredFields = new FieldCollection(){ HDFields.SubShader.Hair, HDFields.ShaderPass.RaytracingSubSurface },
-//             };
-//         }
-// #endregion
-
-// #region BlockMasks
-//         static class HairBlockMasks
-//         {
-//             public static BlockFieldDescriptor[] FragmentMETA = new BlockFieldDescriptor[]
-//             {
-//                 BlockFields.SurfaceDescription.BaseColor,
-//                 HDBlockFields.SurfaceDescription.SpecularOcclusion,
-//                 BlockFields.SurfaceDescription.NormalTS,
-//                 HDBlockFields.SurfaceDescription.BentNormal,
-//                 HDBlockFields.SurfaceDescription.HairStrandDirection,
-//                 HDBlockFields.SurfaceDescription.Transmittance,
-//                 HDBlockFields.SurfaceDescription.RimTransmissionIntensity,
-//                 BlockFields.SurfaceDescription.Smoothness,
-//                 BlockFields.SurfaceDescription.Occlusion,
-//                 BlockFields.SurfaceDescription.Emission,
-//                 BlockFields.SurfaceDescription.Alpha,
-//                 BlockFields.SurfaceDescription.AlphaClipThreshold,
-//                 HDBlockFields.SurfaceDescription.SpecularAAScreenSpaceVariance,
-//                 HDBlockFields.SurfaceDescription.SpecularAAThreshold,
-//                 HDBlockFields.SurfaceDescription.SpecularTint,
-//                 HDBlockFields.SurfaceDescription.SpecularShift,
-//                 HDBlockFields.SurfaceDescription.SecondarySpecularTint,
-//                 HDBlockFields.SurfaceDescription.SecondarySmoothness,
-//                 HDBlockFields.SurfaceDescription.SecondarySpecularShift,
-//             };
-
-//             public static BlockFieldDescriptor[] FragmentShadowCaster = new BlockFieldDescriptor[]
-//             {
-//                 BlockFields.SurfaceDescription.Alpha,
-//                 BlockFields.SurfaceDescription.AlphaClipThreshold,
-//                 HDBlockFields.SurfaceDescription.AlphaClipThresholdShadow,
-//                 HDBlockFields.SurfaceDescription.DepthOffset,
-//             };
-
-//             public static BlockFieldDescriptor[] FragmentAlphaDepth = new BlockFieldDescriptor[]
-//             {
-//                 BlockFields.SurfaceDescription.Alpha,
-//                 BlockFields.SurfaceDescription.AlphaClipThreshold,
-//                 HDBlockFields.SurfaceDescription.DepthOffset,
-//             };
-
-//             public static BlockFieldDescriptor[] FragmentDepthMotionVectors = new BlockFieldDescriptor[]
-//             {
-//                 BlockFields.SurfaceDescription.NormalTS,
-//                 BlockFields.SurfaceDescription.Smoothness,
-//                 BlockFields.SurfaceDescription.Alpha,
-//                 BlockFields.SurfaceDescription.AlphaClipThreshold,
-//                 HDBlockFields.SurfaceDescription.DepthOffset,
-//             };
-
-//             public static BlockFieldDescriptor[] FragmentTransparentDepthPrepass = new BlockFieldDescriptor[]
-//             {
-//                 BlockFields.SurfaceDescription.Alpha,
-//                 HDBlockFields.SurfaceDescription.AlphaClipThresholdDepthPrepass,
-//                 HDBlockFields.SurfaceDescription.DepthOffset,
-//             };
-
-//             public static BlockFieldDescriptor[] FragmentTransparentBackface = new BlockFieldDescriptor[]
-//             {
-//                 BlockFields.SurfaceDescription.BaseColor,
-//                 HDBlockFields.SurfaceDescription.SpecularOcclusion,
-//                 BlockFields.SurfaceDescription.NormalTS,
-//                 HDBlockFields.SurfaceDescription.BentNormal,
-//                 HDBlockFields.SurfaceDescription.HairStrandDirection,
-//                 HDBlockFields.SurfaceDescription.Transmittance,
-//                 HDBlockFields.SurfaceDescription.RimTransmissionIntensity,
-//                 BlockFields.SurfaceDescription.Smoothness,
-//                 BlockFields.SurfaceDescription.Occlusion,
-//                 BlockFields.SurfaceDescription.Emission,
-//                 BlockFields.SurfaceDescription.Alpha,
-//                 BlockFields.SurfaceDescription.AlphaClipThreshold,
-//                 HDBlockFields.SurfaceDescription.SpecularAAScreenSpaceVariance,
-//                 HDBlockFields.SurfaceDescription.SpecularAAThreshold,
-//                 HDBlockFields.SurfaceDescription.SpecularTint,
-//                 HDBlockFields.SurfaceDescription.SpecularShift,
-//                 HDBlockFields.SurfaceDescription.SecondarySpecularTint,
-//                 HDBlockFields.SurfaceDescription.SecondarySmoothness,
-//                 HDBlockFields.SurfaceDescription.SecondarySpecularShift,
-//                 HDBlockFields.SurfaceDescription.DepthOffset,
-//             };
-
-//             public static BlockFieldDescriptor[] FragmentForward = new BlockFieldDescriptor[]
-//             {
-//                 BlockFields.SurfaceDescription.BaseColor,
-//                 HDBlockFields.SurfaceDescription.SpecularOcclusion,
-//                 BlockFields.SurfaceDescription.NormalTS,
-//                 HDBlockFields.SurfaceDescription.BentNormal,
-//                 HDBlockFields.SurfaceDescription.HairStrandDirection,
-//                 HDBlockFields.SurfaceDescription.Transmittance,
-//                 HDBlockFields.SurfaceDescription.RimTransmissionIntensity,
-//                 BlockFields.SurfaceDescription.Smoothness,
-//                 BlockFields.SurfaceDescription.Occlusion,
-//                 BlockFields.SurfaceDescription.Emission,
-//                 BlockFields.SurfaceDescription.Alpha,
-//                 BlockFields.SurfaceDescription.AlphaClipThreshold,
-//                 HDBlockFields.SurfaceDescription.SpecularAAScreenSpaceVariance,
-//                 HDBlockFields.SurfaceDescription.SpecularAAThreshold,
-//                 HDBlockFields.SurfaceDescription.SpecularTint,
-//                 HDBlockFields.SurfaceDescription.SpecularShift,
-//                 HDBlockFields.SurfaceDescription.SecondarySpecularTint,
-//                 HDBlockFields.SurfaceDescription.SecondarySmoothness,
-//                 HDBlockFields.SurfaceDescription.SecondarySpecularShift,
-//                 HDBlockFields.SurfaceDescription.BakedGI,
-//                 HDBlockFields.SurfaceDescription.BakedBackGI,
-//                 HDBlockFields.SurfaceDescription.DepthOffset,
-//             };
-
-//             public static BlockFieldDescriptor[] FragmentTransparentDepthPostpass = new BlockFieldDescriptor[]
-//             {
-//                 BlockFields.SurfaceDescription.Alpha,
-//                 HDBlockFields.SurfaceDescription.AlphaClipThresholdDepthPostpass,
-//                 HDBlockFields.SurfaceDescription.DepthOffset,
-//             };
-//         }
-// #endregion
-
-// #region RenderStates
-//         static class HairRenderStates
-//         {
-//             public static RenderStateCollection MotionVectors = new RenderStateCollection
-//             {
-//                 { RenderState.AlphaToMask(CoreRenderStates.Uniforms.alphaToMask), new FieldCondition(Fields.AlphaToMask, true) },
-//                 { RenderState.Stencil(new StencilDescriptor()
-//                 {
-//                     WriteMask = CoreRenderStates.Uniforms.stencilWriteMaskMV,
-//                     Ref = CoreRenderStates.Uniforms.stencilRefMV,
-//                     Comp = "Always",
-//                     Pass = "Replace",
-//                 }) },
-//             };
-//         }
-// #endregion
-
-// #region Defines
-//         static class HairDefines
-//         {
-//             public static DefineCollection RaytracingForwardIndirect = new DefineCollection
-//             {
-//                 { CoreKeywordDescriptors.Shadow, 0 },
-//                 { CoreKeywordDescriptors.HasLightloop, 1 },
-//             };
-
-//             public static DefineCollection RaytracingGBuffer = new DefineCollection
-//             {
-//                 { CoreKeywordDescriptors.Shadow, 0 },
-//             };
-//         }
-// #endregion
-
-// #region Includes
-//         static class HairIncludes
-//         {
-//             public static IncludeCollection Common = new IncludeCollection
-//             {
-//                 { CoreIncludes.CorePregraph },
-//                 { CoreIncludes.kNormalSurfaceGradient, IncludeLocation.Pregraph },
-//                 { CoreIncludes.kHair, IncludeLocation.Pregraph },
-//                 { CoreIncludes.CoreUtility },
-//                 { CoreIncludes.kDecalUtilities, IncludeLocation.Pregraph },
-//                 { CoreIncludes.kShaderGraphFunctions, IncludeLocation.Pregraph },
-//             };
-
-//             public static IncludeCollection Meta = new IncludeCollection
-//             {
-//                 { Common },
-//                 { CoreIncludes.kPassLightTransport, IncludeLocation.Postgraph },
-//             };
-
-//             public static IncludeCollection DepthOnly = new IncludeCollection
-//             {
-//                 { Common },
-//                 { CoreIncludes.kPassDepthOnly, IncludeLocation.Postgraph },
-//             };
-
-//             public static IncludeCollection MotionVectors = new IncludeCollection
-//             {
-//                 { Common },
-//                 { CoreIncludes.kPassMotionVectors, IncludeLocation.Postgraph },
-//             };
-
-//             public static IncludeCollection ForwardOnly = new IncludeCollection
-//             {
-//                 { CoreIncludes.CorePregraph },
-//                 { CoreIncludes.kNormalSurfaceGradient, IncludeLocation.Pregraph },
-//                 { CoreIncludes.kLighting, IncludeLocation.Pregraph },
-//                 { CoreIncludes.kLightLoopDef, IncludeLocation.Pregraph },
-//                 { CoreIncludes.kHair, IncludeLocation.Pregraph },
-//                 // { postLightLoopIncludes, IncludeLocation.Pregraph },
-//                 { CoreIncludes.kLightLoop, IncludeLocation.Pregraph },
-//                 { CoreIncludes.CoreUtility },
-//                 { CoreIncludes.kDecalUtilities, IncludeLocation.Pregraph },
-//                 // { postDecalIncludes, IncludeLocation.Pregraph },
-//                 { CoreIncludes.kShaderGraphFunctions, IncludeLocation.Pregraph },
-//                 { CoreIncludes.kPassForward, IncludeLocation.Postgraph },
-//             };
-//         }
-
-// #endregion
-=======
 #region SubShaders
         static class SubShaders
         {
@@ -1341,6 +734,5 @@
             };
         }
 #endregion
->>>>>>> f69a129c
     }
 }