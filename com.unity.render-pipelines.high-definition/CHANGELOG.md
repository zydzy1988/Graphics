--- conflicted
+++ resolved
@@ -22,11 +22,8 @@
 - Added option to allow a custom spot angle for spot light shadow maps. 
 - Added frame settings for individual post-processing effects
 - Added dither transition between cascades for Low and Medium quality settings
-<<<<<<< HEAD
 - Added single-pass instancing support with XR SDK
 - Added occlusion mesh support with XR SDK
-=======
->>>>>>> 4eede4b7
 
 ### Fixed
 - Fixed an issue with history buffers causing effects like TAA or auto exposure to flicker when more than one camera was visible in the editor
