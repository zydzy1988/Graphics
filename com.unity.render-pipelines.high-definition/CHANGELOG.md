--- conflicted
+++ resolved
@@ -18,11 +18,8 @@
 - Added support for shadow tint on light
 - BeginCameraRendering and EndCameraRendering callbacks are now called with probes
 - Adding option to update shadow maps only On Enable and On Demand. 
-<<<<<<< HEAD
+- Added option to allow a custom spot angle for spot light shadow maps. 
 - Added single-pass instancing support with XR SDK
-=======
-- Added option to allow a custom spot angle for spot light shadow maps. 
->>>>>>> 309183a0
 
 ### Fixed
 - Fixed an issue with history buffers causing effects like TAA or auto exposure to flicker when more than one camera was visible in the editor
