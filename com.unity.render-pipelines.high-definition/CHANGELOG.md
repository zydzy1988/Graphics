--- conflicted
+++ resolved
@@ -5,16 +5,11 @@
 and this project adheres to [Semantic Versioning](http://semver.org/spec/v2.0.0.html).
 
 ## [unreleased]
-<<<<<<< HEAD
 
 ### Added
 - Added support for RendererPriority on Renderer. This allow to control order of transparent rendering manually. HDRP have now two stage of sorting for transparent in addition to bact to front. Material have a priority then Renderer have a priority.
 - Add Coupling of (HD)Camera and HDAdditionalCameraData for reset and remove in inspector contextual menu of Camera
-=======
 - Update assembly definitions to output assemblies that match Unity naming convention (Unity.*).
-
-## [3.0.0-preview]
->>>>>>> 02537d7f
 
 ### Fixed
 - Fixed an issue with distortion that was using previous frame instead of current frame
