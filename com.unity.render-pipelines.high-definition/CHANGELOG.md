--- conflicted
+++ resolved
@@ -108,9 +108,6 @@
 - Fixed Spot light Pyramid Shape has shadow artifacts on aspect ratio values lower than 1
 - Fixed issue with AO upsampling in XR
 - Fixed camera without HDAdditionalCameraData component not rendering
-<<<<<<< HEAD
-- VFX: Removed z-fight glitches that could appear when using deferred depth prepass and lit quad primitives
-=======
 - Removed the macro ENABLE_RAYTRACING for most of the ray tracing code
 - Fixed prefab containing camera reloading in loop while selected in the Project view
 - Fixed issue causing NaN wheh the Z scale of an object is set to 0.
@@ -120,7 +117,7 @@
 - Fixed area light cookies not working properly with stack lit
 - Fixed material render queue not updated when the shader is changed in the material inspector.
 - Fixed a number of issues with full screen debug modes not reseting correctly when setting another mutually exclusive mode
->>>>>>> b807c11a
+- VFX: Removed z-fight glitches that could appear when using deferred depth prepass and lit quad primitives
 
 ### Changed
 - Color buffer pyramid is not allocated anymore if neither refraction nor distortion are enabled
