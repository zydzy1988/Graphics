# Changelog
All notable changes to this package will be documented in this file.

The format is based on [Keep a Changelog](http://keepachangelog.com/en/1.0.0/)
and this project adheres to [Semantic Versioning](http://semver.org/spec/v2.0.0.html).

## [Unreleased]

### Added
- Add XR setting to control camera jitter for temporal effects #6259
- Added an error message in the DrawRenderers custom pass when rendering opaque objects with an HDRP asset in DeferredOnly mode.
- Added Light decomposition lighting debugging modes and support in AOV
- Added exposure compensation to Fixed exposure mode
- Added an info box to warn about depth test artifacts when rendering object twice in custom passes with MSAA.

### Fixed
- Fixed an issue where a dynamic sky changing any frame may not update the ambient probe.
- Fixed an issue where default volume would not update when switching profile.
- Fixed an issue where AO override would not override specular occlusion.
- Fixed an issue where Volume inspector might not refresh correctly in some cases.
- Fixed an issue related to the envlightdatasrt not being bound in recursive rendering.
- Fixed issue with uncached reflection probe cameras reseting the debug mode (case 1224601)
- Fixed issue with atmospheric fog turning black if a planar reflection probe is placed below ground level. (case 1226588)
- Fix when rescale probe all direction below zero (1219246)
- Fixed issue with resources being accessed before initialization process has been performed completely. 
- Fixed render texture with XR
- Fixed sRGB mismatch with XR SDK
- Fixed XR single-pass with Mock HMD plugin
- Fixed XR culling with multiple cameras
- Fixed shadow cascade tooltip when using the metric mode (case 1229232)
- Focus on Decal uses the extends of the projectors
- Fixed how the area light influence volume is computed to match rasterization.
- Fixed usage of light size data that are not available at runtime.
- Fixed light type resolution when performing a reset on HDAdditionalLightData (case 1220931)
- Fixed drag area width at left of Light's intensity field in Inspector.
- Fix for issue that prevented scene from being completely saved when baked reflection probes are present and lighting is set to auto generate.
- Fixed the depth buffer copy made before custom pass after opaque and normal injection point.
- Fixed a weird behavior in the scalable settings drawing when the space becomes tiny (1212045).
- Fixed an usage of a a compute buffer not bound (1229964)
- Fixed an issue where unncessarily serialized members in StaticLightingSky component would change each time the scene is changed.
- Fix issues in the post process system with RenderTexture being invalid in some cases, causing rendering problems.
- Fixed an issue where changing the default volume profile from another inspector would not update the default volume editor.
- Fix for range compression factor for probes going negative (now clamped to positive values).
- Fixed path validation when creating new volume profile (case 1229933)
- Fixed the debug exposure mode for display sky reflection and debug view baked lighting
- Fixed various object leaks in HDRP.
- Fix for assertion triggering sometimes when saving a newly created lit shader graph (case 1230996)
- Fixed an issue with the specularFGD term being used when the material has a clear coat (lit shader).
- Fixed MSAA depth resolve when there is no motion vectors
- Fix issue causing wrong planar reflection rendering when more than one camera is present.
- Fixed culling of planar reflection probes that change position (case 1218651)
- Fixed null reference when processing lightprobe (case 1235285)
- Fix black screen in XR when HDRP package is present but not used.
- Fixed an issue that was collapsing the volume components in the HDRP default settings
- Fixed NaN which can appear with real time reflection and inf value
- Fixed warning about missing bound decal buffer
- Fix black screen in XR when HDRP package is present but not used.
- Fixed shader warning on Xbox for ResolveStencilBuffer.compute. 
- Fixed unneeded cookie texture allocation for cone stop lights.
- Fixed issue when toggling anything in HDRP asset that will produce an error (case 1238155)
- Diffusion Profile and Material references in HDRP materials are now correctly exported to unity packages. Note that the diffusion profile or the material references need to be edited once before this can work properly.
<<<<<<< HEAD
- Fixed shadowmask UI now correctly showing shadowmask disable
- Fixed the indirect diffuse texture not being ignored when it should (ray tracing disabled).
- Fixed depth prepass and postpass being disabled after changing the shader in the material UI.
- Fixed a performance issue with stochastic ray traced area shadows.
- Made more explicit the warning about raytracing and asynchronous compute. Also fixed the condition in which it appears.
- Fixed a null ref exception in static sky when the default volume profile is invalid.
- Fixed an error about procedural sky being logged by mistake.
- Fixed flickering of the game/scene view when lookdev is running.
- Fixed some GCAlloc in the debug window.
- Removed logic in the UI to disable parameters for contact shadows and fog volume components as it was going against the concept of the volume system.
- Fixed over consumption of GPU memory by the Physically Based Sky.
- Put more information in Camera background type tooltip and fixed inconsistent exposure behavior when changing bg type.
- Fixed an issue where asset preview could be rendered white because of static lighting sky.
- Fixed an issue where static lighting was not updated when removing the static lighting sky profile.
=======
>>>>>>> 431d8991

### Changed
- Rejecting history for ray traced reflections based on a threshold evaluated on the neighborhood of the sampled history.
- Renamed "Environment" to "Reflection Probes" in tile/cluster debug menu.
- Utilities namespace is obsolete, moved its content to UnityEngine.Rendering (case 1204677)
- All custom pass volumes are now executed for one injection point instead of the first one.
- Optimized PrepareLightsForGPU (cost reduced by over 25%) and PrepareGPULightData (around twice as fast now).
- Rejecting history for ray traced reflections based on a threshold evaluated on the neighborhood of the sampled history.
- Renamed "Environment" to "Reflection Probes" in tile/cluster debug menu.
- Debug exposure in debug menu have been replace to debug exposure compensation in EV100 space and is always visible.

## [7.3.0] - 2020-03-11

### Added
- Added the exposure sliders to the planar reflection probe preview
- Added a warning and workaround instructions that appear when you enable XR single-pass after the first frame with the XR SDK.
- Added an "enable" toggle to the SSR volume component.

### Fixed
- Fixed issue with AssetPostprocessors dependencies causing models to be imported twice when upgrading the package version.
- Fix player build DX12
- Fix issue with AO being misaligned when multiple view are visible.
- Fix issue that caused the clamp of camera rotation motion for motion blur to be ineffective.
- Fixed culling of lights with XR SDK
- Fixed memory stomp in shadow caching code, leading to overflow of Shadow request array and runtime errors.
- Fixed an issue related to transparent objects reading the ray traced indirect diffuse buffer
- Fixed an issue with filtering ray traced area lights when the intensity is high or there is an exposure.
- Fixed ill-formed include path in Depth Of Field shader.
- Fixed a bug in semi-transparent shadows (object further than the light casting shadows)
- Fix state enabled of default volume profile when in package.
- Fixed removal of MeshRenderer and MeshFilter on adding Light component. 
- Fixed a bug in debug light volumes.
- Fixed the culling was not disposed error in build log.
- Fixed an issue where fog sky color mode could sample NaNs in the sky cubemap.
- Fixed a leak in the PBR sky renderer.
- Added a tooltip to the Ambient Mode parameter in the Visual Envionment volume component.
- Static lighting sky now takes the default volume into account (this fixes discrepancies between baked and realtime lighting).
- Fixed a leak in the sky system.
- Hide reflection probes in the renderer components.
- Removed MSAA Buffers allocation when lit shader mode is set to "deferred only".
- Fixed invalid cast for realtime reflection probes (case 1220504)
- Fixed invalid game view rendering when disabling all cameras in the scene (case 1105163)
- Fixed infinite reload loop while displaying Light's Shadow's Link Light Layer in Inspector of Prefab Asset.
- Fixed the cookie atlas size and planar atlas size being too big after an upgrade of the HDRP asset.
- Fixed alpha clipping test (comparison was '>', now '>=')
- Fixed preview camera (eg. shader graph preview) when path tracing is on
- Fixed DXR player build
- Fixed compilation issue with linux vulkan and raytrace shader
- Fixed the HDRP asset migration code not being called after an upgrade of the package
- Fixed draw renderers custom pass out of bound exception
- Fixed an issue with emissive light meshes not being in the RAS.
- Fixed a warning due to StaticLightingSky when reloading domain in some cases.
- Fixed the MaxLightCount being displayed when the light volume debug menu is on ColorAndEdge.
- Fix an exception in case two LOD levels are using the same mesh renderer.
- Fixed error in the console when switching shader to decal in the material UI.
- Fixed z-fighting in scene view when scene lighting is off (case 1203927)
- Fixed some typos in debug menu (case 1224594)
- Fixed an issue with refraction model and ray traced recursive rendering (case 1198578).
- Fixed cubemap thumbnail generation at project load time. 
- Half fixed shuriken particle light that cast shadows (only the first one will be correct)

### Changed
- Renamed the cubemap used for diffuse convolution to a more explicit name for the memory profiler.
- Light dimmer can now get values higher than one and was renamed to multiplier in the UI. 
- Removed info box requesting volume component for Visual Environment and updated the documentation with the relevant information.
- Add range-based clipping to box lights (case 1178780)
- Improve area light culling (case 1085873)
- Light Hierarchy debug mode can now adjust Debug Exposure for visualizing high exposure scenes.
- Changed the diffusion profile warning on the material to an info and changed the message to be more precise.

## [7.2.0] - 2020-02-10

### Added
- Added the possibility to have ray traced colored and semi-transparent shadows on directional lights.
- Exposed the debug overlay ratio in the debug menu.
- Added a separate frame settings for tonemapping alongside color grading.
- Added the receive fog option in the material UI for ShaderGraphs.
- Added a public virtual bool in the custom post processes API to specify if a post processes should be executed in the scene view.
- Added a menu option that checks scene issues with ray tracing. Also removed the previously existing warning at runtime.
- Added Contrast Adaptive Sharpen (CAS) Upscaling effect.
- Added APIs to update probe settings at runtime.
- Added documentation for the rayTracingSupported method in HDRP
- Added user-selectable format for the post processing passes. 
- Added support for alpha channel in some post-processing passes (DoF, TAA, Uber).
- Added warnings in FrameSettings inspector when using DXR and atempting to use Asynchronous Execution.
- Exposed Stencil bits that can be used by the user.
- Added history rejection based on velocity of intersected objects for directional, point and spot lights.
- Added a affectsVolumetric field to the HDAdditionalLightData API to know if light affects volumetric fog.
- Add OS and Hardware check in the Wizard fixes for DXR.
- Added option to exclude camera motion from motion blur.
- Added semi-transparent shadows for point and spot lights.
- Added support for semi-transparent shadow for unlit shader and unlit shader graph.
- Added the alpha clip enabled toggle to the material UI for all HDRP shader graphs.
- Added Material Samples to explain how to use the lit shader features
- Added an initial implementation of ray traced sub surface scattering
- Added AssetPostprocessors and Shadergraphs to handle Arnold Standard Surface and 3DsMax Physical material import from FBX. 
- Added support for Smoothness Fade start work when enabling ray traced reflections.
- Added Contact shadow, Micro shadows and Screen space refraction API documentation.
- Added script documentation for SSR, SSAO (ray tracing), GI, Light Cluster, RayTracingSettings, Ray Counters, etc.
- Added path tracing support for refraction and internal reflections.
- Added support for Thin Refraction Model and Lit's Clear Coat in Path Tracing.
- Added the Tint parameter to Sky Colored Fog.

### Fixed
- Update documentation of HDRISky-Backplate, precise how to have Ambient Occlusion on the Backplate
- Fixed TerrainLitGUI when per-pixel normal property is not present.
- Fixed a bug due to depth history begin overriden too soon
- Fixed issue that caused Distortion UI to appear in Lit.
- Fixed several issues with decal duplicating when editing them.
- Fixed initialization of volumetric buffer params (1204159)
- Fixed an issue where frame count was incorrectly reset for the game view, causing temporal processes to fail.
- Fixed Culling group was not disposed error.
- Fixed issues on some GPU that do not support gathers on integer textures.
- Fixed an issue with ambient probe not being initialized for the first frame after a domain reload for volumetric fog.
- Fixed the scene visibility of decal projectors and density volumes
- Fixed a leak in sky manager.
- Fixed an issue where entering playmode while the light editor is opened would produce null reference exceptions.
- Fixed the debug overlay overlapping the debug menu at runtime.
- Fixed an issue with the framecount when changing scene.
- Fixed errors that occurred when using invalid near and far clip plane values for planar reflections.
- Fixed issue with motion blur sample weighting function.
- Fixed motion vectors in MSAA.
- Fixed sun flare blending (case 1205862).
- Fixed a lot of issues related to ray traced screen space shadows.
- Fixed memory leak caused by apply distortion material not being disposed.
- Fixed Reflection probe incorrectly culled when moving its parent (case 1207660)
- Fixed a nullref when upgrading the Fog volume components while the volume is opened in the inspector.
- Fix issues where decals on PS4 would not correctly write out the tile mask causing bits of the decal to go missing.
- Use appropriate label width and text content so the label is completely visible
- Fixed an issue where final post process pass would not output the default alpha value of 1.0 when using 11_11_10 color buffer format.
- Fixed SSR issue after the MSAA Motion Vector fix.
- Fixed an issue with PCSS on directional light if punctual shadow atlas was not allocated.
- Fixed an issue where shadow resolution would be wrong on the first face of a baked reflection probe.
- Fixed issue with PCSS softness being incorrect for cascades different than the first one.
- Fixed custom post process not rendering when using multiple HDRP asset in quality settings
- Fixed probe gizmo missing id (case 1208975)
- Fixed a warning in raytracingshadowfilter.compute
- Fixed issue with AO breaking with small near plane values.
- Fixed custom post process Cleanup function not called in some cases.
- Fixed shader warning in AO code.
- Fixed a warning in simpledenoiser.compute
- Fixed tube and rectangle light culling to use their shape instead of their range as a bounding box.
- Fixed caused by using gather on a UINT texture in motion blur. 
- Fix issue with ambient occlusion breaking when dynamic resolution is active.
- Fixed some possible NaN causes in Depth of Field.
- Fixed Custom Pass nullref due to the new Profiling Sample API changes
- Fixed the black/grey screen issue on after post process Custom Passes in non dev builds.
- Fixed particle lights.
- Improved behavior of lights and probe going over the HDRP asset limits.
- Fixed issue triggered when last punctual light is disabled and more than one camera is used.
- Fixed Custom Pass nullref due to the new Profiling Sample API changes
- Fixed the black/grey screen issue on after post process Custom Passes in non dev builds.
- Fixed XR rendering locked to vsync of main display with Standalone Player.
- Fixed custom pass cleanup not called at the right time when using multiple volumes.
- Fixed an issue on metal with edge of decal having artifact by delaying discard of fragments during decal projection
- Fixed various shader warning
- Fixing unnecessary memory allocations in the ray tracing cluster build
- Fixed duplicate column labels in LightEditor's light tab
- Fixed white and dark flashes on scenes with very high or very low exposure when Automatic Exposure is being used.
- Fixed an issue where passing a null ProfilingSampler would cause a null ref exception.
- Fixed memory leak in Sky when in matcap mode.
- Fixed compilation issues on platform that don't support VR.
- Fixed migration code called when we create a new HDRP asset.
- Fixed RemoveComponent on Camera contextual menu to not remove Camera while a component depend on it.
- Fixed an issue where ambient occlusion and screen space reflections editors would generate null ref exceptions when HDRP was not set as the current pipeline.
- Fixed a null reference exception in the probe UI when no HDRP asset is present.
- Fixed the outline example in the doc (sampling range was dependent on screen resolution)
- Fixed a null reference exception in the HDRI Sky editor when no HDRP asset is present.
- Fixed an issue where Decal Projectors created from script where rotated around the X axis by 90°.
- Fixed frustum used to compute Density Volumes visibility when projection matrix is oblique.
- Fixed a null reference exception in Path Tracing, Recursive Rendering and raytraced Global Illumination editors when no HDRP asset is present.
- Fix for NaNs on certain geometry with Lit shader -- [case 1210058](https://fogbugz.unity3d.com/f/cases/1210058/)
- Fixed an issue where ambient occlusion and screen space reflections editors would generate null ref exceptions when HDRP was not set as the current pipeline.
- Fixed a null reference exception in the probe UI when no HDRP asset is present.
- Fixed the outline example in the doc (sampling range was dependent on screen resolution)
- Fixed a null reference exception in the HDRI Sky editor when no HDRP asset is present.
- Fixed an issue where materials newly created from the contextual menu would have an invalid state, causing various problems until it was edited.
- Fixed transparent material created with ZWrite enabled (now it is disabled by default for new transparent materials)
- Fixed mouseover on Move and Rotate tool while DecalProjector is selected.
- Fixed wrong stencil state on some of the pixel shader versions of deferred shader.
- Fixed an issue where creating decals at runtime could cause a null reference exception.
- Fixed issue that displayed material migration dialog on the creation of new project.
- Fixed various issues with time and animated materials (cases 1210068, 1210064).
- Updated light explorer with latest changes to the Fog and fixed issues when no visual environment was present.
- Fixed not handleling properly the recieve SSR feature with ray traced reflections
- Shadow Atlas is no longer allocated for area lights when they are disabled in the shader config file.
- Avoid MRT Clear on PS4 as it is not implemented yet.
- Fixed runtime debug menu BitField control.
- Fixed the radius value used for ray traced directional light.
- Fixed compilation issues with the layered lit in ray tracing shaders.
- Fixed XR autotests viewport size rounding
- Fixed mip map slider knob displayed when cubemap have no mipmap
- Remove unnecessary skip of material upgrade dialog box.
- Fixed the profiling sample mismatch errors when enabling the profiler in play mode
- Fixed issue that caused NaNs in reflection probes on consoles.
- Fixed adjusting positive axis of Blend Distance slides the negative axis in the density volume component.
- Fixed the blend of reflections based on the weight.
- Fixed fallback for ray traced reflections when denoising is enabled.
- Fixed error spam issue with terrain detail terrainDetailUnsupported (cases 1211848)
- Fixed hardware dynamic resolution causing cropping/scaling issues in scene view (case 1158661)
- Fixed Wizard check order for `Hardware and OS` and `Direct3D12`
- Fix AO issue turning black when Far/Near plane distance is big.
- Fixed issue when opening lookdev and the lookdev volume have not been assigned yet.
- Improved memory usage of the sky system.
- Updated label in HDRP quality preference settings (case 1215100)
- Fixed Decal Projector gizmo not undoing properly (case 1216629)
- Fix a leak in the denoising of ray traced reflections.
- Fixed Alignment issue in Light Preset
- Fixed Environment Header in LightingWindow
- Fixed an issue where hair shader could write garbage in the diffuse lighting buffer, causing NaNs.
- Fixed an exposure issue with ray traced sub-surface scattering.
- Fixed runtime debug menu light hierarchy None not doing anything.
- Fixed the broken ShaderGraph preview when creating a new Lit graph.
- Fix indentation issue in preset of LayeredLit material.
- Fixed minor issues with cubemap preview in the inspector.
- Fixed wrong build error message when building for android on mac.
- Fixed an issue related to denoising ray trace area shadows.
- Fixed wrong build error message when building for android on mac.
- Fixed Wizard persistency of Direct3D12 change on domain reload.
- Fixed Wizard persistency of FixAll on domain reload.
- Fixed Wizard behaviour on domain reload.
- Fixed a potential source of NaN in planar reflection probe atlas.
- Fixed an issue with MipRatio debug mode showing _DebugMatCapTexture not being set.
- Fixed missing initialization of input params in Blit for VR.
- Fix Inf source in LTC for area lights.

### Changed
- Hide unused LOD settings in Quality Settings legacy window.
- Reduced the constrained distance for temporal reprojection of ray tracing denoising
- Removed shadow near plane from the Directional Light Shadow UI.
- Improved the performances of custom pass culling.
- The scene view camera now replicates the physical parameters from the camera tagged as "MainCamera".
- Reduced the number of GC.Alloc calls, one simple scene without plarnar / probes, it should be 0B.
- Renamed ProfilingSample to ProfilingScope and unified API. Added GPU Timings.
- Updated macros to be compatible with the new shader preprocessor.
- Ray tracing reflection temporal filtering is now done in pre-exposed space
- Search field selects the appropriate fields in both project settings panels 'HDRP Default Settings' and 'Quality/HDRP'
- Disabled the refraction and transmission map keywords if the material is opaque.
- Keep celestial bodies outside the atmosphere.
- Updated the MSAA documentation to specify what features HDRP supports MSAA for and what features it does not.
- Shader use for Runtime Debug Display are now correctly stripper when doing a release build
- Now each camera has its own Volume Stack. This allows Volume Parameters to be updated as early as possible and be ready for the whole frame without conflicts between cameras.
- Disable Async for SSR, SSAO and Contact shadow when aggregated ray tracing frame setting is on.
- Improved performance when entering play mode without domain reload by a factor of ~25
- Renamed the camera profiling sample to include the camera name
- Discarding the ray tracing history for AO, reflection, diffuse shadows and GI when the viewport size changes.
- Renamed the camera profiling sample to include the camera name
- Renamed the post processing graphic formats to match the new convention.
- The restart in Wizard for DXR will always be last fix from now on
- Refactoring pre-existing materials to share more shader code between rasterization and ray tracing.
- Setting a material's Refraction Model to Thin does not overwrite the Thickness and Transmission Absorption Distance anymore.
- Removed Wind textures from runtime as wind is no longer built into the pipeline
- Changed Shader Graph titles of master nodes to be more easily searchable ("HDRP/x" -> "x (HDRP)")
- Expose StartSinglePass() and StopSinglePass() as public interface for XRPass
- Replaced the Texture array for 2D cookies (spot, area and directional lights) and for planar reflections by an atlas.
- Moved the tier defining from the asset to the concerned volume components.
- Changing from a tier management to a "mode" management for reflection and GI and removing the ability to enable/disable deferred and ray bining (they are now implied by performance mode)
- The default FrameSettings for ScreenSpaceShadows is set to true for Camera in order to give a better workflow for DXR.
- Refactor internal usage of Stencil bits.
- Changed how the material upgrader works and added documentation for it.
- Custom passes now disable the stencil when overwriting the depth and not writing into it.
- Renamed the camera profiling sample to include the camera name
- Changed the way the shadow casting property of transparent and tranmissive materials is handeled for ray tracing.
- Changed inspector materials stencil setting code to have more sharing.
- Updated the default scene and default DXR scene and DefaultVolumeProfile.
- Changed the way the length parameter is used for ray traced contact shadows.
- Improved the coherency of PCSS blur between cascades.
- Updated VR checks in Wizard to reflect new XR System.
- Removing unused alpha threshold depth prepass and post pass for fabric shader graph.
- Transform result from CIE XYZ to sRGB color space in EvalSensitivity for iridescence.
- Hide the Probes section in the Renderer editos because it was unused.
- Moved BeginCameraRendering callback right before culling.
- Changed the visibility of the Indirect Lighting Controller component to public.

## [7.1.8] - 2020-01-20

### Fixed
- Fixed white and dark flashes on scenes with very high or very low exposure when Automatic Exposure is being used.
- Fixed memory leak in Sky when in matcap mode.
	
### Changed
- On Xbox and PS4 you will also need to download the com.unity.render-pipeline.platform (ps4 or xboxone) package from the appropriate platform developer forum

## [7.1.7] - 2019-12-11

### Added
- Added a check in the custom post process template to throw an error if the default shader is not found.

### Fixed
- Fixed rendering errors when enabling debug modes with custom passes
- Fix an issue that made PCSS dependent on Atlas resolution (not shadow map res)
- Fixing a bug whith histories when n>4 for ray traced shadows
- Fixing wrong behavior in ray traced shadows for mesh renderers if their cast shadow is shadow only or double sided
- Only tracing rays for shadow if the point is inside the code for spotlight shadows
- Only tracing rays if the point is inside the range for point lights
- Fixing ghosting issues when the screen space shadow  indexes change for a light with ray traced shadows
- Fixed an issue with stencil management and Xbox One build that caused corrupted output in deferred mode.
- Fixed a mismatch in behavior between the culling of shadow maps and ray traced point and spot light shadows
- Fixed recursive ray tracing not working anymore after intermediate buffer refactor.
- Fixed ray traced shadow denoising not working (history rejected all the time).
- Fixed shader warning on xbox one
- Fixed cookies not working for spot lights in ray traced reflections, ray traced GI and recursive rendering
- Fixed an inverted handling of CoatSmoothness for SSR in StackLit.
- Fixed missing distortion inputs in Lit and Unlit material UI.
- Fixed issue that propagated NaNs across multiple frames through the exposure texture. 
- Fixed issue with Exclude from TAA stencil ignored. 
- Fixed ray traced reflection exposure issue.
- Fixed issue with TAA history not initialising corretly scale factor for first frame
- Fixed issue with stencil test of material classification not using the correct Mask (causing false positive and bad performance with forward material in deferred)
- Fixed issue with History not reset when chaning antialiasing mode on camera
- Fixed issue with volumetric data not being initialized if default settings have volumetric and reprojection off. 
- Fixed ray tracing reflection denoiser not applied in tier 1
- Fixed the vibility of ray tracing related methods.
- Fixed the diffusion profile list not saved when clicking the fix button in the material UI.
- Fixed crash when pushing bounce count higher than 1 for ray traced GI or reflections
- Fixed PCSS softness scale so that it better match ray traced reference for punctual lights. 
- Fixed exposure management for the path tracer
- Fixed AxF material UI containing two advanced options settings.
- Fixed an issue where cached sky contexts were being destroyed wrongly, breaking lighting in the LookDev
- Fixed issue that clamped PCSS softness too early and not after distance scale.
- Fixed fog affect transparent on HD unlit master node
- Fixed custom post processes re-ordering not saved.
- Fixed NPE when using scalable settings
- Fixed an issue where PBR sky precomputation was reset incorrectly in some cases causing bad performance.
- Fixed a bug in dxr due to depth history begin overriden too soon
- Fixed CustomPassSampleCameraColor scale issue when called from Before Transparent injection point.
- Fixed corruption of AO in baked probes.
- Fixed issue with upgrade of projects that still had Very High as shadow filtering quality.
- Removed shadow near plane from the Directional Light Shadow UI.
- Fixed performance issue with performances of custom pass culling.

## [7.1.6] - 2019-11-22

### Added
- Added Backplate projection from the HDRISky
- Added Shadow Matte in UnlitMasterNode, which only received shadow without lighting
- Added support for depth copy with XR SDK
- Added debug setting to Render Pipeline Debug Window to list the active XR views
- Added an option to filter the result of the volumetric lighting (off by default).
- Added a transmission multiplier for directional lights
- Added XR single-pass test mode to Render Pipeline Debug Window
- Added debug setting to Render Pipeline Window to list the active XR views
- Added a new refraction mode for the Lit shader (thin). Which is a box refraction with small thickness values
- Added the code to support Barn Doors for Area Lights based on a shaderconfig option.
- Added HDRPCameraBinder property binder for Visual Effect Graph
- Added "Celestial Body" controls to the Directional Light
- Added new parameters to the Physically Based Sky
- Added Reflections to the DXR Wizard

### Fixed
- Fixed y-flip in scene view with XR SDK
- Fixed Decal projectors do not immediately respond when parent object layer mask is changed in editor.
- Fixed y-flip in scene view with XR SDK
- Fixed a number of issues with Material Quality setting
- Fixed the transparent Cull Mode option in HD unlit master node settings only visible if double sided is ticked.
- Fixed an issue causing shadowed areas by contact shadows at the edge of far clip plane if contact shadow length is very close to far clip plane.
- Fixed editing a scalable settings will edit all loaded asset in memory instead of targetted asset.
- Fixed Planar reflection default viewer FOV
- Fixed flickering issues when moving the mouse in the editor with ray tracing on.
- Fixed the ShaderGraph main preview being black after switching to SSS in the master node settings
- Fixed custom fullscreen passes in VR
- Fixed camera culling masks not taken in account in custom pass volumes
- Fixed object not drawn in custom pass when using a DrawRenderers with an HDRP shader in a build.
- Fixed injection points for Custom Passes (AfterDepthAndNormal and BeforePreRefraction were missing)
- Fixed a enum to choose shader tags used for drawing objects (DepthPrepass or Forward) when there is no override material.
- Fixed lit objects in the BeforePreRefraction, BeforeTransparent and BeforePostProcess.
- Fixed the None option when binding custom pass render targets to allow binding only depth or color.
- Fixed custom pass buffers allocation so they are not allocated if they're not used.
- Fixed the Custom Pass entry in the volume create asset menu items.
- Fixed Prefab Overrides workflow on Camera.
- Fixed alignment issue in Preset for Camera.
- Fixed alignment issue in Physical part for Camera.
- Fixed FrameSettings multi-edition.
- Fixed a bug happening when denoising multiple ray traced light shadows
- Fixed minor naming issues in ShaderGraph settings
- Fixed an issue with Metal Shader Compiler and GTAO shader for metal
- Fixed resources load issue while upgrading HDRP package.
- Fixed LOD fade mask by accounting for field of view
- Fixed spot light missing from ray tracing indirect effects.
- Fixed a UI bug in the diffusion profile list after fixing them from the wizard.
- Fixed the hash collision when creating new diffusion profile assets.
- Fixed a light leaking issue with box light casting shadows (case 1184475)
- Fixed Cookie texture type in the cookie slot of lights (Now displays a warning because it is not supported).
- Fixed a nullref that happens when using the Shuriken particle light module
- Fixed alignment in Wizard
- Fixed text overflow in Wizard's helpbox
- Fixed Wizard button fix all that was not automatically grab all required fixes
- Fixed VR tab for MacOS in Wizard
- Fixed local config package workflow in Wizard
- Fixed issue with contact shadows shifting when MSAA is enabled.
- Fixed EV100 in the PBR sky
- Fixed an issue In URP where sometime the camera is not passed to the volume system and causes a null ref exception (case 1199388)
- Fixed nullref when releasing HDRP with custom pass disabled
- Fixed performance issue derived from copying stencil buffer.
- Fixed an editor freeze when importing a diffusion profile asset from a unity package.
- Fixed an exception when trying to reload a builtin resource.
- Fixed the light type intensity unit reset when switching the light type.
- Fixed compilation error related to define guards and CreateLayoutFromXrSdk()
- Fixed documentation link on CustomPassVolume.
- Fixed player build when HDRP is in the project but not assigned in the graphic settings.
- Fixed an issue where ambient probe would be black for the first face of a baked reflection probe
- VFX: Fixed Missing Reference to Visual Effect Graph Runtime Assembly
- Fixed an issue where rendering done by users in EndCameraRendering would be executed before the main render loop.
- Fixed Prefab Override in main scope of Volume.
- Fixed alignment issue in Presset of main scope of Volume.
- Fixed persistence of ShowChromeGizmo and moved it to toolbar for coherency in ReflectionProbe and PlanarReflectionProbe.
- Fixed Alignement issue in ReflectionProbe and PlanarReflectionProbe.
- Fixed Prefab override workflow issue in ReflectionProbe and PlanarReflectionProbe.
- Fixed empty MoreOptions and moved AdvancedManipulation in a dedicated location for coherency in ReflectionProbe and PlanarReflectionProbe.
- Fixed Prefab override workflow issue in DensityVolume.
- Fixed empty MoreOptions and moved AdvancedManipulation in a dedicated location for coherency in DensityVolume.
- Fix light limit counts specified on the HDRP asset
- Fixed Quality Settings for SSR, Contact Shadows and Ambient Occlusion volume components
- Fixed decalui deriving from hdshaderui instead of just shaderui
- Use DelayedIntField instead of IntField for scalable settings

### Changed
- Reworked XR automated tests
- The ray traced screen space shadow history for directional, spot and point lights is discarded if the light transform has changed.
- Changed the behavior for ray tracing in case a mesh renderer has both transparent and opaque submeshes.
- Improve history buffer management
- Replaced PlayerSettings.virtualRealitySupported with XRGraphics.tryEnable.
- Remove redundant FrameSettings RealTimePlanarReflection
- Improved a bit the GC calls generated during the rendering.
- Material update is now only triggered when the relevant settings are touched in the shader graph master nodes
- Changed the way Sky Intensity (on Sky volume components) is handled. It's now a combo box where users can choose between Exposure, Multiplier or Lux (for HDRI sky only) instead of both multiplier and exposure being applied all the time. Added a new menu item to convert old profiles.
- Change how method for specular occlusions is decided on inspector shader (Lit, LitTesselation, LayeredLit, LayeredLitTessellation)
- Unlocked SSS, SSR, Motion Vectors and Distortion frame settings for reflections probes.

## [7.1.5] - 2019-11-15

### Fixed
- Fixed black reflection probes the first time loading a project

## [7.1.4] - 2019-11-13

### Added
- Added XR single-pass setting into HDRP asset
- Added a penumbra tint option for lights

### Fixed
- Fixed EOL for some files
- Fixed scene view rendering with volumetrics and XR enabled
- Fixed decals to work with multiple cameras
- Fixed optional clear of GBuffer (Was always on)
- Fixed render target clears with XR single-pass rendering
- Fixed HDRP samples file hierarchy
- Fixed Light units not matching light type
- Fixed QualitySettings panel not displaying HDRP Asset

### Changed
- Changed parametrization of PCSS, now softness is derived from angular diameter (for directional lights) or shape radius (for point/spot lights) and min filter size is now in the [0..1] range.
- Moved the copy of the geometry history buffers to right after the depth mip chain generation.
- Rename "Luminance" to "Nits" in UX for physical light unit
- Rename FrameSettings "SkyLighting" to "SkyReflection"

## [7.1.3] - 2019-11-04

### Added
- Ray tracing support for VR single-pass
- Added sharpen filter shader parameter and UI for TemporalAA to control image quality instead of hardcoded value
- Added frame settings option for custom post process and custom passes as well as custom color buffer format option.
- Add check in wizard on SRP Batcher enabled.
- Added default implementations of OnPreprocessMaterialDescription for FBX, Obj, Sketchup and 3DS file formats.
- Added custom pass fade radius
- Added after post process injection point for custom passes
- Added basic alpha compositing support - Alpha is available afterpostprocess when using FP16 buffer format.
- Added falloff distance on Reflection Probe and Planar Reflection Probe
- Added hability to name LightLayers in HDRenderPipelineAsset
- Added a range compression factor for Reflection Probe and Planar Reflection Probe to avoid saturation of colors.
- Added path tracing support for directional, point and spot lights, as well as emission from Lit and Unlit.
- Added non temporal version of SSAO.
- Added more detailed ray tracing stats in the debug window
- Added Disc area light (bake only)
- Added a warning in the material UI to prevent transparent + subsurface-scattering combination.

### Fixed
- Sorting, undo, labels, layout in the Lighting Explorer.
- Fixed sky settings and materials in Shader Graph Samples package
- Fixed light supported units caching (1182266)
- Fixed an issue where SSAO (that needs temporal reprojection) was still being rendered when Motion Vectors were not available (case 1184998)
- Fixed a nullref when modifying the height parameters inside the layered lit shader UI.
- Fixed Decal gizmo that become white after exiting play mode
- Fixed Decal pivot position to behave like a spotlight
- Fixed an issue where using the LightingOverrideMask would break sky reflection for regular cameras
- Fix DebugMenu FrameSettingsHistory persistency on close
- Fix DensityVolume, ReflectionProbe aned PlanarReflectionProbe advancedControl display
- Fix DXR scene serialization in wizard
- Fixed an issue where Previews would reallocate History Buffers every frame
- Fixed the SetLightLayer function in HDAdditionalLightData setting the wrong light layer
- Fix error first time a preview is created for planar
- Fixed an issue where SSR would use an incorrect roughness value on ForwardOnly (StackLit, AxF, Fabric, etc.) materials when the pipeline is configured to also allow deferred Lit.
- Fixed issues with light explorer (cases 1183468, 1183269)
- Fix dot colors in LayeredLit material inspector
- Fix undo not resetting all value when undoing the material affectation in LayerLit material
- Fix for issue that caused gizmos to render in render textures (case 1174395)
- Fixed the light emissive mesh not updated when the light was disabled/enabled
- Fixed light and shadow layer sync when setting the HDAdditionalLightData.lightlayersMask property
- Fixed a nullref when a custom post process component that was in the HDRP PP list is removed from the project
- Fixed issue that prevented decals from modifying specular occlusion (case 1178272).
- Fixed exposure of volumetric reprojection
- Fixed multi selection support for Scalable Settings in lights
- Fixed font shaders in test projects for VR by using a Shader Graph version
- Fixed refresh of baked cubemap by incrementing updateCount at the end of the bake (case 1158677).
- Fixed issue with rectangular area light when seen from the back
- Fixed decals not affecting lightmap/lightprobe
- Fixed zBufferParams with XR single-pass rendering
- Fixed moving objects not rendered in custom passes
- Fixed abstract classes listed in the + menu of the custom pass list
- Fixed custom pass that was rendered in previews
- Fixed precision error in zero value normals when applying decals (case 1181639)
- Fixed issue that triggered No Scene Lighting view in game view as well (case 1156102)
- Assign default volume profile when creating a new HDRP Asset
- Fixed fov to 0 in planar probe breaking the projection matrix (case 1182014)
- Fixed bugs with shadow caching
- Reassign the same camera for a realtime probe face render request to have appropriate history buffer during realtime probe rendering.
- Fixed issue causing wrong shading when normal map mode is Object space, no normal map is set, but a detail map is present (case 1143352)
- Fixed issue with decal and htile optimization
- Fixed TerrainLit shader compilation error regarding `_Control0_TexelSize` redefinition (case 1178480).
- Fixed warning about duplicate HDRuntimeReflectionSystem when configuring play mode without domain reload.
- Fixed an editor crash when multiple decal projectors were selected and some had null material
- Added all relevant fix actions to FixAll button in Wizard
- Moved FixAll button on top of the Wizard
- Fixed an issue where fog color was not pre-exposed correctly
- Fix priority order when custom passes are overlapping
- Fix cleanup not called when the custom pass GameObject is destroyed
- Replaced most instances of GraphicsSettings.renderPipelineAsset by GraphicsSettings.currentRenderPipeline. This should fix some parameters not working on Quality Settings overrides.
- Fixed an issue with Realtime GI not working on upgraded projects.
- Fixed issue with screen space shadows fallback texture was not set as a texture array.
- Fixed Pyramid Lights bounding box
- Fixed terrain heightmap default/null values and epsilons
- Fixed custom post-processing effects breaking when an abstract class inherited from `CustomPostProcessVolumeComponent`
- Fixed XR single-pass rendering in Editor by using ShaderConfig.s_XrMaxViews to allocate matrix array
- Multiple different skies rendered at the same time by different cameras are now handled correctly without flickering
- Fixed flickering issue happening when different volumes have shadow settings and multiple cameras are present. 
- Fixed issue causing planar probes to disappear if there is no light in the scene.
- Fixed a number of issues with the prefab isolation mode (Volumes leaking from the main scene and reflection not working properly)
- Fixed an issue with fog volume component upgrade not working properly
- Fixed Spot light Pyramid Shape has shadow artifacts on aspect ratio values lower than 1
- Fixed issue with AO upsampling in XR
- Fixed camera without HDAdditionalCameraData component not rendering
- Removed the macro ENABLE_RAYTRACING for most of the ray tracing code
- Fixed prefab containing camera reloading in loop while selected in the Project view
- Fixed issue causing NaN wheh the Z scale of an object is set to 0.
- Fixed DXR shader passes attempting to render before pipeline loaded
- Fixed black ambient sky issue when importing a project after deleting Library.
- Fixed issue when upgrading a Standard transparent material (case 1186874)
- Fixed area light cookies not working properly with stack lit
- Fixed material render queue not updated when the shader is changed in the material inspector.
- Fixed a number of issues with full screen debug modes not reseting correctly when setting another mutually exclusive mode
- Fixed compile errors for platforms with no VR support
- Fixed an issue with volumetrics and RTHandle scaling (case 1155236)
- Fixed an issue where sky lighting might be updated uselessly
- Fixed issue preventing to allow setting decal material to none (case 1196129)
- Fixed XR multi-pass decals rendering
- Fixed several fields on Light Inspector that not supported Prefab overrides
- VFX: Removed z-fight glitches that could appear when using deferred depth prepass and lit quad primitives
- VFX: Preserve specular option for lit outputs (matches HDRP lit shader)
- Fixed init of debug for FrameSettingsHistory on SceneView camera
- Added a fix script to handle the warning 'referenced script in (GameObject 'SceneIDMap') is missing'
- Fix Wizard load when none selected for RenderPipelineAsset
- Fixed issue with unclear naming of debug menu for decals.
- Fixed issue with reflection probes in realtime time mode with OnEnable baking having wrong lighting with sky set to dynamic (case 1238047).

### Changed
- Color buffer pyramid is not allocated anymore if neither refraction nor distortion are enabled
- Rename Emission Radius to Radius in UI in Point, Spot
- Angular Diameter parameter for directional light is no longuer an advanced property
- DXR: Remove Light Radius and Angular Diamater of Raytrace shadow. Angular Diameter and Radius are used instead.
- Remove MaxSmoothness parameters from UI for point, spot and directional light. The MaxSmoothness is now deduce from Radius Parameters
- DXR: Remove the Ray Tracing Environement Component. Add a Layer Mask to the ray Tracing volume components to define which objects are taken into account for each effect.
- Removed second cubemaps used for shadowing in lookdev
- Disable Physically Based Sky below ground
- Increase max limit of area light and reflection probe to 128
- Change default texture for detailmap to grey
- Optimize Shadow RT load on Tile based architecture platforms. 
- Improved quality of SSAO.
- Moved RequestShadowMapRendering() back to public API.
- Update HDRP DXR Wizard with an option to automatically clone the hdrp config package and setup raytracing to 1 in shaders file.
- Added SceneSelection pass for TerrainLit shader.
- Simplified Light's type API regrouping the logic in one place (Check type in HDAdditionalLightData)
- The support of LOD CrossFade (Dithering transition) in master nodes now required to enable it in the master node settings (Save variant)
- Improved shadow bias, by removing constant depth bias and substituting it with slope-scale bias. 
- Fix the default stencil values when a material is created from a SSS ShaderGraph.
- Tweak test asset to be compatible with XR: unlit SG material for canvas and double-side font material
- Slightly tweaked the behaviour of bloom when resolution is low to reduce artifacts.
- Hidden fields in Light Inspector that is not relevant while in BakingOnly mode.

## [7.1.2] - 2019-09-19

### Fixed
- Fix/workaround a probable graphics driver bug in the GTAO shader.
- Fixed Hair and PBR shader graphs double sided modes
- Fixed an issue where updating an HDRP asset in the Quality setting panel would not recreate the pipeline.
- Fixed issue with point lights being considered even when occupying less than a pixel on screen (case 1183196)
- Fix a potential NaN source with iridescence (case 1183216)
- Fixed issue of spotlight breaking when minimizing the cone angle via the gizmo (case 1178279)
- Fixed issue that caused decals not to modify the roughness in the normal buffer, causing SSR to not behave correctly (case 1178336)
- Fixed lit transparent refraction with XR single-pass rendering
- Removed extra jitter for TemporalAA in VR
- Fixed ShaderGraph time in main preview
- Fixed issue on some UI elements in HDRP asset not expanding when clicking the arrow (case 1178369)
- Fixed alpha blending in custom post process
- Fixed the modification of the _AlphaCutoff property in the material UI when exposed with a ShaderGraph parameter.
- Fixed HDRP test `1218_Lit_DiffusionProfiles` on Vulkan.
- Fixed an issue where building a player in non-dev mode would generate render target error logs every frame
- Fixed crash when upgrading version of HDRP
- Fixed rendering issues with material previews
- Fixed NPE when using light module in Shuriken particle systems (1173348).
- Refresh cached shadow on editor changes

## [7.1.1] - 2019-09-05

### Added
- Transparency Overdraw debug mode. Allows to visualize transparent objects draw calls as an "heat map".
- Enabled single-pass instancing support for XR SDK with new API cmd.SetInstanceMultiplier()
- XR settings are now available in the HDRP asset
- Support for Material Quality in Shader Graph
- Material Quality support selection in HDRP Asset
- Renamed XR shader macro from UNITY_STEREO_ASSIGN_COMPUTE_EYE_INDEX to UNITY_XR_ASSIGN_VIEW_INDEX
- Raytracing ShaderGraph node for HDRP shaders
- Custom passes volume component with 3 injection points: Before Rendering, Before Transparent and Before Post Process
- Alpha channel is now properly exported to camera render textures when using FP16 color buffer format
- Support for XR SDK mirror view modes
- HD Master nodes in Shader Graph now support Normal and Tangent modification in vertex stage.
- DepthOfFieldCoC option in the fullscreen debug modes.
- Added override Ambient Occlusion option on debug windows
- Added Custom Post Processes with 3 injection points: Before Transparent, Before Post Process and After Post Process
- Added draft of minimal interactive path tracing (experimental) based on DXR API - Support only 4 area light, lit and unlit shader (non-shadergraph)

### Fixed
- Fixed wizard infinite loop on cancellation
- Fixed with compute shader error about too many threads in threadgroup on low GPU
- Fixed invalid contact shadow shaders being created on metal
- Fixed a bug where if Assembly.GetTypes throws an exception due to mis-versioned dlls, then no preprocessors are used in the shader stripper
- Fixed typo in AXF decal property preventing to compile
- Fixed reflection probe with XR single-pass and FPTL
- Fixed force gizmo shown when selecting camera in hierarchy
- Fixed issue with XR occlusion mesh and dynamic resolution
- Fixed an issue where lighting compute buffers were re-created with the wrong size when resizing the window, causing tile artefacts at the top of the screen.
- Fix FrameSettings names and tooltips
- Fixed error with XR SDK when the Editor is not in focus
- Fixed errors with RenderGraph, XR SDK and occlusion mesh
- Fixed shadow routines compilation errors when "real" type is a typedef on "half".
- Fixed toggle volumetric lighting in the light UI
- Fixed post-processing history reset handling rt-scale incorrectly
- Fixed crash with terrain and XR multi-pass
- Fixed ShaderGraph material synchronization issues
- Fixed a null reference exception when using an Emissive texture with Unlit shader (case 1181335)
- Fixed an issue where area lights and point lights where not counted separately with regards to max lights on screen (case 1183196)
- Fixed an SSR and Subsurface Scattering issue (appearing black) when using XR.

### Changed
- Update Wizard layout.
- Remove almost all Garbage collection call within a frame.
- Rename property AdditionalVeclocityChange to AddPrecomputeVelocity
- Call the End/Begin camera rendering callbacks for camera with customRender enabled
- Changeg framesettings migration order of postprocess flags as a pr for reflection settings flags have been backported to 2019.2
- Replaced usage of ENABLE_VR in XRSystem.cs by version defines based on the presence of the built-in VR and XR modules
- Added an update virtual function to the SkyRenderer class. This is called once per frame. This allows a given renderer to amortize heavy computation at the rate it chooses. Currently only the physically based sky implements this.
- Removed mandatory XRPass argument in HDCamera.GetOrCreate()
- Restored the HDCamera parameter to the sky rendering builtin parameters.
- Removed usage of StructuredBuffer for XR View Constants
- Expose Direct Specular Lighting control in FrameSettings
- Deprecated ExponentialFog and VolumetricFog volume components. Now there is only one exponential fog component (Fog) which can add Volumetric Fog as an option. Added a script in Edit -> Render Pipeline -> Upgrade Fog Volume Components.

## [7.0.1] - 2019-07-25

### Added
- Added option in the config package to disable globally Area Lights and to select shadow quality settings for the deferred pipeline.
- When shader log stripping is enabled, shader stripper statistics will be written at `Temp/shader-strip.json`
- Occlusion mesh support from XR SDK

### Fixed
- Fixed XR SDK mirror view blit, cleanup some XRTODO and removed XRDebug.cs
- Fixed culling for volumetrics with XR single-pass rendering
- Fix shadergraph material pass setup not called
- Fixed documentation links in component's Inspector header bar
- Cookies using the render texture output from a camera are now properly updated
- Allow in ShaderGraph to enable pre/post pass when the alpha clip is disabled

### Changed
- RenderQueue for Opaque now start at Background instead of Geometry.
- Clamp the area light size for scripting API when we change the light type
- Added a warning in the material UI when the diffusion profile assigned is not in the HDRP asset


## [7.0.0] - 2019-07-17

### Added
- `Fixed`, `Viewer`, and `Automatic` modes to compute the FOV used when rendering a `PlanarReflectionProbe`
- A checkbox to toggle the chrome gizmo of `ReflectionProbe`and `PlanarReflectionProbe`
- Added a Light layer in shadows that allow for objects to cast shadows without being affected by light (and vice versa).
- You can now access ShaderGraph blend states from the Material UI (for example, **Surface Type**, **Sorting Priority**, and **Blending Mode**). This change may break Materials that use a ShaderGraph, to fix them, select **Edit > Render Pipeline > Reset all ShaderGraph Scene Materials BlendStates**. This syncs the blendstates of you ShaderGraph master nodes with the Material properties.
- You can now control ZTest, ZWrite, and CullMode for transparent Materials.
- Materials that use Unlit Shaders or Unlit Master Node Shaders now cast shadows.
- Added an option to enable the ztest on **After Post Process** materials when TAA is disabled.
- Added a new SSAO (based on Ground Truth Ambient Occlusion algorithm) to replace the previous one.
- Added support for shadow tint on light
- BeginCameraRendering and EndCameraRendering callbacks are now called with probes
- Adding option to update shadow maps only On Enable and On Demand.
- Shader Graphs that use time-dependent vertex modification now generate correct motion vectors.
- Added option to allow a custom spot angle for spot light shadow maps.
- Added frame settings for individual post-processing effects
- Added dither transition between cascades for Low and Medium quality settings
- Added single-pass instancing support with XR SDK
- Added occlusion mesh support with XR SDK
- Added support of Alembic velocity to various shaders
- Added support for more than 2 views for single-pass instancing
- Added support for per punctual/directional light min roughness in StackLit
- Added mirror view support with XR SDK
- Added VR verification in HDRPWizard
- Added DXR verification in HDRPWizard
- Added feedbacks in UI of Volume regarding skies
- Cube LUT support in Tonemapping. Cube LUT helpers for external grading are available in the Post-processing Sample package.

### Fixed
- Fixed an issue with history buffers causing effects like TAA or auto exposure to flicker when more than one camera was visible in the editor
- The correct preview is displayed when selecting multiple `PlanarReflectionProbe`s
- Fixed volumetric rendering with camera-relative code and XR stereo instancing
- Fixed issue with flashing cyan due to async compilation of shader when selecting a mesh
- Fix texture type mismatch when the contact shadow are disabled (causing errors on IOS devices)
- Fixed Generate Shader Includes while in package
- Fixed issue when texture where deleted in ShadowCascadeGUI
- Fixed issue in FrameSettingsHistory when disabling a camera several time without enabling it in between.
- Fixed volumetric reprojection with camera-relative code and XR stereo instancing
- Added custom BaseShaderPreprocessor in HDEditorUtils.GetBaseShaderPreprocessorList()
- Fixed compile issue when USE_XR_SDK is not defined
- Fixed procedural sky sun disk intensity for high directional light intensities
- Fixed Decal mip level when using texture mip map streaming to avoid dropping to lowest permitted mip (now loading all mips)
- Fixed deferred shading for XR single-pass instancing after lightloop refactor
- Fixed cluster and material classification debug (material classification now works with compute as pixel shader lighting)
- Fixed IOS Nan by adding a maximun epsilon definition REAL_EPS that uses HALF_EPS when fp16 are used
- Removed unnecessary GC allocation in motion blur code
- Fixed locked UI with advanded influence volume inspector for probes
- Fixed invalid capture direction when rendering planar reflection probes
- Fixed Decal HTILE optimization with platform not supporting texture atomatic (Disable it)
- Fixed a crash in the build when the contact shadows are disabled
- Fixed camera rendering callbacks order (endCameraRendering was being called before the actual rendering)
- Fixed issue with wrong opaque blending settings for After Postprocess
- Fixed issue with Low resolution transparency on PS4
- Fixed a memory leak on volume profiles
- Fixed The Parallax Occlusion Mappping node in shader graph and it's UV input slot
- Fixed lighting with XR single-pass instancing by disabling deferred tiles
- Fixed the Bloom prefiltering pass
- Fixed post-processing effect relying on Unity's random number generator
- Fixed camera flickering when using TAA and selecting the camera in the editor
- Fixed issue with single shadow debug view and volumetrics
- Fixed most of the problems with light animation and timeline
- Fixed indirect deferred compute with XR single-pass instancing
- Fixed a slight omission in anisotropy calculations derived from HazeMapping in StackLit
- Improved stack computation numerical stability in StackLit
- Fix PBR master node always opaque (wrong blend modes for forward pass)
- Fixed TAA with XR single-pass instancing (missing macros)
- Fixed an issue causing Scene View selection wire gizmo to not appear when using HDRP Shader Graphs.
- Fixed wireframe rendering mode (case 1083989)
- Fixed the renderqueue not updated when the alpha clip is modified in the material UI.
- Fixed the PBR master node preview
- Remove the ReadOnly flag on Reflection Probe's cubemap assets during bake when there are no VCS active.
- Fixed an issue where setting a material debug view would not reset the other exclusive modes
- Spot light shapes are now correctly taken into account when baking
- Now the static lighting sky will correctly take the default values for non-overridden properties
- Fixed material albedo affecting the lux meter
- Extra test in deferred compute shading to avoid shading pixels that were not rendered by the current camera (for camera stacking)

### Changed
- Optimization: Reduce the group size of the deferred lighting pass from 16x16 to 8x8
- Replaced HDCamera.computePassCount by viewCount
- Removed xrInstancing flag in RTHandles (replaced by TextureXR.slices and TextureXR.dimensions)
- Refactor the HDRenderPipeline and lightloop code to preprare for high level rendergraph
- Removed the **Back Then Front Rendering** option in the fabric Master Node settings. Enabling this option previously did nothing.
- Shader type Real translates to FP16 precision on Nintendo Switch.
- Shader framework refactor: Introduce CBSDF, EvaluateBSDF, IsNonZeroBSDF to replace BSDF functions
- Shader framework refactor:  GetBSDFAngles, LightEvaluation and SurfaceShading functions
- Replace ComputeMicroShadowing by GetAmbientOcclusionForMicroShadowing
- Rename WorldToTangent to TangentToWorld as it was incorrectly named
- Remove SunDisk and Sun Halo size from directional light
- Remove all obsolete wind code from shader
- Renamed DecalProjectorComponent into DecalProjector for API alignment.
- Improved the Volume UI and made them Global by default
- Remove very high quality shadow option
- Change default for shadow quality in Deferred to Medium
- Enlighten now use inverse squared falloff (before was using builtin falloff)
- Enlighten is now deprecated. Please use CPU or GPU lightmaper instead.
- Remove the name in the diffusion profile UI
- Changed how shadow map resolution scaling with distance is computed. Now it uses screen space area rather than light range.
- Updated MoreOptions display in UI
- Moved Display Area Light Emissive Mesh script API functions in the editor namespace
- direct strenght properties in ambient occlusion now affect direct specular as well
- Removed advanced Specular Occlusion control in StackLit: SSAO based SO control is hidden and fixed to behave like Lit, SPTD is the only HQ technique shown for baked SO.
- Shader framework refactor: Changed ClampRoughness signature to include PreLightData access.
- HDRPWizard window is now in Window > General > HD Render Pipeline Wizard
- Moved StaticLightingSky to LightingWindow
- Removes the current "Scene Settings" and replace them with "Sky & Fog Settings" (with Physically Based Sky and Volumetric Fog).
- Changed how cached shadow maps are placed inside the atlas to minimize re-rendering of them.

## [6.7.0-preview] - 2019-05-16

### Added
- Added ViewConstants StructuredBuffer to simplify XR rendering
- Added API to render specific settings during a frame
- Added stadia to the supported platforms (2019.3)
- Enabled cascade blends settings in the HD Shadow component
- Added Hardware Dynamic Resolution support.
- Added MatCap debug view to replace the no scene lighting debug view.
- Added clear GBuffer option in FrameSettings (default to false)
- Added preview for decal shader graph (Only albedo, normal and emission)
- Added exposure weight control for decal
- Screen Space Directional Shadow under a define option. Activated for ray tracing
- Added a new abstraction for RendererList that will help transition to Render Graph and future RendererList API
- Added multipass support for VR
- Added XR SDK integration (multipass only)
- Added Shader Graph samples for Hair, Fabric and Decal master nodes.
- Add fade distance, shadow fade distance and light layers to light explorer
- Add method to draw light layer drawer in a rect to HDEditorUtils

### Fixed
- Fixed deserialization crash at runtime
- Fixed for ShaderGraph Unlit masternode not writing velocity
- Fixed a crash when assiging a new HDRP asset with the 'Verify Saving Assets' option enabled
- Fixed exposure to properly support TEXTURE2D_X
- Fixed TerrainLit basemap texture generation
- Fixed a bug that caused nans when material classification was enabled and a tile contained one standard material + a material with transmission.
- Fixed gradient sky hash that was not using the exposure hash
- Fixed displayed default FrameSettings in HDRenderPipelineAsset wrongly updated on scripts reload.
- Fixed gradient sky hash that was not using the exposure hash.
- Fixed visualize cascade mode with exposure.
- Fixed (enabled) exposure on override lighting debug modes.
- Fixed issue with LightExplorer when volume have no profile
- Fixed issue with SSR for negative, infinite and NaN history values
- Fixed LightLayer in HDReflectionProbe and PlanarReflectionProbe inspector that was not displayed as a mask.
- Fixed NaN in transmission when the thickness and a color component of the scattering distance was to 0
- Fixed Light's ShadowMask multi-edition.
- Fixed motion blur and SMAA with VR single-pass instancing
- Fixed NaNs generated by phase functionsin volumetric lighting
- Fixed NaN issue with refraction effect and IOR of 1 at extreme grazing angle
- Fixed nan tracker not using the exposure
- Fixed sorting priority on lit and unlit materials
- Fixed null pointer exception when there are no AOVRequests defined on a camera
- Fixed dirty state of prefab using disabled ReflectionProbes
- Fixed an issue where gizmos and editor grid were not correctly depth tested
- Fixed created default scene prefab non editable due to wrong file extension.
- Fixed an issue where sky convolution was recomputed for nothing when a preview was visible (causing extreme slowness when fabric convolution is enabled)
- Fixed issue with decal that wheren't working currently in player
- Fixed missing stereo rendering macros in some fragment shaders
- Fixed exposure for ReflectionProbe and PlanarReflectionProbe gizmos
- Fixed single-pass instancing on PSVR
- Fixed Vulkan shader issue with Texture2DArray in ScreenSpaceShadow.compute by re-arranging code (workaround)
- Fixed camera-relative issue with lights and XR single-pass instancing
- Fixed single-pass instancing on Vulkan
- Fixed htile synchronization issue with shader graph decal
- Fixed Gizmos are not drawn in Camera preview
- Fixed pre-exposure for emissive decal
- Fixed wrong values computed in PreIntegrateFGD and in the generation of volumetric lighting data by forcing the use of fp32.
- Fixed NaNs arising during the hair lighting pass
- Fixed synchronization issue in decal HTile that occasionally caused rendering artifacts around decal borders
- Fixed QualitySettings getting marked as modified by HDRP (and thus checked out in Perforce)
- Fixed a bug with uninitialized values in light explorer
- Fixed issue with LOD transition
- Fixed shader warnings related to raytracing and TEXTURE2D_X

### Changed
- Refactor PixelCoordToViewDirWS to be VR compatible and to compute it only once per frame
- Modified the variants stripper to take in account multiple HDRP assets used in the build.
- Improve the ray biasing code to avoid self-intersections during the SSR traversal
- Update Pyramid Spot Light to better match emitted light volume.
- Moved _XRViewConstants out of UnityPerPassStereo constant buffer to fix issues with PSSL
- Removed GetPositionInput_Stereo() and single-pass (double-wide) rendering mode
- Changed label width of the frame settings to accommodate better existing options.
- SSR's Default FrameSettings for camera is now enable.
- Re-enabled the sharpening filter on Temporal Anti-aliasing
- Exposed HDEditorUtils.LightLayerMaskDrawer for integration in other packages and user scripting.
- Rename atmospheric scattering in FrameSettings to Fog
- The size modifier in the override for the culling sphere in Shadow Cascades now defaults to 0.6, which is the same as the formerly hardcoded value.
- Moved LOD Bias and Maximum LOD Level from Frame Setting section `Other` to `Rendering`
- ShaderGraph Decal that affect only emissive, only draw in emissive pass (was drawing in dbuffer pass too)
- Apply decal projector fade factor correctly on all attribut and for shader graph decal
- Move RenderTransparentDepthPostpass after all transparent
- Update exposure prepass to interleave XR single-pass instancing views in a checkerboard pattern
- Removed ScriptRuntimeVersion check in wizard.

## [6.6.0-preview] - 2019-04-01

### Added
- Added preliminary changes for XR deferred shading
- Added support of 111110 color buffer
- Added proper support for Recorder in HDRP
- Added depth offset input in shader graph master nodes
- Added a Parallax Occlusion Mapping node
- Added SMAA support
- Added Homothety and Symetry quick edition modifier on volume used in ReflectionProbe, PlanarReflectionProbe and DensityVolume
- Added multi-edition support for DecalProjectorComponent
- Improve hair shader
- Added the _ScreenToTargetScaleHistory uniform variable to be used when sampling HDRP RTHandle history buffers.
- Added settings in `FrameSettings` to change `QualitySettings.lodBias` and `QualitySettings.maximumLODLevel` during a rendering
- Added an exposure node to retrieve the current, inverse and previous frame exposure value.
- Added an HD scene color node which allow to sample the scene color with mips and a toggle to remove the exposure.
- Added safeguard on HD scene creation if default scene not set in the wizard
- Added Low res transparency rendering pass.

### Fixed
- Fixed HDRI sky intensity lux mode
- Fixed dynamic resolution for XR
- Fixed instance identifier semantic string used by Shader Graph
- Fixed null culling result occuring when changing scene that was causing crashes
- Fixed multi-edition light handles and inspector shapes
- Fixed light's LightLayer field when multi-editing
- Fixed normal blend edition handles on DensityVolume
- Fixed an issue with layered lit shader and height based blend where inactive layers would still have influence over the result
- Fixed multi-selection handles color for DensityVolume
- Fixed multi-edition inspector's blend distances for HDReflectionProbe, PlanarReflectionProbe and DensityVolume
- Fixed metric distance that changed along size in DensityVolume
- Fixed DensityVolume shape handles that have not same behaviour in advance and normal edition mode
- Fixed normal map blending in TerrainLit by only blending the derivatives
- Fixed Xbox One rendering just a grey screen instead of the scene
- Fixed probe handles for multiselection
- Fixed baked cubemap import settings for convolution
- Fixed regression causing crash when attempting to open HDRenderPipelineWizard without an HDRenderPipelineAsset setted
- Fixed FullScreenDebug modes: SSAO, SSR, Contact shadow, Prerefraction Color Pyramid, Final Color Pyramid
- Fixed volumetric rendering with stereo instancing
- Fixed shader warning
- Fixed missing resources in existing asset when updating package
- Fixed PBR master node preview in forward rendering or transparent surface
- Fixed deferred shading with stereo instancing
- Fixed "look at" edition mode of Rotation tool for DecalProjectorComponent
- Fixed issue when switching mode in ReflectionProbe and PlanarReflectionProbe
- Fixed issue where migratable component version where not always serialized when part of prefab's instance
- Fixed an issue where shadow would not be rendered properly when light layer are not enabled
- Fixed exposure weight on unlit materials
- Fixed Light intensity not played in the player when recorded with animation/timeline
- Fixed some issues when multi editing HDRenderPipelineAsset
- Fixed emission node breaking the main shader graph preview in certain conditions.
- Fixed checkout of baked probe asset when baking probes.
- Fixed invalid gizmo position for rotated ReflectionProbe
- Fixed multi-edition of material's SurfaceType and RenderingPath
- Fixed whole pipeline reconstruction on selecting for the first time or modifying other than the currently used HDRenderPipelineAsset
- Fixed single shadow debug mode
- Fixed global scale factor debug mode when scale > 1
- Fixed debug menu material overrides not getting applied to the Terrain Lit shader
- Fixed typo in computeLightVariants
- Fixed deferred pass with XR instancing by disabling ComputeLightEvaluation
- Fixed bloom resolution independence
- Fixed lens dirt intensity not behaving properly
- Fixed the Stop NaN feature
- Fixed some resources to handle more than 2 instanced views for XR
- Fixed issue with black screen (NaN) produced on old GPU hardware or intel GPU hardware with gaussian pyramid
- Fixed issue with disabled punctual light would still render when only directional light is present

### Changed
- DensityVolume scripting API will no longuer allow to change between advance and normal edition mode
- Disabled depth of field, lens distortion and panini projection in the scene view
- TerrainLit shaders and includes are reorganized and made simpler.
- TerrainLit shader GUI now allows custom properties to be displayed in the Terrain fold-out section.
- Optimize distortion pass with stencil
- Disable SceneSelectionPass in shader graph preview
- Control punctual light and area light shadow atlas separately
- Move SMAA anti-aliasing option to after Temporal Anti Aliasing one, to avoid problem with previously serialized project settings
- Optimize rendering with static only lighting and when no cullable lights/decals/density volumes are present.
- Updated handles for DecalProjectorComponent for enhanced spacial position readability and have edition mode for better SceneView management
- DecalProjectorComponent are now scale independent in order to have reliable metric unit (see new Size field for changing the size of the volume)
- Restructure code from HDCamera.Update() by adding UpdateAntialiasing() and UpdateViewConstants()
- Renamed velocity to motion vectors
- Objects rendered during the After Post Process pass while TAA is enabled will not benefit from existing depth buffer anymore. This is done to fix an issue where those object would wobble otherwise
- Removed usage of builtin unity matrix for shadow, shadow now use same constant than other view
- The default volume layer mask for cameras & probes is now `Default` instead of `Everything`

## [6.5.0-preview] - 2019-03-07

### Added
- Added depth-of-field support with stereo instancing
- Adding real time area light shadow support
- Added a new FrameSettings: Specular Lighting to toggle the specular during the rendering

### Fixed
- Fixed diffusion profile upgrade breaking package when upgrading to a new version
- Fixed decals cropped by gizmo not updating correctly if prefab
- Fixed an issue when enabling SSR on multiple view
- Fixed edition of the intensity's unit field while selecting multiple lights
- Fixed wrong calculation in soft voxelization for density volume
- Fixed gizmo not working correctly with pre-exposure
- Fixed issue with setting a not available RT when disabling motion vectors
- Fixed planar reflection when looking at mirror normal
- Fixed mutiselection issue with HDLight Inspector
- Fixed HDAdditionalCameraData data migration
- Fixed failing builds when light explorer window is open
- Fixed cascade shadows border sometime causing artefacts between cascades
- Restored shadows in the Cascade Shadow debug visualization
- `camera.RenderToCubemap` use proper face culling

### Changed
- When rendering reflection probe disable all specular lighting and for metals use fresnelF0 as diffuse color for bake lighting.

## [6.4.0-preview] - 2019-02-21

### Added
- VR: Added TextureXR system to selectively expand TEXTURE2D macros to texture array for single-pass stereo instancing + Convert textures call to these macros
- Added an unit selection dropdown next to shutter speed (camera)
- Added error helpbox when trying to use a sub volume component that require the current HDRenderPipelineAsset to support a feature that it is not supporting.
- Add mesh for tube light when display emissive mesh is enabled

### Fixed
- Fixed Light explorer. The volume explorer used `profile` instead of `sharedProfile` which instantiate a custom volume profile instead of editing the asset itself.
- Fixed UI issue where all is displayed using metric unit in shadow cascade and Percent is set in the unit field (happening when opening the inspector).
- Fixed inspector event error when double clicking on an asset (diffusion profile/material).
- Fixed nullref on layered material UI when the material is not an asset.
- Fixed nullref exception when undo/redo a light property.
- Fixed visual bug when area light handle size is 0.

### Changed
- Update UI for 32bit/16bit shadow precision settings in HDRP asset
- Object motion vectors have been disabled in all but the game view. Camera motion vectors are still enabled everywhere, allowing TAA and Motion Blur to work on static objects.
- Enable texture array by default for most rendering code on DX11 and unlock stereo instancing (DX11 only for now)

## [6.3.0-preview] - 2019-02-18

### Added
- Added emissive property for shader graph decals
- Added a diffusion profile override volume so the list of diffusion profile assets to use can be chanaged without affecting the HDRP asset
- Added a "Stop NaNs" option on cameras and in the Scene View preferences.
- Added metric display option in HDShadowSettings and improve clamping
- Added shader parameter mapping in DebugMenu
- Added scripting API to configure DebugData for DebugMenu

### Fixed
- Fixed decals in forward
- Fixed issue with stencil not correctly setup for various master node and shader for the depth pass, motion vector pass and GBuffer/Forward pass
- Fixed SRP batcher and metal
- Fixed culling and shadows for Pyramid, Box, Rectangle and Tube lights
- Fixed an issue where scissor render state leaking from the editor code caused partially black rendering

### Changed
- When a lit material has a clear coat mask that is not null, we now use the clear coat roughness to compute the screen space reflection.
- Diffusion profiles are now limited to one per asset and can be referenced in materials, shader graphs and vfx graphs. Materials will be upgraded automatically except if they are using a shader graph, in this case it will display an error message.

## [6.2.0-preview] - 2019-02-15

### Added
- Added help box listing feature supported in a given HDRenderPipelineAsset alongs with the drawbacks implied.
- Added cascade visualizer, supporting disabled handles when not overriding.

### Fixed
- Fixed post processing with stereo double-wide
- Fixed issue with Metal: Use sign bit to find the cache type instead of lowest bit.
- Fixed invalid state when creating a planar reflection for the first time
- Fix FrameSettings's LitShaderMode not restrained by supported LitShaderMode regression.

### Changed
- The default value roughness value for the clearcoat has been changed from 0.03 to 0.01
- Update default value of based color for master node
- Update Fabric Charlie Sheen lighting model - Remove Fresnel component that wasn't part of initial model + Remap smoothness to [0.0 - 0.6] range for more artist friendly parameter

### Changed
- Code refactor: all macros with ARGS have been swapped with macros with PARAM. This is because the ARGS macros were incorrectly named.

## [6.1.0-preview] - 2019-02-13

### Added
- Added support for post-processing anti-aliasing in the Scene View (FXAA and TAA). These can be set in Preferences.
- Added emissive property for decal material (non-shader graph)

### Fixed
- Fixed a few UI bugs with the color grading curves.
- Fixed "Post Processing" in the scene view not toggling post-processing effects
- Fixed bake only object with flag `ReflectionProbeStaticFlag` when baking a `ReflectionProbe`

### Changed
- Removed unsupported Clear Depth checkbox in Camera inspector
- Updated the toggle for advanced mode in inspectors.

## [6.0.0-preview] - 2019-02-23

### Added
- Added new API to perform a camera rendering
- Added support for hair master node (Double kajiya kay - Lambert)
- Added Reset behaviour in DebugMenu (ingame mapping is right joystick + B)
- Added Default HD scene at new scene creation while in HDRP
- Added Wizard helping to configure HDRP project
- Added new UI for decal material to allow remapping and scaling of some properties
- Added cascade shadow visualisation toggle in HD shadow settings
- Added icons for assets
- Added replace blending mode for distortion
- Added basic distance fade for density volumes
- Added decal master node for shader graph
- Added HD unlit master node (Cross Pipeline version is name Unlit)
- Added new Rendering Queue in materials
- Added post-processing V3 framework embed in HDRP, remove postprocess V2 framework
- Post-processing now uses the generic volume framework
-   New depth-of-field, bloom, panini projection effects, motion blur
-   Exposure is now done as a pre-exposition pass, the whole system has been revamped
-   Exposure now use EV100 everywhere in the UI (Sky, Emissive Light)
- Added emissive intensity (Luminance and EV100 control) control for Emissive
- Added pre-exposure weigth for Emissive
- Added an emissive color node and a slider to control the pre-exposure percentage of emission color
- Added physical camera support where applicable
- Added more color grading tools
- Added changelog level for Shader Variant stripping
- Added Debug mode for validation of material albedo and metalness/specularColor values
- Added a new dynamic mode for ambient probe and renamed BakingSky to StaticLightingSky
- Added command buffer parameter to all Bind() method of material
- Added Material validator in Render Pipeline Debug
- Added code to future support of DXR (not enabled)
- Added support of multiviewport
- Added HDRenderPipeline.RequestSkyEnvironmentUpdate function to force an update from script when sky is set to OnDemand
- Added a Lighting and BackLighting slots in Lit, StackLit, Fabric and Hair master nodes
- Added support for overriding terrain detail rendering shaders, via the render pipeline editor resources asset
- Added xrInstancing flag support to RTHandle
- Added support for cullmask for decal projectors
- Added software dynamic resolution support
- Added support for "After Post-Process" render pass for unlit shader
- Added support for textured rectangular area lights
- Added stereo instancing macros to MSAA shaders
- Added support for Quarter Res Raytraced Reflections (not enabled)
- Added fade factor for decal projectors.
- Added stereo instancing macros to most shaders used in VR
- Added multi edition support for HDRenderPipelineAsset

### Fixed
- Fixed logic to disable FPTL with stereo rendering
- Fixed stacklit transmission and sun highlight
- Fixed decals with stereo rendering
- Fixed sky with stereo rendering
- Fixed flip logic for postprocessing + VR
- Fixed copyStencilBuffer pass for Switch
- Fixed point light shadow map culling that wasn't taking into account far plane
- Fixed usage of SSR with transparent on all master node
- Fixed SSR and microshadowing on fabric material
- Fixed blit pass for stereo rendering
- Fixed lightlist bounds for stereo rendering
- Fixed windows and in-game DebugMenu sync.
- Fixed FrameSettings' LitShaderMode sync when opening DebugMenu.
- Fixed Metal specific issues with decals, hitting a sampler limit and compiling AxF shader
- Fixed an issue with flipped depth buffer during postprocessing
- Fixed normal map use for shadow bias with forward lit - now use geometric normal
- Fixed transparent depth prepass and postpass access so they can be use without alpha clipping for lit shader
- Fixed support of alpha clip shadow for lit master node
- Fixed unlit master node not compiling
- Fixed issue with debug display of reflection probe
- Fixed issue with phong tessellations not working with lit shader
- Fixed issue with vertex displacement being affected by heightmap setting even if not heightmap where assign
- Fixed issue with density mode on Lit terrain producing NaN
- Fixed issue when going back and forth from Lit to LitTesselation for displacement mode
- Fixed issue with ambient occlusion incorrectly applied to emissiveColor with light layers in deferred
- Fixed issue with fabric convolution not using the correct convolved texture when fabric convolution is enabled
- Fixed issue with Thick mode for Transmission that was disabling transmission with directional light
- Fixed shutdown edge cases with HDRP tests
- Fixed slowdow when enabling Fabric convolution in HDRP asset
- Fixed specularAA not compiling in StackLit Master node
- Fixed material debug view with stereo rendering
- Fixed material's RenderQueue edition in default view.
- Fixed banding issues within volumetric density buffer
- Fixed missing multicompile for MSAA for AxF
- Fixed camera-relative support for stereo rendering
- Fixed remove sync with render thread when updating decal texture atlas.
- Fixed max number of keyword reach [256] issue. Several shader feature are now local
- Fixed Scene Color and Depth nodes
- Fixed SSR in forward
- Fixed custom editor of Unlit, HD Unlit and PBR shader graph master node
- Fixed issue with NewFrame not correctly calculated in Editor when switching scene
- Fixed issue with TerrainLit not compiling with depth only pass and normal buffer
- Fixed geometric normal use for shadow bias with PBR master node in forward
- Fixed instancing macro usage for decals
- Fixed error message when having more than one directional light casting shadow
- Fixed error when trying to display preview of Camera or PlanarReflectionProbe
- Fixed LOAD_TEXTURE2D_ARRAY_MSAA macro
- Fixed min-max and amplitude clamping value in inspector of vertex displacement materials
- Fixed issue with alpha shadow clip (was incorrectly clipping object shadow)
- Fixed an issue where sky cubemap would not be cleared correctly when setting the current sky to None
- Fixed a typo in Static Lighting Sky component UI
- Fixed issue with incorrect reset of RenderQueue when switching shader in inspector GUI
- Fixed issue with variant stripper stripping incorrectly some variants
- Fixed a case of ambient lighting flickering because of previews
- Fixed Decals when rendering multiple camera in a single frame
- Fixed cascade shadow count in shader
- Fixed issue with Stacklit shader with Haze effect
- Fixed an issue with the max sample count for the TAA
- Fixed post-process guard band for XR
- Fixed exposure of emissive of Unlit
- Fixed depth only and motion vector pass for Unlit not working correctly with MSAA
- Fixed an issue with stencil buffer copy causing unnecessary compute dispatches for lighting
- Fixed multi edition issue in FrameSettings
- Fixed issue with SRP batcher and DebugDisplay variant of lit shader
- Fixed issue with debug material mode not doing alpha test
- Fixed "Attempting to draw with missing UAV bindings" errors on Vulkan
- Fixed pre-exposure incorrectly apply to preview
- Fixed issue with duplicate 3D texture in 3D texture altas of volumetric?
- Fixed Camera rendering order (base on the depth parameter)
- Fixed shader graph decals not being cropped by gizmo
- Fixed "Attempting to draw with missing UAV bindings" errors on Vulkan.


### Changed
- ColorPyramid compute shader passes is swapped to pixel shader passes on platforms where the later is faster (Nintendo Switch).
- Removing the simple lightloop used by the simple lit shader
- Whole refactor of reflection system: Planar and reflection probe
- Separated Passthrough from other RenderingPath
- Update several properties naming and caption based on feedback from documentation team
- Remove tile shader variant for transparent backface pass of lit shader
- Rename all HDRenderPipeline to HDRP folder for shaders
- Rename decal property label (based on doc team feedback)
- Lit shader mode now default to Deferred to reduce build time
- Update UI of Emission parameters in shaders
- Improve shader variant stripping including shader graph variant
- Refactored render loop to render realtime probes visible per camera
- Enable SRP batcher by default
- Shader code refactor: Rename LIGHTLOOP_SINGLE_PASS => LIGHTLOOP_DISABLE_TILE_AND_CLUSTER and clean all usage of LIGHTLOOP_TILE_PASS
- Shader code refactor: Move pragma definition of vertex and pixel shader inside pass + Move SURFACE_GRADIENT definition in XXXData.hlsl
- Micro-shadowing in Lit forward now use ambientOcclusion instead of SpecularOcclusion
- Upgraded FrameSettings workflow, DebugMenu and Inspector part relative to it
- Update build light list shader code to support 32 threads in wavefronts on Switch
- LayeredLit layers' foldout are now grouped in one main foldout per layer
- Shadow alpha clip can now be enabled on lit shader and haor shader enven for opaque
- Temporal Antialiasing optimization for Xbox One X
- Parameter depthSlice on SetRenderTarget functions now defaults to -1 to bind the entire resource
- Rename SampleCameraDepth() functions to LoadCameraDepth() and SampleCameraDepth(), same for SampleCameraColor() functions
- Improved Motion Blur quality.
- Update stereo frame settings values for single-pass instancing and double-wide
- Rearrange FetchDepth functions to prepare for stereo-instancing
- Remove unused _ComputeEyeIndex
- Updated HDRenderPipelineAsset inspector
- Re-enable SRP batcher for metal

## [5.2.0-preview] - 2018-11-27

### Added
- Added option to run Contact Shadows and Volumetrics Voxelization stage in Async Compute
- Added camera freeze debug mode - Allow to visually see culling result for a camera
- Added support of Gizmo rendering before and after postprocess in Editor
- Added support of LuxAtDistance for punctual lights

### Fixed
- Fixed Debug.DrawLine and Debug.Ray call to work in game view
- Fixed DebugMenu's enum resetted on change
- Fixed divide by 0 in refraction causing NaN
- Fixed disable rough refraction support
- Fixed refraction, SSS and atmospheric scattering for VR
- Fixed forward clustered lighting for VR (double-wide).
- Fixed Light's UX to not allow negative intensity
- Fixed HDRenderPipelineAsset inspector broken when displaying its FrameSettings from project windows.
- Fixed forward clustered lighting for VR (double-wide).
- Fixed HDRenderPipelineAsset inspector broken when displaying its FrameSettings from project windows.
- Fixed Decals and SSR diable flags for all shader graph master node (Lit, Fabric, StackLit, PBR)
- Fixed Distortion blend mode for shader graph master node (Lit, StackLit)
- Fixed bent Normal for Fabric master node in shader graph
- Fixed PBR master node lightlayers
- Fixed shader stripping for built-in lit shaders.

### Changed
- Rename "Regular" in Diffusion profile UI "Thick Object"
- Changed VBuffer depth parametrization for volumetric from distanceRange to depthExtent - Require update of volumetric settings - Fog start at near plan
- SpotLight with box shape use Lux unit only

## [5.1.0-preview] - 2018-11-19

### Added

- Added a separate Editor resources file for resources Unity does not take when it builds a Player.
- You can now disable SSR on Materials in Shader Graph.
- Added support for MSAA when the Supported Lit Shader Mode is set to Both. Previously HDRP only supported MSAA for Forward mode.
- You can now override the emissive color of a Material when in debug mode.
- Exposed max light for Light Loop Settings in HDRP asset UI.
- HDRP no longer performs a NormalDBuffer pass update if there are no decals in the Scene.
- Added distant (fall-back) volumetric fog and improved the fog evaluation precision.
- Added an option to reflect sky in SSR.
- Added a y-axis offset for the PlanarReflectionProbe and offset tool.
- Exposed the option to run SSR and SSAO on async compute.
- Added support for the _GlossMapScale parameter in the Legacy to HDRP Material converter.
- Added wave intrinsic instructions for use in Shaders (for AMD GCN).


### Fixed
- Fixed sphere shaped influence handles clamping in Reflection Probes.
- Fixed Reflection Probe data migration for projects created before using HDRP.
- Fixed UI of Layered Material where Unity previously rendered the scrollbar above the Copy button.
- Fixed Material tessellations parameters Start fade distance and End fade distance. Originally, Unity clamped these values when you modified them.
- Fixed various distortion and refraction issues - handle a better fall-back.
- Fixed SSR for multiple views.
- Fixed SSR issues related to self-intersections.
- Fixed shape density volume handle speed.
- Fixed density volume shape handle moving too fast.
- Fixed the Camera velocity pass that we removed by mistake.
- Fixed some null pointer exceptions when disabling motion vectors support.
- Fixed viewports for both the Subsurface Scattering combine pass and the transparent depth prepass.
- Fixed the blend mode pop-up in the UI. It previously did not appear when you enabled pre-refraction.
- Fixed some null pointer exceptions that previously occurred when you disabled motion vectors support.
- Fixed Layered Lit UI issue with scrollbar.
- Fixed cubemap assignation on custom ReflectionProbe.
- Fixed Reflection Probes’ capture settings' shadow distance.
- Fixed an issue with the SRP batcher and Shader variables declaration.
- Fixed thickness and subsurface slots for fabric Shader master node that wasn't appearing with the right combination of flags.
- Fixed d3d debug layer warning.
- Fixed PCSS sampling quality.
- Fixed the Subsurface and transmission Material feature enabling for fabric Shader.
- Fixed the Shader Graph UV node’s dimensions when using it in a vertex Shader.
- Fixed the planar reflection mirror gizmo's rotation.
- Fixed HDRenderPipelineAsset's FrameSettings not showing the selected enum in the Inspector drop-down.
- Fixed an error with async compute.
- MSAA now supports transparency.
- The HDRP Material upgrader tool now converts metallic values correctly.
- Volumetrics now render in Reflection Probes.
- Fixed a crash that occurred whenever you set a viewport size to 0.
- Fixed the Camera physic parameter that the UI previously did not display.
- Fixed issue in pyramid shaped spotlight handles manipulation

### Changed

- Renamed Line shaped Lights to Tube Lights.
- HDRP now uses mean height fog parametrization.
- Shadow quality settings are set to All when you use HDRP (This setting is not visible in the UI when using SRP). This avoids Legacy Graphics Quality Settings disabling the shadows and give SRP full control over the Shadows instead.
- HDRP now internally uses premultiplied alpha for all fog.
- Updated default FrameSettings used for realtime Reflection Probes when you create a new HDRenderPipelineAsset.
- Remove multi-camera support. LWRP and HDRP will not support multi-camera layered rendering.
- Updated Shader Graph subshaders to use the new instancing define.
- Changed fog distance calculation from distance to plane to distance to sphere.
- Optimized forward rendering using AMD GCN by scalarizing the light loop.
- Changed the UI of the Light Editor.
- Change ordering of includes in HDRP Materials in order to reduce iteration time for faster compilation.
- Added a StackLit master node replacing the InspectorUI version. IMPORTANT: All previously authored StackLit Materials will be lost. You need to recreate them with the master node.

## [5.0.0-preview] - 2018-09-28

### Added
- Added occlusion mesh to depth prepass for VR (VR still disabled for now)
- Added a debug mode to display only one shadow at once
- Added controls for the highlight created by directional lights
- Added a light radius setting to punctual lights to soften light attenuation and simulate fill lighting
- Added a 'minRoughness' parameter to all non-area lights (was previously only available for certain light types)
- Added separate volumetric light/shadow dimmers
- Added per-pixel jitter to volumetrics to reduce aliasing artifacts
- Added a SurfaceShading.hlsl file, which implements material-agnostic shading functionality in an efficient manner
- Added support for shadow bias for thin object transmission
- Added FrameSettings to control realtime planar reflection
- Added control for SRPBatcher on HDRP Asset
- Added an option to clear the shadow atlases in the debug menu
- Added a color visualization of the shadow atlas rescale in debug mode
- Added support for disabling SSR on materials
- Added intrinsic for XBone
- Added new light volume debugging tool
- Added a new SSR debug view mode
- Added translaction's scale invariance on DensityVolume
- Added multiple supported LitShadermode and per renderer choice in case of both Forward and Deferred supported
- Added custom specular occlusion mode to Lit Shader Graph Master node

### Fixed
- Fixed a normal bias issue with Stacklit (Was causing light leaking)
- Fixed camera preview outputing an error when both scene and game view where display and play and exit was call
- Fixed override debug mode not apply correctly on static GI
- Fixed issue where XRGraphicsConfig values set in the asset inspector GUI weren't propagating correctly (VR still disabled for now)
- Fixed issue with tangent that was using SurfaceGradient instead of regular normal decoding
- Fixed wrong error message display when switching to unsupported target like IOS
- Fixed an issue with ambient occlusion texture sometimes not being created properly causing broken rendering
- Shadow near plane is no longer limited at 0.1
- Fixed decal draw order on transparent material
- Fixed an issue where sometime the lookup texture used for GGX convolution was broken, causing broken rendering
- Fixed an issue where you wouldn't see any fog for certain pipeline/scene configurations
- Fixed an issue with volumetric lighting where the anisotropy value of 0 would not result in perfectly isotropic lighting
- Fixed shadow bias when the atlas is rescaled
- Fixed shadow cascade sampling outside of the atlas when cascade count is inferior to 4
- Fixed shadow filter width in deferred rendering not matching shader config
- Fixed stereo sampling of depth texture in MSAA DepthValues.shader
- Fixed box light UI which allowed negative and zero sizes, thus causing NaNs
- Fixed stereo rendering in HDRISky.shader (VR)
- Fixed normal blend and blend sphere influence for reflection probe
- Fixed distortion filtering (was point filtering, now trilinear)
- Fixed contact shadow for large distance
- Fixed depth pyramid debug view mode
- Fixed sphere shaped influence handles clamping in reflection probes
- Fixed reflection probes data migration for project created before using hdrp
- Fixed ambient occlusion for Lit Master Node when slot is connected

### Changed
- Use samplerunity_ShadowMask instead of samplerunity_samplerLightmap for shadow mask
- Allow to resize reflection probe gizmo's size
- Improve quality of screen space shadow
- Remove support of projection model for ScreenSpaceLighting (SSR always use HiZ and refraction always Proxy)
- Remove all the debug mode from SSR that are obsolete now
- Expose frameSettings and Capture settings for reflection and planar probe
- Update UI for reflection probe, planar probe, camera and HDRP Asset
- Implement proper linear blending for volumetric lighting via deep compositing as described in the paper "Deep Compositing Using Lie Algebras"
- Changed  planar mapping to match terrain convention (XZ instead of ZX)
- XRGraphicsConfig is no longer Read/Write. Instead, it's read-only. This improves consistency of XR behavior between the legacy render pipeline and SRP
- Change reflection probe data migration code (to update old reflection probe to new one)
- Updated gizmo for ReflectionProbes
- Updated UI and Gizmo of DensityVolume

## [4.0.0-preview] - 2018-09-28

### Added
- Added a new TerrainLit shader that supports rendering of Unity terrains.
- Added controls for linear fade at the boundary of density volumes
- Added new API to control decals without monobehaviour object
- Improve Decal Gizmo
- Implement Screen Space Reflections (SSR) (alpha version, highly experimental)
- Add an option to invert the fade parameter on a Density Volume
- Added a Fabric shader (experimental) handling cotton and silk
- Added support for MSAA in forward only for opaque only
- Implement smoothness fade for SSR
- Added support for AxF shader (X-rite format - require special AxF importer from Unity not part of HDRP)
- Added control for sundisc on directional light (hack)
- Added a new HD Lit Master node that implements Lit shader support for Shader Graph
- Added Micro shadowing support (hack)
- Added an event on HDAdditionalCameraData for custom rendering
- HDRP Shader Graph shaders now support 4-channel UVs.

### Fixed
- Fixed an issue where sometimes the deferred shadow texture would not be valid, causing wrong rendering.
- Stencil test during decals normal buffer update is now properly applied
- Decals corectly update normal buffer in forward
- Fixed a normalization problem in reflection probe face fading causing artefacts in some cases
- Fix multi-selection behavior of Density Volumes overwriting the albedo value
- Fixed support of depth texture for RenderTexture. HDRP now correctly output depth to user depth buffer if RenderTexture request it.
- Fixed multi-selection behavior of Density Volumes overwriting the albedo value
- Fixed support of depth for RenderTexture. HDRP now correctly output depth to user depth buffer if RenderTexture request it.
- Fixed support of Gizmo in game view in the editor
- Fixed gizmo for spot light type
- Fixed issue with TileViewDebug mode being inversed in gameview
- Fixed an issue with SAMPLE_TEXTURECUBE_SHADOW macro
- Fixed issue with color picker not display correctly when game and scene view are visible at the same time
- Fixed an issue with reflection probe face fading
- Fixed camera motion vectors shader and associated matrices to update correctly for single-pass double-wide stereo rendering
- Fixed light attenuation functions when range attenuation is disabled
- Fixed shadow component algorithm fixup not dirtying the scene, so changes can be saved to disk.
- Fixed some GC leaks for HDRP
- Fixed contact shadow not affected by shadow dimmer
- Fixed GGX that works correctly for the roughness value of 0 (mean specular highlgiht will disappeard for perfect mirror, we rely on maxSmoothness instead to always have a highlight even on mirror surface)
- Add stereo support to ShaderPassForward.hlsl. Forward rendering now seems passable in limited test scenes with camera-relative rendering disabled.
- Add stereo support to ProceduralSky.shader and OpaqueAtmosphericScattering.shader.
- Added CullingGroupManager to fix more GC.Alloc's in HDRP
- Fixed rendering when multiple cameras render into the same render texture

### Changed
- Changed the way depth & color pyramids are built to be faster and better quality, thus improving the look of distortion and refraction.
- Stabilize the dithered LOD transition mask with respect to the camera rotation.
- Avoid multiple depth buffer copies when decals are present
- Refactor code related to the RT handle system (No more normal buffer manager)
- Remove deferred directional shadow and move evaluation before lightloop
- Add a function GetNormalForShadowBias() that material need to implement to return the normal used for normal shadow biasing
- Remove Jimenez Subsurface scattering code (This code was disabled by default, now remove to ease maintenance)
- Change Decal API, decal contribution is now done in Material. Require update of material using decal
- Move a lot of files from CoreRP to HDRP/CoreRP. All moved files weren't used by Ligthweight pipeline. Long term they could move back to CoreRP after CoreRP become out of preview
- Updated camera inspector UI
- Updated decal gizmo
- Optimization: The objects that are rendered in the Motion Vector Pass are not rendered in the prepass anymore
- Removed setting shader inclue path via old API, use package shader include paths
- The default value of 'maxSmoothness' for punctual lights has been changed to 0.99
- Modified deferred compute and vert/frag shaders for first steps towards stereo support
- Moved material specific Shader Graph files into corresponding material folders.
- Hide environment lighting settings when enabling HDRP (Settings are control from sceneSettings)
- Update all shader includes to use absolute path (allow users to create material in their Asset folder)
- Done a reorganization of the files (Move ShaderPass to RenderPipeline folder, Move all shadow related files to Lighting/Shadow and others)
- Improved performance and quality of Screen Space Shadows

## [3.3.0-preview] - 2018-01-01

### Added
- Added an error message to say to use Metal or Vulkan when trying to use OpenGL API
- Added a new Fabric shader model that supports Silk and Cotton/Wool
- Added a new HDRP Lighting Debug mode to visualize Light Volumes for Point, Spot, Line, Rectangular and Reflection Probes
- Add support for reflection probe light layers
- Improve quality of anisotropic on IBL

### Fixed
- Fix an issue where the screen where darken when rendering camera preview
- Fix display correct target platform when showing message to inform user that a platform is not supported
- Remove workaround for metal and vulkan in normal buffer encoding/decoding
- Fixed an issue with color picker not working in forward
- Fixed an issue where reseting HDLight do not reset all of its parameters
- Fixed shader compile warning in DebugLightVolumes.shader

### Changed
- Changed default reflection probe to be 256x256x6 and array size to be 64
- Removed dependence on the NdotL for thickness evaluation for translucency (based on artist's input)
- Increased the precision when comparing Planar or HD reflection probe volumes
- Remove various GC alloc in C#. Slightly better performance

## [3.2.0-preview] - 2018-01-01

### Added
- Added a luminance meter in the debug menu
- Added support of Light, reflection probe, emissive material, volume settings related to lighting to Lighting explorer
- Added support for 16bit shadows

### Fixed
- Fix issue with package upgrading (HDRP resources asset is now versionned to worarkound package manager limitation)
- Fix HDReflectionProbe offset displayed in gizmo different than what is affected.
- Fix decals getting into a state where they could not be removed or disabled.
- Fix lux meter mode - The lux meter isn't affected by the sky anymore
- Fix area light size reset when multi-selected
- Fix filter pass number in HDUtils.BlitQuad
- Fix Lux meter mode that was applying SSS
- Fix planar reflections that were not working with tile/cluster (olbique matrix)
- Fix debug menu at runtime not working after nested prefab PR come to trunk
- Fix scrolling issue in density volume

### Changed
- Shader code refactor: Split MaterialUtilities file in two parts BuiltinUtilities (independent of FragInputs) and MaterialUtilities (Dependent of FragInputs)
- Change screen space shadow rendertarget format from ARGB32 to RG16

## [3.1.0-preview] - 2018-01-01

### Added
- Decal now support per channel selection mask. There is now two mode. One with BaseColor, Normal and Smoothness and another one more expensive with BaseColor, Normal, Smoothness, Metal and AO. Control is on HDRP Asset. This may require to launch an update script for old scene: 'Edit/Render Pipeline/Single step upgrade script/Upgrade all DecalMaterial MaskBlendMode'.
- Decal now supports depth bias for decal mesh, to prevent z-fighting
- Decal material now supports draw order for decal projectors
- Added LightLayers support (Base on mask from renderers name RenderingLayers and mask from light name LightLayers - if they match, the light apply) - cost an extra GBuffer in deferred (more bandwidth)
- When LightLayers is enabled, the AmbientOclusion is store in the GBuffer in deferred path allowing to avoid double occlusion with SSAO. In forward the double occlusion is now always avoided.
- Added the possibility to add an override transform on the camera for volume interpolation
- Added desired lux intensity and auto multiplier for HDRI sky
- Added an option to disable light by type in the debug menu
- Added gradient sky
- Split EmissiveColor and bakeDiffuseLighting in forward avoiding the emissiveColor to be affect by SSAO
- Added a volume to control indirect light intensity
- Added EV 100 intensity unit for area lights
- Added support for RendererPriority on Renderer. This allow to control order of transparent rendering manually. HDRP have now two stage of sorting for transparent in addition to bact to front. Material have a priority then Renderer have a priority.
- Add Coupling of (HD)Camera and HDAdditionalCameraData for reset and remove in inspector contextual menu of Camera
- Add Coupling of (HD)ReflectionProbe and HDAdditionalReflectionData for reset and remove in inspector contextual menu of ReflectoinProbe
- Add macro to forbid unity_ObjectToWorld/unity_WorldToObject to be use as it doesn't handle camera relative rendering
- Add opacity control on contact shadow

### Fixed
- Fixed an issue with PreIntegratedFGD texture being sometimes destroyed and not regenerated causing rendering to break
- PostProcess input buffers are not copied anymore on PC if the viewport size matches the final render target size
- Fixed an issue when manipulating a lot of decals, it was displaying a lot of errors in the inspector
- Fixed capture material with reflection probe
- Refactored Constant Buffers to avoid hitting the maximum number of bound CBs in some cases.
- Fixed the light range affecting the transform scale when changed.
- Snap to grid now works for Decal projector resizing.
- Added a warning for 128x128 cookie texture without mipmaps
- Replace the sampler used for density volumes for correct wrap mode handling

### Changed
- Move Render Pipeline Debug "Windows from Windows->General-> Render Pipeline debug windows" to "Windows from Windows->Analysis-> Render Pipeline debug windows"
- Update detail map formula for smoothness and albedo, goal it to bright and dark perceptually and scale factor is use to control gradient speed
- Refactor the Upgrade material system. Now a material can be update from older version at any time. Call Edit/Render Pipeline/Upgrade all Materials to newer version
- Change name EnableDBuffer to EnableDecals at several place (shader, hdrp asset...), this require a call to Edit/Render Pipeline/Upgrade all Materials to newer version to have up to date material.
- Refactor shader code: BakeLightingData structure have been replace by BuiltinData. Lot of shader code have been remove/change.
- Refactor shader code: All GBuffer are now handled by the deferred material. Mean ShadowMask and LightLayers are control by lit material in lit.hlsl and not outside anymore. Lot of shader code have been remove/change.
- Refactor shader code: Rename GetBakedDiffuseLighting to ModifyBakedDiffuseLighting. This function now handle lighting model for transmission too. Lux meter debug mode is factor outisde.
- Refactor shader code: GetBakedDiffuseLighting is not call anymore in GBuffer or forward pass, including the ConvertSurfaceDataToBSDFData and GetPreLightData, this is done in ModifyBakedDiffuseLighting now
- Refactor shader code: Added a backBakeDiffuseLighting to BuiltinData to handle lighting for transmission
- Refactor shader code: Material must now call InitBuiltinData (Init all to zero + init bakeDiffuseLighting and backBakeDiffuseLighting ) and PostInitBuiltinData

## [3.0.0-preview] - 2018-01-01

### Fixed
- Fixed an issue with distortion that was using previous frame instead of current frame
- Fixed an issue where disabled light where not upgrade correctly to the new physical light unit system introduce in 2.0.5-preview

### Changed
- Update assembly definitions to output assemblies that match Unity naming convention (Unity.*).

## [2.0.5-preview] - 2018-01-01

### Added
- Add option supportDitheringCrossFade on HDRP Asset to allow to remove shader variant during player build if needed
- Add contact shadows for punctual lights (in additional shadow settings), only one light is allowed to cast contact shadows at the same time and so at each frame a dominant light is choosed among all light with contact shadows enabled.
- Add PCSS shadow filter support (from SRP Core)
- Exposed shadow budget parameters in HDRP asset
- Add an option to generate an emissive mesh for area lights (currently rectangle light only). The mesh fits the size, intensity and color of the light.
- Add an option to the HDRP asset to increase the resolution of volumetric lighting.
- Add additional ligth unit support for punctual light (Lumens, Candela) and area lights (Lumens, Luminance)
- Add dedicated Gizmo for the box Influence volume of HDReflectionProbe / PlanarReflectionProbe

### Changed
- Re-enable shadow mask mode in debug view
- SSS and Transmission code have been refactored to be able to share it between various material. Guidelines are in SubsurfaceScattering.hlsl
- Change code in area light with LTC for Lit shader. Magnitude is now take from FGD texture instead of a separate texture
- Improve camera relative rendering: We now apply camera translation on the model matrix, so before the TransformObjectToWorld(). Note: unity_WorldToObject and unity_ObjectToWorld must never be used directly.
- Rename positionWS to positionRWS (Camera relative world position) at a lot of places (mainly in interpolator and FragInputs). In case of custom shader user will be required to update their code.
- Rename positionWS, capturePositionWS, proxyPositionWS, influencePositionWS to positionRWS, capturePositionRWS, proxyPositionRWS, influencePositionRWS (Camera relative world position) in LightDefinition struct.
- Improve the quality of trilinear filtering of density volume textures.
- Improve UI for HDReflectionProbe / PlanarReflectionProbe

### Fixed
- Fixed a shader preprocessor issue when compiling DebugViewMaterialGBuffer.shader against Metal target
- Added a temporary workaround to Lit.hlsl to avoid broken lighting code with Metal/AMD
- Fixed issue when using more than one volume texture mask with density volumes.
- Fixed an error which prevented volumetric lighting from working if no density volumes with 3D textures were present.
- Fix contact shadows applied on transmission
- Fix issue with forward opaque lit shader variant being removed by the shader preprocessor
- Fixed compilation errors on Nintendo Switch (limited XRSetting support).
- Fixed apply range attenuation option on punctual light
- Fixed issue with color temperature not take correctly into account with static lighting
- Don't display fog when diffuse lighting, specular lighting, or lux meter debug mode are enabled.

## [2.0.4-preview] - 2018-01-01

### Fixed
- Fix issue when disabling rough refraction and building a player. Was causing a crash.

## [2.0.3-preview] - 2018-01-01

### Added
- Increased debug color picker limit up to 260k lux

## [2.0.2-preview] - 2018-01-01

### Added
- Add Light -> Planar Reflection Probe command
- Added a false color mode in rendering debug
- Add support for mesh decals
- Add flag to disable projector decals on transparent geometry to save performance and decal texture atlas space
- Add ability to use decal diffuse map as mask only
- Add visualize all shadow masks in lighting debug
- Add export of normal and roughness buffer for forwardOnly and when in supportOnlyForward mode for forward
- Provide a define in lit.hlsl (FORWARD_MATERIAL_READ_FROM_WRITTEN_NORMAL_BUFFER) when output buffer normal is used to read the normal and roughness instead of caclulating it (can save performance, but lower quality due to compression)
- Add color swatch to decal material

### Changed
- Change Render -> Planar Reflection creation to 3D Object -> Mirror
- Change "Enable Reflector" name on SpotLight to "Angle Affect Intensity"
- Change prototype of BSDFData ConvertSurfaceDataToBSDFData(SurfaceData surfaceData) to BSDFData ConvertSurfaceDataToBSDFData(uint2 positionSS, SurfaceData surfaceData)

### Fixed
- Fix issue with StackLit in deferred mode with deferredDirectionalShadow due to GBuffer not being cleared. Gbuffer is still not clear and issue was fix with the new Output of normal buffer.
- Fixed an issue where interpolation volumes were not updated correctly for reflection captures.
- Fixed an exception in Light Loop settings UI

## [2.0.1-preview] - 2018-01-01

### Added
- Add stripper of shader variant when building a player. Save shader compile time.
- Disable per-object culling that was executed in C++ in HD whereas it was not used (Optimization)
- Enable texture streaming debugging (was not working before 2018.2)
- Added Screen Space Reflection with Proxy Projection Model
- Support correctly scene selection for alpha tested object
- Add per light shadow mask mode control (i.e shadow mask distance and shadow mask). It use the option NonLightmappedOnly
- Add geometric filtering to Lit shader (allow to reduce specular aliasing)
- Add shortcut to create DensityVolume and PlanarReflection in hierarchy
- Add a DefaultHDMirrorMaterial material for PlanarReflection
- Added a script to be able to upgrade material to newer version of HDRP
- Removed useless duplication of ForwardError passes.
- Add option to not compile any DEBUG_DISPLAY shader in the player (Faster build) call Support Runtime Debug display

### Changed
- Changed SupportForwardOnly to SupportOnlyForward in render pipeline settings
- Changed versioning variable name in HDAdditionalXXXData from m_version to version
- Create unique name when creating a game object in the rendering menu (i.e Density Volume(2))
- Re-organize various files and folder location to clean the repository
- Change Debug windows name and location. Now located at:  Windows -> General -> Render Pipeline Debug

### Removed
- Removed GlobalLightLoopSettings.maxPlanarReflectionProbes and instead use value of GlobalLightLoopSettings.planarReflectionProbeCacheSize
- Remove EmissiveIntensity parameter and change EmissiveColor to be HDR (Matching Builtin Unity behavior) - Data need to be updated - Launch Edit -> Single Step Upgrade Script -> Upgrade all Materials emissionColor

### Fixed
- Fix issue with LOD transition and instancing
- Fix discrepency between object motion vector and camera motion vector
- Fix issue with spot and dir light gizmo axis not highlighted correctly
- Fix potential crash while register debug windows inputs at startup
- Fix warning when creating Planar reflection
- Fix specular lighting debug mode (was rendering black)
- Allow projector decal with null material to allow to configure decal when HDRP is not set
- Decal atlas texture offset/scale is updated after allocations (used to be before so it was using date from previous frame)

## [0.0.0-preview] - 2018-01-01

### Added
- Configure the VolumetricLightingSystem code path to be on by default
- Trigger a build exception when trying to build an unsupported platform
- Introduce the VolumetricLightingController component, which can (and should) be placed on the camera, and allows one to control the near and the far plane of the V-Buffer (volumetric "froxel" buffer) along with the depth distribution (from logarithmic to linear)
- Add 3D texture support for DensityVolumes
- Add a better mapping of roughness to mipmap for planar reflection
- The VolumetricLightingSystem now uses RTHandles, which allows to save memory by sharing buffers between different cameras (history buffers are not shared), and reduce reallocation frequency by reallocating buffers only if the rendering resolution increases (and suballocating within existing buffers if the rendering resolution decreases)
- Add a Volumetric Dimmer slider to lights to control the intensity of the scattered volumetric lighting
- Add UV tiling and offset support for decals.
- Add mipmapping support for volume 3D mask textures

### Changed
- Default number of planar reflection change from 4 to 2
- Rename _MainDepthTexture to _CameraDepthTexture
- The VolumetricLightingController has been moved to the Interpolation Volume framework and now functions similarly to the VolumetricFog settings
- Update of UI of cookie, CubeCookie, Reflection probe and planar reflection probe to combo box
- Allow enabling/disabling shadows for area lights when they are set to baked.
- Hide applyRangeAttenuation and FadeDistance for directional shadow as they are not used

### Removed
- Remove Resource folder of PreIntegratedFGD and add the resource to RenderPipeline Asset

### Fixed
- Fix ConvertPhysicalLightIntensityToLightIntensity() function used when creating light from script to match HDLightEditor behavior
- Fix numerical issues with the default value of mean free path of volumetric fog
- Fix the bug preventing decals from coexisting with density volumes
- Fix issue with alpha tested geometry using planar/triplanar mapping not render correctly or flickering (due to being wrongly alpha tested in depth prepass)
- Fix meta pass with triplanar (was not handling correctly the normal)
- Fix preview when a planar reflection is present
- Fix Camera preview, it is now a Preview cameraType (was a SceneView)
- Fix handling unknown GPUShadowTypes in the shadow manager.
- Fix area light shapes sent as point lights to the baking backends when they are set to baked.
- Fix unnecessary division by PI for baked area lights.
- Fix line lights sent to the lightmappers. The backends don't support this light type.
- Fix issue with shadow mask framesettings not correctly taken into account when shadow mask is enabled for lighting.
- Fix directional light and shadow mask transition, they are now matching making smooth transition
- Fix banding issues caused by high intensity volumetric lighting
- Fix the debug window being emptied on SRP asset reload
- Fix issue with debug mode not correctly clearing the GBuffer in editor after a resize
- Fix issue with ResetMaterialKeyword not resetting correctly ToggleOff/Roggle Keyword
- Fix issue with motion vector not render correctly if there is no depth prepass in deferred

## [0.0.0-preview] - 2018-01-01

### Added
- Screen Space Refraction projection model (Proxy raycasting, HiZ raymarching)
- Screen Space Refraction settings as volume component
- Added buffered frame history per camera
- Port Global Density Volumes to the Interpolation Volume System.
- Optimize ImportanceSampleLambert() to not require the tangent frame.
- Generalize SampleVBuffer() to handle different sampling and reconstruction methods.
- Improve the quality of volumetric lighting reprojection.
- Optimize Morton Order code in the Subsurface Scattering pass.
- Planar Reflection Probe support roughness (gaussian convolution of captured probe)
- Use an atlas instead of a texture array for cluster transparent decals
- Add a debug view to visualize the decal atlas
- Only store decal textures to atlas if decal is visible, debounce out of memory decal atlas warning.
- Add manipulator gizmo on decal to improve authoring workflow
- Add a minimal StackLit material (work in progress, this version can be used as template to add new material)

### Changed
- EnableShadowMask in FrameSettings (But shadowMaskSupport still disable by default)
- Forced Planar Probe update modes to (Realtime, Every Update, Mirror Camera)
- Screen Space Refraction proxy model uses the proxy of the first environment light (Reflection probe/Planar probe) or the sky
- Moved RTHandle static methods to RTHandles
- Renamed RTHandle to RTHandleSystem.RTHandle
- Move code for PreIntegratedFDG (Lit.shader) into its dedicated folder to be share with other material
- Move code for LTCArea (Lit.shader) into its dedicated folder to be share with other material

### Removed
- Removed Planar Probe mirror plane position and normal fields in inspector, always display mirror plane and normal gizmos

### Fixed
- Fix fog flags in scene view is now taken into account
- Fix sky in preview windows that were disappearing after a load of a new level
- Fix numerical issues in IntersectRayAABB().
- Fix alpha blending of volumetric lighting with transparent objects.
- Fix the near plane of the V-Buffer causing out-of-bounds look-ups in the clustered data structure.
- Depth and color pyramid are properly computed and sampled when the camera renders inside a viewport of a RTHandle.
- Fix decal atlas debug view to work correctly when shadow atlas view is also enabled<|MERGE_RESOLUTION|>--- conflicted
+++ resolved
@@ -59,7 +59,6 @@
 - Fixed unneeded cookie texture allocation for cone stop lights.
 - Fixed issue when toggling anything in HDRP asset that will produce an error (case 1238155)
 - Diffusion Profile and Material references in HDRP materials are now correctly exported to unity packages. Note that the diffusion profile or the material references need to be edited once before this can work properly.
-<<<<<<< HEAD
 - Fixed shadowmask UI now correctly showing shadowmask disable
 - Fixed the indirect diffuse texture not being ignored when it should (ray tracing disabled).
 - Fixed depth prepass and postpass being disabled after changing the shader in the material UI.
@@ -74,8 +73,7 @@
 - Put more information in Camera background type tooltip and fixed inconsistent exposure behavior when changing bg type.
 - Fixed an issue where asset preview could be rendered white because of static lighting sky.
 - Fixed an issue where static lighting was not updated when removing the static lighting sky profile.
-=======
->>>>>>> 431d8991
+- Fixed issue with reflection probes in realtime time mode with OnEnable baking having wrong lighting with sky set to dynamic (case 1238047).
 
 ### Changed
 - Rejecting history for ray traced reflections based on a threshold evaluated on the neighborhood of the sampled history.
@@ -638,7 +636,6 @@
 - Added a fix script to handle the warning 'referenced script in (GameObject 'SceneIDMap') is missing'
 - Fix Wizard load when none selected for RenderPipelineAsset
 - Fixed issue with unclear naming of debug menu for decals.
-- Fixed issue with reflection probes in realtime time mode with OnEnable baking having wrong lighting with sky set to dynamic (case 1238047).
 
 ### Changed
 - Color buffer pyramid is not allocated anymore if neither refraction nor distortion are enabled
