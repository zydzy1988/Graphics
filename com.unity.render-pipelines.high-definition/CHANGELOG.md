--- conflicted
+++ resolved
@@ -10,12 +10,9 @@
 - Added depth-of-field support with stereo instancing
 - Added proper support for Recorder in HDRP
 - Adding real time area light shadow support
-<<<<<<< HEAD
 - Added depth offset input in shader graph master nodes
 - Added a Parallax Occlusion Mapping node
-=======
 - Added a new FrameSettings: Specular Lighting to toggle the specular during the rendering
->>>>>>> c9f7dfbc
 
 ### Fixed
 - Fixed diffusion profile upgrade breaking package when upgrading to a new version
@@ -31,21 +28,8 @@
 - Fixed failing builds when light explorer window is open
 - Fixed cascade shadows border sometime causing artefacts between cascades
 - Restored shadows in the Cascade Shadow debug visualization
-<<<<<<< HEAD
 - Fixed an issue with layered lit shader and height based blend where inactive layers would still have influence over the result.
-
-### Added
-- Added a new FrameSettings: Specular Lighting to toggle the specular during the rendering
-
-### Changed
-- When rendering reflection probe disable all specular lighting and for metals use fresnelF0 as diffuse color for bake lighting.
-
-
-### Added
-- Added a new FrameSettings: Specular Lighting to toggle the specular during the rendering
-=======
 - `camera.RenderToCubemap` use proper face culling
->>>>>>> c9f7dfbc
 
 ### Changed
 - When rendering reflection probe disable all specular lighting and for metals use fresnelF0 as diffuse color for bake lighting.
