--- conflicted
+++ resolved
@@ -541,8 +541,6 @@
 - Fix precise fresnel for delta lights for SVBRDF in AxF.
 - Fixed the debug exposure mode for display sky reflection and debug view baked lighting
 - Fixed MSAA depth resolve when there is no motion vectors
-<<<<<<< HEAD
-=======
 - Fixed various object leaks in HDRP.
 - Fixed compile error with XR SubsystemManager.
 - Fix for assertion triggering sometimes when saving a newly created lit shader graph (case 1230996)
@@ -573,7 +571,6 @@
 - Fixed a null ref exception in static sky when the default volume profile is invalid.
 - DXR: Fixed shader compilation error with shader graph and pathtracer
 - Fixed SceneView Draw Modes not being properly updated after opening new scene view panels or changing the editor layout.
->>>>>>> 3cf48458
 
 ### Changed
 - Improve MIP selection for decals on Transparents
