﻿# Changelog
All notable changes to this package will be documented in this file.

The format is based on [Keep a Changelog](http://keepachangelog.com/en/1.0.0/)
and this project adheres to [Semantic Versioning](http://semver.org/spec/v2.0.0.html).

## [10.1.0] - 2019-08-04

### Added
- Added an option to have only the metering mask displayed in the debug mode.
- Added a new mode to cluster visualization debug where users can see a slice instead of the cluster on opaque objects.
- Added ray traced reflection support for the render graph version of the pipeline.
- Added render graph support of RTAO and required denoisers.
- Added render graph support of RTGI.
- Added support of RTSSS and Recursive Rendering in the render graph mode.
- Added support of RT and screen space shadow for render graph.
- Added tooltips with the full name of the (graphics) compositor properties to properly show large names that otherwise are clipped by the UI (case 1263590)
- Added error message if a callback AOV allocation fail
- Added marker for all AOV request operation on GPU
- Added remapping options for Depth Pyramid debug view mode
- Added an option to support AOV shader at runtime in HDRP settings (case 1265070)
- Added support of SSGI in the render graph mode.

### Fixed
- Fixed several issues with physically-based DoF (TAA ghosting of the CoC buffer, smooth layer transitions, etc)
- Fixed GPU hang on D3D12 on xbox. 
- Fixed Amplitude -> Min/Max parametrization conversion
- Fixed CoatMask block appearing when creating lit master node (case 1264632)
- Fixed issue with SceneEV100 debug mode indicator when rescaling the window.
- Fixed issue with PCSS filter being wrong on first frame. 
- Fixed issue with emissive mesh for area light not appearing in playmode if Reload Scene option is disabled in Enter Playmode Settings.
- Fixed issue when Reflection Probes are set to OnEnable and are never rendered if the probe is enabled when the camera is farther than the probe fade distance. 
- Fixed issue with sun icon being clipped in the look dev window. 
- Fixed error about layers when disabling emissive mesh for area lights.
- Fixed issue when the user deletes the composition graph or .asset in runtime (case 1263319)
- Fixed assertion failure when changing resolution to compositor layers after using AOVs (case 1265023) 
- Fixed flickering layers in graphics compositor (case 1264552)
- Fixed issue causing the editor field not updating the disc area light radius.
- Fixed issues that lead to cookie atlas to be updated every frame even if cached data was valid.
- Fixed an issue where world space UI was not emitted for reflection cameras in HDRP
- Fixed an issue with cookie texture atlas that would cause realtime textures to always update in the atlas even when the content did not change.
- Fixed an issue where only one of the two lookdev views would update when changing the default lookdev volume profile.
- Fixed a bug related to light cluster invalidation.
- Fixed shader warning in DofGather (case 1272931)
- Fixed AOV export of depth buffer which now correctly export linear depth (case 1265001)
- Fixed issue that caused the decal atlas to not be updated upon changing of the decal textures content.
- Fixed "Screen position out of view frustum" error when camera is at exactly the planar reflection probe location.
- Fixed Amplitude -> Min/Max parametrization conversion
- Fixed issue that allocated a small cookie for normal spot lights.
- Fixed issue when undoing a change in diffuse profile list after deleting the volume profile.
- Fixed custom pass re-ordering and removing.

### Changed
- Preparation pass for RTSSShadows to be supported by render graph.
- Add tooltips with the full name of the (graphics) compositor properties to properly show large names that otherwise are clipped by the UI (case 1263590)
- Composition profile .asset files cannot be manually edited/reset by users (to avoid breaking things - case 1265631)
- Preparation pass for RTSSShadows to be supported by render graph.
- Changed the way the ray tracing property is displayed on the material (QOL 1265297).

## [10.0.0] - 2019-06-10

### Added
- Ray tracing support for VR single-pass
- Added sharpen filter shader parameter and UI for TemporalAA to control image quality instead of hardcoded value
- Added frame settings option for custom post process and custom passes as well as custom color buffer format option.
- Add check in wizard on SRP Batcher enabled.
- Added default implementations of OnPreprocessMaterialDescription for FBX, Obj, Sketchup and 3DS file formats.
- Added custom pass fade radius
- Added after post process injection point for custom passes
- Added basic alpha compositing support - Alpha is available afterpostprocess when using FP16 buffer format.
- Added falloff distance on Reflection Probe and Planar Reflection Probe
- Added Backplate projection from the HDRISky
- Added Shadow Matte in UnlitMasterNode, which only received shadow without lighting
- Added hability to name LightLayers in HDRenderPipelineAsset
- Added a range compression factor for Reflection Probe and Planar Reflection Probe to avoid saturation of colors.
- Added path tracing support for directional, point and spot lights, as well as emission from Lit and Unlit.
- Added non temporal version of SSAO.
- Added more detailed ray tracing stats in the debug window
- Added Disc area light (bake only)
- Added a warning in the material UI to prevent transparent + subsurface-scattering combination.
- Added XR single-pass setting into HDRP asset
- Added a penumbra tint option for lights
- Added support for depth copy with XR SDK
- Added debug setting to Render Pipeline Debug Window to list the active XR views
- Added an option to filter the result of the volumetric lighting (off by default).
- Added a transmission multiplier for directional lights
- Added XR single-pass test mode to Render Pipeline Debug Window
- Added debug setting to Render Pipeline Window to list the active XR views
- Added a new refraction mode for the Lit shader (thin). Which is a box refraction with small thickness values
- Added the code to support Barn Doors for Area Lights based on a shaderconfig option.
- Added HDRPCameraBinder property binder for Visual Effect Graph
- Added "Celestial Body" controls to the Directional Light
- Added new parameters to the Physically Based Sky
- Added Reflections to the DXR Wizard
- Added the possibility to have ray traced colored and semi-transparent shadows on directional lights.
- Added a check in the custom post process template to throw an error if the default shader is not found.
- Exposed the debug overlay ratio in the debug menu.
- Added a separate frame settings for tonemapping alongside color grading.
- Added the receive fog option in the material UI for ShaderGraphs.
- Added a public virtual bool in the custom post processes API to specify if a post processes should be executed in the scene view.
- Added a menu option that checks scene issues with ray tracing. Also removed the previously existing warning at runtime.
- Added Contrast Adaptive Sharpen (CAS) Upscaling effect.
- Added APIs to update probe settings at runtime.
- Added documentation for the rayTracingSupported method in HDRP
- Added user-selectable format for the post processing passes.
- Added support for alpha channel in some post-processing passes (DoF, TAA, Uber).
- Added warnings in FrameSettings inspector when using DXR and atempting to use Asynchronous Execution.
- Exposed Stencil bits that can be used by the user.
- Added history rejection based on velocity of intersected objects for directional, point and spot lights.
- Added a affectsVolumetric field to the HDAdditionalLightData API to know if light affects volumetric fog.
- Add OS and Hardware check in the Wizard fixes for DXR.
- Added option to exclude camera motion from motion blur.
- Added semi-transparent shadows for point and spot lights.
- Added support for semi-transparent shadow for unlit shader and unlit shader graph.
- Added the alpha clip enabled toggle to the material UI for all HDRP shader graphs.
- Added Material Samples to explain how to use the lit shader features
- Added an initial implementation of ray traced sub surface scattering
- Added AssetPostprocessors and Shadergraphs to handle Arnold Standard Surface and 3DsMax Physical material import from FBX.
- Added support for Smoothness Fade start work when enabling ray traced reflections.
- Added Contact shadow, Micro shadows and Screen space refraction API documentation.
- Added script documentation for SSR, SSAO (ray tracing), GI, Light Cluster, RayTracingSettings, Ray Counters, etc.
- Added path tracing support for refraction and internal reflections.
- Added support for Thin Refraction Model and Lit's Clear Coat in Path Tracing.
- Added the Tint parameter to Sky Colored Fog.
- Added of Screen Space Reflections for Transparent materials
- Added a fallback for ray traced area light shadows in case the material is forward or the lit mode is forward.
- Added a new debug mode for light layers.
- Added an "enable" toggle to the SSR volume component.
- Added support for anisotropic specular lobes in path tracing.
- Added support for alpha clipping in path tracing.
- Added support for light cookies in path tracing.
- Added support for transparent shadows in path tracing.
- Added support for iridescence in path tracing.
- Added support for background color in path tracing.
- Added a path tracing test to the test suite.
- Added a warning and workaround instructions that appear when you enable XR single-pass after the first frame with the XR SDK.
- Added the exposure sliders to the planar reflection probe preview
- Added support for subsurface scattering in path tracing.
- Added a new mode that improves the filtering of ray traced shadows (directional, point and spot) based on the distance to the occluder.
- Added support of cookie baking and add support on Disc light.
- Added support for fog attenuation in path tracing.
- Added a new debug panel for volumes
- Added XR setting to control camera jitter for temporal effects
- Added an error message in the DrawRenderers custom pass when rendering opaque objects with an HDRP asset in DeferredOnly mode.
- Added API to enable proper recording of path traced scenes (with the Unity recorder or other tools).
- Added support for fog in Recursive rendering, ray traced reflections and ray traced indirect diffuse.
- Added an alpha blend option for recursive rendering
- Added support for stack lit for ray tracing effects.
- Added support for hair for ray tracing effects.
- Added support for alpha to coverage for HDRP shaders and shader graph
- Added support for Quality Levels to Subsurface Scattering.
- Added option to disable XR rendering on the camera settings.
- Added support for specular AA from geometric curvature in AxF
- Added support for baked AO (no input for now) in AxF
- Added an info box to warn about depth test artifacts when rendering object twice in custom passes with MSAA.
- Added a frame setting for alpha to mask.
- Added support for custom passes in the AOV API
- Added Light decomposition lighting debugging modes and support in AOV
- Added exposure compensation to Fixed exposure mode
- Added support for rasterized area light shadows in StackLit
- Added support for texture-weighted automatic exposure
- Added support for POM for emissive map
- Added alpha channel support in motion blur pass.
- Added the HDRP Compositor Tool (in Preview).
- Added a ray tracing mode option in the HDRP asset that allows to override and shader stripping.
- Added support for arbitrary resolution scaling of Volumetric Lighting to the Fog volume component.
- Added range attenuation for box-shaped spotlights.
- Added scenes for hair and fabric and decals with material samples
- Added fabric materials and textures
- Added information for fabric materials in fabric scene
- Added a DisplayInfo attribute to specify a name override and a display order for Volume Component fields (used only in default inspector for now).
- Added Min distance to contact shadows.
- Added support for Depth of Field in path tracing (by sampling the lens aperture).
- Added an API in HDRP to override the camera within the rendering of a frame (mainly for custom pass).
- Added a function (HDRenderPipeline.ResetRTHandleReferenceSize) to reset the reference size of RTHandle systems.
- Added support for AxF measurements importing into texture resources tilings.
- Added Layer parameter on Area Light to modify Layer of generated Emissive Mesh
- Added a flow map parameter to HDRI Sky
- Implemented ray traced reflections for transparent objects.
- Add a new parameter to control reflections in recursive rendering.
- Added an initial version of SSGI.
- Added Virtual Texturing cache settings to control the size of the Streaming Virtual Texturing caches.
- Added back-compatibility with builtin stereo matrices.
- Added CustomPassUtils API to simplify Blur, Copy and DrawRenderers custom passes.
- Added Histogram guided automatic exposure.
- Added few exposure debug modes.
- Added support for multiple path-traced views at once (e.g., scene and game views).
- Added support for 3DsMax's 2021 Simplified Physical Material from FBX files in the Model Importer.
- Added custom target mid grey for auto exposure.
- Added CustomPassUtils API to simplify Blur, Copy and DrawRenderers custom passes.
- Added an API in HDRP to override the camera within the rendering of a frame (mainly for custom pass).
- Added more custom pass API functions, mainly to render objects from another camera.
- Added support for transparent Unlit in path tracing.
- Added a minimal lit used for RTGI in peformance mode.
- Added procedural metering mask that can follow an object
- Added presets quality settings for RTAO and RTGI.
- Added an override for the shadow culling that allows better directional shadow maps in ray tracing effects (RTR, RTGI, RTSSS and RR).
- Added a Cloud Layer volume override.
- Added Fast Memory support for platform that support it.
- Added CPU and GPU timings for ray tracing effects.
- Added support to combine RTSSS and RTGI (1248733).
- Added IES Profile support for Point, Spot and Rectangular-Area lights
- Added support for multiple mapping modes in AxF.
- Add support of lightlayers on indirect lighting controller
- Added compute shader stripping.
- Added Cull Mode option for opaque materials and ShaderGraphs. 
- Added scene view exposure override.
- Added support for exposure curve remapping for min/max limits.
- Added presets for ray traced reflections.
- Added final image histogram debug view (both luminance and RGB).
- Added an example texture and rotation to the Cloud Layer volume override.
- Added an option to extend the camera culling for skinned mesh animation in ray tracing effects (1258547).
- Added decal layer system similar to light layer. Mesh will receive a decal when both decal layer mask matches.
- Added shader graph nodes for rendering a complex eye shader.
- Added more controls to contact shadows and increased quality in some parts. 
- Added a physically based option in DoF volume.
- Added API to check if a Camera, Light or ReflectionProbe is compatible with HDRP.
- Added path tracing test scene for normal mapping.
- Added missing API documentation.
<<<<<<< HEAD
- Added an option to have only the metering mask displayed in the debug mode.
- Added lighting and shadows to the cloud layer
=======
>>>>>>> 65fae851

### Fixed
- Fix when rescale probe all direction below zero (1219246)
- Update documentation of HDRISky-Backplate, precise how to have Ambient Occlusion on the Backplate
- Sorting, undo, labels, layout in the Lighting Explorer.
- Fixed sky settings and materials in Shader Graph Samples package
- Fix/workaround a probable graphics driver bug in the GTAO shader.
- Fixed Hair and PBR shader graphs double sided modes
- Fixed an issue where updating an HDRP asset in the Quality setting panel would not recreate the pipeline.
- Fixed issue with point lights being considered even when occupying less than a pixel on screen (case 1183196)
- Fix a potential NaN source with iridescence (case 1183216)
- Fixed issue of spotlight breaking when minimizing the cone angle via the gizmo (case 1178279)
- Fixed issue that caused decals not to modify the roughness in the normal buffer, causing SSR to not behave correctly (case 1178336)
- Fixed lit transparent refraction with XR single-pass rendering
- Removed extra jitter for TemporalAA in VR
- Fixed ShaderGraph time in main preview
- Fixed issue on some UI elements in HDRP asset not expanding when clicking the arrow (case 1178369)
- Fixed alpha blending in custom post process
- Fixed the modification of the _AlphaCutoff property in the material UI when exposed with a ShaderGraph parameter.
- Fixed HDRP test `1218_Lit_DiffusionProfiles` on Vulkan.
- Fixed an issue where building a player in non-dev mode would generate render target error logs every frame
- Fixed crash when upgrading version of HDRP
- Fixed rendering issues with material previews
- Fixed NPE when using light module in Shuriken particle systems (1173348).
- Refresh cached shadow on editor changes
- Fixed light supported units caching (1182266)
- Fixed an issue where SSAO (that needs temporal reprojection) was still being rendered when Motion Vectors were not available (case 1184998)
- Fixed a nullref when modifying the height parameters inside the layered lit shader UI.
- Fixed Decal gizmo that become white after exiting play mode
- Fixed Decal pivot position to behave like a spotlight
- Fixed an issue where using the LightingOverrideMask would break sky reflection for regular cameras
- Fix DebugMenu FrameSettingsHistory persistency on close
- Fix DensityVolume, ReflectionProbe aned PlanarReflectionProbe advancedControl display
- Fix DXR scene serialization in wizard
- Fixed an issue where Previews would reallocate History Buffers every frame
- Fixed the SetLightLayer function in HDAdditionalLightData setting the wrong light layer
- Fix error first time a preview is created for planar
- Fixed an issue where SSR would use an incorrect roughness value on ForwardOnly (StackLit, AxF, Fabric, etc.) materials when the pipeline is configured to also allow deferred Lit.
- Fixed issues with light explorer (cases 1183468, 1183269)
- Fix dot colors in LayeredLit material inspector
- Fix undo not resetting all value when undoing the material affectation in LayerLit material
- Fix for issue that caused gizmos to render in render textures (case 1174395)
- Fixed the light emissive mesh not updated when the light was disabled/enabled
- Fixed light and shadow layer sync when setting the HDAdditionalLightData.lightlayersMask property
- Fixed a nullref when a custom post process component that was in the HDRP PP list is removed from the project
- Fixed issue that prevented decals from modifying specular occlusion (case 1178272).
- Fixed exposure of volumetric reprojection
- Fixed multi selection support for Scalable Settings in lights
- Fixed font shaders in test projects for VR by using a Shader Graph version
- Fixed refresh of baked cubemap by incrementing updateCount at the end of the bake (case 1158677).
- Fixed issue with rectangular area light when seen from the back
- Fixed decals not affecting lightmap/lightprobe
- Fixed zBufferParams with XR single-pass rendering
- Fixed moving objects not rendered in custom passes
- Fixed abstract classes listed in the + menu of the custom pass list
- Fixed custom pass that was rendered in previews
- Fixed precision error in zero value normals when applying decals (case 1181639)
- Fixed issue that triggered No Scene Lighting view in game view as well (case 1156102)
- Assign default volume profile when creating a new HDRP Asset
- Fixed fov to 0 in planar probe breaking the projection matrix (case 1182014)
- Fixed bugs with shadow caching
- Reassign the same camera for a realtime probe face render request to have appropriate history buffer during realtime probe rendering.
- Fixed issue causing wrong shading when normal map mode is Object space, no normal map is set, but a detail map is present (case 1143352)
- Fixed issue with decal and htile optimization
- Fixed TerrainLit shader compilation error regarding `_Control0_TexelSize` redefinition (case 1178480).
- Fixed warning about duplicate HDRuntimeReflectionSystem when configuring play mode without domain reload.
- Fixed an editor crash when multiple decal projectors were selected and some had null material
- Added all relevant fix actions to FixAll button in Wizard
- Moved FixAll button on top of the Wizard
- Fixed an issue where fog color was not pre-exposed correctly
- Fix priority order when custom passes are overlapping
- Fix cleanup not called when the custom pass GameObject is destroyed
- Replaced most instances of GraphicsSettings.renderPipelineAsset by GraphicsSettings.currentRenderPipeline. This should fix some parameters not working on Quality Settings overrides.
- Fixed an issue with Realtime GI not working on upgraded projects.
- Fixed issue with screen space shadows fallback texture was not set as a texture array.
- Fixed Pyramid Lights bounding box
- Fixed terrain heightmap default/null values and epsilons
- Fixed custom post-processing effects breaking when an abstract class inherited from `CustomPostProcessVolumeComponent`
- Fixed XR single-pass rendering in Editor by using ShaderConfig.s_XrMaxViews to allocate matrix array
- Multiple different skies rendered at the same time by different cameras are now handled correctly without flickering
- Fixed flickering issue happening when different volumes have shadow settings and multiple cameras are present.
- Fixed issue causing planar probes to disappear if there is no light in the scene.
- Fixed a number of issues with the prefab isolation mode (Volumes leaking from the main scene and reflection not working properly)
- Fixed an issue with fog volume component upgrade not working properly
- Fixed Spot light Pyramid Shape has shadow artifacts on aspect ratio values lower than 1
- Fixed issue with AO upsampling in XR
- Fixed camera without HDAdditionalCameraData component not rendering
- Removed the macro ENABLE_RAYTRACING for most of the ray tracing code
- Fixed prefab containing camera reloading in loop while selected in the Project view
- Fixed issue causing NaN wheh the Z scale of an object is set to 0.
- Fixed DXR shader passes attempting to render before pipeline loaded
- Fixed black ambient sky issue when importing a project after deleting Library.
- Fixed issue when upgrading a Standard transparent material (case 1186874)
- Fixed area light cookies not working properly with stack lit
- Fixed material render queue not updated when the shader is changed in the material inspector.
- Fixed a number of issues with full screen debug modes not reseting correctly when setting another mutually exclusive mode
- Fixed compile errors for platforms with no VR support
- Fixed an issue with volumetrics and RTHandle scaling (case 1155236)
- Fixed an issue where sky lighting might be updated uselessly
- Fixed issue preventing to allow setting decal material to none (case 1196129)
- Fixed XR multi-pass decals rendering
- Fixed several fields on Light Inspector that not supported Prefab overrides
- Fixed EOL for some files
- Fixed scene view rendering with volumetrics and XR enabled
- Fixed decals to work with multiple cameras
- Fixed optional clear of GBuffer (Was always on)
- Fixed render target clears with XR single-pass rendering
- Fixed HDRP samples file hierarchy
- Fixed Light units not matching light type
- Fixed QualitySettings panel not displaying HDRP Asset
- Fixed black reflection probes the first time loading a project
- Fixed y-flip in scene view with XR SDK
- Fixed Decal projectors do not immediately respond when parent object layer mask is changed in editor.
- Fixed y-flip in scene view with XR SDK
- Fixed a number of issues with Material Quality setting
- Fixed the transparent Cull Mode option in HD unlit master node settings only visible if double sided is ticked.
- Fixed an issue causing shadowed areas by contact shadows at the edge of far clip plane if contact shadow length is very close to far clip plane.
- Fixed editing a scalable settings will edit all loaded asset in memory instead of targetted asset.
- Fixed Planar reflection default viewer FOV
- Fixed flickering issues when moving the mouse in the editor with ray tracing on.
- Fixed the ShaderGraph main preview being black after switching to SSS in the master node settings
- Fixed custom fullscreen passes in VR
- Fixed camera culling masks not taken in account in custom pass volumes
- Fixed object not drawn in custom pass when using a DrawRenderers with an HDRP shader in a build.
- Fixed injection points for Custom Passes (AfterDepthAndNormal and BeforePreRefraction were missing)
- Fixed a enum to choose shader tags used for drawing objects (DepthPrepass or Forward) when there is no override material.
- Fixed lit objects in the BeforePreRefraction, BeforeTransparent and BeforePostProcess.
- Fixed the None option when binding custom pass render targets to allow binding only depth or color.
- Fixed custom pass buffers allocation so they are not allocated if they're not used.
- Fixed the Custom Pass entry in the volume create asset menu items.
- Fixed Prefab Overrides workflow on Camera.
- Fixed alignment issue in Preset for Camera.
- Fixed alignment issue in Physical part for Camera.
- Fixed FrameSettings multi-edition.
- Fixed a bug happening when denoising multiple ray traced light shadows
- Fixed minor naming issues in ShaderGraph settings
- VFX: Removed z-fight glitches that could appear when using deferred depth prepass and lit quad primitives
- VFX: Preserve specular option for lit outputs (matches HDRP lit shader)
- Fixed an issue with Metal Shader Compiler and GTAO shader for metal
- Fixed resources load issue while upgrading HDRP package.
- Fix LOD fade mask by accounting for field of view
- Fixed spot light missing from ray tracing indirect effects.
- Fixed a UI bug in the diffusion profile list after fixing them from the wizard.
- Fixed the hash collision when creating new diffusion profile assets.
- Fixed a light leaking issue with box light casting shadows (case 1184475)
- Fixed Cookie texture type in the cookie slot of lights (Now displays a warning because it is not supported).
- Fixed a nullref that happens when using the Shuriken particle light module
- Fixed alignment in Wizard
- Fixed text overflow in Wizard's helpbox
- Fixed Wizard button fix all that was not automatically grab all required fixes
- Fixed VR tab for MacOS in Wizard
- Fixed local config package workflow in Wizard
- Fixed issue with contact shadows shifting when MSAA is enabled.
- Fixed EV100 in the PBR sky
- Fixed an issue In URP where sometime the camera is not passed to the volume system and causes a null ref exception (case 1199388)
- Fixed nullref when releasing HDRP with custom pass disabled
- Fixed performance issue derived from copying stencil buffer.
- Fixed an editor freeze when importing a diffusion profile asset from a unity package.
- Fixed an exception when trying to reload a builtin resource.
- Fixed the light type intensity unit reset when switching the light type.
- Fixed compilation error related to define guards and CreateLayoutFromXrSdk()
- Fixed documentation link on CustomPassVolume.
- Fixed player build when HDRP is in the project but not assigned in the graphic settings.
- Fixed an issue where ambient probe would be black for the first face of a baked reflection probe
- VFX: Fixed Missing Reference to Visual Effect Graph Runtime Assembly
- Fixed an issue where rendering done by users in EndCameraRendering would be executed before the main render loop.
- Fixed Prefab Override in main scope of Volume.
- Fixed alignment issue in Presset of main scope of Volume.
- Fixed persistence of ShowChromeGizmo and moved it to toolbar for coherency in ReflectionProbe and PlanarReflectionProbe.
- Fixed Alignement issue in ReflectionProbe and PlanarReflectionProbe.
- Fixed Prefab override workflow issue in ReflectionProbe and PlanarReflectionProbe.
- Fixed empty MoreOptions and moved AdvancedManipulation in a dedicated location for coherency in ReflectionProbe and PlanarReflectionProbe.
- Fixed Prefab override workflow issue in DensityVolume.
- Fixed empty MoreOptions and moved AdvancedManipulation in a dedicated location for coherency in DensityVolume.
- Fix light limit counts specified on the HDRP asset
- Fixed Quality Settings for SSR, Contact Shadows and Ambient Occlusion volume components
- Fixed decalui deriving from hdshaderui instead of just shaderui
- Use DelayedIntField instead of IntField for scalable settings
- Fixed init of debug for FrameSettingsHistory on SceneView camera
- Added a fix script to handle the warning 'referenced script in (GameObject 'SceneIDMap') is missing'
- Fix Wizard load when none selected for RenderPipelineAsset
- Fixed TerrainLitGUI when per-pixel normal property is not present.
- Fixed rendering errors when enabling debug modes with custom passes
- Fix an issue that made PCSS dependent on Atlas resolution (not shadow map res)
- Fixing a bug whith histories when n>4 for ray traced shadows
- Fixing wrong behavior in ray traced shadows for mesh renderers if their cast shadow is shadow only or double sided
- Only tracing rays for shadow if the point is inside the code for spotlight shadows
- Only tracing rays if the point is inside the range for point lights
- Fixing ghosting issues when the screen space shadow  indexes change for a light with ray traced shadows
- Fixed an issue with stencil management and Xbox One build that caused corrupted output in deferred mode.
- Fixed a mismatch in behavior between the culling of shadow maps and ray traced point and spot light shadows
- Fixed recursive ray tracing not working anymore after intermediate buffer refactor.
- Fixed ray traced shadow denoising not working (history rejected all the time).
- Fixed shader warning on xbox one
- Fixed cookies not working for spot lights in ray traced reflections, ray traced GI and recursive rendering
- Fixed an inverted handling of CoatSmoothness for SSR in StackLit.
- Fixed missing distortion inputs in Lit and Unlit material UI.
- Fixed issue that propagated NaNs across multiple frames through the exposure texture.
- Fixed issue with Exclude from TAA stencil ignored.
- Fixed ray traced reflection exposure issue.
- Fixed issue with TAA history not initialising corretly scale factor for first frame
- Fixed issue with stencil test of material classification not using the correct Mask (causing false positive and bad performance with forward material in deferred)
- Fixed issue with History not reset when chaning antialiasing mode on camera
- Fixed issue with volumetric data not being initialized if default settings have volumetric and reprojection off.
- Fixed ray tracing reflection denoiser not applied in tier 1
- Fixed the vibility of ray tracing related methods.
- Fixed the diffusion profile list not saved when clicking the fix button in the material UI.
- Fixed crash when pushing bounce count higher than 1 for ray traced GI or reflections
- Fixed PCSS softness scale so that it better match ray traced reference for punctual lights.
- Fixed exposure management for the path tracer
- Fixed AxF material UI containing two advanced options settings.
- Fixed an issue where cached sky contexts were being destroyed wrongly, breaking lighting in the LookDev
- Fixed issue that clamped PCSS softness too early and not after distance scale.
- Fixed fog affect transparent on HD unlit master node
- Fixed custom post processes re-ordering not saved.
- Fixed NPE when using scalable settings
- Fixed an issue where PBR sky precomputation was reset incorrectly in some cases causing bad performance.
- Fixed a bug due to depth history begin overriden too soon
- Fixed CustomPassSampleCameraColor scale issue when called from Before Transparent injection point.
- Fixed corruption of AO in baked probes.
- Fixed issue with upgrade of projects that still had Very High as shadow filtering quality.
- Fixed issue that caused Distortion UI to appear in Lit.
- Fixed several issues with decal duplicating when editing them.
- Fixed initialization of volumetric buffer params (1204159)
- Fixed an issue where frame count was incorrectly reset for the game view, causing temporal processes to fail.
- Fixed Culling group was not disposed error.
- Fixed issues on some GPU that do not support gathers on integer textures.
- Fixed an issue with ambient probe not being initialized for the first frame after a domain reload for volumetric fog.
- Fixed the scene visibility of decal projectors and density volumes
- Fixed a leak in sky manager.
- Fixed an issue where entering playmode while the light editor is opened would produce null reference exceptions.
- Fixed the debug overlay overlapping the debug menu at runtime.
- Fixed an issue with the framecount when changing scene.
- Fixed errors that occurred when using invalid near and far clip plane values for planar reflections.
- Fixed issue with motion blur sample weighting function.
- Fixed motion vectors in MSAA.
- Fixed sun flare blending (case 1205862).
- Fixed a lot of issues related to ray traced screen space shadows.
- Fixed memory leak caused by apply distortion material not being disposed.
- Fixed Reflection probe incorrectly culled when moving its parent (case 1207660)
- Fixed a nullref when upgrading the Fog volume components while the volume is opened in the inspector.
- Fix issues where decals on PS4 would not correctly write out the tile mask causing bits of the decal to go missing.
- Use appropriate label width and text content so the label is completely visible
- Fixed an issue where final post process pass would not output the default alpha value of 1.0 when using 11_11_10 color buffer format.
- Fixed SSR issue after the MSAA Motion Vector fix.
- Fixed an issue with PCSS on directional light if punctual shadow atlas was not allocated.
- Fixed an issue where shadow resolution would be wrong on the first face of a baked reflection probe.
- Fixed issue with PCSS softness being incorrect for cascades different than the first one.
- Fixed custom post process not rendering when using multiple HDRP asset in quality settings
- Fixed probe gizmo missing id (case 1208975)
- Fixed a warning in raytracingshadowfilter.compute
- Fixed issue with AO breaking with small near plane values.
- Fixed custom post process Cleanup function not called in some cases.
- Fixed shader warning in AO code.
- Fixed a warning in simpledenoiser.compute
- Fixed tube and rectangle light culling to use their shape instead of their range as a bounding box.
- Fixed caused by using gather on a UINT texture in motion blur.
- Fix issue with ambient occlusion breaking when dynamic resolution is active.
- Fixed some possible NaN causes in Depth of Field.
- Fixed Custom Pass nullref due to the new Profiling Sample API changes
- Fixed the black/grey screen issue on after post process Custom Passes in non dev builds.
- Fixed particle lights.
- Improved behavior of lights and probe going over the HDRP asset limits.
- Fixed issue triggered when last punctual light is disabled and more than one camera is used.
- Fixed Custom Pass nullref due to the new Profiling Sample API changes
- Fixed the black/grey screen issue on after post process Custom Passes in non dev builds.
- Fixed XR rendering locked to vsync of main display with Standalone Player.
- Fixed custom pass cleanup not called at the right time when using multiple volumes.
- Fixed an issue on metal with edge of decal having artifact by delaying discard of fragments during decal projection
- Fixed various shader warning
- Fixing unnecessary memory allocations in the ray tracing cluster build
- Fixed duplicate column labels in LightEditor's light tab
- Fixed white and dark flashes on scenes with very high or very low exposure when Automatic Exposure is being used.
- Fixed an issue where passing a null ProfilingSampler would cause a null ref exception.
- Fixed memory leak in Sky when in matcap mode.
- Fixed compilation issues on platform that don't support VR.
- Fixed migration code called when we create a new HDRP asset.
- Fixed RemoveComponent on Camera contextual menu to not remove Camera while a component depend on it.
- Fixed an issue where ambient occlusion and screen space reflections editors would generate null ref exceptions when HDRP was not set as the current pipeline.
- Fixed a null reference exception in the probe UI when no HDRP asset is present.
- Fixed the outline example in the doc (sampling range was dependent on screen resolution)
- Fixed a null reference exception in the HDRI Sky editor when no HDRP asset is present.
- Fixed an issue where Decal Projectors created from script where rotated around the X axis by 90°.
- Fixed frustum used to compute Density Volumes visibility when projection matrix is oblique.
- Fixed a null reference exception in Path Tracing, Recursive Rendering and raytraced Global Illumination editors when no HDRP asset is present.
- Fix for NaNs on certain geometry with Lit shader -- [case 1210058](https://fogbugz.unity3d.com/f/cases/1210058/)
- Fixed an issue where ambient occlusion and screen space reflections editors would generate null ref exceptions when HDRP was not set as the current pipeline.
- Fixed a null reference exception in the probe UI when no HDRP asset is present.
- Fixed the outline example in the doc (sampling range was dependent on screen resolution)
- Fixed a null reference exception in the HDRI Sky editor when no HDRP asset is present.
- Fixed an issue where materials newly created from the contextual menu would have an invalid state, causing various problems until it was edited.
- Fixed transparent material created with ZWrite enabled (now it is disabled by default for new transparent materials)
- Fixed mouseover on Move and Rotate tool while DecalProjector is selected.
- Fixed wrong stencil state on some of the pixel shader versions of deferred shader.
- Fixed an issue where creating decals at runtime could cause a null reference exception.
- Fixed issue that displayed material migration dialog on the creation of new project.
- Fixed various issues with time and animated materials (cases 1210068, 1210064).
- Updated light explorer with latest changes to the Fog and fixed issues when no visual environment was present.
- Fixed not handleling properly the recieve SSR feature with ray traced reflections
- Shadow Atlas is no longer allocated for area lights when they are disabled in the shader config file.
- Avoid MRT Clear on PS4 as it is not implemented yet.
- Fixed runtime debug menu BitField control.
- Fixed the radius value used for ray traced directional light.
- Fixed compilation issues with the layered lit in ray tracing shaders.
- Fixed XR autotests viewport size rounding
- Fixed mip map slider knob displayed when cubemap have no mipmap
- Remove unnecessary skip of material upgrade dialog box.
- Fixed the profiling sample mismatch errors when enabling the profiler in play mode
- Fixed issue that caused NaNs in reflection probes on consoles.
- Fixed adjusting positive axis of Blend Distance slides the negative axis in the density volume component.
- Fixed the blend of reflections based on the weight.
- Fixed fallback for ray traced reflections when denoising is enabled.
- Fixed error spam issue with terrain detail terrainDetailUnsupported (cases 1211848)
- Fixed hardware dynamic resolution causing cropping/scaling issues in scene view (case 1158661)
- Fixed Wizard check order for `Hardware and OS` and `Direct3D12`
- Fix AO issue turning black when Far/Near plane distance is big.
- Fixed issue when opening lookdev and the lookdev volume have not been assigned yet.
- Improved memory usage of the sky system.
- Updated label in HDRP quality preference settings (case 1215100)
- Fixed Decal Projector gizmo not undoing properly (case 1216629)
- Fix a leak in the denoising of ray traced reflections.
- Fixed Alignment issue in Light Preset
- Fixed Environment Header in LightingWindow
- Fixed an issue where hair shader could write garbage in the diffuse lighting buffer, causing NaNs.
- Fixed an exposure issue with ray traced sub-surface scattering.
- Fixed runtime debug menu light hierarchy None not doing anything.
- Fixed the broken ShaderGraph preview when creating a new Lit graph.
- Fix indentation issue in preset of LayeredLit material.
- Fixed minor issues with cubemap preview in the inspector.
- Fixed wrong build error message when building for android on mac.
- Fixed an issue related to denoising ray trace area shadows.
- Fixed wrong build error message when building for android on mac.
- Fixed Wizard persistency of Direct3D12 change on domain reload.
- Fixed Wizard persistency of FixAll on domain reload.
- Fixed Wizard behaviour on domain reload.
- Fixed a potential source of NaN in planar reflection probe atlas.
- Fixed an issue with MipRatio debug mode showing _DebugMatCapTexture not being set.
- Fixed missing initialization of input params in Blit for VR.
- Fix Inf source in LTC for area lights.
- Fix issue with AO being misaligned when multiple view are visible.
- Fix issue that caused the clamp of camera rotation motion for motion blur to be ineffective.
- Fixed issue with AssetPostprocessors dependencies causing models to be imported twice when upgrading the package version.
- Fixed culling of lights with XR SDK
- Fixed memory stomp in shadow caching code, leading to overflow of Shadow request array and runtime errors.
- Fixed an issue related to transparent objects reading the ray traced indirect diffuse buffer
- Fixed an issue with filtering ray traced area lights when the intensity is high or there is an exposure.
- Fixed ill-formed include path in Depth Of Field shader.
- Fixed shader graph and ray tracing after the shader target PR.
- Fixed a bug in semi-transparent shadows (object further than the light casting shadows)
- Fix state enabled of default volume profile when in package.
- Fixed removal of MeshRenderer and MeshFilter on adding Light component.
- Fixed Ray Traced SubSurface Scattering not working with ray traced area lights
- Fixed Ray Traced SubSurface Scattering not working in forward mode.
- Fixed a bug in debug light volumes.
- Fixed a bug related to ray traced area light shadow history.
- Fixed an issue where fog sky color mode could sample NaNs in the sky cubemap.
- Fixed a leak in the PBR sky renderer.
- Added a tooltip to the Ambient Mode parameter in the Visual Envionment volume component.
- Static lighting sky now takes the default volume into account (this fixes discrepancies between baked and realtime lighting).
- Fixed a leak in the sky system.
- Removed MSAA Buffers allocation when lit shader mode is set to "deferred only".
- Fixed invalid cast for realtime reflection probes (case 1220504)
- Fixed invalid game view rendering when disabling all cameras in the scene (case 1105163)
- Hide reflection probes in the renderer components.
- Fixed infinite reload loop while displaying Light's Shadow's Link Light Layer in Inspector of Prefab Asset.
- Fixed the culling was not disposed error in build log.
- Fixed the cookie atlas size and planar atlas size being too big after an upgrade of the HDRP asset.
- Fixed transparent SSR for shader graph.
- Fixed an issue with emissive light meshes not being in the RAS.
- Fixed DXR player build
- Fixed the HDRP asset migration code not being called after an upgrade of the package
- Fixed draw renderers custom pass out of bound exception
- Fixed the PBR shader rendering in deferred
- Fixed some typos in debug menu (case 1224594)
- Fixed ray traced point and spot lights shadows not rejecting istory when semi-transparent or colored.
- Fixed a warning due to StaticLightingSky when reloading domain in some cases.
- Fixed the MaxLightCount being displayed when the light volume debug menu is on ColorAndEdge.
- Fixed issue with unclear naming of debug menu for decals.
- Fixed z-fighting in scene view when scene lighting is off (case 1203927)
- Fixed issue that prevented cubemap thumbnails from rendering (only on D3D11 and Metal).
- Fixed ray tracing with VR single-pass
- Fix an exception in ray tracing that happens if two LOD levels are using the same mesh renderer.
- Fixed error in the console when switching shader to decal in the material UI.
- Fixed an issue with refraction model and ray traced recursive rendering (case 1198578).
- Fixed an issue where a dynamic sky changing any frame may not update the ambient probe.
- Fixed cubemap thumbnail generation at project load time.
- Fixed cubemap thumbnail generation at project load time. 
- Fixed XR culling with multiple cameras
- Fixed XR single-pass with Mock HMD plugin
- Fixed sRGB mismatch with XR SDK
- Fixed an issue where default volume would not update when switching profile.
- Fixed issue with uncached reflection probe cameras reseting the debug mode (case 1224601) 
- Fixed an issue where AO override would not override specular occlusion.
- Fixed an issue where Volume inspector might not refresh correctly in some cases.
- Fixed render texture with XR
- Fixed issue with resources being accessed before initialization process has been performed completely. 
- Half fixed shuriken particle light that cast shadows (only the first one will be correct)
- Fixed issue with atmospheric fog turning black if a planar reflection probe is placed below ground level. (case 1226588)
- Fixed custom pass GC alloc issue in CustomPassVolume.GetActiveVolumes().
- Fixed a bug where instanced shadergraph shaders wouldn't compile on PS4.
- Fixed an issue related to the envlightdatasrt not being bound in recursive rendering.
- Fixed shadow cascade tooltip when using the metric mode (case 1229232)
- Fixed how the area light influence volume is computed to match rasterization.
- Focus on Decal uses the extends of the projectors
- Fixed usage of light size data that are not available at runtime.
- Fixed the depth buffer copy made before custom pass after opaque and normal injection point.
- Fix for issue that prevented scene from being completely saved when baked reflection probes are present and lighting is set to auto generate.
- Fixed drag area width at left of Light's intensity field in Inspector.
- Fixed light type resolution when performing a reset on HDAdditionalLightData (case 1220931)
- Fixed reliance on atan2 undefined behavior in motion vector debug shader.
- Fixed an usage of a a compute buffer not bound (1229964)
- Fixed an issue where changing the default volume profile from another inspector would not update the default volume editor.
- Fix issues in the post process system with RenderTexture being invalid in some cases, causing rendering problems.
- Fixed an issue where unncessarily serialized members in StaticLightingSky component would change each time the scene is changed.
- Fixed a weird behavior in the scalable settings drawing when the space becomes tiny (1212045).
- Fixed a regression in the ray traced indirect diffuse due to the new probe system.
- Fix for range compression factor for probes going negative (now clamped to positive values).
- Fixed path validation when creating new volume profile (case 1229933)
- Fixed a bug where Decal Shader Graphs would not recieve reprojected Position, Normal, or Bitangent data. (1239921)
- Fix reflection hierarchy for CARPAINT in AxF.
- Fix precise fresnel for delta lights for SVBRDF in AxF.
- Fixed the debug exposure mode for display sky reflection and debug view baked lighting
- Fixed MSAA depth resolve when there is no motion vectors
- Fixed various object leaks in HDRP.
- Fixed compile error with XR SubsystemManager.
- Fix for assertion triggering sometimes when saving a newly created lit shader graph (case 1230996)
- Fixed culling of planar reflection probes that change position (case 1218651)
- Fixed null reference when processing lightprobe (case 1235285)
- Fix issue causing wrong planar reflection rendering when more than one camera is present.
- Fix black screen in XR when HDRP package is present but not used.
- Fixed an issue with the specularFGD term being used when the material has a clear coat (lit shader).
- Fixed white flash happening with auto-exposure in some cases (case 1223774)
- Fixed NaN which can appear with real time reflection and inf value
- Fixed an issue that was collapsing the volume components in the HDRP default settings
- Fixed warning about missing bound decal buffer
- Fixed shader warning on Xbox for ResolveStencilBuffer.compute. 
- Fixed PBR shader ZTest rendering in deferred.
- Replaced commands incompatible with async compute in light list build process.
- Diffusion Profile and Material references in HDRP materials are now correctly exported to unity packages. Note that the diffusion profile or the material references need to be edited once before this can work properly.
- Fix MaterialBalls having same guid issue
- Fix spelling and grammatical errors in material samples
- Fixed unneeded cookie texture allocation for cone stop lights.
- Fixed scalarization code for contact shadows.
- Fixed volume debug in playmode
- Fixed issue when toggling anything in HDRP asset that will produce an error (case 1238155)
- Fixed shader warning in PCSS code when using Vulkan.
- Fixed decal that aren't working without Metal and Ambient Occlusion option enabled.
- Fixed an error about procedural sky being logged by mistake.
- Fixed shadowmask UI now correctly showing shadowmask disable
- Made more explicit the warning about raytracing and asynchronous compute. Also fixed the condition in which it appears.
- Fixed a null ref exception in static sky when the default volume profile is invalid.
- DXR: Fixed shader compilation error with shader graph and pathtracer
- Fixed SceneView Draw Modes not being properly updated after opening new scene view panels or changing the editor layout.
- VFX: Removed irrelevant queues in render queue selection from HDRP outputs
- VFX: Motion Vector are correctly renderered with MSAA [Case 1240754](https://issuetracker.unity3d.com/product/unity/issues/guid/1240754/)
- Fixed a cause of NaN when a normal of 0-length is generated (usually via shadergraph). 
- Fixed issue with screen-space shadows not enabled properly when RT is disabled (case 1235821)
- Fixed a performance issue with stochastic ray traced area shadows.
- Fixed cookie texture not updated when changing an import settings (srgb for example).
- Fixed flickering of the game/scene view when lookdev is running.
- Fixed issue with reflection probes in realtime time mode with OnEnable baking having wrong lighting with sky set to dynamic (case 1238047).
- Fixed transparent motion vectors not working when in MSAA.
- Fix error when removing DecalProjector from component contextual menu (case 1243960)
- Fixed issue with post process when running in RGBA16 and an object with additive blending is in the scene.
- Fixed corrupted values on LayeredLit when using Vertex Color multiply mode to multiply and MSAA is activated. 
- Fix conflicts with Handles manipulation when performing a Reset in DecalComponent (case 1238833)
- Fixed depth prepass and postpass being disabled after changing the shader in the material UI.
- Fixed issue with sceneview camera settings not being saved after Editor restart.
- Fixed issue when switching back to custom sensor type in physical camera settings (case 1244350).
- Fixed a null ref exception when running playmode tests with the render pipeline debug window opened.
- Fixed some GCAlloc in the debug window.
- Fixed shader graphs not casting semi-transparent and color shadows (case 1242617)
- Fixed thin refraction mode not working properly.
- Fixed assert on tests caused by probe culling results being requested when culling did not happen. (case 1246169) 
- Fixed over consumption of GPU memory by the Physically Based Sky.
- Fixed an invalid rotation in Planar Reflection Probe editor display, that was causing an error message (case 1182022)
- Put more information in Camera background type tooltip and fixed inconsistent exposure behavior when changing bg type.
- Fixed issue that caused not all baked reflection to be deleted upon clicking "Clear Baked Data" in the lighting menu (case 1136080)
- Fixed an issue where asset preview could be rendered white because of static lighting sky.
- Fixed an issue where static lighting was not updated when removing the static lighting sky profile.
- Fixed the show cookie atlas debug mode not displaying correctly when enabling the clear cookie atlas option.
- Fixed various multi-editing issues when changing Emission parameters.
- Fixed error when undo a Reflection Probe removal in a prefab instance. (case 1244047)
- Fixed Microshadow not working correctly in deferred with LightLayers
- Tentative fix for missing include in depth of field shaders.
- Fixed the light overlap scene view draw mode (wasn't working at all).
- Fixed taaFrameIndex and XR tests 4052 and 4053
- Fixed the prefab integration of custom passes (Prefab Override Highlight not working as expected).
- Cloned volume profile from read only assets are created in the root of the project. (case 1154961)
- Fixed Wizard check on default volume profile to also check it is not the default one in package.
- Fix erroneous central depth sampling in TAA.
- Fixed light layers not correctly disabled when the lightlayers is set to Nothing and Lightlayers isn't enabled in HDRP Asset
- Fixed issue with Model Importer materials falling back to the Legacy default material instead of HDRP's default material when import happens at Editor startup.
- Fixed a wrong condition in CameraSwitcher, potentially causing out of bound exceptions.
- Fixed an issue where editing the Look Dev default profile would not reflect directly in the Look Dev window.
- Fixed a bug where the light list is not cleared but still used when resizing the RT.
- Fixed exposure debug shader with XR single-pass rendering.
- Fixed issues with scene view and transparent motion vectors.
- Fixed black screens for linux/HDRP (1246407)
- Fixed a vulkan and metal warning in the SSGI compute shader.
- Fixed an exception due to the color pyramid not allocated when SSGI is enabled.
- Fixed an issue with the first Depth history was incorrectly copied.
- Fixed path traced DoF focusing issue
- Fix an issue with the half resolution Mode (performance)
- Fix an issue with the color intensity of emissive for performance rtgi
- Fixed issue with rendering being mostly broken when target platform disables VR. 
- Workaround an issue caused by GetKernelThreadGroupSizes  failing to retrieve correct group size. 
- Fix issue with fast memory and rendergraph. 
- Fixed transparent motion vector framesetting not sanitized.
- Fixed wrong order of post process frame settings.
- Fixed white flash when enabling SSR or SSGI.
- The ray traced indrect diffuse and RTGI were combined wrongly with the rest of the lighting (1254318).
- Fixed an exception happening when using RTSSS without using RTShadows.
- Fix inconsistencies with transparent motion vectors and opaque by allowing camera only transparent motion vectors.
- Fix reflection probe frame settings override
- Fixed certain shadow bias artifacts present in volumetric lighting (case 1231885).
- Fixed area light cookie not updated when switch the light type from a spot that had a cookie.
- Fixed issue with dynamic resolution updating when not in play mode.
- Fixed issue with Contrast Adaptive Sharpening upsample mode and preview camera.
- Fix issue causing blocky artifacts when decals affect metallic and are applied on material with specular color workflow.
- Fixed issue with depth pyramid generation and dynamic resolution.
- Fixed an issue where decals were duplicated in prefab isolation mode.
- Fixed an issue where rendering preview with MSAA might generate render graph errors.
- Fixed compile error in PS4 for planar reflection filtering.
- Fixed issue with blue line in prefabs for volume mode.
- Fixing the internsity being applied to RTAO too early leading to unexpected results (1254626).
- Fix issue that caused sky to incorrectly render when using a custom projection matrix.
- Fixed null reference exception when using depth pre/post pass in shadergraph with alpha clip in the material.
- Appropriately constraint blend distance of reflection probe while editing with the inspector (case 1248931)
- Fixed AxF handling of roughness for Blinn-Phong type materials
- Fixed AxF UI errors when surface type is switched to transparent
- Fixed a serialization issue, preventing quality level parameters to undo/redo and update scene view on change.
- Fixed an exception occuring when a camera doesn't have an HDAdditionalCameraData (1254383).
- Fixed ray tracing with XR single-pass.
- Fixed warning in HDAdditionalLightData OnValidate (cases 1250864, 1244578)
- Fixed a bug related to denoising ray traced reflections.
- Fixed nullref in the layered lit material inspector.
- Fixed an issue where manipulating the color wheels in a volume component would reset the cursor every time.
- Fixed an issue where static sky lighting would not be updated for a new scene until it's reloaded at least once.
- Fixed culling for decals when used in prefabs and edited in context.
- Force to rebake probe with missing baked texture. (1253367)
- Fix supported Mac platform detection to handle new major version (11.0) properly
- Fixed typo in the Render Pipeline Wizard under HDRP+VR
- Change transparent SSR name in frame settings to avoid clipping. 
- Fixed missing include guards in shadow hlsl files.
- Repaint the scene view whenever the scene exposure override is changed.
- Fixed an error when clearing the SSGI history texture at creation time (1259930).
- Fixed alpha to mask reset when toggling alpha test in the material UI.
- Fixed an issue where opening the look dev window with the light theme would make the window blink and eventually crash unity.
- Fixed fallback for ray tracing and light layers (1258837).
- Fixed Sorting Priority not displayed correctly in the DrawRenderers custom pass UI.
- Fixed glitch in Project settings window when selecting diffusion profiles in material section (case 1253090)
- Fixed issue with light layers bigger than 8 (and above the supported range). 
- Fixed issue with culling layer mask of area light's emissive mesh 
- Fixed errors when switching area light to disk shape while an area emissive mesh was displayed.
- Fixed default frame settings MSAA toggle for reflection probes (case 1247631)
- Fixed the transparent SSR dependency not being properly disabled according to the asset dependencies (1260271).
- Fixed issue with completely black AO on double sided materials when normal mode is set to None.
- Fixed UI drawing of the quaternion (1251235)
- Fix an issue with the quality mode and perf mode on RTR and RTGI and getting rid of unwanted nans (1256923).
- Fixed unitialized ray tracing resources when using non-default HDRP asset (case 1259467).
- Fixed overused the atlas for Animated/Render Target Cookies (1259930).
- Fixed sky asserts with XR multipass
- Fixed for area light not updating baked light result when modifying with gizmo.
- Fixed robustness issue with GetOddNegativeScale() in ray tracing, which was impacting normal mapping (1261160).
- Fixed regression where moving face of the probe gizmo was not moving its position anymore.
- Fixed XR single-pass macros in tessellation shaders.
- Fixed path-traced subsurface scattering mixing with diffuse and specular BRDFs (1250601).
- Fixed custom pass re-ordering issues.
- Improved robustness of normal mapping when scale is 0, and mapping is extreme (normals in or below the tangent plane).
- Fixed XR Display providers not getting zNear and zFar plane distances passed to them when in HDRP.
- Fixed rendering breaking when disabling tonemapping in the frame settings.
- Fixed issue with serialization of exposure modes in volume profiles not being consistent between HDRP versions (case 1261385).
- Fixed issue with duplicate names in newly created sub-layers in the graphics compositor (case 1263093).
- Remove MSAA debug mode when renderpipeline asset has no MSAA
- Fixed some post processing using motion vectors when they are disabled
- Fixed the multiplier of the environement lights being overriden with a wrong value for ray tracing (1260311).
- Fixed a series of exceptions happening when trying to load an asset during wizard execution (1262171).
- Fixed an issue with Stacklit shader not compiling correctly in player with debug display on (1260579)
- Fixed couple issues in the dependence of building the ray tracing acceleration structure.
- Fix sun disk intensity
- Fixed unwanted ghosting for smooth surfaces.
- Fixing an issue in the recursive rendering flag texture usage.
- Fixed a missing dependecy for choosing to evaluate transparent SSR.
- Fixed issue that failed compilation when XR is disabled.
- Fixed a compilation error in the IES code.
- Fixed issue with dynamic resolution handler when no OnResolutionChange callback is specified. 
- Fixed multiple volumes, planar reflection, and decal projector position when creating them from the menu.
- Reduced the number of global keyword used in deferredTile.shader
- Fixed incorrect processing of Ambient occlusion probe (9% error was introduced)

### Changed
- Improve MIP selection for decals on Transparents
- Color buffer pyramid is not allocated anymore if neither refraction nor distortion are enabled
- Rename Emission Radius to Radius in UI in Point, Spot
- Angular Diameter parameter for directional light is no longuer an advanced property
- DXR: Remove Light Radius and Angular Diamater of Raytrace shadow. Angular Diameter and Radius are used instead.
- Remove MaxSmoothness parameters from UI for point, spot and directional light. The MaxSmoothness is now deduce from Radius Parameters
- DXR: Remove the Ray Tracing Environement Component. Add a Layer Mask to the ray Tracing volume components to define which objects are taken into account for each effect.
- Removed second cubemaps used for shadowing in lookdev
- Disable Physically Based Sky below ground
- Increase max limit of area light and reflection probe to 128
- Change default texture for detailmap to grey
- Optimize Shadow RT load on Tile based architecture platforms.
- Improved quality of SSAO.
- Moved RequestShadowMapRendering() back to public API.
- Update HDRP DXR Wizard with an option to automatically clone the hdrp config package and setup raytracing to 1 in shaders file.
- Added SceneSelection pass for TerrainLit shader.
- Simplified Light's type API regrouping the logic in one place (Check type in HDAdditionalLightData)
- The support of LOD CrossFade (Dithering transition) in master nodes now required to enable it in the master node settings (Save variant)
- Improved shadow bias, by removing constant depth bias and substituting it with slope-scale bias.
- Fix the default stencil values when a material is created from a SSS ShaderGraph.
- Tweak test asset to be compatible with XR: unlit SG material for canvas and double-side font material
- Slightly tweaked the behaviour of bloom when resolution is low to reduce artifacts.
- Hidden fields in Light Inspector that is not relevant while in BakingOnly mode.
- Changed parametrization of PCSS, now softness is derived from angular diameter (for directional lights) or shape radius (for point/spot lights) and min filter size is now in the [0..1] range.
- Moved the copy of the geometry history buffers to right after the depth mip chain generation.
- Rename "Luminance" to "Nits" in UX for physical light unit
- Rename FrameSettings "SkyLighting" to "SkyReflection"
- Reworked XR automated tests
- The ray traced screen space shadow history for directional, spot and point lights is discarded if the light transform has changed.
- Changed the behavior for ray tracing in case a mesh renderer has both transparent and opaque submeshes.
- Improve history buffer management
- Replaced PlayerSettings.virtualRealitySupported with XRGraphics.tryEnable.
- Remove redundant FrameSettings RealTimePlanarReflection
- Improved a bit the GC calls generated during the rendering.
- Material update is now only triggered when the relevant settings are touched in the shader graph master nodes
- Changed the way Sky Intensity (on Sky volume components) is handled. It's now a combo box where users can choose between Exposure, Multiplier or Lux (for HDRI sky only) instead of both multiplier and exposure being applied all the time. Added a new menu item to convert old profiles.
- Change how method for specular occlusions is decided on inspector shader (Lit, LitTesselation, LayeredLit, LayeredLitTessellation)
- Unlocked SSS, SSR, Motion Vectors and Distortion frame settings for reflections probes.
- Hide unused LOD settings in Quality Settings legacy window.
- Reduced the constrained distance for temporal reprojection of ray tracing denoising
- Removed shadow near plane from the Directional Light Shadow UI.
- Improved the performances of custom pass culling.
- The scene view camera now replicates the physical parameters from the camera tagged as "MainCamera".
- Reduced the number of GC.Alloc calls, one simple scene without plarnar / probes, it should be 0B.
- Renamed ProfilingSample to ProfilingScope and unified API. Added GPU Timings.
- Updated macros to be compatible with the new shader preprocessor.
- Ray tracing reflection temporal filtering is now done in pre-exposed space
- Search field selects the appropriate fields in both project settings panels 'HDRP Default Settings' and 'Quality/HDRP'
- Disabled the refraction and transmission map keywords if the material is opaque.
- Keep celestial bodies outside the atmosphere.
- Updated the MSAA documentation to specify what features HDRP supports MSAA for and what features it does not.
- Shader use for Runtime Debug Display are now correctly stripper when doing a release build
- Now each camera has its own Volume Stack. This allows Volume Parameters to be updated as early as possible and be ready for the whole frame without conflicts between cameras.
- Disable Async for SSR, SSAO and Contact shadow when aggregated ray tracing frame setting is on.
- Improved performance when entering play mode without domain reload by a factor of ~25
- Renamed the camera profiling sample to include the camera name
- Discarding the ray tracing history for AO, reflection, diffuse shadows and GI when the viewport size changes.
- Renamed the camera profiling sample to include the camera name
- Renamed the post processing graphic formats to match the new convention.
- The restart in Wizard for DXR will always be last fix from now on
- Refactoring pre-existing materials to share more shader code between rasterization and ray tracing.
- Setting a material's Refraction Model to Thin does not overwrite the Thickness and Transmission Absorption Distance anymore.
- Removed Wind textures from runtime as wind is no longer built into the pipeline
- Changed Shader Graph titles of master nodes to be more easily searchable ("HDRP/x" -> "x (HDRP)")
- Expose StartSinglePass() and StopSinglePass() as public interface for XRPass
- Replaced the Texture array for 2D cookies (spot, area and directional lights) and for planar reflections by an atlas.
- Moved the tier defining from the asset to the concerned volume components.
- Changing from a tier management to a "mode" management for reflection and GI and removing the ability to enable/disable deferred and ray bining (they are now implied by performance mode)
- The default FrameSettings for ScreenSpaceShadows is set to true for Camera in order to give a better workflow for DXR.
- Refactor internal usage of Stencil bits.
- Changed how the material upgrader works and added documentation for it.
- Custom passes now disable the stencil when overwriting the depth and not writing into it.
- Renamed the camera profiling sample to include the camera name
- Changed the way the shadow casting property of transparent and tranmissive materials is handeled for ray tracing.
- Changed inspector materials stencil setting code to have more sharing.
- Updated the default scene and default DXR scene and DefaultVolumeProfile.
- Changed the way the length parameter is used for ray traced contact shadows.
- Improved the coherency of PCSS blur between cascades.
- Updated VR checks in Wizard to reflect new XR System.
- Removing unused alpha threshold depth prepass and post pass for fabric shader graph.
- Transform result from CIE XYZ to sRGB color space in EvalSensitivity for iridescence.
- Moved BeginCameraRendering callback right before culling.
- Changed the visibility of the Indirect Lighting Controller component to public.
- Renamed the cubemap used for diffuse convolution to a more explicit name for the memory profiler.
- Improved behaviour of transmission color on transparent surfaces in path tracing.
- Light dimmer can now get values higher than one and was renamed to multiplier in the UI.
- Removed info box requesting volume component for Visual Environment and updated the documentation with the relevant information.
- Improved light selection oracle for light sampling in path tracing.
- Stripped ray tracing subsurface passes with ray tracing is not enabled.
- Remove LOD cross fade code for ray tracing shaders
- Removed legacy VR code
- Add range-based clipping to box lights (case 1178780)
- Improve area light culling (case 1085873)
- Light Hierarchy debug mode can now adjust Debug Exposure for visualizing high exposure scenes.
- Rejecting history for ray traced reflections based on a threshold evaluated on the neighborhood of the sampled history.
- Renamed "Environment" to "Reflection Probes" in tile/cluster debug menu.
- Utilities namespace is obsolete, moved its content to UnityEngine.Rendering (case 1204677)
- Obsolete Utilities namespace was removed, instead use UnityEngine.Rendering (case 1204677)
- Moved most of the compute shaders to the multi_compile API instead of multiple kernels.
- Use multi_compile API for deferred compute shader with shadow mask.
- Remove the raytracing rendering queue system to make recursive raytraced material work when raytracing is disabled
- Changed a few resources used by ray tracing shaders to be global resources (using register space1) for improved CPU performance.
- All custom pass volumes are now executed for one injection point instead of the first one.
- Hidden unsupported choice in emission in Materials
- Temporal Anti aliasing improvements.
- Optimized PrepareLightsForGPU (cost reduced by over 25%) and PrepareGPULightData (around twice as fast now).
- Moved scene view camera settings for HDRP from the preferences window to the scene view camera settings window.
- Updated shaders to be compatible with Microsoft's DXC.
- Debug exposure in debug menu have been replace to debug exposure compensation in EV100 space and is always visible.
- Further optimized PrepareLightsForGPU (3x faster with few shadows, 1.4x faster with a lot of shadows or equivalently cost reduced by 68% to 37%).
- Raytracing: Replaced the DIFFUSE_LIGHTING_ONLY multicompile by a uniform.
- Raytracing: Removed the dynamic lightmap multicompile.
- Raytracing: Remove the LOD cross fade multi compile for ray tracing.
- Cookie are now supported in lightmaper. All lights casting cookie and baked will now include cookie influence.
- Avoid building the mip chain a second time for SSR for transparent objects.
- Replaced "High Quality" Subsurface Scattering with a set of Quality Levels.
- Replaced "High Quality" Volumetric Lighting with "Screen Resolution Percentage" and "Volume Slice Count" on the Fog volume component.
- Merged material samples and shader samples
- Update material samples scene visuals
- Use multi_compile API for deferred compute shader with shadow mask.
- Made the StaticLightingSky class public so that users can change it by script for baking purpose.
- Shadowmask and realtime reflectoin probe property are hide in Quality settings
- Improved performance of reflection probe management when using a lot of probes.
- Ignoring the disable SSR flags for recursive rendering.
- Removed logic in the UI to disable parameters for contact shadows and fog volume components as it was going against the concept of the volume system.
- Fixed the sub surface mask not being taken into account when computing ray traced sub surface scattering.
- MSAA Within Forward Frame Setting is now enabled by default on Cameras when new Render Pipeline Asset is created
- Slightly changed the TAA anti-flicker mechanism so that it is more aggressive on almost static images (only on High preset for now).
- Changed default exposure compensation to 0.
- Refactored shadow caching system.
- Removed experimental namespace for ray tracing code.
- Increase limit for max numbers of lights in UX
- Removed direct use of BSDFData in the path tracing pass, delegated to the material instead.
- Pre-warm the RTHandle system to reduce the amount of memory allocations and the total memory needed at all points. 
- DXR: Only read the geometric attributes that are required using the share pass info and shader graph defines.
- DXR: Dispatch binned rays in 1D instead of 2D.
- Lit and LayeredLit tessellation cross lod fade don't used dithering anymore between LOD but fade the tessellation height instead. Allow a smoother transition
- Changed the way planar reflections are filtered in order to be a bit more "physically based".
- Increased path tracing BSDFs roughness range from [0.001, 0.999] to [0.00001, 0.99999].
- Changing the default SSGI radius for the all configurations.
- Changed the default parameters for quality RTGI to match expected behavior.
- Add color clear pass while rendering XR occlusion mesh to avoid leaks.
- Only use one texture for ray traced reflection upscaling.
- Adjust the upscale radius based on the roughness value.
- DXR: Changed the way the filter size is decided for directional, point and spot shadows.
- Changed the default exposure mode to "Automatic (Histogram)", along with "Limit Min" to -4 and "Limit Max" to 16.
- Replaced the default scene system with the builtin Scene Template feature.
- Changed extensions of shader CAS include files.
- Making the planar probe atlas's format match the color buffer's format.
- Removing the planarReflectionCacheCompressed setting from asset.
- SHADERPASS for TransparentDepthPrepass and TransparentDepthPostpass identification is using respectively SHADERPASS_TRANSPARENT_DEPTH_PREPASS and SHADERPASS_TRANSPARENT_DEPTH_POSTPASS
- Moved the Parallax Occlusion Mapping node into Shader Graph.
- Renamed the debug name from SSAO to ScreenSpaceAmbientOcclusion (1254974).
- Added missing tooltips and improved the UI of the aperture control (case 1254916).
- Fixed wrong tooltips in the Dof Volume (case 1256641).
- The `CustomPassLoadCameraColor` and `CustomPassSampleCameraColor` functions now returns the correct color buffer when used in after post process instead of the color pyramid (which didn't had post processes).
- PBR Sky now doesn't go black when going below sea level, but it instead freezes calculation as if on the horizon. 
- Fixed an issue with quality setting foldouts not opening when clicking on them (1253088).
- Shutter speed can now be changed by dragging the mouse over the UI label (case 1245007).
- Remove the 'Point Cube Size' for cookie, use the Cubemap size directly.
- VFXTarget with Unlit now allows EmissiveColor output to be consistent with HDRP unlit.
- Only building the RTAS if there is an effect that will require it (1262217).
- Fixed the first ray tracing frame not having the light cluster being set up properly (1260311).
- Render graph pre-setup for ray traced ambient occlusion.
- Avoid casting multiple rays and denoising for hard directional, point and spot ray traced shadows (1261040).
- Making sure the preview cameras do not use ray tracing effects due to a by design issue to build ray tracing acceleration structures (1262166).
- Preparing ray traced reflections for the render graph support (performance and quality).
- Preparing recursive rendering for the render graph port.
- Preparation pass for RTGI, temporal filter and diffuse denoiser for render graph.
- Updated the documentation for the DXR implementation.
- Changed the DXR wizard to support optional checks.
- Changed the DXR wizard steps.
- Preparation pass for RTSSS to be supported by render graph.
- Changed the color space of EmissiveColorLDR property on all shader. Was linear but should have been sRGB. Auto upgrade script handle the conversion.

## [7.1.1] - 2019-09-05

### Added
- Transparency Overdraw debug mode. Allows to visualize transparent objects draw calls as an "heat map".
- Enabled single-pass instancing support for XR SDK with new API cmd.SetInstanceMultiplier()
- XR settings are now available in the HDRP asset
- Support for Material Quality in Shader Graph
- Material Quality support selection in HDRP Asset
- Renamed XR shader macro from UNITY_STEREO_ASSIGN_COMPUTE_EYE_INDEX to UNITY_XR_ASSIGN_VIEW_INDEX
- Raytracing ShaderGraph node for HDRP shaders
- Custom passes volume component with 3 injection points: Before Rendering, Before Transparent and Before Post Process
- Alpha channel is now properly exported to camera render textures when using FP16 color buffer format
- Support for XR SDK mirror view modes
- HD Master nodes in Shader Graph now support Normal and Tangent modification in vertex stage.
- DepthOfFieldCoC option in the fullscreen debug modes.
- Added override Ambient Occlusion option on debug windows
- Added Custom Post Processes with 3 injection points: Before Transparent, Before Post Process and After Post Process
- Added draft of minimal interactive path tracing (experimental) based on DXR API - Support only 4 area light, lit and unlit shader (non-shadergraph)
- Small adjustments to TAA anti flicker (more aggressive on high values).

### Fixed
- Fixed wizard infinite loop on cancellation
- Fixed with compute shader error about too many threads in threadgroup on low GPU
- Fixed invalid contact shadow shaders being created on metal
- Fixed a bug where if Assembly.GetTypes throws an exception due to mis-versioned dlls, then no preprocessors are used in the shader stripper
- Fixed typo in AXF decal property preventing to compile
- Fixed reflection probe with XR single-pass and FPTL
- Fixed force gizmo shown when selecting camera in hierarchy
- Fixed issue with XR occlusion mesh and dynamic resolution
- Fixed an issue where lighting compute buffers were re-created with the wrong size when resizing the window, causing tile artefacts at the top of the screen.
- Fix FrameSettings names and tooltips
- Fixed error with XR SDK when the Editor is not in focus
- Fixed errors with RenderGraph, XR SDK and occlusion mesh
- Fixed shadow routines compilation errors when "real" type is a typedef on "half".
- Fixed toggle volumetric lighting in the light UI
- Fixed post-processing history reset handling rt-scale incorrectly
- Fixed crash with terrain and XR multi-pass
- Fixed ShaderGraph material synchronization issues
- Fixed a null reference exception when using an Emissive texture with Unlit shader (case 1181335)
- Fixed an issue where area lights and point lights where not counted separately with regards to max lights on screen (case 1183196)
- Fixed an SSR and Subsurface Scattering issue (appearing black) when using XR.

### Changed
- Update Wizard layout.
- Remove almost all Garbage collection call within a frame.
- Rename property AdditionalVeclocityChange to AddPrecomputeVelocity
- Call the End/Begin camera rendering callbacks for camera with customRender enabled
- Changeg framesettings migration order of postprocess flags as a pr for reflection settings flags have been backported to 2019.2
- Replaced usage of ENABLE_VR in XRSystem.cs by version defines based on the presence of the built-in VR and XR modules
- Added an update virtual function to the SkyRenderer class. This is called once per frame. This allows a given renderer to amortize heavy computation at the rate it chooses. Currently only the physically based sky implements this.
- Removed mandatory XRPass argument in HDCamera.GetOrCreate()
- Restored the HDCamera parameter to the sky rendering builtin parameters.
- Removed usage of StructuredBuffer for XR View Constants
- Expose Direct Specular Lighting control in FrameSettings
- Deprecated ExponentialFog and VolumetricFog volume components. Now there is only one exponential fog component (Fog) which can add Volumetric Fog as an option. Added a script in Edit -> Render Pipeline -> Upgrade Fog Volume Components.

## [7.0.1] - 2019-07-25

### Added
- Added option in the config package to disable globally Area Lights and to select shadow quality settings for the deferred pipeline.
- When shader log stripping is enabled, shader stripper statistics will be written at `Temp/shader-strip.json`
- Occlusion mesh support from XR SDK

### Fixed
- Fixed XR SDK mirror view blit, cleanup some XRTODO and removed XRDebug.cs
- Fixed culling for volumetrics with XR single-pass rendering
- Fix shadergraph material pass setup not called
- Fixed documentation links in component's Inspector header bar
- Cookies using the render texture output from a camera are now properly updated
- Allow in ShaderGraph to enable pre/post pass when the alpha clip is disabled

### Changed
- RenderQueue for Opaque now start at Background instead of Geometry.
- Clamp the area light size for scripting API when we change the light type
- Added a warning in the material UI when the diffusion profile assigned is not in the HDRP asset


## [7.0.0] - 2019-07-17

### Added
- `Fixed`, `Viewer`, and `Automatic` modes to compute the FOV used when rendering a `PlanarReflectionProbe`
- A checkbox to toggle the chrome gizmo of `ReflectionProbe`and `PlanarReflectionProbe`
- Added a Light layer in shadows that allow for objects to cast shadows without being affected by light (and vice versa).
- You can now access ShaderGraph blend states from the Material UI (for example, **Surface Type**, **Sorting Priority**, and **Blending Mode**). This change may break Materials that use a ShaderGraph, to fix them, select **Edit > Render Pipeline > Reset all ShaderGraph Scene Materials BlendStates**. This syncs the blendstates of you ShaderGraph master nodes with the Material properties.
- You can now control ZTest, ZWrite, and CullMode for transparent Materials.
- Materials that use Unlit Shaders or Unlit Master Node Shaders now cast shadows.
- Added an option to enable the ztest on **After Post Process** materials when TAA is disabled.
- Added a new SSAO (based on Ground Truth Ambient Occlusion algorithm) to replace the previous one.
- Added support for shadow tint on light
- BeginCameraRendering and EndCameraRendering callbacks are now called with probes
- Adding option to update shadow maps only On Enable and On Demand.
- Shader Graphs that use time-dependent vertex modification now generate correct motion vectors.
- Added option to allow a custom spot angle for spot light shadow maps.
- Added frame settings for individual post-processing effects
- Added dither transition between cascades for Low and Medium quality settings
- Added single-pass instancing support with XR SDK
- Added occlusion mesh support with XR SDK
- Added support of Alembic velocity to various shaders
- Added support for more than 2 views for single-pass instancing
- Added support for per punctual/directional light min roughness in StackLit
- Added mirror view support with XR SDK
- Added VR verification in HDRPWizard
- Added DXR verification in HDRPWizard
- Added feedbacks in UI of Volume regarding skies
- Cube LUT support in Tonemapping. Cube LUT helpers for external grading are available in the Post-processing Sample package.

### Fixed
- Fixed an issue with history buffers causing effects like TAA or auto exposure to flicker when more than one camera was visible in the editor
- The correct preview is displayed when selecting multiple `PlanarReflectionProbe`s
- Fixed volumetric rendering with camera-relative code and XR stereo instancing
- Fixed issue with flashing cyan due to async compilation of shader when selecting a mesh
- Fix texture type mismatch when the contact shadow are disabled (causing errors on IOS devices)
- Fixed Generate Shader Includes while in package
- Fixed issue when texture where deleted in ShadowCascadeGUI
- Fixed issue in FrameSettingsHistory when disabling a camera several time without enabling it in between.
- Fixed volumetric reprojection with camera-relative code and XR stereo instancing
- Added custom BaseShaderPreprocessor in HDEditorUtils.GetBaseShaderPreprocessorList()
- Fixed compile issue when USE_XR_SDK is not defined
- Fixed procedural sky sun disk intensity for high directional light intensities
- Fixed Decal mip level when using texture mip map streaming to avoid dropping to lowest permitted mip (now loading all mips)
- Fixed deferred shading for XR single-pass instancing after lightloop refactor
- Fixed cluster and material classification debug (material classification now works with compute as pixel shader lighting)
- Fixed IOS Nan by adding a maximun epsilon definition REAL_EPS that uses HALF_EPS when fp16 are used
- Removed unnecessary GC allocation in motion blur code
- Fixed locked UI with advanded influence volume inspector for probes
- Fixed invalid capture direction when rendering planar reflection probes
- Fixed Decal HTILE optimization with platform not supporting texture atomatic (Disable it)
- Fixed a crash in the build when the contact shadows are disabled
- Fixed camera rendering callbacks order (endCameraRendering was being called before the actual rendering)
- Fixed issue with wrong opaque blending settings for After Postprocess
- Fixed issue with Low resolution transparency on PS4
- Fixed a memory leak on volume profiles
- Fixed The Parallax Occlusion Mappping node in shader graph and it's UV input slot
- Fixed lighting with XR single-pass instancing by disabling deferred tiles
- Fixed the Bloom prefiltering pass
- Fixed post-processing effect relying on Unity's random number generator
- Fixed camera flickering when using TAA and selecting the camera in the editor
- Fixed issue with single shadow debug view and volumetrics
- Fixed most of the problems with light animation and timeline
- Fixed indirect deferred compute with XR single-pass instancing
- Fixed a slight omission in anisotropy calculations derived from HazeMapping in StackLit
- Improved stack computation numerical stability in StackLit
- Fix PBR master node always opaque (wrong blend modes for forward pass)
- Fixed TAA with XR single-pass instancing (missing macros)
- Fixed an issue causing Scene View selection wire gizmo to not appear when using HDRP Shader Graphs.
- Fixed wireframe rendering mode (case 1083989)
- Fixed the renderqueue not updated when the alpha clip is modified in the material UI.
- Fixed the PBR master node preview
- Remove the ReadOnly flag on Reflection Probe's cubemap assets during bake when there are no VCS active.
- Fixed an issue where setting a material debug view would not reset the other exclusive modes
- Spot light shapes are now correctly taken into account when baking
- Now the static lighting sky will correctly take the default values for non-overridden properties
- Fixed material albedo affecting the lux meter
- Extra test in deferred compute shading to avoid shading pixels that were not rendered by the current camera (for camera stacking)

### Changed
- Optimization: Reduce the group size of the deferred lighting pass from 16x16 to 8x8
- Replaced HDCamera.computePassCount by viewCount
- Removed xrInstancing flag in RTHandles (replaced by TextureXR.slices and TextureXR.dimensions)
- Refactor the HDRenderPipeline and lightloop code to preprare for high level rendergraph
- Removed the **Back Then Front Rendering** option in the fabric Master Node settings. Enabling this option previously did nothing.
- Shader type Real translates to FP16 precision on Nintendo Switch.
- Shader framework refactor: Introduce CBSDF, EvaluateBSDF, IsNonZeroBSDF to replace BSDF functions
- Shader framework refactor:  GetBSDFAngles, LightEvaluation and SurfaceShading functions
- Replace ComputeMicroShadowing by GetAmbientOcclusionForMicroShadowing
- Rename WorldToTangent to TangentToWorld as it was incorrectly named
- Remove SunDisk and Sun Halo size from directional light
- Remove all obsolete wind code from shader
- Renamed DecalProjectorComponent into DecalProjector for API alignment.
- Improved the Volume UI and made them Global by default
- Remove very high quality shadow option
- Change default for shadow quality in Deferred to Medium
- Enlighten now use inverse squared falloff (before was using builtin falloff)
- Enlighten is now deprecated. Please use CPU or GPU lightmaper instead.
- Remove the name in the diffusion profile UI
- Changed how shadow map resolution scaling with distance is computed. Now it uses screen space area rather than light range.
- Updated MoreOptions display in UI
- Moved Display Area Light Emissive Mesh script API functions in the editor namespace
- direct strenght properties in ambient occlusion now affect direct specular as well
- Removed advanced Specular Occlusion control in StackLit: SSAO based SO control is hidden and fixed to behave like Lit, SPTD is the only HQ technique shown for baked SO.
- Shader framework refactor: Changed ClampRoughness signature to include PreLightData access.
- HDRPWizard window is now in Window > General > HD Render Pipeline Wizard
- Moved StaticLightingSky to LightingWindow
- Removes the current "Scene Settings" and replace them with "Sky & Fog Settings" (with Physically Based Sky and Volumetric Fog).
- Changed how cached shadow maps are placed inside the atlas to minimize re-rendering of them.

## [6.7.0-preview] - 2019-05-16

### Added
- Added ViewConstants StructuredBuffer to simplify XR rendering
- Added API to render specific settings during a frame
- Added stadia to the supported platforms (2019.3)
- Enabled cascade blends settings in the HD Shadow component
- Added Hardware Dynamic Resolution support.
- Added MatCap debug view to replace the no scene lighting debug view.
- Added clear GBuffer option in FrameSettings (default to false)
- Added preview for decal shader graph (Only albedo, normal and emission)
- Added exposure weight control for decal
- Screen Space Directional Shadow under a define option. Activated for ray tracing
- Added a new abstraction for RendererList that will help transition to Render Graph and future RendererList API
- Added multipass support for VR
- Added XR SDK integration (multipass only)
- Added Shader Graph samples for Hair, Fabric and Decal master nodes.
- Add fade distance, shadow fade distance and light layers to light explorer
- Add method to draw light layer drawer in a rect to HDEditorUtils

### Fixed
- Fixed deserialization crash at runtime
- Fixed for ShaderGraph Unlit masternode not writing velocity
- Fixed a crash when assiging a new HDRP asset with the 'Verify Saving Assets' option enabled
- Fixed exposure to properly support TEXTURE2D_X
- Fixed TerrainLit basemap texture generation
- Fixed a bug that caused nans when material classification was enabled and a tile contained one standard material + a material with transmission.
- Fixed gradient sky hash that was not using the exposure hash
- Fixed displayed default FrameSettings in HDRenderPipelineAsset wrongly updated on scripts reload.
- Fixed gradient sky hash that was not using the exposure hash.
- Fixed visualize cascade mode with exposure.
- Fixed (enabled) exposure on override lighting debug modes.
- Fixed issue with LightExplorer when volume have no profile
- Fixed issue with SSR for negative, infinite and NaN history values
- Fixed LightLayer in HDReflectionProbe and PlanarReflectionProbe inspector that was not displayed as a mask.
- Fixed NaN in transmission when the thickness and a color component of the scattering distance was to 0
- Fixed Light's ShadowMask multi-edition.
- Fixed motion blur and SMAA with VR single-pass instancing
- Fixed NaNs generated by phase functionsin volumetric lighting
- Fixed NaN issue with refraction effect and IOR of 1 at extreme grazing angle
- Fixed nan tracker not using the exposure
- Fixed sorting priority on lit and unlit materials
- Fixed null pointer exception when there are no AOVRequests defined on a camera
- Fixed dirty state of prefab using disabled ReflectionProbes
- Fixed an issue where gizmos and editor grid were not correctly depth tested
- Fixed created default scene prefab non editable due to wrong file extension.
- Fixed an issue where sky convolution was recomputed for nothing when a preview was visible (causing extreme slowness when fabric convolution is enabled)
- Fixed issue with decal that wheren't working currently in player
- Fixed missing stereo rendering macros in some fragment shaders
- Fixed exposure for ReflectionProbe and PlanarReflectionProbe gizmos
- Fixed single-pass instancing on PSVR
- Fixed Vulkan shader issue with Texture2DArray in ScreenSpaceShadow.compute by re-arranging code (workaround)
- Fixed camera-relative issue with lights and XR single-pass instancing
- Fixed single-pass instancing on Vulkan
- Fixed htile synchronization issue with shader graph decal
- Fixed Gizmos are not drawn in Camera preview
- Fixed pre-exposure for emissive decal
- Fixed wrong values computed in PreIntegrateFGD and in the generation of volumetric lighting data by forcing the use of fp32.
- Fixed NaNs arising during the hair lighting pass
- Fixed synchronization issue in decal HTile that occasionally caused rendering artifacts around decal borders
- Fixed QualitySettings getting marked as modified by HDRP (and thus checked out in Perforce)
- Fixed a bug with uninitialized values in light explorer
- Fixed issue with LOD transition
- Fixed shader warnings related to raytracing and TEXTURE2D_X

### Changed
- Refactor PixelCoordToViewDirWS to be VR compatible and to compute it only once per frame
- Modified the variants stripper to take in account multiple HDRP assets used in the build.
- Improve the ray biasing code to avoid self-intersections during the SSR traversal
- Update Pyramid Spot Light to better match emitted light volume.
- Moved _XRViewConstants out of UnityPerPassStereo constant buffer to fix issues with PSSL
- Removed GetPositionInput_Stereo() and single-pass (double-wide) rendering mode
- Changed label width of the frame settings to accommodate better existing options.
- SSR's Default FrameSettings for camera is now enable.
- Re-enabled the sharpening filter on Temporal Anti-aliasing
- Exposed HDEditorUtils.LightLayerMaskDrawer for integration in other packages and user scripting.
- Rename atmospheric scattering in FrameSettings to Fog
- The size modifier in the override for the culling sphere in Shadow Cascades now defaults to 0.6, which is the same as the formerly hardcoded value.
- Moved LOD Bias and Maximum LOD Level from Frame Setting section `Other` to `Rendering`
- ShaderGraph Decal that affect only emissive, only draw in emissive pass (was drawing in dbuffer pass too)
- Apply decal projector fade factor correctly on all attribut and for shader graph decal
- Move RenderTransparentDepthPostpass after all transparent
- Update exposure prepass to interleave XR single-pass instancing views in a checkerboard pattern
- Removed ScriptRuntimeVersion check in wizard.

## [6.6.0-preview] - 2019-04-01

### Added
- Added preliminary changes for XR deferred shading
- Added support of 111110 color buffer
- Added proper support for Recorder in HDRP
- Added depth offset input in shader graph master nodes
- Added a Parallax Occlusion Mapping node
- Added SMAA support
- Added Homothety and Symetry quick edition modifier on volume used in ReflectionProbe, PlanarReflectionProbe and DensityVolume
- Added multi-edition support for DecalProjectorComponent
- Improve hair shader
- Added the _ScreenToTargetScaleHistory uniform variable to be used when sampling HDRP RTHandle history buffers.
- Added settings in `FrameSettings` to change `QualitySettings.lodBias` and `QualitySettings.maximumLODLevel` during a rendering
- Added an exposure node to retrieve the current, inverse and previous frame exposure value.
- Added an HD scene color node which allow to sample the scene color with mips and a toggle to remove the exposure.
- Added safeguard on HD scene creation if default scene not set in the wizard
- Added Low res transparency rendering pass.

### Fixed
- Fixed HDRI sky intensity lux mode
- Fixed dynamic resolution for XR
- Fixed instance identifier semantic string used by Shader Graph
- Fixed null culling result occuring when changing scene that was causing crashes
- Fixed multi-edition light handles and inspector shapes
- Fixed light's LightLayer field when multi-editing
- Fixed normal blend edition handles on DensityVolume
- Fixed an issue with layered lit shader and height based blend where inactive layers would still have influence over the result
- Fixed multi-selection handles color for DensityVolume
- Fixed multi-edition inspector's blend distances for HDReflectionProbe, PlanarReflectionProbe and DensityVolume
- Fixed metric distance that changed along size in DensityVolume
- Fixed DensityVolume shape handles that have not same behaviour in advance and normal edition mode
- Fixed normal map blending in TerrainLit by only blending the derivatives
- Fixed Xbox One rendering just a grey screen instead of the scene
- Fixed probe handles for multiselection
- Fixed baked cubemap import settings for convolution
- Fixed regression causing crash when attempting to open HDRenderPipelineWizard without an HDRenderPipelineAsset setted
- Fixed FullScreenDebug modes: SSAO, SSR, Contact shadow, Prerefraction Color Pyramid, Final Color Pyramid
- Fixed volumetric rendering with stereo instancing
- Fixed shader warning
- Fixed missing resources in existing asset when updating package
- Fixed PBR master node preview in forward rendering or transparent surface
- Fixed deferred shading with stereo instancing
- Fixed "look at" edition mode of Rotation tool for DecalProjectorComponent
- Fixed issue when switching mode in ReflectionProbe and PlanarReflectionProbe
- Fixed issue where migratable component version where not always serialized when part of prefab's instance
- Fixed an issue where shadow would not be rendered properly when light layer are not enabled
- Fixed exposure weight on unlit materials
- Fixed Light intensity not played in the player when recorded with animation/timeline
- Fixed some issues when multi editing HDRenderPipelineAsset
- Fixed emission node breaking the main shader graph preview in certain conditions.
- Fixed checkout of baked probe asset when baking probes.
- Fixed invalid gizmo position for rotated ReflectionProbe
- Fixed multi-edition of material's SurfaceType and RenderingPath
- Fixed whole pipeline reconstruction on selecting for the first time or modifying other than the currently used HDRenderPipelineAsset
- Fixed single shadow debug mode
- Fixed global scale factor debug mode when scale > 1
- Fixed debug menu material overrides not getting applied to the Terrain Lit shader
- Fixed typo in computeLightVariants
- Fixed deferred pass with XR instancing by disabling ComputeLightEvaluation
- Fixed bloom resolution independence
- Fixed lens dirt intensity not behaving properly
- Fixed the Stop NaN feature
- Fixed some resources to handle more than 2 instanced views for XR
- Fixed issue with black screen (NaN) produced on old GPU hardware or intel GPU hardware with gaussian pyramid
- Fixed issue with disabled punctual light would still render when only directional light is present

### Changed
- DensityVolume scripting API will no longuer allow to change between advance and normal edition mode
- Disabled depth of field, lens distortion and panini projection in the scene view
- TerrainLit shaders and includes are reorganized and made simpler.
- TerrainLit shader GUI now allows custom properties to be displayed in the Terrain fold-out section.
- Optimize distortion pass with stencil
- Disable SceneSelectionPass in shader graph preview
- Control punctual light and area light shadow atlas separately
- Move SMAA anti-aliasing option to after Temporal Anti Aliasing one, to avoid problem with previously serialized project settings
- Optimize rendering with static only lighting and when no cullable lights/decals/density volumes are present.
- Updated handles for DecalProjectorComponent for enhanced spacial position readability and have edition mode for better SceneView management
- DecalProjectorComponent are now scale independent in order to have reliable metric unit (see new Size field for changing the size of the volume)
- Restructure code from HDCamera.Update() by adding UpdateAntialiasing() and UpdateViewConstants()
- Renamed velocity to motion vectors
- Objects rendered during the After Post Process pass while TAA is enabled will not benefit from existing depth buffer anymore. This is done to fix an issue where those object would wobble otherwise
- Removed usage of builtin unity matrix for shadow, shadow now use same constant than other view
- The default volume layer mask for cameras & probes is now `Default` instead of `Everything`

## [6.5.0-preview] - 2019-03-07

### Added
- Added depth-of-field support with stereo instancing
- Adding real time area light shadow support
- Added a new FrameSettings: Specular Lighting to toggle the specular during the rendering

### Fixed
- Fixed diffusion profile upgrade breaking package when upgrading to a new version
- Fixed decals cropped by gizmo not updating correctly if prefab
- Fixed an issue when enabling SSR on multiple view
- Fixed edition of the intensity's unit field while selecting multiple lights
- Fixed wrong calculation in soft voxelization for density volume
- Fixed gizmo not working correctly with pre-exposure
- Fixed issue with setting a not available RT when disabling motion vectors
- Fixed planar reflection when looking at mirror normal
- Fixed mutiselection issue with HDLight Inspector
- Fixed HDAdditionalCameraData data migration
- Fixed failing builds when light explorer window is open
- Fixed cascade shadows border sometime causing artefacts between cascades
- Restored shadows in the Cascade Shadow debug visualization
- `camera.RenderToCubemap` use proper face culling

### Changed
- When rendering reflection probe disable all specular lighting and for metals use fresnelF0 as diffuse color for bake lighting.

## [6.4.0-preview] - 2019-02-21

### Added
- VR: Added TextureXR system to selectively expand TEXTURE2D macros to texture array for single-pass stereo instancing + Convert textures call to these macros
- Added an unit selection dropdown next to shutter speed (camera)
- Added error helpbox when trying to use a sub volume component that require the current HDRenderPipelineAsset to support a feature that it is not supporting.
- Add mesh for tube light when display emissive mesh is enabled

### Fixed
- Fixed Light explorer. The volume explorer used `profile` instead of `sharedProfile` which instantiate a custom volume profile instead of editing the asset itself.
- Fixed UI issue where all is displayed using metric unit in shadow cascade and Percent is set in the unit field (happening when opening the inspector).
- Fixed inspector event error when double clicking on an asset (diffusion profile/material).
- Fixed nullref on layered material UI when the material is not an asset.
- Fixed nullref exception when undo/redo a light property.
- Fixed visual bug when area light handle size is 0.

### Changed
- Update UI for 32bit/16bit shadow precision settings in HDRP asset
- Object motion vectors have been disabled in all but the game view. Camera motion vectors are still enabled everywhere, allowing TAA and Motion Blur to work on static objects.
- Enable texture array by default for most rendering code on DX11 and unlock stereo instancing (DX11 only for now)

## [6.3.0-preview] - 2019-02-18

### Added
- Added emissive property for shader graph decals
- Added a diffusion profile override volume so the list of diffusion profile assets to use can be chanaged without affecting the HDRP asset
- Added a "Stop NaNs" option on cameras and in the Scene View preferences.
- Added metric display option in HDShadowSettings and improve clamping
- Added shader parameter mapping in DebugMenu
- Added scripting API to configure DebugData for DebugMenu

### Fixed
- Fixed decals in forward
- Fixed issue with stencil not correctly setup for various master node and shader for the depth pass, motion vector pass and GBuffer/Forward pass
- Fixed SRP batcher and metal
- Fixed culling and shadows for Pyramid, Box, Rectangle and Tube lights
- Fixed an issue where scissor render state leaking from the editor code caused partially black rendering

### Changed
- When a lit material has a clear coat mask that is not null, we now use the clear coat roughness to compute the screen space reflection.
- Diffusion profiles are now limited to one per asset and can be referenced in materials, shader graphs and vfx graphs. Materials will be upgraded automatically except if they are using a shader graph, in this case it will display an error message.

## [6.2.0-preview] - 2019-02-15

### Added
- Added help box listing feature supported in a given HDRenderPipelineAsset alongs with the drawbacks implied.
- Added cascade visualizer, supporting disabled handles when not overriding.

### Fixed
- Fixed post processing with stereo double-wide
- Fixed issue with Metal: Use sign bit to find the cache type instead of lowest bit.
- Fixed invalid state when creating a planar reflection for the first time
- Fix FrameSettings's LitShaderMode not restrained by supported LitShaderMode regression.

### Changed
- The default value roughness value for the clearcoat has been changed from 0.03 to 0.01
- Update default value of based color for master node
- Update Fabric Charlie Sheen lighting model - Remove Fresnel component that wasn't part of initial model + Remap smoothness to [0.0 - 0.6] range for more artist friendly parameter

### Changed
- Code refactor: all macros with ARGS have been swapped with macros with PARAM. This is because the ARGS macros were incorrectly named.

## [6.1.0-preview] - 2019-02-13

### Added
- Added support for post-processing anti-aliasing in the Scene View (FXAA and TAA). These can be set in Preferences.
- Added emissive property for decal material (non-shader graph)

### Fixed
- Fixed a few UI bugs with the color grading curves.
- Fixed "Post Processing" in the scene view not toggling post-processing effects
- Fixed bake only object with flag `ReflectionProbeStaticFlag` when baking a `ReflectionProbe`

### Changed
- Removed unsupported Clear Depth checkbox in Camera inspector
- Updated the toggle for advanced mode in inspectors.

## [6.0.0-preview] - 2019-02-23

### Added
- Added new API to perform a camera rendering
- Added support for hair master node (Double kajiya kay - Lambert)
- Added Reset behaviour in DebugMenu (ingame mapping is right joystick + B)
- Added Default HD scene at new scene creation while in HDRP
- Added Wizard helping to configure HDRP project
- Added new UI for decal material to allow remapping and scaling of some properties
- Added cascade shadow visualisation toggle in HD shadow settings
- Added icons for assets
- Added replace blending mode for distortion
- Added basic distance fade for density volumes
- Added decal master node for shader graph
- Added HD unlit master node (Cross Pipeline version is name Unlit)
- Added new Rendering Queue in materials
- Added post-processing V3 framework embed in HDRP, remove postprocess V2 framework
- Post-processing now uses the generic volume framework
-   New depth-of-field, bloom, panini projection effects, motion blur
-   Exposure is now done as a pre-exposition pass, the whole system has been revamped
-   Exposure now use EV100 everywhere in the UI (Sky, Emissive Light)
- Added emissive intensity (Luminance and EV100 control) control for Emissive
- Added pre-exposure weigth for Emissive
- Added an emissive color node and a slider to control the pre-exposure percentage of emission color
- Added physical camera support where applicable
- Added more color grading tools
- Added changelog level for Shader Variant stripping
- Added Debug mode for validation of material albedo and metalness/specularColor values
- Added a new dynamic mode for ambient probe and renamed BakingSky to StaticLightingSky
- Added command buffer parameter to all Bind() method of material
- Added Material validator in Render Pipeline Debug
- Added code to future support of DXR (not enabled)
- Added support of multiviewport
- Added HDRenderPipeline.RequestSkyEnvironmentUpdate function to force an update from script when sky is set to OnDemand
- Added a Lighting and BackLighting slots in Lit, StackLit, Fabric and Hair master nodes
- Added support for overriding terrain detail rendering shaders, via the render pipeline editor resources asset
- Added xrInstancing flag support to RTHandle
- Added support for cullmask for decal projectors
- Added software dynamic resolution support
- Added support for "After Post-Process" render pass for unlit shader
- Added support for textured rectangular area lights
- Added stereo instancing macros to MSAA shaders
- Added support for Quarter Res Raytraced Reflections (not enabled)
- Added fade factor for decal projectors.
- Added stereo instancing macros to most shaders used in VR
- Added multi edition support for HDRenderPipelineAsset

### Fixed
- Fixed logic to disable FPTL with stereo rendering
- Fixed stacklit transmission and sun highlight
- Fixed decals with stereo rendering
- Fixed sky with stereo rendering
- Fixed flip logic for postprocessing + VR
- Fixed copyStencilBuffer pass for Switch
- Fixed point light shadow map culling that wasn't taking into account far plane
- Fixed usage of SSR with transparent on all master node
- Fixed SSR and microshadowing on fabric material
- Fixed blit pass for stereo rendering
- Fixed lightlist bounds for stereo rendering
- Fixed windows and in-game DebugMenu sync.
- Fixed FrameSettings' LitShaderMode sync when opening DebugMenu.
- Fixed Metal specific issues with decals, hitting a sampler limit and compiling AxF shader
- Fixed an issue with flipped depth buffer during postprocessing
- Fixed normal map use for shadow bias with forward lit - now use geometric normal
- Fixed transparent depth prepass and postpass access so they can be use without alpha clipping for lit shader
- Fixed support of alpha clip shadow for lit master node
- Fixed unlit master node not compiling
- Fixed issue with debug display of reflection probe
- Fixed issue with phong tessellations not working with lit shader
- Fixed issue with vertex displacement being affected by heightmap setting even if not heightmap where assign
- Fixed issue with density mode on Lit terrain producing NaN
- Fixed issue when going back and forth from Lit to LitTesselation for displacement mode
- Fixed issue with ambient occlusion incorrectly applied to emissiveColor with light layers in deferred
- Fixed issue with fabric convolution not using the correct convolved texture when fabric convolution is enabled
- Fixed issue with Thick mode for Transmission that was disabling transmission with directional light
- Fixed shutdown edge cases with HDRP tests
- Fixed slowdow when enabling Fabric convolution in HDRP asset
- Fixed specularAA not compiling in StackLit Master node
- Fixed material debug view with stereo rendering
- Fixed material's RenderQueue edition in default view.
- Fixed banding issues within volumetric density buffer
- Fixed missing multicompile for MSAA for AxF
- Fixed camera-relative support for stereo rendering
- Fixed remove sync with render thread when updating decal texture atlas.
- Fixed max number of keyword reach [256] issue. Several shader feature are now local
- Fixed Scene Color and Depth nodes
- Fixed SSR in forward
- Fixed custom editor of Unlit, HD Unlit and PBR shader graph master node
- Fixed issue with NewFrame not correctly calculated in Editor when switching scene
- Fixed issue with TerrainLit not compiling with depth only pass and normal buffer
- Fixed geometric normal use for shadow bias with PBR master node in forward
- Fixed instancing macro usage for decals
- Fixed error message when having more than one directional light casting shadow
- Fixed error when trying to display preview of Camera or PlanarReflectionProbe
- Fixed LOAD_TEXTURE2D_ARRAY_MSAA macro
- Fixed min-max and amplitude clamping value in inspector of vertex displacement materials
- Fixed issue with alpha shadow clip (was incorrectly clipping object shadow)
- Fixed an issue where sky cubemap would not be cleared correctly when setting the current sky to None
- Fixed a typo in Static Lighting Sky component UI
- Fixed issue with incorrect reset of RenderQueue when switching shader in inspector GUI
- Fixed issue with variant stripper stripping incorrectly some variants
- Fixed a case of ambient lighting flickering because of previews
- Fixed Decals when rendering multiple camera in a single frame
- Fixed cascade shadow count in shader
- Fixed issue with Stacklit shader with Haze effect
- Fixed an issue with the max sample count for the TAA
- Fixed post-process guard band for XR
- Fixed exposure of emissive of Unlit
- Fixed depth only and motion vector pass for Unlit not working correctly with MSAA
- Fixed an issue with stencil buffer copy causing unnecessary compute dispatches for lighting
- Fixed multi edition issue in FrameSettings
- Fixed issue with SRP batcher and DebugDisplay variant of lit shader
- Fixed issue with debug material mode not doing alpha test
- Fixed "Attempting to draw with missing UAV bindings" errors on Vulkan
- Fixed pre-exposure incorrectly apply to preview
- Fixed issue with duplicate 3D texture in 3D texture altas of volumetric?
- Fixed Camera rendering order (base on the depth parameter)
- Fixed shader graph decals not being cropped by gizmo
- Fixed "Attempting to draw with missing UAV bindings" errors on Vulkan.


### Changed
- ColorPyramid compute shader passes is swapped to pixel shader passes on platforms where the later is faster (Nintendo Switch).
- Removing the simple lightloop used by the simple lit shader
- Whole refactor of reflection system: Planar and reflection probe
- Separated Passthrough from other RenderingPath
- Update several properties naming and caption based on feedback from documentation team
- Remove tile shader variant for transparent backface pass of lit shader
- Rename all HDRenderPipeline to HDRP folder for shaders
- Rename decal property label (based on doc team feedback)
- Lit shader mode now default to Deferred to reduce build time
- Update UI of Emission parameters in shaders
- Improve shader variant stripping including shader graph variant
- Refactored render loop to render realtime probes visible per camera
- Enable SRP batcher by default
- Shader code refactor: Rename LIGHTLOOP_SINGLE_PASS => LIGHTLOOP_DISABLE_TILE_AND_CLUSTER and clean all usage of LIGHTLOOP_TILE_PASS
- Shader code refactor: Move pragma definition of vertex and pixel shader inside pass + Move SURFACE_GRADIENT definition in XXXData.hlsl
- Micro-shadowing in Lit forward now use ambientOcclusion instead of SpecularOcclusion
- Upgraded FrameSettings workflow, DebugMenu and Inspector part relative to it
- Update build light list shader code to support 32 threads in wavefronts on Switch
- LayeredLit layers' foldout are now grouped in one main foldout per layer
- Shadow alpha clip can now be enabled on lit shader and haor shader enven for opaque
- Temporal Antialiasing optimization for Xbox One X
- Parameter depthSlice on SetRenderTarget functions now defaults to -1 to bind the entire resource
- Rename SampleCameraDepth() functions to LoadCameraDepth() and SampleCameraDepth(), same for SampleCameraColor() functions
- Improved Motion Blur quality.
- Update stereo frame settings values for single-pass instancing and double-wide
- Rearrange FetchDepth functions to prepare for stereo-instancing
- Remove unused _ComputeEyeIndex
- Updated HDRenderPipelineAsset inspector
- Re-enable SRP batcher for metal

## [5.2.0-preview] - 2018-11-27

### Added
- Added option to run Contact Shadows and Volumetrics Voxelization stage in Async Compute
- Added camera freeze debug mode - Allow to visually see culling result for a camera
- Added support of Gizmo rendering before and after postprocess in Editor
- Added support of LuxAtDistance for punctual lights

### Fixed
- Fixed Debug.DrawLine and Debug.Ray call to work in game view
- Fixed DebugMenu's enum resetted on change
- Fixed divide by 0 in refraction causing NaN
- Fixed disable rough refraction support
- Fixed refraction, SSS and atmospheric scattering for VR
- Fixed forward clustered lighting for VR (double-wide).
- Fixed Light's UX to not allow negative intensity
- Fixed HDRenderPipelineAsset inspector broken when displaying its FrameSettings from project windows.
- Fixed forward clustered lighting for VR (double-wide).
- Fixed HDRenderPipelineAsset inspector broken when displaying its FrameSettings from project windows.
- Fixed Decals and SSR diable flags for all shader graph master node (Lit, Fabric, StackLit, PBR)
- Fixed Distortion blend mode for shader graph master node (Lit, StackLit)
- Fixed bent Normal for Fabric master node in shader graph
- Fixed PBR master node lightlayers
- Fixed shader stripping for built-in lit shaders.

### Changed
- Rename "Regular" in Diffusion profile UI "Thick Object"
- Changed VBuffer depth parametrization for volumetric from distanceRange to depthExtent - Require update of volumetric settings - Fog start at near plan
- SpotLight with box shape use Lux unit only

## [5.1.0-preview] - 2018-11-19

### Added

- Added a separate Editor resources file for resources Unity does not take when it builds a Player.
- You can now disable SSR on Materials in Shader Graph.
- Added support for MSAA when the Supported Lit Shader Mode is set to Both. Previously HDRP only supported MSAA for Forward mode.
- You can now override the emissive color of a Material when in debug mode.
- Exposed max light for Light Loop Settings in HDRP asset UI.
- HDRP no longer performs a NormalDBuffer pass update if there are no decals in the Scene.
- Added distant (fall-back) volumetric fog and improved the fog evaluation precision.
- Added an option to reflect sky in SSR.
- Added a y-axis offset for the PlanarReflectionProbe and offset tool.
- Exposed the option to run SSR and SSAO on async compute.
- Added support for the _GlossMapScale parameter in the Legacy to HDRP Material converter.
- Added wave intrinsic instructions for use in Shaders (for AMD GCN).


### Fixed
- Fixed sphere shaped influence handles clamping in Reflection Probes.
- Fixed Reflection Probe data migration for projects created before using HDRP.
- Fixed UI of Layered Material where Unity previously rendered the scrollbar above the Copy button.
- Fixed Material tessellations parameters Start fade distance and End fade distance. Originally, Unity clamped these values when you modified them.
- Fixed various distortion and refraction issues - handle a better fall-back.
- Fixed SSR for multiple views.
- Fixed SSR issues related to self-intersections.
- Fixed shape density volume handle speed.
- Fixed density volume shape handle moving too fast.
- Fixed the Camera velocity pass that we removed by mistake.
- Fixed some null pointer exceptions when disabling motion vectors support.
- Fixed viewports for both the Subsurface Scattering combine pass and the transparent depth prepass.
- Fixed the blend mode pop-up in the UI. It previously did not appear when you enabled pre-refraction.
- Fixed some null pointer exceptions that previously occurred when you disabled motion vectors support.
- Fixed Layered Lit UI issue with scrollbar.
- Fixed cubemap assignation on custom ReflectionProbe.
- Fixed Reflection Probes’ capture settings' shadow distance.
- Fixed an issue with the SRP batcher and Shader variables declaration.
- Fixed thickness and subsurface slots for fabric Shader master node that wasn't appearing with the right combination of flags.
- Fixed d3d debug layer warning.
- Fixed PCSS sampling quality.
- Fixed the Subsurface and transmission Material feature enabling for fabric Shader.
- Fixed the Shader Graph UV node’s dimensions when using it in a vertex Shader.
- Fixed the planar reflection mirror gizmo's rotation.
- Fixed HDRenderPipelineAsset's FrameSettings not showing the selected enum in the Inspector drop-down.
- Fixed an error with async compute.
- MSAA now supports transparency.
- The HDRP Material upgrader tool now converts metallic values correctly.
- Volumetrics now render in Reflection Probes.
- Fixed a crash that occurred whenever you set a viewport size to 0.
- Fixed the Camera physic parameter that the UI previously did not display.
- Fixed issue in pyramid shaped spotlight handles manipulation

### Changed

- Renamed Line shaped Lights to Tube Lights.
- HDRP now uses mean height fog parametrization.
- Shadow quality settings are set to All when you use HDRP (This setting is not visible in the UI when using SRP). This avoids Legacy Graphics Quality Settings disabling the shadows and give SRP full control over the Shadows instead.
- HDRP now internally uses premultiplied alpha for all fog.
- Updated default FrameSettings used for realtime Reflection Probes when you create a new HDRenderPipelineAsset.
- Remove multi-camera support. LWRP and HDRP will not support multi-camera layered rendering.
- Updated Shader Graph subshaders to use the new instancing define.
- Changed fog distance calculation from distance to plane to distance to sphere.
- Optimized forward rendering using AMD GCN by scalarizing the light loop.
- Changed the UI of the Light Editor.
- Change ordering of includes in HDRP Materials in order to reduce iteration time for faster compilation.
- Added a StackLit master node replacing the InspectorUI version. IMPORTANT: All previously authored StackLit Materials will be lost. You need to recreate them with the master node.

## [5.0.0-preview] - 2018-09-28

### Added
- Added occlusion mesh to depth prepass for VR (VR still disabled for now)
- Added a debug mode to display only one shadow at once
- Added controls for the highlight created by directional lights
- Added a light radius setting to punctual lights to soften light attenuation and simulate fill lighting
- Added a 'minRoughness' parameter to all non-area lights (was previously only available for certain light types)
- Added separate volumetric light/shadow dimmers
- Added per-pixel jitter to volumetrics to reduce aliasing artifacts
- Added a SurfaceShading.hlsl file, which implements material-agnostic shading functionality in an efficient manner
- Added support for shadow bias for thin object transmission
- Added FrameSettings to control realtime planar reflection
- Added control for SRPBatcher on HDRP Asset
- Added an option to clear the shadow atlases in the debug menu
- Added a color visualization of the shadow atlas rescale in debug mode
- Added support for disabling SSR on materials
- Added intrinsic for XBone
- Added new light volume debugging tool
- Added a new SSR debug view mode
- Added translaction's scale invariance on DensityVolume
- Added multiple supported LitShadermode and per renderer choice in case of both Forward and Deferred supported
- Added custom specular occlusion mode to Lit Shader Graph Master node

### Fixed
- Fixed a normal bias issue with Stacklit (Was causing light leaking)
- Fixed camera preview outputing an error when both scene and game view where display and play and exit was call
- Fixed override debug mode not apply correctly on static GI
- Fixed issue where XRGraphicsConfig values set in the asset inspector GUI weren't propagating correctly (VR still disabled for now)
- Fixed issue with tangent that was using SurfaceGradient instead of regular normal decoding
- Fixed wrong error message display when switching to unsupported target like IOS
- Fixed an issue with ambient occlusion texture sometimes not being created properly causing broken rendering
- Shadow near plane is no longer limited at 0.1
- Fixed decal draw order on transparent material
- Fixed an issue where sometime the lookup texture used for GGX convolution was broken, causing broken rendering
- Fixed an issue where you wouldn't see any fog for certain pipeline/scene configurations
- Fixed an issue with volumetric lighting where the anisotropy value of 0 would not result in perfectly isotropic lighting
- Fixed shadow bias when the atlas is rescaled
- Fixed shadow cascade sampling outside of the atlas when cascade count is inferior to 4
- Fixed shadow filter width in deferred rendering not matching shader config
- Fixed stereo sampling of depth texture in MSAA DepthValues.shader
- Fixed box light UI which allowed negative and zero sizes, thus causing NaNs
- Fixed stereo rendering in HDRISky.shader (VR)
- Fixed normal blend and blend sphere influence for reflection probe
- Fixed distortion filtering (was point filtering, now trilinear)
- Fixed contact shadow for large distance
- Fixed depth pyramid debug view mode
- Fixed sphere shaped influence handles clamping in reflection probes
- Fixed reflection probes data migration for project created before using hdrp
- Fixed ambient occlusion for Lit Master Node when slot is connected

### Changed
- Use samplerunity_ShadowMask instead of samplerunity_samplerLightmap for shadow mask
- Allow to resize reflection probe gizmo's size
- Improve quality of screen space shadow
- Remove support of projection model for ScreenSpaceLighting (SSR always use HiZ and refraction always Proxy)
- Remove all the debug mode from SSR that are obsolete now
- Expose frameSettings and Capture settings for reflection and planar probe
- Update UI for reflection probe, planar probe, camera and HDRP Asset
- Implement proper linear blending for volumetric lighting via deep compositing as described in the paper "Deep Compositing Using Lie Algebras"
- Changed  planar mapping to match terrain convention (XZ instead of ZX)
- XRGraphicsConfig is no longer Read/Write. Instead, it's read-only. This improves consistency of XR behavior between the legacy render pipeline and SRP
- Change reflection probe data migration code (to update old reflection probe to new one)
- Updated gizmo for ReflectionProbes
- Updated UI and Gizmo of DensityVolume

## [4.0.0-preview] - 2018-09-28

### Added
- Added a new TerrainLit shader that supports rendering of Unity terrains.
- Added controls for linear fade at the boundary of density volumes
- Added new API to control decals without monobehaviour object
- Improve Decal Gizmo
- Implement Screen Space Reflections (SSR) (alpha version, highly experimental)
- Add an option to invert the fade parameter on a Density Volume
- Added a Fabric shader (experimental) handling cotton and silk
- Added support for MSAA in forward only for opaque only
- Implement smoothness fade for SSR
- Added support for AxF shader (X-rite format - require special AxF importer from Unity not part of HDRP)
- Added control for sundisc on directional light (hack)
- Added a new HD Lit Master node that implements Lit shader support for Shader Graph
- Added Micro shadowing support (hack)
- Added an event on HDAdditionalCameraData for custom rendering
- HDRP Shader Graph shaders now support 4-channel UVs.

### Fixed
- Fixed an issue where sometimes the deferred shadow texture would not be valid, causing wrong rendering.
- Stencil test during decals normal buffer update is now properly applied
- Decals corectly update normal buffer in forward
- Fixed a normalization problem in reflection probe face fading causing artefacts in some cases
- Fix multi-selection behavior of Density Volumes overwriting the albedo value
- Fixed support of depth texture for RenderTexture. HDRP now correctly output depth to user depth buffer if RenderTexture request it.
- Fixed multi-selection behavior of Density Volumes overwriting the albedo value
- Fixed support of depth for RenderTexture. HDRP now correctly output depth to user depth buffer if RenderTexture request it.
- Fixed support of Gizmo in game view in the editor
- Fixed gizmo for spot light type
- Fixed issue with TileViewDebug mode being inversed in gameview
- Fixed an issue with SAMPLE_TEXTURECUBE_SHADOW macro
- Fixed issue with color picker not display correctly when game and scene view are visible at the same time
- Fixed an issue with reflection probe face fading
- Fixed camera motion vectors shader and associated matrices to update correctly for single-pass double-wide stereo rendering
- Fixed light attenuation functions when range attenuation is disabled
- Fixed shadow component algorithm fixup not dirtying the scene, so changes can be saved to disk.
- Fixed some GC leaks for HDRP
- Fixed contact shadow not affected by shadow dimmer
- Fixed GGX that works correctly for the roughness value of 0 (mean specular highlgiht will disappeard for perfect mirror, we rely on maxSmoothness instead to always have a highlight even on mirror surface)
- Add stereo support to ShaderPassForward.hlsl. Forward rendering now seems passable in limited test scenes with camera-relative rendering disabled.
- Add stereo support to ProceduralSky.shader and OpaqueAtmosphericScattering.shader.
- Added CullingGroupManager to fix more GC.Alloc's in HDRP
- Fixed rendering when multiple cameras render into the same render texture

### Changed
- Changed the way depth & color pyramids are built to be faster and better quality, thus improving the look of distortion and refraction.
- Stabilize the dithered LOD transition mask with respect to the camera rotation.
- Avoid multiple depth buffer copies when decals are present
- Refactor code related to the RT handle system (No more normal buffer manager)
- Remove deferred directional shadow and move evaluation before lightloop
- Add a function GetNormalForShadowBias() that material need to implement to return the normal used for normal shadow biasing
- Remove Jimenez Subsurface scattering code (This code was disabled by default, now remove to ease maintenance)
- Change Decal API, decal contribution is now done in Material. Require update of material using decal
- Move a lot of files from CoreRP to HDRP/CoreRP. All moved files weren't used by Ligthweight pipeline. Long term they could move back to CoreRP after CoreRP become out of preview
- Updated camera inspector UI
- Updated decal gizmo
- Optimization: The objects that are rendered in the Motion Vector Pass are not rendered in the prepass anymore
- Removed setting shader inclue path via old API, use package shader include paths
- The default value of 'maxSmoothness' for punctual lights has been changed to 0.99
- Modified deferred compute and vert/frag shaders for first steps towards stereo support
- Moved material specific Shader Graph files into corresponding material folders.
- Hide environment lighting settings when enabling HDRP (Settings are control from sceneSettings)
- Update all shader includes to use absolute path (allow users to create material in their Asset folder)
- Done a reorganization of the files (Move ShaderPass to RenderPipeline folder, Move all shadow related files to Lighting/Shadow and others)
- Improved performance and quality of Screen Space Shadows

## [3.3.0-preview] - 2018-01-01

### Added
- Added an error message to say to use Metal or Vulkan when trying to use OpenGL API
- Added a new Fabric shader model that supports Silk and Cotton/Wool
- Added a new HDRP Lighting Debug mode to visualize Light Volumes for Point, Spot, Line, Rectangular and Reflection Probes
- Add support for reflection probe light layers
- Improve quality of anisotropic on IBL

### Fixed
- Fix an issue where the screen where darken when rendering camera preview
- Fix display correct target platform when showing message to inform user that a platform is not supported
- Remove workaround for metal and vulkan in normal buffer encoding/decoding
- Fixed an issue with color picker not working in forward
- Fixed an issue where reseting HDLight do not reset all of its parameters
- Fixed shader compile warning in DebugLightVolumes.shader

### Changed
- Changed default reflection probe to be 256x256x6 and array size to be 64
- Removed dependence on the NdotL for thickness evaluation for translucency (based on artist's input)
- Increased the precision when comparing Planar or HD reflection probe volumes
- Remove various GC alloc in C#. Slightly better performance

## [3.2.0-preview] - 2018-01-01

### Added
- Added a luminance meter in the debug menu
- Added support of Light, reflection probe, emissive material, volume settings related to lighting to Lighting explorer
- Added support for 16bit shadows

### Fixed
- Fix issue with package upgrading (HDRP resources asset is now versionned to worarkound package manager limitation)
- Fix HDReflectionProbe offset displayed in gizmo different than what is affected.
- Fix decals getting into a state where they could not be removed or disabled.
- Fix lux meter mode - The lux meter isn't affected by the sky anymore
- Fix area light size reset when multi-selected
- Fix filter pass number in HDUtils.BlitQuad
- Fix Lux meter mode that was applying SSS
- Fix planar reflections that were not working with tile/cluster (olbique matrix)
- Fix debug menu at runtime not working after nested prefab PR come to trunk
- Fix scrolling issue in density volume

### Changed
- Shader code refactor: Split MaterialUtilities file in two parts BuiltinUtilities (independent of FragInputs) and MaterialUtilities (Dependent of FragInputs)
- Change screen space shadow rendertarget format from ARGB32 to RG16

## [3.1.0-preview] - 2018-01-01

### Added
- Decal now support per channel selection mask. There is now two mode. One with BaseColor, Normal and Smoothness and another one more expensive with BaseColor, Normal, Smoothness, Metal and AO. Control is on HDRP Asset. This may require to launch an update script for old scene: 'Edit/Render Pipeline/Single step upgrade script/Upgrade all DecalMaterial MaskBlendMode'.
- Decal now supports depth bias for decal mesh, to prevent z-fighting
- Decal material now supports draw order for decal projectors
- Added LightLayers support (Base on mask from renderers name RenderingLayers and mask from light name LightLayers - if they match, the light apply) - cost an extra GBuffer in deferred (more bandwidth)
- When LightLayers is enabled, the AmbientOclusion is store in the GBuffer in deferred path allowing to avoid double occlusion with SSAO. In forward the double occlusion is now always avoided.
- Added the possibility to add an override transform on the camera for volume interpolation
- Added desired lux intensity and auto multiplier for HDRI sky
- Added an option to disable light by type in the debug menu
- Added gradient sky
- Split EmissiveColor and bakeDiffuseLighting in forward avoiding the emissiveColor to be affect by SSAO
- Added a volume to control indirect light intensity
- Added EV 100 intensity unit for area lights
- Added support for RendererPriority on Renderer. This allow to control order of transparent rendering manually. HDRP have now two stage of sorting for transparent in addition to bact to front. Material have a priority then Renderer have a priority.
- Add Coupling of (HD)Camera and HDAdditionalCameraData for reset and remove in inspector contextual menu of Camera
- Add Coupling of (HD)ReflectionProbe and HDAdditionalReflectionData for reset and remove in inspector contextual menu of ReflectoinProbe
- Add macro to forbid unity_ObjectToWorld/unity_WorldToObject to be use as it doesn't handle camera relative rendering
- Add opacity control on contact shadow

### Fixed
- Fixed an issue with PreIntegratedFGD texture being sometimes destroyed and not regenerated causing rendering to break
- PostProcess input buffers are not copied anymore on PC if the viewport size matches the final render target size
- Fixed an issue when manipulating a lot of decals, it was displaying a lot of errors in the inspector
- Fixed capture material with reflection probe
- Refactored Constant Buffers to avoid hitting the maximum number of bound CBs in some cases.
- Fixed the light range affecting the transform scale when changed.
- Snap to grid now works for Decal projector resizing.
- Added a warning for 128x128 cookie texture without mipmaps
- Replace the sampler used for density volumes for correct wrap mode handling

### Changed
- Move Render Pipeline Debug "Windows from Windows->General-> Render Pipeline debug windows" to "Windows from Windows->Analysis-> Render Pipeline debug windows"
- Update detail map formula for smoothness and albedo, goal it to bright and dark perceptually and scale factor is use to control gradient speed
- Refactor the Upgrade material system. Now a material can be update from older version at any time. Call Edit/Render Pipeline/Upgrade all Materials to newer version
- Change name EnableDBuffer to EnableDecals at several place (shader, hdrp asset...), this require a call to Edit/Render Pipeline/Upgrade all Materials to newer version to have up to date material.
- Refactor shader code: BakeLightingData structure have been replace by BuiltinData. Lot of shader code have been remove/change.
- Refactor shader code: All GBuffer are now handled by the deferred material. Mean ShadowMask and LightLayers are control by lit material in lit.hlsl and not outside anymore. Lot of shader code have been remove/change.
- Refactor shader code: Rename GetBakedDiffuseLighting to ModifyBakedDiffuseLighting. This function now handle lighting model for transmission too. Lux meter debug mode is factor outisde.
- Refactor shader code: GetBakedDiffuseLighting is not call anymore in GBuffer or forward pass, including the ConvertSurfaceDataToBSDFData and GetPreLightData, this is done in ModifyBakedDiffuseLighting now
- Refactor shader code: Added a backBakeDiffuseLighting to BuiltinData to handle lighting for transmission
- Refactor shader code: Material must now call InitBuiltinData (Init all to zero + init bakeDiffuseLighting and backBakeDiffuseLighting ) and PostInitBuiltinData

## [3.0.0-preview] - 2018-01-01

### Fixed
- Fixed an issue with distortion that was using previous frame instead of current frame
- Fixed an issue where disabled light where not upgrade correctly to the new physical light unit system introduce in 2.0.5-preview

### Changed
- Update assembly definitions to output assemblies that match Unity naming convention (Unity.*).

## [2.0.5-preview] - 2018-01-01

### Added
- Add option supportDitheringCrossFade on HDRP Asset to allow to remove shader variant during player build if needed
- Add contact shadows for punctual lights (in additional shadow settings), only one light is allowed to cast contact shadows at the same time and so at each frame a dominant light is choosed among all light with contact shadows enabled.
- Add PCSS shadow filter support (from SRP Core)
- Exposed shadow budget parameters in HDRP asset
- Add an option to generate an emissive mesh for area lights (currently rectangle light only). The mesh fits the size, intensity and color of the light.
- Add an option to the HDRP asset to increase the resolution of volumetric lighting.
- Add additional ligth unit support for punctual light (Lumens, Candela) and area lights (Lumens, Luminance)
- Add dedicated Gizmo for the box Influence volume of HDReflectionProbe / PlanarReflectionProbe

### Changed
- Re-enable shadow mask mode in debug view
- SSS and Transmission code have been refactored to be able to share it between various material. Guidelines are in SubsurfaceScattering.hlsl
- Change code in area light with LTC for Lit shader. Magnitude is now take from FGD texture instead of a separate texture
- Improve camera relative rendering: We now apply camera translation on the model matrix, so before the TransformObjectToWorld(). Note: unity_WorldToObject and unity_ObjectToWorld must never be used directly.
- Rename positionWS to positionRWS (Camera relative world position) at a lot of places (mainly in interpolator and FragInputs). In case of custom shader user will be required to update their code.
- Rename positionWS, capturePositionWS, proxyPositionWS, influencePositionWS to positionRWS, capturePositionRWS, proxyPositionRWS, influencePositionRWS (Camera relative world position) in LightDefinition struct.
- Improve the quality of trilinear filtering of density volume textures.
- Improve UI for HDReflectionProbe / PlanarReflectionProbe

### Fixed
- Fixed a shader preprocessor issue when compiling DebugViewMaterialGBuffer.shader against Metal target
- Added a temporary workaround to Lit.hlsl to avoid broken lighting code with Metal/AMD
- Fixed issue when using more than one volume texture mask with density volumes.
- Fixed an error which prevented volumetric lighting from working if no density volumes with 3D textures were present.
- Fix contact shadows applied on transmission
- Fix issue with forward opaque lit shader variant being removed by the shader preprocessor
- Fixed compilation errors on Nintendo Switch (limited XRSetting support).
- Fixed apply range attenuation option on punctual light
- Fixed issue with color temperature not take correctly into account with static lighting
- Don't display fog when diffuse lighting, specular lighting, or lux meter debug mode are enabled.

## [2.0.4-preview] - 2018-01-01

### Fixed
- Fix issue when disabling rough refraction and building a player. Was causing a crash.

## [2.0.3-preview] - 2018-01-01

### Added
- Increased debug color picker limit up to 260k lux

## [2.0.2-preview] - 2018-01-01

### Added
- Add Light -> Planar Reflection Probe command
- Added a false color mode in rendering debug
- Add support for mesh decals
- Add flag to disable projector decals on transparent geometry to save performance and decal texture atlas space
- Add ability to use decal diffuse map as mask only
- Add visualize all shadow masks in lighting debug
- Add export of normal and roughness buffer for forwardOnly and when in supportOnlyForward mode for forward
- Provide a define in lit.hlsl (FORWARD_MATERIAL_READ_FROM_WRITTEN_NORMAL_BUFFER) when output buffer normal is used to read the normal and roughness instead of caclulating it (can save performance, but lower quality due to compression)
- Add color swatch to decal material

### Changed
- Change Render -> Planar Reflection creation to 3D Object -> Mirror
- Change "Enable Reflector" name on SpotLight to "Angle Affect Intensity"
- Change prototype of BSDFData ConvertSurfaceDataToBSDFData(SurfaceData surfaceData) to BSDFData ConvertSurfaceDataToBSDFData(uint2 positionSS, SurfaceData surfaceData)

### Fixed
- Fix issue with StackLit in deferred mode with deferredDirectionalShadow due to GBuffer not being cleared. Gbuffer is still not clear and issue was fix with the new Output of normal buffer.
- Fixed an issue where interpolation volumes were not updated correctly for reflection captures.
- Fixed an exception in Light Loop settings UI

## [2.0.1-preview] - 2018-01-01

### Added
- Add stripper of shader variant when building a player. Save shader compile time.
- Disable per-object culling that was executed in C++ in HD whereas it was not used (Optimization)
- Enable texture streaming debugging (was not working before 2018.2)
- Added Screen Space Reflection with Proxy Projection Model
- Support correctly scene selection for alpha tested object
- Add per light shadow mask mode control (i.e shadow mask distance and shadow mask). It use the option NonLightmappedOnly
- Add geometric filtering to Lit shader (allow to reduce specular aliasing)
- Add shortcut to create DensityVolume and PlanarReflection in hierarchy
- Add a DefaultHDMirrorMaterial material for PlanarReflection
- Added a script to be able to upgrade material to newer version of HDRP
- Removed useless duplication of ForwardError passes.
- Add option to not compile any DEBUG_DISPLAY shader in the player (Faster build) call Support Runtime Debug display

### Changed
- Changed SupportForwardOnly to SupportOnlyForward in render pipeline settings
- Changed versioning variable name in HDAdditionalXXXData from m_version to version
- Create unique name when creating a game object in the rendering menu (i.e Density Volume(2))
- Re-organize various files and folder location to clean the repository
- Change Debug windows name and location. Now located at:  Windows -> General -> Render Pipeline Debug

### Removed
- Removed GlobalLightLoopSettings.maxPlanarReflectionProbes and instead use value of GlobalLightLoopSettings.planarReflectionProbeCacheSize
- Remove EmissiveIntensity parameter and change EmissiveColor to be HDR (Matching Builtin Unity behavior) - Data need to be updated - Launch Edit -> Single Step Upgrade Script -> Upgrade all Materials emissionColor

### Fixed
- Fix issue with LOD transition and instancing
- Fix discrepency between object motion vector and camera motion vector
- Fix issue with spot and dir light gizmo axis not highlighted correctly
- Fix potential crash while register debug windows inputs at startup
- Fix warning when creating Planar reflection
- Fix specular lighting debug mode (was rendering black)
- Allow projector decal with null material to allow to configure decal when HDRP is not set
- Decal atlas texture offset/scale is updated after allocations (used to be before so it was using date from previous frame)

## [0.0.0-preview] - 2018-01-01

### Added
- Configure the VolumetricLightingSystem code path to be on by default
- Trigger a build exception when trying to build an unsupported platform
- Introduce the VolumetricLightingController component, which can (and should) be placed on the camera, and allows one to control the near and the far plane of the V-Buffer (volumetric "froxel" buffer) along with the depth distribution (from logarithmic to linear)
- Add 3D texture support for DensityVolumes
- Add a better mapping of roughness to mipmap for planar reflection
- The VolumetricLightingSystem now uses RTHandles, which allows to save memory by sharing buffers between different cameras (history buffers are not shared), and reduce reallocation frequency by reallocating buffers only if the rendering resolution increases (and suballocating within existing buffers if the rendering resolution decreases)
- Add a Volumetric Dimmer slider to lights to control the intensity of the scattered volumetric lighting
- Add UV tiling and offset support for decals.
- Add mipmapping support for volume 3D mask textures

### Changed
- Default number of planar reflection change from 4 to 2
- Rename _MainDepthTexture to _CameraDepthTexture
- The VolumetricLightingController has been moved to the Interpolation Volume framework and now functions similarly to the VolumetricFog settings
- Update of UI of cookie, CubeCookie, Reflection probe and planar reflection probe to combo box
- Allow enabling/disabling shadows for area lights when they are set to baked.
- Hide applyRangeAttenuation and FadeDistance for directional shadow as they are not used

### Removed
- Remove Resource folder of PreIntegratedFGD and add the resource to RenderPipeline Asset

### Fixed
- Fix ConvertPhysicalLightIntensityToLightIntensity() function used when creating light from script to match HDLightEditor behavior
- Fix numerical issues with the default value of mean free path of volumetric fog
- Fix the bug preventing decals from coexisting with density volumes
- Fix issue with alpha tested geometry using planar/triplanar mapping not render correctly or flickering (due to being wrongly alpha tested in depth prepass)
- Fix meta pass with triplanar (was not handling correctly the normal)
- Fix preview when a planar reflection is present
- Fix Camera preview, it is now a Preview cameraType (was a SceneView)
- Fix handling unknown GPUShadowTypes in the shadow manager.
- Fix area light shapes sent as point lights to the baking backends when they are set to baked.
- Fix unnecessary division by PI for baked area lights.
- Fix line lights sent to the lightmappers. The backends don't support this light type.
- Fix issue with shadow mask framesettings not correctly taken into account when shadow mask is enabled for lighting.
- Fix directional light and shadow mask transition, they are now matching making smooth transition
- Fix banding issues caused by high intensity volumetric lighting
- Fix the debug window being emptied on SRP asset reload
- Fix issue with debug mode not correctly clearing the GBuffer in editor after a resize
- Fix issue with ResetMaterialKeyword not resetting correctly ToggleOff/Roggle Keyword
- Fix issue with motion vector not render correctly if there is no depth prepass in deferred

## [0.0.0-preview] - 2018-01-01

### Added
- Screen Space Refraction projection model (Proxy raycasting, HiZ raymarching)
- Screen Space Refraction settings as volume component
- Added buffered frame history per camera
- Port Global Density Volumes to the Interpolation Volume System.
- Optimize ImportanceSampleLambert() to not require the tangent frame.
- Generalize SampleVBuffer() to handle different sampling and reconstruction methods.
- Improve the quality of volumetric lighting reprojection.
- Optimize Morton Order code in the Subsurface Scattering pass.
- Planar Reflection Probe support roughness (gaussian convolution of captured probe)
- Use an atlas instead of a texture array for cluster transparent decals
- Add a debug view to visualize the decal atlas
- Only store decal textures to atlas if decal is visible, debounce out of memory decal atlas warning.
- Add manipulator gizmo on decal to improve authoring workflow
- Add a minimal StackLit material (work in progress, this version can be used as template to add new material)

### Changed
- EnableShadowMask in FrameSettings (But shadowMaskSupport still disable by default)
- Forced Planar Probe update modes to (Realtime, Every Update, Mirror Camera)
- Screen Space Refraction proxy model uses the proxy of the first environment light (Reflection probe/Planar probe) or the sky
- Moved RTHandle static methods to RTHandles
- Renamed RTHandle to RTHandleSystem.RTHandle
- Move code for PreIntegratedFDG (Lit.shader) into its dedicated folder to be share with other material
- Move code for LTCArea (Lit.shader) into its dedicated folder to be share with other material

### Removed
- Removed Planar Probe mirror plane position and normal fields in inspector, always display mirror plane and normal gizmos

### Fixed
- Fix fog flags in scene view is now taken into account
- Fix sky in preview windows that were disappearing after a load of a new level
- Fix numerical issues in IntersectRayAABB().
- Fix alpha blending of volumetric lighting with transparent objects.
- Fix the near plane of the V-Buffer causing out-of-bounds look-ups in the clustered data structure.
- Depth and color pyramid are properly computed and sampled when the camera renders inside a viewport of a RTHandle.
- Fix decal atlas debug view to work correctly when shadow atlas view is also enabled<|MERGE_RESOLUTION|>--- conflicted
+++ resolved
@@ -217,11 +217,8 @@
 - Added API to check if a Camera, Light or ReflectionProbe is compatible with HDRP.
 - Added path tracing test scene for normal mapping.
 - Added missing API documentation.
-<<<<<<< HEAD
 - Added an option to have only the metering mask displayed in the debug mode.
 - Added lighting and shadows to the cloud layer
-=======
->>>>>>> 65fae851
 
 ### Fixed
 - Fix when rescale probe all direction below zero (1219246)
