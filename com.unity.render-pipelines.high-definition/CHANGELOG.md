# Changelog
All notable changes to this package will be documented in this file.

The format is based on [Keep a Changelog](http://keepachangelog.com/en/1.0.0/)
and this project adheres to [Semantic Versioning](http://semver.org/spec/v2.0.0.html).

## [Unreleased]

### Added
- Ray tracing support for VR single-pass
- Added sharpen filter shader parameter and UI for TemporalAA to control image quality instead of hardcoded value
- Added frame settings option for custom post process and custom passes as well as custom color buffer format option.
- Add check in wizard on SRP Batcher enabled.
- Added default implementations of OnPreprocessMaterialDescription for FBX, Obj, Sketchup and 3DS file formats.
- Added custom pass fade radius
- Added after post process injection point for custom passes
- Added basic alpha compositing support - Alpha is available afterpostprocess when using FP16 buffer format.
- Added falloff distance on Reflection Probe and Planar Reflection Probe
- Added Backplate projection from the HDRISky
- Added Shadow Matte in UnlitMasterNode, which only received shadow without lighting
- Added hability to name LightLayers in HDRenderPipelineAsset
- Added a range compression factor for Reflection Probe and Planar Reflection Probe to avoid saturation of colors.
- Added path tracing support for directional, point and spot lights, as well as emission from Lit and Unlit.
- Added non temporal version of SSAO.
- Added more detailed ray tracing stats in the debug window
- Added Disc area light (bake only)
- Added a warning in the material UI to prevent transparent + subsurface-scattering combination.
- Added XR single-pass setting into HDRP asset
- Added a penumbra tint option for lights
- Added support for depth copy with XR SDK
- Added debug setting to Render Pipeline Debug Window to list the active XR views
- Added an option to filter the result of the volumetric lighting (off by default).
- Added a transmission multiplier for directional lights
- Added XR single-pass test mode to Render Pipeline Debug Window
- Added debug setting to Render Pipeline Window to list the active XR views
- Added a new refraction mode for the Lit shader (thin). Which is a box refraction with small thickness values
- Added the code to support Barn Doors for Area Lights based on a shaderconfig option.
- Added HDRPCameraBinder property binder for Visual Effect Graph
- Added "Celestial Body" controls to the Directional Light
- Added new parameters to the Physically Based Sky
- Added Reflections to the DXR Wizard
- Added the possibility to have ray traced colored and semi-transparent shadows on directional lights.
- Added a check in the custom post process template to throw an error if the default shader is not found.
- Exposed the debug overlay ratio in the debug menu.
- Added a separate frame settings for tonemapping alongside color grading.
- Added the receive fog option in the material UI for ShaderGraphs.
- Added a public virtual bool in the custom post processes API to specify if a post processes should be executed in the scene view.
- Added a menu option that checks scene issues with ray tracing. Also removed the previously existing warning at runtime.
- Added Contrast Adaptive Sharpen (CAS) Upscaling effect.
- Added APIs to update probe settings at runtime.
- Added documentation for the rayTracingSupported method in HDRP
- Added user-selectable format for the post processing passes.
- Added support for alpha channel in some post-processing passes (DoF, TAA, Uber).
- Added warnings in FrameSettings inspector when using DXR and atempting to use Asynchronous Execution.
- Exposed Stencil bits that can be used by the user.
- Added history rejection based on velocity of intersected objects for directional, point and spot lights.
- Added a affectsVolumetric field to the HDAdditionalLightData API to know if light affects volumetric fog.
- Add OS and Hardware check in the Wizard fixes for DXR.
- Added option to exclude camera motion from motion blur.
- Added semi-transparent shadows for point and spot lights.
- Added support for semi-transparent shadow for unlit shader and unlit shader graph.
- Added the alpha clip enabled toggle to the material UI for all HDRP shader graphs.
- Added Material Samples to explain how to use the lit shader features
- Added an initial implementation of ray traced sub surface scattering
- Added AssetPostprocessors and Shadergraphs to handle Arnold Standard Surface and 3DsMax Physical material import from FBX.
- Added support for Smoothness Fade start work when enabling ray traced reflections.
- Added Contact shadow, Micro shadows and Screen space refraction API documentation.
- Added script documentation for SSR, SSAO (ray tracing), GI, Light Cluster, RayTracingSettings, Ray Counters, etc.
- Added path tracing support for refraction and internal reflections.
- Added support for Thin Refraction Model and Lit's Clear Coat in Path Tracing.
- Added the Tint parameter to Sky Colored Fog.
- Added of Screen Space Reflections for Transparent materials
- Added a fallback for ray traced area light shadows in case the material is forward or the lit mode is forward.
- Added a new debug mode for light layers.
- Added an "enable" toggle to the SSR volume component.
- Added support for anisotropic specular lobes in path tracing.
- Added support for alpha clipping in path tracing.
- Added support for light cookies in path tracing.
- Added support for transparent shadows in path tracing.
- Added support for iridescence in path tracing.
- Added support for background color in path tracing.
- Added a path tracing test to the test suite.
- Added a warning and workaround instructions that appear when you enable XR single-pass after the first frame with the XR SDK.
- Added the exposure sliders to the planar reflection probe preview
- Added support for subsurface scattering in path tracing.
- Added a new mode that improves the filtering of ray traced shadows (directional, point and spot) based on the distance to the occluder.
- Added support of cookie baking and add support on Disc light.
- Added support for fog attenuation in path tracing.
- Added a new debug panel for volumes
- Added XR setting to control camera jitter for temporal effects
- Added an error message in the DrawRenderers custom pass when rendering opaque objects with an HDRP asset in DeferredOnly mode.
- Added API to enable proper recording of path traced scenes (with the Unity recorder or other tools).
- Added support for fog in Recursive rendering, ray traced reflections and ray traced indirect diffuse.
- Added an alpha blend option for recursive rendering
- Added support for stack lit for ray tracing effects.
- Added support for hair for ray tracing effects.
- Added support for alpha to coverage for HDRP shaders and shader graph
- Added support for Quality Levels to Subsurface Scattering.
- Added option to disable XR rendering on the camera settings.
- Added support for specular AA from geometric curvature in AxF
- Added support for baked AO (no input for now) in AxF
- Added an info box to warn about depth test artifacts when rendering object twice in custom passes with MSAA.
- Added a frame setting for alpha to mask.
- Added support for custom passes in the AOV API
- Added Light decomposition lighting debugging modes and support in AOV
- Added exposure compensation to Fixed exposure mode
- Added support for rasterized area light shadows in StackLit
- Added support for texture-weighted automatic exposure
- Added support for POM for emissive map
- Added alpha channel support in motion blur pass.
- Added the HDRP Compositor Tool (in Preview).
- Added a ray tracing mode option in the HDRP asset that allows to override and shader stripping.
- Added support for arbitrary resolution scaling of Volumetric Lighting to the Fog volume component.
- Added range attenuation for box-shaped spotlights.
- Added scenes for hair and fabric and decals with material samples
- Added fabric materials and textures
- Added information for fabric materials in fabric scene
- Added a DisplayInfo attribute to specify a name override and a display order for Volume Component fields (used only in default inspector for now).
- Added Min distance to contact shadows.
- Added support for Depth of Field in path tracing (by sampling the lens aperture).

### Fixed
- Fix when rescale probe all direction below zero (1219246)
- Update documentation of HDRISky-Backplate, precise how to have Ambient Occlusion on the Backplate
- Sorting, undo, labels, layout in the Lighting Explorer.
- Fixed sky settings and materials in Shader Graph Samples package
- Fix/workaround a probable graphics driver bug in the GTAO shader.
- Fixed Hair and PBR shader graphs double sided modes
- Fixed an issue where updating an HDRP asset in the Quality setting panel would not recreate the pipeline.
- Fixed issue with point lights being considered even when occupying less than a pixel on screen (case 1183196)
- Fix a potential NaN source with iridescence (case 1183216)
- Fixed issue of spotlight breaking when minimizing the cone angle via the gizmo (case 1178279)
- Fixed issue that caused decals not to modify the roughness in the normal buffer, causing SSR to not behave correctly (case 1178336)
- Fixed lit transparent refraction with XR single-pass rendering
- Removed extra jitter for TemporalAA in VR
- Fixed ShaderGraph time in main preview
- Fixed issue on some UI elements in HDRP asset not expanding when clicking the arrow (case 1178369)
- Fixed alpha blending in custom post process
- Fixed the modification of the _AlphaCutoff property in the material UI when exposed with a ShaderGraph parameter.
- Fixed HDRP test `1218_Lit_DiffusionProfiles` on Vulkan.
- Fixed an issue where building a player in non-dev mode would generate render target error logs every frame
- Fixed crash when upgrading version of HDRP
- Fixed rendering issues with material previews
- Fixed NPE when using light module in Shuriken particle systems (1173348).
- Refresh cached shadow on editor changes
- Fixed light supported units caching (1182266)
- Fixed an issue where SSAO (that needs temporal reprojection) was still being rendered when Motion Vectors were not available (case 1184998)
- Fixed a nullref when modifying the height parameters inside the layered lit shader UI.
- Fixed Decal gizmo that become white after exiting play mode
- Fixed Decal pivot position to behave like a spotlight
- Fixed an issue where using the LightingOverrideMask would break sky reflection for regular cameras
- Fix DebugMenu FrameSettingsHistory persistency on close
- Fix DensityVolume, ReflectionProbe aned PlanarReflectionProbe advancedControl display
- Fix DXR scene serialization in wizard
- Fixed an issue where Previews would reallocate History Buffers every frame
- Fixed the SetLightLayer function in HDAdditionalLightData setting the wrong light layer
- Fix error first time a preview is created for planar
- Fixed an issue where SSR would use an incorrect roughness value on ForwardOnly (StackLit, AxF, Fabric, etc.) materials when the pipeline is configured to also allow deferred Lit.
- Fixed issues with light explorer (cases 1183468, 1183269)
- Fix dot colors in LayeredLit material inspector
- Fix undo not resetting all value when undoing the material affectation in LayerLit material
- Fix for issue that caused gizmos to render in render textures (case 1174395)
- Fixed the light emissive mesh not updated when the light was disabled/enabled
- Fixed light and shadow layer sync when setting the HDAdditionalLightData.lightlayersMask property
- Fixed a nullref when a custom post process component that was in the HDRP PP list is removed from the project
- Fixed issue that prevented decals from modifying specular occlusion (case 1178272).
- Fixed exposure of volumetric reprojection
- Fixed multi selection support for Scalable Settings in lights
- Fixed font shaders in test projects for VR by using a Shader Graph version
- Fixed refresh of baked cubemap by incrementing updateCount at the end of the bake (case 1158677).
- Fixed issue with rectangular area light when seen from the back
- Fixed decals not affecting lightmap/lightprobe
- Fixed zBufferParams with XR single-pass rendering
- Fixed moving objects not rendered in custom passes
- Fixed abstract classes listed in the + menu of the custom pass list
- Fixed custom pass that was rendered in previews
- Fixed precision error in zero value normals when applying decals (case 1181639)
- Fixed issue that triggered No Scene Lighting view in game view as well (case 1156102)
- Assign default volume profile when creating a new HDRP Asset
- Fixed fov to 0 in planar probe breaking the projection matrix (case 1182014)
- Fixed bugs with shadow caching
- Reassign the same camera for a realtime probe face render request to have appropriate history buffer during realtime probe rendering.
- Fixed issue causing wrong shading when normal map mode is Object space, no normal map is set, but a detail map is present (case 1143352)
- Fixed issue with decal and htile optimization
- Fixed TerrainLit shader compilation error regarding `_Control0_TexelSize` redefinition (case 1178480).
- Fixed warning about duplicate HDRuntimeReflectionSystem when configuring play mode without domain reload.
- Fixed an editor crash when multiple decal projectors were selected and some had null material
- Added all relevant fix actions to FixAll button in Wizard
- Moved FixAll button on top of the Wizard
- Fixed an issue where fog color was not pre-exposed correctly
- Fix priority order when custom passes are overlapping
- Fix cleanup not called when the custom pass GameObject is destroyed
- Replaced most instances of GraphicsSettings.renderPipelineAsset by GraphicsSettings.currentRenderPipeline. This should fix some parameters not working on Quality Settings overrides.
- Fixed an issue with Realtime GI not working on upgraded projects.
- Fixed issue with screen space shadows fallback texture was not set as a texture array.
- Fixed Pyramid Lights bounding box
- Fixed terrain heightmap default/null values and epsilons
- Fixed custom post-processing effects breaking when an abstract class inherited from `CustomPostProcessVolumeComponent`
- Fixed XR single-pass rendering in Editor by using ShaderConfig.s_XrMaxViews to allocate matrix array
- Multiple different skies rendered at the same time by different cameras are now handled correctly without flickering
- Fixed flickering issue happening when different volumes have shadow settings and multiple cameras are present.
- Fixed issue causing planar probes to disappear if there is no light in the scene.
- Fixed a number of issues with the prefab isolation mode (Volumes leaking from the main scene and reflection not working properly)
- Fixed an issue with fog volume component upgrade not working properly
- Fixed Spot light Pyramid Shape has shadow artifacts on aspect ratio values lower than 1
- Fixed issue with AO upsampling in XR
- Fixed camera without HDAdditionalCameraData component not rendering
- Removed the macro ENABLE_RAYTRACING for most of the ray tracing code
- Fixed prefab containing camera reloading in loop while selected in the Project view
- Fixed issue causing NaN wheh the Z scale of an object is set to 0.
- Fixed DXR shader passes attempting to render before pipeline loaded
- Fixed black ambient sky issue when importing a project after deleting Library.
- Fixed issue when upgrading a Standard transparent material (case 1186874)
- Fixed area light cookies not working properly with stack lit
- Fixed material render queue not updated when the shader is changed in the material inspector.
- Fixed a number of issues with full screen debug modes not reseting correctly when setting another mutually exclusive mode
- Fixed compile errors for platforms with no VR support
- Fixed an issue with volumetrics and RTHandle scaling (case 1155236)
- Fixed an issue where sky lighting might be updated uselessly
- Fixed issue preventing to allow setting decal material to none (case 1196129)
- Fixed XR multi-pass decals rendering
- Fixed several fields on Light Inspector that not supported Prefab overrides
- Fixed EOL for some files
- Fixed scene view rendering with volumetrics and XR enabled
- Fixed decals to work with multiple cameras
- Fixed optional clear of GBuffer (Was always on)
- Fixed render target clears with XR single-pass rendering
- Fixed HDRP samples file hierarchy
- Fixed Light units not matching light type
- Fixed QualitySettings panel not displaying HDRP Asset
- Fixed black reflection probes the first time loading a project
- Fixed y-flip in scene view with XR SDK
- Fixed Decal projectors do not immediately respond when parent object layer mask is changed in editor.
- Fixed y-flip in scene view with XR SDK
- Fixed a number of issues with Material Quality setting
- Fixed the transparent Cull Mode option in HD unlit master node settings only visible if double sided is ticked.
- Fixed an issue causing shadowed areas by contact shadows at the edge of far clip plane if contact shadow length is very close to far clip plane.
- Fixed editing a scalable settings will edit all loaded asset in memory instead of targetted asset.
- Fixed Planar reflection default viewer FOV
- Fixed flickering issues when moving the mouse in the editor with ray tracing on.
- Fixed the ShaderGraph main preview being black after switching to SSS in the master node settings
- Fixed custom fullscreen passes in VR
- Fixed camera culling masks not taken in account in custom pass volumes
- Fixed object not drawn in custom pass when using a DrawRenderers with an HDRP shader in a build.
- Fixed injection points for Custom Passes (AfterDepthAndNormal and BeforePreRefraction were missing)
- Fixed a enum to choose shader tags used for drawing objects (DepthPrepass or Forward) when there is no override material.
- Fixed lit objects in the BeforePreRefraction, BeforeTransparent and BeforePostProcess.
- Fixed the None option when binding custom pass render targets to allow binding only depth or color.
- Fixed custom pass buffers allocation so they are not allocated if they're not used.
- Fixed the Custom Pass entry in the volume create asset menu items.
- Fixed Prefab Overrides workflow on Camera.
- Fixed alignment issue in Preset for Camera.
- Fixed alignment issue in Physical part for Camera.
- Fixed FrameSettings multi-edition.
- Fixed a bug happening when denoising multiple ray traced light shadows
- Fixed minor naming issues in ShaderGraph settings
- VFX: Removed z-fight glitches that could appear when using deferred depth prepass and lit quad primitives
- VFX: Preserve specular option for lit outputs (matches HDRP lit shader)
- Fixed an issue with Metal Shader Compiler and GTAO shader for metal
- Fixed resources load issue while upgrading HDRP package.
- Fix LOD fade mask by accounting for field of view
- Fixed spot light missing from ray tracing indirect effects.
- Fixed a UI bug in the diffusion profile list after fixing them from the wizard.
- Fixed the hash collision when creating new diffusion profile assets.
- Fixed a light leaking issue with box light casting shadows (case 1184475)
- Fixed Cookie texture type in the cookie slot of lights (Now displays a warning because it is not supported).
- Fixed a nullref that happens when using the Shuriken particle light module
- Fixed alignment in Wizard
- Fixed text overflow in Wizard's helpbox
- Fixed Wizard button fix all that was not automatically grab all required fixes
- Fixed VR tab for MacOS in Wizard
- Fixed local config package workflow in Wizard
- Fixed issue with contact shadows shifting when MSAA is enabled.
- Fixed EV100 in the PBR sky
- Fixed an issue In URP where sometime the camera is not passed to the volume system and causes a null ref exception (case 1199388)
- Fixed nullref when releasing HDRP with custom pass disabled
- Fixed performance issue derived from copying stencil buffer.
- Fixed an editor freeze when importing a diffusion profile asset from a unity package.
- Fixed an exception when trying to reload a builtin resource.
- Fixed the light type intensity unit reset when switching the light type.
- Fixed compilation error related to define guards and CreateLayoutFromXrSdk()
- Fixed documentation link on CustomPassVolume.
- Fixed player build when HDRP is in the project but not assigned in the graphic settings.
- Fixed an issue where ambient probe would be black for the first face of a baked reflection probe
- VFX: Fixed Missing Reference to Visual Effect Graph Runtime Assembly
- Fixed an issue where rendering done by users in EndCameraRendering would be executed before the main render loop.
- Fixed Prefab Override in main scope of Volume.
- Fixed alignment issue in Presset of main scope of Volume.
- Fixed persistence of ShowChromeGizmo and moved it to toolbar for coherency in ReflectionProbe and PlanarReflectionProbe.
- Fixed Alignement issue in ReflectionProbe and PlanarReflectionProbe.
- Fixed Prefab override workflow issue in ReflectionProbe and PlanarReflectionProbe.
- Fixed empty MoreOptions and moved AdvancedManipulation in a dedicated location for coherency in ReflectionProbe and PlanarReflectionProbe.
- Fixed Prefab override workflow issue in DensityVolume.
- Fixed empty MoreOptions and moved AdvancedManipulation in a dedicated location for coherency in DensityVolume.
- Fix light limit counts specified on the HDRP asset
- Fixed Quality Settings for SSR, Contact Shadows and Ambient Occlusion volume components
- Fixed decalui deriving from hdshaderui instead of just shaderui
- Use DelayedIntField instead of IntField for scalable settings
- Fixed init of debug for FrameSettingsHistory on SceneView camera
- Added a fix script to handle the warning 'referenced script in (GameObject 'SceneIDMap') is missing'
- Fix Wizard load when none selected for RenderPipelineAsset
- Fixed TerrainLitGUI when per-pixel normal property is not present.
- Fixed rendering errors when enabling debug modes with custom passes
- Fix an issue that made PCSS dependent on Atlas resolution (not shadow map res)
- Fixing a bug whith histories when n>4 for ray traced shadows
- Fixing wrong behavior in ray traced shadows for mesh renderers if their cast shadow is shadow only or double sided
- Only tracing rays for shadow if the point is inside the code for spotlight shadows
- Only tracing rays if the point is inside the range for point lights
- Fixing ghosting issues when the screen space shadow  indexes change for a light with ray traced shadows
- Fixed an issue with stencil management and Xbox One build that caused corrupted output in deferred mode.
- Fixed a mismatch in behavior between the culling of shadow maps and ray traced point and spot light shadows
- Fixed recursive ray tracing not working anymore after intermediate buffer refactor.
- Fixed ray traced shadow denoising not working (history rejected all the time).
- Fixed shader warning on xbox one
- Fixed cookies not working for spot lights in ray traced reflections, ray traced GI and recursive rendering
- Fixed an inverted handling of CoatSmoothness for SSR in StackLit.
- Fixed missing distortion inputs in Lit and Unlit material UI.
- Fixed issue that propagated NaNs across multiple frames through the exposure texture.
- Fixed issue with Exclude from TAA stencil ignored.
- Fixed ray traced reflection exposure issue.
- Fixed issue with TAA history not initialising corretly scale factor for first frame
- Fixed issue with stencil test of material classification not using the correct Mask (causing false positive and bad performance with forward material in deferred)
- Fixed issue with History not reset when chaning antialiasing mode on camera
- Fixed issue with volumetric data not being initialized if default settings have volumetric and reprojection off.
- Fixed ray tracing reflection denoiser not applied in tier 1
- Fixed the vibility of ray tracing related methods.
- Fixed the diffusion profile list not saved when clicking the fix button in the material UI.
- Fixed crash when pushing bounce count higher than 1 for ray traced GI or reflections
- Fixed PCSS softness scale so that it better match ray traced reference for punctual lights.
- Fixed exposure management for the path tracer
- Fixed AxF material UI containing two advanced options settings.
- Fixed an issue where cached sky contexts were being destroyed wrongly, breaking lighting in the LookDev
- Fixed issue that clamped PCSS softness too early and not after distance scale.
- Fixed fog affect transparent on HD unlit master node
- Fixed custom post processes re-ordering not saved.
- Fixed NPE when using scalable settings
- Fixed an issue where PBR sky precomputation was reset incorrectly in some cases causing bad performance.
- Fixed a bug due to depth history begin overriden too soon
- Fixed CustomPassSampleCameraColor scale issue when called from Before Transparent injection point.
- Fixed corruption of AO in baked probes.
- Fixed issue with upgrade of projects that still had Very High as shadow filtering quality.
- Fixed issue that caused Distortion UI to appear in Lit.
- Fixed several issues with decal duplicating when editing them.
- Fixed initialization of volumetric buffer params (1204159)
- Fixed an issue where frame count was incorrectly reset for the game view, causing temporal processes to fail.
- Fixed Culling group was not disposed error.
- Fixed issues on some GPU that do not support gathers on integer textures.
- Fixed an issue with ambient probe not being initialized for the first frame after a domain reload for volumetric fog.
- Fixed the scene visibility of decal projectors and density volumes
- Fixed a leak in sky manager.
- Fixed an issue where entering playmode while the light editor is opened would produce null reference exceptions.
- Fixed the debug overlay overlapping the debug menu at runtime.
- Fixed an issue with the framecount when changing scene.
- Fixed errors that occurred when using invalid near and far clip plane values for planar reflections.
- Fixed issue with motion blur sample weighting function.
- Fixed motion vectors in MSAA.
- Fixed sun flare blending (case 1205862).
- Fixed a lot of issues related to ray traced screen space shadows.
- Fixed memory leak caused by apply distortion material not being disposed.
- Fixed Reflection probe incorrectly culled when moving its parent (case 1207660)
- Fixed a nullref when upgrading the Fog volume components while the volume is opened in the inspector.
- Fix issues where decals on PS4 would not correctly write out the tile mask causing bits of the decal to go missing.
- Use appropriate label width and text content so the label is completely visible
- Fixed an issue where final post process pass would not output the default alpha value of 1.0 when using 11_11_10 color buffer format.
- Fixed SSR issue after the MSAA Motion Vector fix.
- Fixed an issue with PCSS on directional light if punctual shadow atlas was not allocated.
- Fixed an issue where shadow resolution would be wrong on the first face of a baked reflection probe.
- Fixed issue with PCSS softness being incorrect for cascades different than the first one.
- Fixed custom post process not rendering when using multiple HDRP asset in quality settings
- Fixed probe gizmo missing id (case 1208975)
- Fixed a warning in raytracingshadowfilter.compute
- Fixed issue with AO breaking with small near plane values.
- Fixed custom post process Cleanup function not called in some cases.
- Fixed shader warning in AO code.
- Fixed a warning in simpledenoiser.compute
- Fixed tube and rectangle light culling to use their shape instead of their range as a bounding box.
- Fixed caused by using gather on a UINT texture in motion blur.
- Fix issue with ambient occlusion breaking when dynamic resolution is active.
- Fixed some possible NaN causes in Depth of Field.
- Fixed Custom Pass nullref due to the new Profiling Sample API changes
- Fixed the black/grey screen issue on after post process Custom Passes in non dev builds.
- Fixed particle lights.
- Improved behavior of lights and probe going over the HDRP asset limits.
- Fixed issue triggered when last punctual light is disabled and more than one camera is used.
- Fixed Custom Pass nullref due to the new Profiling Sample API changes
- Fixed the black/grey screen issue on after post process Custom Passes in non dev builds.
- Fixed XR rendering locked to vsync of main display with Standalone Player.
- Fixed custom pass cleanup not called at the right time when using multiple volumes.
- Fixed an issue on metal with edge of decal having artifact by delaying discard of fragments during decal projection
- Fixed various shader warning
- Fixing unnecessary memory allocations in the ray tracing cluster build
- Fixed duplicate column labels in LightEditor's light tab
- Fixed white and dark flashes on scenes with very high or very low exposure when Automatic Exposure is being used.
- Fixed an issue where passing a null ProfilingSampler would cause a null ref exception.
- Fixed memory leak in Sky when in matcap mode.
- Fixed compilation issues on platform that don't support VR.
- Fixed migration code called when we create a new HDRP asset.
- Fixed RemoveComponent on Camera contextual menu to not remove Camera while a component depend on it.
- Fixed an issue where ambient occlusion and screen space reflections editors would generate null ref exceptions when HDRP was not set as the current pipeline.
- Fixed a null reference exception in the probe UI when no HDRP asset is present.
- Fixed the outline example in the doc (sampling range was dependent on screen resolution)
- Fixed a null reference exception in the HDRI Sky editor when no HDRP asset is present.
- Fixed an issue where Decal Projectors created from script where rotated around the X axis by 90°.
- Fixed frustum used to compute Density Volumes visibility when projection matrix is oblique.
- Fixed a null reference exception in Path Tracing, Recursive Rendering and raytraced Global Illumination editors when no HDRP asset is present.
- Fix for NaNs on certain geometry with Lit shader -- [case 1210058](https://fogbugz.unity3d.com/f/cases/1210058/)
- Fixed an issue where ambient occlusion and screen space reflections editors would generate null ref exceptions when HDRP was not set as the current pipeline.
- Fixed a null reference exception in the probe UI when no HDRP asset is present.
- Fixed the outline example in the doc (sampling range was dependent on screen resolution)
- Fixed a null reference exception in the HDRI Sky editor when no HDRP asset is present.
- Fixed an issue where materials newly created from the contextual menu would have an invalid state, causing various problems until it was edited.
- Fixed transparent material created with ZWrite enabled (now it is disabled by default for new transparent materials)
- Fixed mouseover on Move and Rotate tool while DecalProjector is selected.
- Fixed wrong stencil state on some of the pixel shader versions of deferred shader.
- Fixed an issue where creating decals at runtime could cause a null reference exception.
- Fixed issue that displayed material migration dialog on the creation of new project.
- Fixed various issues with time and animated materials (cases 1210068, 1210064).
- Updated light explorer with latest changes to the Fog and fixed issues when no visual environment was present.
- Fixed not handleling properly the recieve SSR feature with ray traced reflections
- Shadow Atlas is no longer allocated for area lights when they are disabled in the shader config file.
- Avoid MRT Clear on PS4 as it is not implemented yet.
- Fixed runtime debug menu BitField control.
- Fixed the radius value used for ray traced directional light.
- Fixed compilation issues with the layered lit in ray tracing shaders.
- Fixed XR autotests viewport size rounding
- Fixed mip map slider knob displayed when cubemap have no mipmap
- Remove unnecessary skip of material upgrade dialog box.
- Fixed the profiling sample mismatch errors when enabling the profiler in play mode
- Fixed issue that caused NaNs in reflection probes on consoles.
- Fixed adjusting positive axis of Blend Distance slides the negative axis in the density volume component.
- Fixed the blend of reflections based on the weight.
- Fixed fallback for ray traced reflections when denoising is enabled.
- Fixed error spam issue with terrain detail terrainDetailUnsupported (cases 1211848)
- Fixed hardware dynamic resolution causing cropping/scaling issues in scene view (case 1158661)
- Fixed Wizard check order for `Hardware and OS` and `Direct3D12`
- Fix AO issue turning black when Far/Near plane distance is big.
- Fixed issue when opening lookdev and the lookdev volume have not been assigned yet.
- Improved memory usage of the sky system.
- Updated label in HDRP quality preference settings (case 1215100)
- Fixed Decal Projector gizmo not undoing properly (case 1216629)
- Fix a leak in the denoising of ray traced reflections.
- Fixed Alignment issue in Light Preset
- Fixed Environment Header in LightingWindow
- Fixed an issue where hair shader could write garbage in the diffuse lighting buffer, causing NaNs.
- Fixed an exposure issue with ray traced sub-surface scattering.
- Fixed runtime debug menu light hierarchy None not doing anything.
- Fixed the broken ShaderGraph preview when creating a new Lit graph.
- Fix indentation issue in preset of LayeredLit material.
- Fixed minor issues with cubemap preview in the inspector.
- Fixed wrong build error message when building for android on mac.
- Fixed an issue related to denoising ray trace area shadows.
- Fixed wrong build error message when building for android on mac.
- Fixed Wizard persistency of Direct3D12 change on domain reload.
- Fixed Wizard persistency of FixAll on domain reload.
- Fixed Wizard behaviour on domain reload.
- Fixed a potential source of NaN in planar reflection probe atlas.
- Fixed an issue with MipRatio debug mode showing _DebugMatCapTexture not being set.
- Fixed missing initialization of input params in Blit for VR.
- Fix Inf source in LTC for area lights.
- Fix issue with AO being misaligned when multiple view are visible.
- Fix issue that caused the clamp of camera rotation motion for motion blur to be ineffective.
- Fixed issue with AssetPostprocessors dependencies causing models to be imported twice when upgrading the package version.
- Fixed culling of lights with XR SDK
- Fixed memory stomp in shadow caching code, leading to overflow of Shadow request array and runtime errors.
- Fixed an issue related to transparent objects reading the ray traced indirect diffuse buffer
- Fixed an issue with filtering ray traced area lights when the intensity is high or there is an exposure.
- Fixed ill-formed include path in Depth Of Field shader.
- Fixed shader graph and ray tracing after the shader target PR.
- Fixed a bug in semi-transparent shadows (object further than the light casting shadows)
- Fix state enabled of default volume profile when in package.
- Fixed removal of MeshRenderer and MeshFilter on adding Light component.
- Fixed Ray Traced SubSurface Scattering not working with ray traced area lights
- Fixed Ray Traced SubSurface Scattering not working in forward mode.
- Fixed a bug in debug light volumes.
- Fixed a bug related to ray traced area light shadow history.
- Fixed an issue where fog sky color mode could sample NaNs in the sky cubemap.
- Fixed a leak in the PBR sky renderer.
- Added a tooltip to the Ambient Mode parameter in the Visual Envionment volume component.
- Static lighting sky now takes the default volume into account (this fixes discrepancies between baked and realtime lighting).
- Fixed a leak in the sky system.
- Removed MSAA Buffers allocation when lit shader mode is set to "deferred only".
- Fixed invalid cast for realtime reflection probes (case 1220504)
- Fixed invalid game view rendering when disabling all cameras in the scene (case 1105163)
- Hide reflection probes in the renderer components.
- Fixed infinite reload loop while displaying Light's Shadow's Link Light Layer in Inspector of Prefab Asset.
- Fixed the culling was not disposed error in build log.
- Fixed the cookie atlas size and planar atlas size being too big after an upgrade of the HDRP asset.
- Fixed transparent SSR for shader graph.
- Fixed an issue with emissive light meshes not being in the RAS.
- Fixed DXR player build
- Fixed the HDRP asset migration code not being called after an upgrade of the package
- Fixed draw renderers custom pass out of bound exception
- Fixed the PBR shader rendering in deferred
- Fixed some typos in debug menu (case 1224594)
- Fixed ray traced point and spot lights shadows not rejecting istory when semi-transparent or colored.
- Fixed a warning due to StaticLightingSky when reloading domain in some cases.
- Fixed the MaxLightCount being displayed when the light volume debug menu is on ColorAndEdge.
- Fixed issue with unclear naming of debug menu for decals.
- Fixed z-fighting in scene view when scene lighting is off (case 1203927)
- Fixed issue that prevented cubemap thumbnails from rendering.
- Fixed ray tracing with VR single-pass
- Fix an exception in ray tracing that happens if two LOD levels are using the same mesh renderer.
- Fixed error in the console when switching shader to decal in the material UI.
- Fixed an issue with refraction model and ray traced recursive rendering (case 1198578).
- Fixed an issue where a dynamic sky changing any frame may not update the ambient probe.
- Fixed cubemap thumbnail generation at project load time.
- Fixed cubemap thumbnail generation at project load time. 
- Fixed XR culling with multiple cameras
- Fixed XR single-pass with Mock HMD plugin
- Fixed sRGB mismatch with XR SDK
- Fixed an issue where default volume would not update when switching profile.
- Fixed issue with uncached reflection probe cameras reseting the debug mode (case 1224601) 
- Fixed an issue where AO override would not override specular occlusion.
- Fixed an issue where Volume inspector might not refresh correctly in some cases.
- Fixed render texture with XR
- Fixed issue with resources being accessed before initialization process has been performed completely. 
- Half fixed shuriken particle light that cast shadows (only the first one will be correct)
- Fixed issue with atmospheric fog turning black if a planar reflection probe is placed below ground level. (case 1226588)
- Fixed custom pass GC alloc issue in CustomPassVolume.GetActiveVolumes().
- Fixed a bug where instanced shadergraph shaders wouldn't compile on PS4.
- Fixed an issue related to the envlightdatasrt not being bound in recursive rendering.
- Fixed shadow cascade tooltip when using the metric mode (case 1229232)
- Fixed how the area light influence volume is computed to match rasterization.
- Focus on Decal uses the extends of the projectors
- Fixed usage of light size data that are not available at runtime.
- Fixed the depth buffer copy made before custom pass after opaque and normal injection point.
- Fix for issue that prevented scene from being completely saved when baked reflection probes are present and lighting is set to auto generate.
- Fixed drag area width at left of Light's intensity field in Inspector.
- Fixed light type resolution when performing a reset on HDAdditionalLightData (case 1220931)
- Fixed reliance on atan2 undefined behavior in motion vector debug shader.
- Fixed an usage of a a compute buffer not bound (1229964)
- Fixed an issue where changing the default volume profile from another inspector would not update the default volume editor.
- Fix issues in the post process system with RenderTexture being invalid in some cases, causing rendering problems.
- Fixed an issue where unncessarily serialized members in StaticLightingSky component would change each time the scene is changed.
- Fixed a weird behavior in the scalable settings drawing when the space becomes tiny (1212045).
- Fixed a regression in the ray traced indirect diffuse due to the new probe system.
- Fix for range compression factor for probes going negative (now clamped to positive values).
- Fixed path validation when creating new volume profile (case 1229933)
- Fixed a bug where Decal Shader Graphs would not recieve reprojected Position, Normal, or Bitangent data. (1239921)
- Fix reflection hierarchy for CARPAINT in AxF.
- Fix precise fresnel for delta lights for SVBRDF in AxF.
- Fixed the debug exposure mode for display sky reflection and debug view baked lighting
- Fixed MSAA depth resolve when there is no motion vectors
- Fixed various object leaks in HDRP.
- Fixed compile error with XR SubsystemManager.
- Fix for assertion triggering sometimes when saving a newly created lit shader graph (case 1230996)
- Fixed culling of planar reflection probes that change position (case 1218651)
- Fixed null reference when processing lightprobe (case 1235285)
- Fix issue causing wrong planar reflection rendering when more than one camera is present.
- Fix black screen in XR when HDRP package is present but not used.
- Fixed an issue with the specularFGD term being used when the material has a clear coat (lit shader).
- Fixed white flash happening with auto-exposure in some cases (case 1223774)
- Fixed NaN which can appear with real time reflection and inf value
- Fixed an issue that was collapsing the volume components in the HDRP default settings
- Fixed warning about missing bound decal buffer
- Fixed shader warning on Xbox for ResolveStencilBuffer.compute. 
- Fixed PBR shader ZTest rendering in deferred.
- Replaced commands incompatible with async compute in light list build process.
- Diffusion Profile and Material references in HDRP materials are now correctly exported to unity packages. Note that the diffusion profile or the material references need to be edited once before this can work properly.
- Fix MaterialBalls having same guid issue
- Fix spelling and grammatical errors in material samples
- Fixed unneeded cookie texture allocation for cone stop lights.
- Fixed scalarization code for contact shadows.
- Fixed volume debug in playmode
- Fixed issue when toggling anything in HDRP asset that will produce an error (case 1238155)
- Fixed shader warning in PCSS code when using Vulkan.
- Fixed decal that aren't working without Metal and Ambient Occlusion option enabled.
- Fixed an error about procedural sky being logged by mistake.
- Fixed shadowmask UI now correctly showing shadowmask disable
- Made more explicit the warning about raytracing and asynchronous compute. Also fixed the condition in which it appears.
- Fixed a null ref exception in static sky when the default volume profile is invalid.
<<<<<<< HEAD
- Fixed issue with screen-space shadows not enabled properly when RT is disabled (case 1235821)
- Fixed a performance issue with stochastic ray traced area shadows.
=======
- DXR: Fixed shader compilation error with shader graph and pathtracer
>>>>>>> ca0399ca

### Changed
- Improve MIP selection for decals on Transparents
- Color buffer pyramid is not allocated anymore if neither refraction nor distortion are enabled
- Rename Emission Radius to Radius in UI in Point, Spot
- Angular Diameter parameter for directional light is no longuer an advanced property
- DXR: Remove Light Radius and Angular Diamater of Raytrace shadow. Angular Diameter and Radius are used instead.
- Remove MaxSmoothness parameters from UI for point, spot and directional light. The MaxSmoothness is now deduce from Radius Parameters
- DXR: Remove the Ray Tracing Environement Component. Add a Layer Mask to the ray Tracing volume components to define which objects are taken into account for each effect.
- Removed second cubemaps used for shadowing in lookdev
- Disable Physically Based Sky below ground
- Increase max limit of area light and reflection probe to 128
- Change default texture for detailmap to grey
- Optimize Shadow RT load on Tile based architecture platforms.
- Improved quality of SSAO.
- Moved RequestShadowMapRendering() back to public API.
- Update HDRP DXR Wizard with an option to automatically clone the hdrp config package and setup raytracing to 1 in shaders file.
- Added SceneSelection pass for TerrainLit shader.
- Simplified Light's type API regrouping the logic in one place (Check type in HDAdditionalLightData)
- The support of LOD CrossFade (Dithering transition) in master nodes now required to enable it in the master node settings (Save variant)
- Improved shadow bias, by removing constant depth bias and substituting it with slope-scale bias.
- Fix the default stencil values when a material is created from a SSS ShaderGraph.
- Tweak test asset to be compatible with XR: unlit SG material for canvas and double-side font material
- Slightly tweaked the behaviour of bloom when resolution is low to reduce artifacts.
- Hidden fields in Light Inspector that is not relevant while in BakingOnly mode.
- Changed parametrization of PCSS, now softness is derived from angular diameter (for directional lights) or shape radius (for point/spot lights) and min filter size is now in the [0..1] range.
- Moved the copy of the geometry history buffers to right after the depth mip chain generation.
- Rename "Luminance" to "Nits" in UX for physical light unit
- Rename FrameSettings "SkyLighting" to "SkyReflection"
- Reworked XR automated tests
- The ray traced screen space shadow history for directional, spot and point lights is discarded if the light transform has changed.
- Changed the behavior for ray tracing in case a mesh renderer has both transparent and opaque submeshes.
- Improve history buffer management
- Replaced PlayerSettings.virtualRealitySupported with XRGraphics.tryEnable.
- Remove redundant FrameSettings RealTimePlanarReflection
- Improved a bit the GC calls generated during the rendering.
- Material update is now only triggered when the relevant settings are touched in the shader graph master nodes
- Changed the way Sky Intensity (on Sky volume components) is handled. It's now a combo box where users can choose between Exposure, Multiplier or Lux (for HDRI sky only) instead of both multiplier and exposure being applied all the time. Added a new menu item to convert old profiles.
- Change how method for specular occlusions is decided on inspector shader (Lit, LitTesselation, LayeredLit, LayeredLitTessellation)
- Unlocked SSS, SSR, Motion Vectors and Distortion frame settings for reflections probes.
- Hide unused LOD settings in Quality Settings legacy window.
- Reduced the constrained distance for temporal reprojection of ray tracing denoising
- Removed shadow near plane from the Directional Light Shadow UI.
- Improved the performances of custom pass culling.
- The scene view camera now replicates the physical parameters from the camera tagged as "MainCamera".
- Reduced the number of GC.Alloc calls, one simple scene without plarnar / probes, it should be 0B.
- Renamed ProfilingSample to ProfilingScope and unified API. Added GPU Timings.
- Updated macros to be compatible with the new shader preprocessor.
- Ray tracing reflection temporal filtering is now done in pre-exposed space
- Search field selects the appropriate fields in both project settings panels 'HDRP Default Settings' and 'Quality/HDRP'
- Disabled the refraction and transmission map keywords if the material is opaque.
- Keep celestial bodies outside the atmosphere.
- Updated the MSAA documentation to specify what features HDRP supports MSAA for and what features it does not.
- Shader use for Runtime Debug Display are now correctly stripper when doing a release build
- Now each camera has its own Volume Stack. This allows Volume Parameters to be updated as early as possible and be ready for the whole frame without conflicts between cameras.
- Disable Async for SSR, SSAO and Contact shadow when aggregated ray tracing frame setting is on.
- Improved performance when entering play mode without domain reload by a factor of ~25
- Renamed the camera profiling sample to include the camera name
- Discarding the ray tracing history for AO, reflection, diffuse shadows and GI when the viewport size changes.
- Renamed the camera profiling sample to include the camera name
- Renamed the post processing graphic formats to match the new convention.
- The restart in Wizard for DXR will always be last fix from now on
- Refactoring pre-existing materials to share more shader code between rasterization and ray tracing.
- Setting a material's Refraction Model to Thin does not overwrite the Thickness and Transmission Absorption Distance anymore.
- Removed Wind textures from runtime as wind is no longer built into the pipeline
- Changed Shader Graph titles of master nodes to be more easily searchable ("HDRP/x" -> "x (HDRP)")
- Expose StartSinglePass() and StopSinglePass() as public interface for XRPass
- Replaced the Texture array for 2D cookies (spot, area and directional lights) and for planar reflections by an atlas.
- Moved the tier defining from the asset to the concerned volume components.
- Changing from a tier management to a "mode" management for reflection and GI and removing the ability to enable/disable deferred and ray bining (they are now implied by performance mode)
- The default FrameSettings for ScreenSpaceShadows is set to true for Camera in order to give a better workflow for DXR.
- Refactor internal usage of Stencil bits.
- Changed how the material upgrader works and added documentation for it.
- Custom passes now disable the stencil when overwriting the depth and not writing into it.
- Renamed the camera profiling sample to include the camera name
- Changed the way the shadow casting property of transparent and tranmissive materials is handeled for ray tracing.
- Changed inspector materials stencil setting code to have more sharing.
- Updated the default scene and default DXR scene and DefaultVolumeProfile.
- Changed the way the length parameter is used for ray traced contact shadows.
- Improved the coherency of PCSS blur between cascades.
- Updated VR checks in Wizard to reflect new XR System.
- Removing unused alpha threshold depth prepass and post pass for fabric shader graph.
- Transform result from CIE XYZ to sRGB color space in EvalSensitivity for iridescence.
- Moved BeginCameraRendering callback right before culling.
- Changed the visibility of the Indirect Lighting Controller component to public.
- Renamed the cubemap used for diffuse convolution to a more explicit name for the memory profiler.
- Improved behaviour of transmission color on transparent surfaces in path tracing.
- Light dimmer can now get values higher than one and was renamed to multiplier in the UI.
- Removed info box requesting volume component for Visual Environment and updated the documentation with the relevant information.
- Improved light selection oracle for light sampling in path tracing.
- Stripped ray tracing subsurface passes with ray tracing is not enabled.
- Remove LOD cross fade code for ray tracing shaders
- Removed legacy VR code
- Add range-based clipping to box lights (case 1178780)
- Improve area light culling (case 1085873)
- Light Hierarchy debug mode can now adjust Debug Exposure for visualizing high exposure scenes.
- Rejecting history for ray traced reflections based on a threshold evaluated on the neighborhood of the sampled history.
- Renamed "Environment" to "Reflection Probes" in tile/cluster debug menu.
- Utilities namespace is obsolete, moved its content to UnityEngine.Rendering (case 1204677)
- Obsolete Utilities namespace was removed, instead use UnityEngine.Rendering (case 1204677)
- Moved most of the compute shaders to the multi_compile API instead of multiple kernels.
- Use multi_compile API for deferred compute shader with shadow mask.
- Remove the raytracing rendering queue system to make recursive raytraced material work when raytracing is disabled
- Changed a few resources used by ray tracing shaders to be global resources (using register space1) for improved CPU performance.
- All custom pass volumes are now executed for one injection point instead of the first one.
- Hidden unsupported choice in emission in Materials
- Temporal Anti aliasing improvements.
- Optimized PrepareLightsForGPU (cost reduced by over 25%) and PrepareGPULightData (around twice as fast now).
- Moved scene view camera settings for HDRP from the preferences window to the scene view camera settings window.
- Updated shaders to be compatible with Microsoft's DXC.
- Debug exposure in debug menu have been replace to debug exposure compensation in EV100 space and is always visible.
- Further optimized PrepareLightsForGPU (3x faster with few shadows, 1.4x faster with a lot of shadows or equivalently cost reduced by 68% to 37%).
- Raytracing: Replaced the DIFFUSE_LIGHTING_ONLY multicompile by a uniform.
- Raytracing: Removed the dynamic lightmap multicompile.
- Raytracing: Remove the LOD cross fade multi compile for ray tracing.
- Cookie are now supported in lightmaper. All lights casting cookie and baked will now include cookie influence.
- Avoid building the mip chain a second time for SSR for transparent objects.
- Replaced "High Quality" Subsurface Scattering with a set of Quality Levels.
- Replaced "High Quality" Volumetric Lighting with "Screen Resolution Percentage" and "Volume Slice Count" on the Fog volume component.
- Merged material samples and shader samples
- Update material samples scene visuals
- Use multi_compile API for deferred compute shader with shadow mask.
- Made the StaticLightingSky class public so that users can change it by script for baking purpose.
- Shadowmask and realtime reflectoin probe property are hide in Quality settings

## [7.1.1] - 2019-09-05

### Added
- Transparency Overdraw debug mode. Allows to visualize transparent objects draw calls as an "heat map".
- Enabled single-pass instancing support for XR SDK with new API cmd.SetInstanceMultiplier()
- XR settings are now available in the HDRP asset
- Support for Material Quality in Shader Graph
- Material Quality support selection in HDRP Asset
- Renamed XR shader macro from UNITY_STEREO_ASSIGN_COMPUTE_EYE_INDEX to UNITY_XR_ASSIGN_VIEW_INDEX
- Raytracing ShaderGraph node for HDRP shaders
- Custom passes volume component with 3 injection points: Before Rendering, Before Transparent and Before Post Process
- Alpha channel is now properly exported to camera render textures when using FP16 color buffer format
- Support for XR SDK mirror view modes
- HD Master nodes in Shader Graph now support Normal and Tangent modification in vertex stage.
- DepthOfFieldCoC option in the fullscreen debug modes.
- Added override Ambient Occlusion option on debug windows
- Added Custom Post Processes with 3 injection points: Before Transparent, Before Post Process and After Post Process
- Added draft of minimal interactive path tracing (experimental) based on DXR API - Support only 4 area light, lit and unlit shader (non-shadergraph)
- Small adjustments to TAA anti flicker (more aggressive on high values).

### Fixed
- Fixed wizard infinite loop on cancellation
- Fixed with compute shader error about too many threads in threadgroup on low GPU
- Fixed invalid contact shadow shaders being created on metal
- Fixed a bug where if Assembly.GetTypes throws an exception due to mis-versioned dlls, then no preprocessors are used in the shader stripper
- Fixed typo in AXF decal property preventing to compile
- Fixed reflection probe with XR single-pass and FPTL
- Fixed force gizmo shown when selecting camera in hierarchy
- Fixed issue with XR occlusion mesh and dynamic resolution
- Fixed an issue where lighting compute buffers were re-created with the wrong size when resizing the window, causing tile artefacts at the top of the screen.
- Fix FrameSettings names and tooltips
- Fixed error with XR SDK when the Editor is not in focus
- Fixed errors with RenderGraph, XR SDK and occlusion mesh
- Fixed shadow routines compilation errors when "real" type is a typedef on "half".
- Fixed toggle volumetric lighting in the light UI
- Fixed post-processing history reset handling rt-scale incorrectly
- Fixed crash with terrain and XR multi-pass
- Fixed ShaderGraph material synchronization issues
- Fixed a null reference exception when using an Emissive texture with Unlit shader (case 1181335)
- Fixed an issue where area lights and point lights where not counted separately with regards to max lights on screen (case 1183196)
- Fixed an SSR and Subsurface Scattering issue (appearing black) when using XR.

### Changed
- Update Wizard layout.
- Remove almost all Garbage collection call within a frame.
- Rename property AdditionalVeclocityChange to AddPrecomputeVelocity
- Call the End/Begin camera rendering callbacks for camera with customRender enabled
- Changeg framesettings migration order of postprocess flags as a pr for reflection settings flags have been backported to 2019.2
- Replaced usage of ENABLE_VR in XRSystem.cs by version defines based on the presence of the built-in VR and XR modules
- Added an update virtual function to the SkyRenderer class. This is called once per frame. This allows a given renderer to amortize heavy computation at the rate it chooses. Currently only the physically based sky implements this.
- Removed mandatory XRPass argument in HDCamera.GetOrCreate()
- Restored the HDCamera parameter to the sky rendering builtin parameters.
- Removed usage of StructuredBuffer for XR View Constants
- Expose Direct Specular Lighting control in FrameSettings
- Deprecated ExponentialFog and VolumetricFog volume components. Now there is only one exponential fog component (Fog) which can add Volumetric Fog as an option. Added a script in Edit -> Render Pipeline -> Upgrade Fog Volume Components.

## [7.0.1] - 2019-07-25

### Added
- Added option in the config package to disable globally Area Lights and to select shadow quality settings for the deferred pipeline.
- When shader log stripping is enabled, shader stripper statistics will be written at `Temp/shader-strip.json`
- Occlusion mesh support from XR SDK

### Fixed
- Fixed XR SDK mirror view blit, cleanup some XRTODO and removed XRDebug.cs
- Fixed culling for volumetrics with XR single-pass rendering
- Fix shadergraph material pass setup not called
- Fixed documentation links in component's Inspector header bar
- Cookies using the render texture output from a camera are now properly updated
- Allow in ShaderGraph to enable pre/post pass when the alpha clip is disabled

### Changed
- RenderQueue for Opaque now start at Background instead of Geometry.
- Clamp the area light size for scripting API when we change the light type
- Added a warning in the material UI when the diffusion profile assigned is not in the HDRP asset


## [7.0.0] - 2019-07-17

### Added
- `Fixed`, `Viewer`, and `Automatic` modes to compute the FOV used when rendering a `PlanarReflectionProbe`
- A checkbox to toggle the chrome gizmo of `ReflectionProbe`and `PlanarReflectionProbe`
- Added a Light layer in shadows that allow for objects to cast shadows without being affected by light (and vice versa).
- You can now access ShaderGraph blend states from the Material UI (for example, **Surface Type**, **Sorting Priority**, and **Blending Mode**). This change may break Materials that use a ShaderGraph, to fix them, select **Edit > Render Pipeline > Reset all ShaderGraph Scene Materials BlendStates**. This syncs the blendstates of you ShaderGraph master nodes with the Material properties.
- You can now control ZTest, ZWrite, and CullMode for transparent Materials.
- Materials that use Unlit Shaders or Unlit Master Node Shaders now cast shadows.
- Added an option to enable the ztest on **After Post Process** materials when TAA is disabled.
- Added a new SSAO (based on Ground Truth Ambient Occlusion algorithm) to replace the previous one.
- Added support for shadow tint on light
- BeginCameraRendering and EndCameraRendering callbacks are now called with probes
- Adding option to update shadow maps only On Enable and On Demand.
- Shader Graphs that use time-dependent vertex modification now generate correct motion vectors.
- Added option to allow a custom spot angle for spot light shadow maps.
- Added frame settings for individual post-processing effects
- Added dither transition between cascades for Low and Medium quality settings
- Added single-pass instancing support with XR SDK
- Added occlusion mesh support with XR SDK
- Added support of Alembic velocity to various shaders
- Added support for more than 2 views for single-pass instancing
- Added support for per punctual/directional light min roughness in StackLit
- Added mirror view support with XR SDK
- Added VR verification in HDRPWizard
- Added DXR verification in HDRPWizard
- Added feedbacks in UI of Volume regarding skies
- Cube LUT support in Tonemapping. Cube LUT helpers for external grading are available in the Post-processing Sample package.

### Fixed
- Fixed an issue with history buffers causing effects like TAA or auto exposure to flicker when more than one camera was visible in the editor
- The correct preview is displayed when selecting multiple `PlanarReflectionProbe`s
- Fixed volumetric rendering with camera-relative code and XR stereo instancing
- Fixed issue with flashing cyan due to async compilation of shader when selecting a mesh
- Fix texture type mismatch when the contact shadow are disabled (causing errors on IOS devices)
- Fixed Generate Shader Includes while in package
- Fixed issue when texture where deleted in ShadowCascadeGUI
- Fixed issue in FrameSettingsHistory when disabling a camera several time without enabling it in between.
- Fixed volumetric reprojection with camera-relative code and XR stereo instancing
- Added custom BaseShaderPreprocessor in HDEditorUtils.GetBaseShaderPreprocessorList()
- Fixed compile issue when USE_XR_SDK is not defined
- Fixed procedural sky sun disk intensity for high directional light intensities
- Fixed Decal mip level when using texture mip map streaming to avoid dropping to lowest permitted mip (now loading all mips)
- Fixed deferred shading for XR single-pass instancing after lightloop refactor
- Fixed cluster and material classification debug (material classification now works with compute as pixel shader lighting)
- Fixed IOS Nan by adding a maximun epsilon definition REAL_EPS that uses HALF_EPS when fp16 are used
- Removed unnecessary GC allocation in motion blur code
- Fixed locked UI with advanded influence volume inspector for probes
- Fixed invalid capture direction when rendering planar reflection probes
- Fixed Decal HTILE optimization with platform not supporting texture atomatic (Disable it)
- Fixed a crash in the build when the contact shadows are disabled
- Fixed camera rendering callbacks order (endCameraRendering was being called before the actual rendering)
- Fixed issue with wrong opaque blending settings for After Postprocess
- Fixed issue with Low resolution transparency on PS4
- Fixed a memory leak on volume profiles
- Fixed The Parallax Occlusion Mappping node in shader graph and it's UV input slot
- Fixed lighting with XR single-pass instancing by disabling deferred tiles
- Fixed the Bloom prefiltering pass
- Fixed post-processing effect relying on Unity's random number generator
- Fixed camera flickering when using TAA and selecting the camera in the editor
- Fixed issue with single shadow debug view and volumetrics
- Fixed most of the problems with light animation and timeline
- Fixed indirect deferred compute with XR single-pass instancing
- Fixed a slight omission in anisotropy calculations derived from HazeMapping in StackLit
- Improved stack computation numerical stability in StackLit
- Fix PBR master node always opaque (wrong blend modes for forward pass)
- Fixed TAA with XR single-pass instancing (missing macros)
- Fixed an issue causing Scene View selection wire gizmo to not appear when using HDRP Shader Graphs.
- Fixed wireframe rendering mode (case 1083989)
- Fixed the renderqueue not updated when the alpha clip is modified in the material UI.
- Fixed the PBR master node preview
- Remove the ReadOnly flag on Reflection Probe's cubemap assets during bake when there are no VCS active.
- Fixed an issue where setting a material debug view would not reset the other exclusive modes
- Spot light shapes are now correctly taken into account when baking
- Now the static lighting sky will correctly take the default values for non-overridden properties
- Fixed material albedo affecting the lux meter
- Extra test in deferred compute shading to avoid shading pixels that were not rendered by the current camera (for camera stacking)

### Changed
- Optimization: Reduce the group size of the deferred lighting pass from 16x16 to 8x8
- Replaced HDCamera.computePassCount by viewCount
- Removed xrInstancing flag in RTHandles (replaced by TextureXR.slices and TextureXR.dimensions)
- Refactor the HDRenderPipeline and lightloop code to preprare for high level rendergraph
- Removed the **Back Then Front Rendering** option in the fabric Master Node settings. Enabling this option previously did nothing.
- Shader type Real translates to FP16 precision on Nintendo Switch.
- Shader framework refactor: Introduce CBSDF, EvaluateBSDF, IsNonZeroBSDF to replace BSDF functions
- Shader framework refactor:  GetBSDFAngles, LightEvaluation and SurfaceShading functions
- Replace ComputeMicroShadowing by GetAmbientOcclusionForMicroShadowing
- Rename WorldToTangent to TangentToWorld as it was incorrectly named
- Remove SunDisk and Sun Halo size from directional light
- Remove all obsolete wind code from shader
- Renamed DecalProjectorComponent into DecalProjector for API alignment.
- Improved the Volume UI and made them Global by default
- Remove very high quality shadow option
- Change default for shadow quality in Deferred to Medium
- Enlighten now use inverse squared falloff (before was using builtin falloff)
- Enlighten is now deprecated. Please use CPU or GPU lightmaper instead.
- Remove the name in the diffusion profile UI
- Changed how shadow map resolution scaling with distance is computed. Now it uses screen space area rather than light range.
- Updated MoreOptions display in UI
- Moved Display Area Light Emissive Mesh script API functions in the editor namespace
- direct strenght properties in ambient occlusion now affect direct specular as well
- Removed advanced Specular Occlusion control in StackLit: SSAO based SO control is hidden and fixed to behave like Lit, SPTD is the only HQ technique shown for baked SO.
- Shader framework refactor: Changed ClampRoughness signature to include PreLightData access.
- HDRPWizard window is now in Window > General > HD Render Pipeline Wizard
- Moved StaticLightingSky to LightingWindow
- Removes the current "Scene Settings" and replace them with "Sky & Fog Settings" (with Physically Based Sky and Volumetric Fog).
- Changed how cached shadow maps are placed inside the atlas to minimize re-rendering of them.

## [6.7.0-preview] - 2019-05-16

### Added
- Added ViewConstants StructuredBuffer to simplify XR rendering
- Added API to render specific settings during a frame
- Added stadia to the supported platforms (2019.3)
- Enabled cascade blends settings in the HD Shadow component
- Added Hardware Dynamic Resolution support.
- Added MatCap debug view to replace the no scene lighting debug view.
- Added clear GBuffer option in FrameSettings (default to false)
- Added preview for decal shader graph (Only albedo, normal and emission)
- Added exposure weight control for decal
- Screen Space Directional Shadow under a define option. Activated for ray tracing
- Added a new abstraction for RendererList that will help transition to Render Graph and future RendererList API
- Added multipass support for VR
- Added XR SDK integration (multipass only)
- Added Shader Graph samples for Hair, Fabric and Decal master nodes.
- Add fade distance, shadow fade distance and light layers to light explorer
- Add method to draw light layer drawer in a rect to HDEditorUtils

### Fixed
- Fixed deserialization crash at runtime
- Fixed for ShaderGraph Unlit masternode not writing velocity
- Fixed a crash when assiging a new HDRP asset with the 'Verify Saving Assets' option enabled
- Fixed exposure to properly support TEXTURE2D_X
- Fixed TerrainLit basemap texture generation
- Fixed a bug that caused nans when material classification was enabled and a tile contained one standard material + a material with transmission.
- Fixed gradient sky hash that was not using the exposure hash
- Fixed displayed default FrameSettings in HDRenderPipelineAsset wrongly updated on scripts reload.
- Fixed gradient sky hash that was not using the exposure hash.
- Fixed visualize cascade mode with exposure.
- Fixed (enabled) exposure on override lighting debug modes.
- Fixed issue with LightExplorer when volume have no profile
- Fixed issue with SSR for negative, infinite and NaN history values
- Fixed LightLayer in HDReflectionProbe and PlanarReflectionProbe inspector that was not displayed as a mask.
- Fixed NaN in transmission when the thickness and a color component of the scattering distance was to 0
- Fixed Light's ShadowMask multi-edition.
- Fixed motion blur and SMAA with VR single-pass instancing
- Fixed NaNs generated by phase functionsin volumetric lighting
- Fixed NaN issue with refraction effect and IOR of 1 at extreme grazing angle
- Fixed nan tracker not using the exposure
- Fixed sorting priority on lit and unlit materials
- Fixed null pointer exception when there are no AOVRequests defined on a camera
- Fixed dirty state of prefab using disabled ReflectionProbes
- Fixed an issue where gizmos and editor grid were not correctly depth tested
- Fixed created default scene prefab non editable due to wrong file extension.
- Fixed an issue where sky convolution was recomputed for nothing when a preview was visible (causing extreme slowness when fabric convolution is enabled)
- Fixed issue with decal that wheren't working currently in player
- Fixed missing stereo rendering macros in some fragment shaders
- Fixed exposure for ReflectionProbe and PlanarReflectionProbe gizmos
- Fixed single-pass instancing on PSVR
- Fixed Vulkan shader issue with Texture2DArray in ScreenSpaceShadow.compute by re-arranging code (workaround)
- Fixed camera-relative issue with lights and XR single-pass instancing
- Fixed single-pass instancing on Vulkan
- Fixed htile synchronization issue with shader graph decal
- Fixed Gizmos are not drawn in Camera preview
- Fixed pre-exposure for emissive decal
- Fixed wrong values computed in PreIntegrateFGD and in the generation of volumetric lighting data by forcing the use of fp32.
- Fixed NaNs arising during the hair lighting pass
- Fixed synchronization issue in decal HTile that occasionally caused rendering artifacts around decal borders
- Fixed QualitySettings getting marked as modified by HDRP (and thus checked out in Perforce)
- Fixed a bug with uninitialized values in light explorer
- Fixed issue with LOD transition
- Fixed shader warnings related to raytracing and TEXTURE2D_X

### Changed
- Refactor PixelCoordToViewDirWS to be VR compatible and to compute it only once per frame
- Modified the variants stripper to take in account multiple HDRP assets used in the build.
- Improve the ray biasing code to avoid self-intersections during the SSR traversal
- Update Pyramid Spot Light to better match emitted light volume.
- Moved _XRViewConstants out of UnityPerPassStereo constant buffer to fix issues with PSSL
- Removed GetPositionInput_Stereo() and single-pass (double-wide) rendering mode
- Changed label width of the frame settings to accommodate better existing options.
- SSR's Default FrameSettings for camera is now enable.
- Re-enabled the sharpening filter on Temporal Anti-aliasing
- Exposed HDEditorUtils.LightLayerMaskDrawer for integration in other packages and user scripting.
- Rename atmospheric scattering in FrameSettings to Fog
- The size modifier in the override for the culling sphere in Shadow Cascades now defaults to 0.6, which is the same as the formerly hardcoded value.
- Moved LOD Bias and Maximum LOD Level from Frame Setting section `Other` to `Rendering`
- ShaderGraph Decal that affect only emissive, only draw in emissive pass (was drawing in dbuffer pass too)
- Apply decal projector fade factor correctly on all attribut and for shader graph decal
- Move RenderTransparentDepthPostpass after all transparent
- Update exposure prepass to interleave XR single-pass instancing views in a checkerboard pattern
- Removed ScriptRuntimeVersion check in wizard.

## [6.6.0-preview] - 2019-04-01

### Added
- Added preliminary changes for XR deferred shading
- Added support of 111110 color buffer
- Added proper support for Recorder in HDRP
- Added depth offset input in shader graph master nodes
- Added a Parallax Occlusion Mapping node
- Added SMAA support
- Added Homothety and Symetry quick edition modifier on volume used in ReflectionProbe, PlanarReflectionProbe and DensityVolume
- Added multi-edition support for DecalProjectorComponent
- Improve hair shader
- Added the _ScreenToTargetScaleHistory uniform variable to be used when sampling HDRP RTHandle history buffers.
- Added settings in `FrameSettings` to change `QualitySettings.lodBias` and `QualitySettings.maximumLODLevel` during a rendering
- Added an exposure node to retrieve the current, inverse and previous frame exposure value.
- Added an HD scene color node which allow to sample the scene color with mips and a toggle to remove the exposure.
- Added safeguard on HD scene creation if default scene not set in the wizard
- Added Low res transparency rendering pass.

### Fixed
- Fixed HDRI sky intensity lux mode
- Fixed dynamic resolution for XR
- Fixed instance identifier semantic string used by Shader Graph
- Fixed null culling result occuring when changing scene that was causing crashes
- Fixed multi-edition light handles and inspector shapes
- Fixed light's LightLayer field when multi-editing
- Fixed normal blend edition handles on DensityVolume
- Fixed an issue with layered lit shader and height based blend where inactive layers would still have influence over the result
- Fixed multi-selection handles color for DensityVolume
- Fixed multi-edition inspector's blend distances for HDReflectionProbe, PlanarReflectionProbe and DensityVolume
- Fixed metric distance that changed along size in DensityVolume
- Fixed DensityVolume shape handles that have not same behaviour in advance and normal edition mode
- Fixed normal map blending in TerrainLit by only blending the derivatives
- Fixed Xbox One rendering just a grey screen instead of the scene
- Fixed probe handles for multiselection
- Fixed baked cubemap import settings for convolution
- Fixed regression causing crash when attempting to open HDRenderPipelineWizard without an HDRenderPipelineAsset setted
- Fixed FullScreenDebug modes: SSAO, SSR, Contact shadow, Prerefraction Color Pyramid, Final Color Pyramid
- Fixed volumetric rendering with stereo instancing
- Fixed shader warning
- Fixed missing resources in existing asset when updating package
- Fixed PBR master node preview in forward rendering or transparent surface
- Fixed deferred shading with stereo instancing
- Fixed "look at" edition mode of Rotation tool for DecalProjectorComponent
- Fixed issue when switching mode in ReflectionProbe and PlanarReflectionProbe
- Fixed issue where migratable component version where not always serialized when part of prefab's instance
- Fixed an issue where shadow would not be rendered properly when light layer are not enabled
- Fixed exposure weight on unlit materials
- Fixed Light intensity not played in the player when recorded with animation/timeline
- Fixed some issues when multi editing HDRenderPipelineAsset
- Fixed emission node breaking the main shader graph preview in certain conditions.
- Fixed checkout of baked probe asset when baking probes.
- Fixed invalid gizmo position for rotated ReflectionProbe
- Fixed multi-edition of material's SurfaceType and RenderingPath
- Fixed whole pipeline reconstruction on selecting for the first time or modifying other than the currently used HDRenderPipelineAsset
- Fixed single shadow debug mode
- Fixed global scale factor debug mode when scale > 1
- Fixed debug menu material overrides not getting applied to the Terrain Lit shader
- Fixed typo in computeLightVariants
- Fixed deferred pass with XR instancing by disabling ComputeLightEvaluation
- Fixed bloom resolution independence
- Fixed lens dirt intensity not behaving properly
- Fixed the Stop NaN feature
- Fixed some resources to handle more than 2 instanced views for XR
- Fixed issue with black screen (NaN) produced on old GPU hardware or intel GPU hardware with gaussian pyramid
- Fixed issue with disabled punctual light would still render when only directional light is present

### Changed
- DensityVolume scripting API will no longuer allow to change between advance and normal edition mode
- Disabled depth of field, lens distortion and panini projection in the scene view
- TerrainLit shaders and includes are reorganized and made simpler.
- TerrainLit shader GUI now allows custom properties to be displayed in the Terrain fold-out section.
- Optimize distortion pass with stencil
- Disable SceneSelectionPass in shader graph preview
- Control punctual light and area light shadow atlas separately
- Move SMAA anti-aliasing option to after Temporal Anti Aliasing one, to avoid problem with previously serialized project settings
- Optimize rendering with static only lighting and when no cullable lights/decals/density volumes are present.
- Updated handles for DecalProjectorComponent for enhanced spacial position readability and have edition mode for better SceneView management
- DecalProjectorComponent are now scale independent in order to have reliable metric unit (see new Size field for changing the size of the volume)
- Restructure code from HDCamera.Update() by adding UpdateAntialiasing() and UpdateViewConstants()
- Renamed velocity to motion vectors
- Objects rendered during the After Post Process pass while TAA is enabled will not benefit from existing depth buffer anymore. This is done to fix an issue where those object would wobble otherwise
- Removed usage of builtin unity matrix for shadow, shadow now use same constant than other view
- The default volume layer mask for cameras & probes is now `Default` instead of `Everything`

## [6.5.0-preview] - 2019-03-07

### Added
- Added depth-of-field support with stereo instancing
- Adding real time area light shadow support
- Added a new FrameSettings: Specular Lighting to toggle the specular during the rendering

### Fixed
- Fixed diffusion profile upgrade breaking package when upgrading to a new version
- Fixed decals cropped by gizmo not updating correctly if prefab
- Fixed an issue when enabling SSR on multiple view
- Fixed edition of the intensity's unit field while selecting multiple lights
- Fixed wrong calculation in soft voxelization for density volume
- Fixed gizmo not working correctly with pre-exposure
- Fixed issue with setting a not available RT when disabling motion vectors
- Fixed planar reflection when looking at mirror normal
- Fixed mutiselection issue with HDLight Inspector
- Fixed HDAdditionalCameraData data migration
- Fixed failing builds when light explorer window is open
- Fixed cascade shadows border sometime causing artefacts between cascades
- Restored shadows in the Cascade Shadow debug visualization
- `camera.RenderToCubemap` use proper face culling

### Changed
- When rendering reflection probe disable all specular lighting and for metals use fresnelF0 as diffuse color for bake lighting.

## [6.4.0-preview] - 2019-02-21

### Added
- VR: Added TextureXR system to selectively expand TEXTURE2D macros to texture array for single-pass stereo instancing + Convert textures call to these macros
- Added an unit selection dropdown next to shutter speed (camera)
- Added error helpbox when trying to use a sub volume component that require the current HDRenderPipelineAsset to support a feature that it is not supporting.
- Add mesh for tube light when display emissive mesh is enabled

### Fixed
- Fixed Light explorer. The volume explorer used `profile` instead of `sharedProfile` which instantiate a custom volume profile instead of editing the asset itself.
- Fixed UI issue where all is displayed using metric unit in shadow cascade and Percent is set in the unit field (happening when opening the inspector).
- Fixed inspector event error when double clicking on an asset (diffusion profile/material).
- Fixed nullref on layered material UI when the material is not an asset.
- Fixed nullref exception when undo/redo a light property.
- Fixed visual bug when area light handle size is 0.

### Changed
- Update UI for 32bit/16bit shadow precision settings in HDRP asset
- Object motion vectors have been disabled in all but the game view. Camera motion vectors are still enabled everywhere, allowing TAA and Motion Blur to work on static objects.
- Enable texture array by default for most rendering code on DX11 and unlock stereo instancing (DX11 only for now)

## [6.3.0-preview] - 2019-02-18

### Added
- Added emissive property for shader graph decals
- Added a diffusion profile override volume so the list of diffusion profile assets to use can be chanaged without affecting the HDRP asset
- Added a "Stop NaNs" option on cameras and in the Scene View preferences.
- Added metric display option in HDShadowSettings and improve clamping
- Added shader parameter mapping in DebugMenu
- Added scripting API to configure DebugData for DebugMenu

### Fixed
- Fixed decals in forward
- Fixed issue with stencil not correctly setup for various master node and shader for the depth pass, motion vector pass and GBuffer/Forward pass
- Fixed SRP batcher and metal
- Fixed culling and shadows for Pyramid, Box, Rectangle and Tube lights
- Fixed an issue where scissor render state leaking from the editor code caused partially black rendering

### Changed
- When a lit material has a clear coat mask that is not null, we now use the clear coat roughness to compute the screen space reflection.
- Diffusion profiles are now limited to one per asset and can be referenced in materials, shader graphs and vfx graphs. Materials will be upgraded automatically except if they are using a shader graph, in this case it will display an error message.

## [6.2.0-preview] - 2019-02-15

### Added
- Added help box listing feature supported in a given HDRenderPipelineAsset alongs with the drawbacks implied.
- Added cascade visualizer, supporting disabled handles when not overriding.

### Fixed
- Fixed post processing with stereo double-wide
- Fixed issue with Metal: Use sign bit to find the cache type instead of lowest bit.
- Fixed invalid state when creating a planar reflection for the first time
- Fix FrameSettings's LitShaderMode not restrained by supported LitShaderMode regression.

### Changed
- The default value roughness value for the clearcoat has been changed from 0.03 to 0.01
- Update default value of based color for master node
- Update Fabric Charlie Sheen lighting model - Remove Fresnel component that wasn't part of initial model + Remap smoothness to [0.0 - 0.6] range for more artist friendly parameter

### Changed
- Code refactor: all macros with ARGS have been swapped with macros with PARAM. This is because the ARGS macros were incorrectly named.

## [6.1.0-preview] - 2019-02-13

### Added
- Added support for post-processing anti-aliasing in the Scene View (FXAA and TAA). These can be set in Preferences.
- Added emissive property for decal material (non-shader graph)

### Fixed
- Fixed a few UI bugs with the color grading curves.
- Fixed "Post Processing" in the scene view not toggling post-processing effects
- Fixed bake only object with flag `ReflectionProbeStaticFlag` when baking a `ReflectionProbe`

### Changed
- Removed unsupported Clear Depth checkbox in Camera inspector
- Updated the toggle for advanced mode in inspectors.

## [6.0.0-preview] - 2019-02-23

### Added
- Added new API to perform a camera rendering
- Added support for hair master node (Double kajiya kay - Lambert)
- Added Reset behaviour in DebugMenu (ingame mapping is right joystick + B)
- Added Default HD scene at new scene creation while in HDRP
- Added Wizard helping to configure HDRP project
- Added new UI for decal material to allow remapping and scaling of some properties
- Added cascade shadow visualisation toggle in HD shadow settings
- Added icons for assets
- Added replace blending mode for distortion
- Added basic distance fade for density volumes
- Added decal master node for shader graph
- Added HD unlit master node (Cross Pipeline version is name Unlit)
- Added new Rendering Queue in materials
- Added post-processing V3 framework embed in HDRP, remove postprocess V2 framework
- Post-processing now uses the generic volume framework
-   New depth-of-field, bloom, panini projection effects, motion blur
-   Exposure is now done as a pre-exposition pass, the whole system has been revamped
-   Exposure now use EV100 everywhere in the UI (Sky, Emissive Light)
- Added emissive intensity (Luminance and EV100 control) control for Emissive
- Added pre-exposure weigth for Emissive
- Added an emissive color node and a slider to control the pre-exposure percentage of emission color
- Added physical camera support where applicable
- Added more color grading tools
- Added changelog level for Shader Variant stripping
- Added Debug mode for validation of material albedo and metalness/specularColor values
- Added a new dynamic mode for ambient probe and renamed BakingSky to StaticLightingSky
- Added command buffer parameter to all Bind() method of material
- Added Material validator in Render Pipeline Debug
- Added code to future support of DXR (not enabled)
- Added support of multiviewport
- Added HDRenderPipeline.RequestSkyEnvironmentUpdate function to force an update from script when sky is set to OnDemand
- Added a Lighting and BackLighting slots in Lit, StackLit, Fabric and Hair master nodes
- Added support for overriding terrain detail rendering shaders, via the render pipeline editor resources asset
- Added xrInstancing flag support to RTHandle
- Added support for cullmask for decal projectors
- Added software dynamic resolution support
- Added support for "After Post-Process" render pass for unlit shader
- Added support for textured rectangular area lights
- Added stereo instancing macros to MSAA shaders
- Added support for Quarter Res Raytraced Reflections (not enabled)
- Added fade factor for decal projectors.
- Added stereo instancing macros to most shaders used in VR
- Added multi edition support for HDRenderPipelineAsset

### Fixed
- Fixed logic to disable FPTL with stereo rendering
- Fixed stacklit transmission and sun highlight
- Fixed decals with stereo rendering
- Fixed sky with stereo rendering
- Fixed flip logic for postprocessing + VR
- Fixed copyStencilBuffer pass for Switch
- Fixed point light shadow map culling that wasn't taking into account far plane
- Fixed usage of SSR with transparent on all master node
- Fixed SSR and microshadowing on fabric material
- Fixed blit pass for stereo rendering
- Fixed lightlist bounds for stereo rendering
- Fixed windows and in-game DebugMenu sync.
- Fixed FrameSettings' LitShaderMode sync when opening DebugMenu.
- Fixed Metal specific issues with decals, hitting a sampler limit and compiling AxF shader
- Fixed an issue with flipped depth buffer during postprocessing
- Fixed normal map use for shadow bias with forward lit - now use geometric normal
- Fixed transparent depth prepass and postpass access so they can be use without alpha clipping for lit shader
- Fixed support of alpha clip shadow for lit master node
- Fixed unlit master node not compiling
- Fixed issue with debug display of reflection probe
- Fixed issue with phong tessellations not working with lit shader
- Fixed issue with vertex displacement being affected by heightmap setting even if not heightmap where assign
- Fixed issue with density mode on Lit terrain producing NaN
- Fixed issue when going back and forth from Lit to LitTesselation for displacement mode
- Fixed issue with ambient occlusion incorrectly applied to emissiveColor with light layers in deferred
- Fixed issue with fabric convolution not using the correct convolved texture when fabric convolution is enabled
- Fixed issue with Thick mode for Transmission that was disabling transmission with directional light
- Fixed shutdown edge cases with HDRP tests
- Fixed slowdow when enabling Fabric convolution in HDRP asset
- Fixed specularAA not compiling in StackLit Master node
- Fixed material debug view with stereo rendering
- Fixed material's RenderQueue edition in default view.
- Fixed banding issues within volumetric density buffer
- Fixed missing multicompile for MSAA for AxF
- Fixed camera-relative support for stereo rendering
- Fixed remove sync with render thread when updating decal texture atlas.
- Fixed max number of keyword reach [256] issue. Several shader feature are now local
- Fixed Scene Color and Depth nodes
- Fixed SSR in forward
- Fixed custom editor of Unlit, HD Unlit and PBR shader graph master node
- Fixed issue with NewFrame not correctly calculated in Editor when switching scene
- Fixed issue with TerrainLit not compiling with depth only pass and normal buffer
- Fixed geometric normal use for shadow bias with PBR master node in forward
- Fixed instancing macro usage for decals
- Fixed error message when having more than one directional light casting shadow
- Fixed error when trying to display preview of Camera or PlanarReflectionProbe
- Fixed LOAD_TEXTURE2D_ARRAY_MSAA macro
- Fixed min-max and amplitude clamping value in inspector of vertex displacement materials
- Fixed issue with alpha shadow clip (was incorrectly clipping object shadow)
- Fixed an issue where sky cubemap would not be cleared correctly when setting the current sky to None
- Fixed a typo in Static Lighting Sky component UI
- Fixed issue with incorrect reset of RenderQueue when switching shader in inspector GUI
- Fixed issue with variant stripper stripping incorrectly some variants
- Fixed a case of ambient lighting flickering because of previews
- Fixed Decals when rendering multiple camera in a single frame
- Fixed cascade shadow count in shader
- Fixed issue with Stacklit shader with Haze effect
- Fixed an issue with the max sample count for the TAA
- Fixed post-process guard band for XR
- Fixed exposure of emissive of Unlit
- Fixed depth only and motion vector pass for Unlit not working correctly with MSAA
- Fixed an issue with stencil buffer copy causing unnecessary compute dispatches for lighting
- Fixed multi edition issue in FrameSettings
- Fixed issue with SRP batcher and DebugDisplay variant of lit shader
- Fixed issue with debug material mode not doing alpha test
- Fixed "Attempting to draw with missing UAV bindings" errors on Vulkan
- Fixed pre-exposure incorrectly apply to preview
- Fixed issue with duplicate 3D texture in 3D texture altas of volumetric?
- Fixed Camera rendering order (base on the depth parameter)
- Fixed shader graph decals not being cropped by gizmo
- Fixed "Attempting to draw with missing UAV bindings" errors on Vulkan.


### Changed
- ColorPyramid compute shader passes is swapped to pixel shader passes on platforms where the later is faster (Nintendo Switch).
- Removing the simple lightloop used by the simple lit shader
- Whole refactor of reflection system: Planar and reflection probe
- Separated Passthrough from other RenderingPath
- Update several properties naming and caption based on feedback from documentation team
- Remove tile shader variant for transparent backface pass of lit shader
- Rename all HDRenderPipeline to HDRP folder for shaders
- Rename decal property label (based on doc team feedback)
- Lit shader mode now default to Deferred to reduce build time
- Update UI of Emission parameters in shaders
- Improve shader variant stripping including shader graph variant
- Refactored render loop to render realtime probes visible per camera
- Enable SRP batcher by default
- Shader code refactor: Rename LIGHTLOOP_SINGLE_PASS => LIGHTLOOP_DISABLE_TILE_AND_CLUSTER and clean all usage of LIGHTLOOP_TILE_PASS
- Shader code refactor: Move pragma definition of vertex and pixel shader inside pass + Move SURFACE_GRADIENT definition in XXXData.hlsl
- Micro-shadowing in Lit forward now use ambientOcclusion instead of SpecularOcclusion
- Upgraded FrameSettings workflow, DebugMenu and Inspector part relative to it
- Update build light list shader code to support 32 threads in wavefronts on Switch
- LayeredLit layers' foldout are now grouped in one main foldout per layer
- Shadow alpha clip can now be enabled on lit shader and haor shader enven for opaque
- Temporal Antialiasing optimization for Xbox One X
- Parameter depthSlice on SetRenderTarget functions now defaults to -1 to bind the entire resource
- Rename SampleCameraDepth() functions to LoadCameraDepth() and SampleCameraDepth(), same for SampleCameraColor() functions
- Improved Motion Blur quality.
- Update stereo frame settings values for single-pass instancing and double-wide
- Rearrange FetchDepth functions to prepare for stereo-instancing
- Remove unused _ComputeEyeIndex
- Updated HDRenderPipelineAsset inspector
- Re-enable SRP batcher for metal

## [5.2.0-preview] - 2018-11-27

### Added
- Added option to run Contact Shadows and Volumetrics Voxelization stage in Async Compute
- Added camera freeze debug mode - Allow to visually see culling result for a camera
- Added support of Gizmo rendering before and after postprocess in Editor
- Added support of LuxAtDistance for punctual lights

### Fixed
- Fixed Debug.DrawLine and Debug.Ray call to work in game view
- Fixed DebugMenu's enum resetted on change
- Fixed divide by 0 in refraction causing NaN
- Fixed disable rough refraction support
- Fixed refraction, SSS and atmospheric scattering for VR
- Fixed forward clustered lighting for VR (double-wide).
- Fixed Light's UX to not allow negative intensity
- Fixed HDRenderPipelineAsset inspector broken when displaying its FrameSettings from project windows.
- Fixed forward clustered lighting for VR (double-wide).
- Fixed HDRenderPipelineAsset inspector broken when displaying its FrameSettings from project windows.
- Fixed Decals and SSR diable flags for all shader graph master node (Lit, Fabric, StackLit, PBR)
- Fixed Distortion blend mode for shader graph master node (Lit, StackLit)
- Fixed bent Normal for Fabric master node in shader graph
- Fixed PBR master node lightlayers
- Fixed shader stripping for built-in lit shaders.

### Changed
- Rename "Regular" in Diffusion profile UI "Thick Object"
- Changed VBuffer depth parametrization for volumetric from distanceRange to depthExtent - Require update of volumetric settings - Fog start at near plan
- SpotLight with box shape use Lux unit only

## [5.1.0-preview] - 2018-11-19

### Added

- Added a separate Editor resources file for resources Unity does not take when it builds a Player.
- You can now disable SSR on Materials in Shader Graph.
- Added support for MSAA when the Supported Lit Shader Mode is set to Both. Previously HDRP only supported MSAA for Forward mode.
- You can now override the emissive color of a Material when in debug mode.
- Exposed max light for Light Loop Settings in HDRP asset UI.
- HDRP no longer performs a NormalDBuffer pass update if there are no decals in the Scene.
- Added distant (fall-back) volumetric fog and improved the fog evaluation precision.
- Added an option to reflect sky in SSR.
- Added a y-axis offset for the PlanarReflectionProbe and offset tool.
- Exposed the option to run SSR and SSAO on async compute.
- Added support for the _GlossMapScale parameter in the Legacy to HDRP Material converter.
- Added wave intrinsic instructions for use in Shaders (for AMD GCN).


### Fixed
- Fixed sphere shaped influence handles clamping in Reflection Probes.
- Fixed Reflection Probe data migration for projects created before using HDRP.
- Fixed UI of Layered Material where Unity previously rendered the scrollbar above the Copy button.
- Fixed Material tessellations parameters Start fade distance and End fade distance. Originally, Unity clamped these values when you modified them.
- Fixed various distortion and refraction issues - handle a better fall-back.
- Fixed SSR for multiple views.
- Fixed SSR issues related to self-intersections.
- Fixed shape density volume handle speed.
- Fixed density volume shape handle moving too fast.
- Fixed the Camera velocity pass that we removed by mistake.
- Fixed some null pointer exceptions when disabling motion vectors support.
- Fixed viewports for both the Subsurface Scattering combine pass and the transparent depth prepass.
- Fixed the blend mode pop-up in the UI. It previously did not appear when you enabled pre-refraction.
- Fixed some null pointer exceptions that previously occurred when you disabled motion vectors support.
- Fixed Layered Lit UI issue with scrollbar.
- Fixed cubemap assignation on custom ReflectionProbe.
- Fixed Reflection Probes’ capture settings' shadow distance.
- Fixed an issue with the SRP batcher and Shader variables declaration.
- Fixed thickness and subsurface slots for fabric Shader master node that wasn't appearing with the right combination of flags.
- Fixed d3d debug layer warning.
- Fixed PCSS sampling quality.
- Fixed the Subsurface and transmission Material feature enabling for fabric Shader.
- Fixed the Shader Graph UV node’s dimensions when using it in a vertex Shader.
- Fixed the planar reflection mirror gizmo's rotation.
- Fixed HDRenderPipelineAsset's FrameSettings not showing the selected enum in the Inspector drop-down.
- Fixed an error with async compute.
- MSAA now supports transparency.
- The HDRP Material upgrader tool now converts metallic values correctly.
- Volumetrics now render in Reflection Probes.
- Fixed a crash that occurred whenever you set a viewport size to 0.
- Fixed the Camera physic parameter that the UI previously did not display.
- Fixed issue in pyramid shaped spotlight handles manipulation

### Changed

- Renamed Line shaped Lights to Tube Lights.
- HDRP now uses mean height fog parametrization.
- Shadow quality settings are set to All when you use HDRP (This setting is not visible in the UI when using SRP). This avoids Legacy Graphics Quality Settings disabling the shadows and give SRP full control over the Shadows instead.
- HDRP now internally uses premultiplied alpha for all fog.
- Updated default FrameSettings used for realtime Reflection Probes when you create a new HDRenderPipelineAsset.
- Remove multi-camera support. LWRP and HDRP will not support multi-camera layered rendering.
- Updated Shader Graph subshaders to use the new instancing define.
- Changed fog distance calculation from distance to plane to distance to sphere.
- Optimized forward rendering using AMD GCN by scalarizing the light loop.
- Changed the UI of the Light Editor.
- Change ordering of includes in HDRP Materials in order to reduce iteration time for faster compilation.
- Added a StackLit master node replacing the InspectorUI version. IMPORTANT: All previously authored StackLit Materials will be lost. You need to recreate them with the master node.

## [5.0.0-preview] - 2018-09-28

### Added
- Added occlusion mesh to depth prepass for VR (VR still disabled for now)
- Added a debug mode to display only one shadow at once
- Added controls for the highlight created by directional lights
- Added a light radius setting to punctual lights to soften light attenuation and simulate fill lighting
- Added a 'minRoughness' parameter to all non-area lights (was previously only available for certain light types)
- Added separate volumetric light/shadow dimmers
- Added per-pixel jitter to volumetrics to reduce aliasing artifacts
- Added a SurfaceShading.hlsl file, which implements material-agnostic shading functionality in an efficient manner
- Added support for shadow bias for thin object transmission
- Added FrameSettings to control realtime planar reflection
- Added control for SRPBatcher on HDRP Asset
- Added an option to clear the shadow atlases in the debug menu
- Added a color visualization of the shadow atlas rescale in debug mode
- Added support for disabling SSR on materials
- Added intrinsic for XBone
- Added new light volume debugging tool
- Added a new SSR debug view mode
- Added translaction's scale invariance on DensityVolume
- Added multiple supported LitShadermode and per renderer choice in case of both Forward and Deferred supported
- Added custom specular occlusion mode to Lit Shader Graph Master node

### Fixed
- Fixed a normal bias issue with Stacklit (Was causing light leaking)
- Fixed camera preview outputing an error when both scene and game view where display and play and exit was call
- Fixed override debug mode not apply correctly on static GI
- Fixed issue where XRGraphicsConfig values set in the asset inspector GUI weren't propagating correctly (VR still disabled for now)
- Fixed issue with tangent that was using SurfaceGradient instead of regular normal decoding
- Fixed wrong error message display when switching to unsupported target like IOS
- Fixed an issue with ambient occlusion texture sometimes not being created properly causing broken rendering
- Shadow near plane is no longer limited at 0.1
- Fixed decal draw order on transparent material
- Fixed an issue where sometime the lookup texture used for GGX convolution was broken, causing broken rendering
- Fixed an issue where you wouldn't see any fog for certain pipeline/scene configurations
- Fixed an issue with volumetric lighting where the anisotropy value of 0 would not result in perfectly isotropic lighting
- Fixed shadow bias when the atlas is rescaled
- Fixed shadow cascade sampling outside of the atlas when cascade count is inferior to 4
- Fixed shadow filter width in deferred rendering not matching shader config
- Fixed stereo sampling of depth texture in MSAA DepthValues.shader
- Fixed box light UI which allowed negative and zero sizes, thus causing NaNs
- Fixed stereo rendering in HDRISky.shader (VR)
- Fixed normal blend and blend sphere influence for reflection probe
- Fixed distortion filtering (was point filtering, now trilinear)
- Fixed contact shadow for large distance
- Fixed depth pyramid debug view mode
- Fixed sphere shaped influence handles clamping in reflection probes
- Fixed reflection probes data migration for project created before using hdrp
- Fixed ambient occlusion for Lit Master Node when slot is connected

### Changed
- Use samplerunity_ShadowMask instead of samplerunity_samplerLightmap for shadow mask
- Allow to resize reflection probe gizmo's size
- Improve quality of screen space shadow
- Remove support of projection model for ScreenSpaceLighting (SSR always use HiZ and refraction always Proxy)
- Remove all the debug mode from SSR that are obsolete now
- Expose frameSettings and Capture settings for reflection and planar probe
- Update UI for reflection probe, planar probe, camera and HDRP Asset
- Implement proper linear blending for volumetric lighting via deep compositing as described in the paper "Deep Compositing Using Lie Algebras"
- Changed  planar mapping to match terrain convention (XZ instead of ZX)
- XRGraphicsConfig is no longer Read/Write. Instead, it's read-only. This improves consistency of XR behavior between the legacy render pipeline and SRP
- Change reflection probe data migration code (to update old reflection probe to new one)
- Updated gizmo for ReflectionProbes
- Updated UI and Gizmo of DensityVolume

## [4.0.0-preview] - 2018-09-28

### Added
- Added a new TerrainLit shader that supports rendering of Unity terrains.
- Added controls for linear fade at the boundary of density volumes
- Added new API to control decals without monobehaviour object
- Improve Decal Gizmo
- Implement Screen Space Reflections (SSR) (alpha version, highly experimental)
- Add an option to invert the fade parameter on a Density Volume
- Added a Fabric shader (experimental) handling cotton and silk
- Added support for MSAA in forward only for opaque only
- Implement smoothness fade for SSR
- Added support for AxF shader (X-rite format - require special AxF importer from Unity not part of HDRP)
- Added control for sundisc on directional light (hack)
- Added a new HD Lit Master node that implements Lit shader support for Shader Graph
- Added Micro shadowing support (hack)
- Added an event on HDAdditionalCameraData for custom rendering
- HDRP Shader Graph shaders now support 4-channel UVs.

### Fixed
- Fixed an issue where sometimes the deferred shadow texture would not be valid, causing wrong rendering.
- Stencil test during decals normal buffer update is now properly applied
- Decals corectly update normal buffer in forward
- Fixed a normalization problem in reflection probe face fading causing artefacts in some cases
- Fix multi-selection behavior of Density Volumes overwriting the albedo value
- Fixed support of depth texture for RenderTexture. HDRP now correctly output depth to user depth buffer if RenderTexture request it.
- Fixed multi-selection behavior of Density Volumes overwriting the albedo value
- Fixed support of depth for RenderTexture. HDRP now correctly output depth to user depth buffer if RenderTexture request it.
- Fixed support of Gizmo in game view in the editor
- Fixed gizmo for spot light type
- Fixed issue with TileViewDebug mode being inversed in gameview
- Fixed an issue with SAMPLE_TEXTURECUBE_SHADOW macro
- Fixed issue with color picker not display correctly when game and scene view are visible at the same time
- Fixed an issue with reflection probe face fading
- Fixed camera motion vectors shader and associated matrices to update correctly for single-pass double-wide stereo rendering
- Fixed light attenuation functions when range attenuation is disabled
- Fixed shadow component algorithm fixup not dirtying the scene, so changes can be saved to disk.
- Fixed some GC leaks for HDRP
- Fixed contact shadow not affected by shadow dimmer
- Fixed GGX that works correctly for the roughness value of 0 (mean specular highlgiht will disappeard for perfect mirror, we rely on maxSmoothness instead to always have a highlight even on mirror surface)
- Add stereo support to ShaderPassForward.hlsl. Forward rendering now seems passable in limited test scenes with camera-relative rendering disabled.
- Add stereo support to ProceduralSky.shader and OpaqueAtmosphericScattering.shader.
- Added CullingGroupManager to fix more GC.Alloc's in HDRP
- Fixed rendering when multiple cameras render into the same render texture

### Changed
- Changed the way depth & color pyramids are built to be faster and better quality, thus improving the look of distortion and refraction.
- Stabilize the dithered LOD transition mask with respect to the camera rotation.
- Avoid multiple depth buffer copies when decals are present
- Refactor code related to the RT handle system (No more normal buffer manager)
- Remove deferred directional shadow and move evaluation before lightloop
- Add a function GetNormalForShadowBias() that material need to implement to return the normal used for normal shadow biasing
- Remove Jimenez Subsurface scattering code (This code was disabled by default, now remove to ease maintenance)
- Change Decal API, decal contribution is now done in Material. Require update of material using decal
- Move a lot of files from CoreRP to HDRP/CoreRP. All moved files weren't used by Ligthweight pipeline. Long term they could move back to CoreRP after CoreRP become out of preview
- Updated camera inspector UI
- Updated decal gizmo
- Optimization: The objects that are rendered in the Motion Vector Pass are not rendered in the prepass anymore
- Removed setting shader inclue path via old API, use package shader include paths
- The default value of 'maxSmoothness' for punctual lights has been changed to 0.99
- Modified deferred compute and vert/frag shaders for first steps towards stereo support
- Moved material specific Shader Graph files into corresponding material folders.
- Hide environment lighting settings when enabling HDRP (Settings are control from sceneSettings)
- Update all shader includes to use absolute path (allow users to create material in their Asset folder)
- Done a reorganization of the files (Move ShaderPass to RenderPipeline folder, Move all shadow related files to Lighting/Shadow and others)
- Improved performance and quality of Screen Space Shadows

## [3.3.0-preview] - 2018-01-01

### Added
- Added an error message to say to use Metal or Vulkan when trying to use OpenGL API
- Added a new Fabric shader model that supports Silk and Cotton/Wool
- Added a new HDRP Lighting Debug mode to visualize Light Volumes for Point, Spot, Line, Rectangular and Reflection Probes
- Add support for reflection probe light layers
- Improve quality of anisotropic on IBL

### Fixed
- Fix an issue where the screen where darken when rendering camera preview
- Fix display correct target platform when showing message to inform user that a platform is not supported
- Remove workaround for metal and vulkan in normal buffer encoding/decoding
- Fixed an issue with color picker not working in forward
- Fixed an issue where reseting HDLight do not reset all of its parameters
- Fixed shader compile warning in DebugLightVolumes.shader

### Changed
- Changed default reflection probe to be 256x256x6 and array size to be 64
- Removed dependence on the NdotL for thickness evaluation for translucency (based on artist's input)
- Increased the precision when comparing Planar or HD reflection probe volumes
- Remove various GC alloc in C#. Slightly better performance

## [3.2.0-preview] - 2018-01-01

### Added
- Added a luminance meter in the debug menu
- Added support of Light, reflection probe, emissive material, volume settings related to lighting to Lighting explorer
- Added support for 16bit shadows

### Fixed
- Fix issue with package upgrading (HDRP resources asset is now versionned to worarkound package manager limitation)
- Fix HDReflectionProbe offset displayed in gizmo different than what is affected.
- Fix decals getting into a state where they could not be removed or disabled.
- Fix lux meter mode - The lux meter isn't affected by the sky anymore
- Fix area light size reset when multi-selected
- Fix filter pass number in HDUtils.BlitQuad
- Fix Lux meter mode that was applying SSS
- Fix planar reflections that were not working with tile/cluster (olbique matrix)
- Fix debug menu at runtime not working after nested prefab PR come to trunk
- Fix scrolling issue in density volume

### Changed
- Shader code refactor: Split MaterialUtilities file in two parts BuiltinUtilities (independent of FragInputs) and MaterialUtilities (Dependent of FragInputs)
- Change screen space shadow rendertarget format from ARGB32 to RG16

## [3.1.0-preview] - 2018-01-01

### Added
- Decal now support per channel selection mask. There is now two mode. One with BaseColor, Normal and Smoothness and another one more expensive with BaseColor, Normal, Smoothness, Metal and AO. Control is on HDRP Asset. This may require to launch an update script for old scene: 'Edit/Render Pipeline/Single step upgrade script/Upgrade all DecalMaterial MaskBlendMode'.
- Decal now supports depth bias for decal mesh, to prevent z-fighting
- Decal material now supports draw order for decal projectors
- Added LightLayers support (Base on mask from renderers name RenderingLayers and mask from light name LightLayers - if they match, the light apply) - cost an extra GBuffer in deferred (more bandwidth)
- When LightLayers is enabled, the AmbientOclusion is store in the GBuffer in deferred path allowing to avoid double occlusion with SSAO. In forward the double occlusion is now always avoided.
- Added the possibility to add an override transform on the camera for volume interpolation
- Added desired lux intensity and auto multiplier for HDRI sky
- Added an option to disable light by type in the debug menu
- Added gradient sky
- Split EmissiveColor and bakeDiffuseLighting in forward avoiding the emissiveColor to be affect by SSAO
- Added a volume to control indirect light intensity
- Added EV 100 intensity unit for area lights
- Added support for RendererPriority on Renderer. This allow to control order of transparent rendering manually. HDRP have now two stage of sorting for transparent in addition to bact to front. Material have a priority then Renderer have a priority.
- Add Coupling of (HD)Camera and HDAdditionalCameraData for reset and remove in inspector contextual menu of Camera
- Add Coupling of (HD)ReflectionProbe and HDAdditionalReflectionData for reset and remove in inspector contextual menu of ReflectoinProbe
- Add macro to forbid unity_ObjectToWorld/unity_WorldToObject to be use as it doesn't handle camera relative rendering
- Add opacity control on contact shadow

### Fixed
- Fixed an issue with PreIntegratedFGD texture being sometimes destroyed and not regenerated causing rendering to break
- PostProcess input buffers are not copied anymore on PC if the viewport size matches the final render target size
- Fixed an issue when manipulating a lot of decals, it was displaying a lot of errors in the inspector
- Fixed capture material with reflection probe
- Refactored Constant Buffers to avoid hitting the maximum number of bound CBs in some cases.
- Fixed the light range affecting the transform scale when changed.
- Snap to grid now works for Decal projector resizing.
- Added a warning for 128x128 cookie texture without mipmaps
- Replace the sampler used for density volumes for correct wrap mode handling

### Changed
- Move Render Pipeline Debug "Windows from Windows->General-> Render Pipeline debug windows" to "Windows from Windows->Analysis-> Render Pipeline debug windows"
- Update detail map formula for smoothness and albedo, goal it to bright and dark perceptually and scale factor is use to control gradient speed
- Refactor the Upgrade material system. Now a material can be update from older version at any time. Call Edit/Render Pipeline/Upgrade all Materials to newer version
- Change name EnableDBuffer to EnableDecals at several place (shader, hdrp asset...), this require a call to Edit/Render Pipeline/Upgrade all Materials to newer version to have up to date material.
- Refactor shader code: BakeLightingData structure have been replace by BuiltinData. Lot of shader code have been remove/change.
- Refactor shader code: All GBuffer are now handled by the deferred material. Mean ShadowMask and LightLayers are control by lit material in lit.hlsl and not outside anymore. Lot of shader code have been remove/change.
- Refactor shader code: Rename GetBakedDiffuseLighting to ModifyBakedDiffuseLighting. This function now handle lighting model for transmission too. Lux meter debug mode is factor outisde.
- Refactor shader code: GetBakedDiffuseLighting is not call anymore in GBuffer or forward pass, including the ConvertSurfaceDataToBSDFData and GetPreLightData, this is done in ModifyBakedDiffuseLighting now
- Refactor shader code: Added a backBakeDiffuseLighting to BuiltinData to handle lighting for transmission
- Refactor shader code: Material must now call InitBuiltinData (Init all to zero + init bakeDiffuseLighting and backBakeDiffuseLighting ) and PostInitBuiltinData

## [3.0.0-preview] - 2018-01-01

### Fixed
- Fixed an issue with distortion that was using previous frame instead of current frame
- Fixed an issue where disabled light where not upgrade correctly to the new physical light unit system introduce in 2.0.5-preview

### Changed
- Update assembly definitions to output assemblies that match Unity naming convention (Unity.*).

## [2.0.5-preview] - 2018-01-01

### Added
- Add option supportDitheringCrossFade on HDRP Asset to allow to remove shader variant during player build if needed
- Add contact shadows for punctual lights (in additional shadow settings), only one light is allowed to cast contact shadows at the same time and so at each frame a dominant light is choosed among all light with contact shadows enabled.
- Add PCSS shadow filter support (from SRP Core)
- Exposed shadow budget parameters in HDRP asset
- Add an option to generate an emissive mesh for area lights (currently rectangle light only). The mesh fits the size, intensity and color of the light.
- Add an option to the HDRP asset to increase the resolution of volumetric lighting.
- Add additional ligth unit support for punctual light (Lumens, Candela) and area lights (Lumens, Luminance)
- Add dedicated Gizmo for the box Influence volume of HDReflectionProbe / PlanarReflectionProbe

### Changed
- Re-enable shadow mask mode in debug view
- SSS and Transmission code have been refactored to be able to share it between various material. Guidelines are in SubsurfaceScattering.hlsl
- Change code in area light with LTC for Lit shader. Magnitude is now take from FGD texture instead of a separate texture
- Improve camera relative rendering: We now apply camera translation on the model matrix, so before the TransformObjectToWorld(). Note: unity_WorldToObject and unity_ObjectToWorld must never be used directly.
- Rename positionWS to positionRWS (Camera relative world position) at a lot of places (mainly in interpolator and FragInputs). In case of custom shader user will be required to update their code.
- Rename positionWS, capturePositionWS, proxyPositionWS, influencePositionWS to positionRWS, capturePositionRWS, proxyPositionRWS, influencePositionRWS (Camera relative world position) in LightDefinition struct.
- Improve the quality of trilinear filtering of density volume textures.
- Improve UI for HDReflectionProbe / PlanarReflectionProbe

### Fixed
- Fixed a shader preprocessor issue when compiling DebugViewMaterialGBuffer.shader against Metal target
- Added a temporary workaround to Lit.hlsl to avoid broken lighting code with Metal/AMD
- Fixed issue when using more than one volume texture mask with density volumes.
- Fixed an error which prevented volumetric lighting from working if no density volumes with 3D textures were present.
- Fix contact shadows applied on transmission
- Fix issue with forward opaque lit shader variant being removed by the shader preprocessor
- Fixed compilation errors on Nintendo Switch (limited XRSetting support).
- Fixed apply range attenuation option on punctual light
- Fixed issue with color temperature not take correctly into account with static lighting
- Don't display fog when diffuse lighting, specular lighting, or lux meter debug mode are enabled.

## [2.0.4-preview] - 2018-01-01

### Fixed
- Fix issue when disabling rough refraction and building a player. Was causing a crash.

## [2.0.3-preview] - 2018-01-01

### Added
- Increased debug color picker limit up to 260k lux

## [2.0.2-preview] - 2018-01-01

### Added
- Add Light -> Planar Reflection Probe command
- Added a false color mode in rendering debug
- Add support for mesh decals
- Add flag to disable projector decals on transparent geometry to save performance and decal texture atlas space
- Add ability to use decal diffuse map as mask only
- Add visualize all shadow masks in lighting debug
- Add export of normal and roughness buffer for forwardOnly and when in supportOnlyForward mode for forward
- Provide a define in lit.hlsl (FORWARD_MATERIAL_READ_FROM_WRITTEN_NORMAL_BUFFER) when output buffer normal is used to read the normal and roughness instead of caclulating it (can save performance, but lower quality due to compression)
- Add color swatch to decal material

### Changed
- Change Render -> Planar Reflection creation to 3D Object -> Mirror
- Change "Enable Reflector" name on SpotLight to "Angle Affect Intensity"
- Change prototype of BSDFData ConvertSurfaceDataToBSDFData(SurfaceData surfaceData) to BSDFData ConvertSurfaceDataToBSDFData(uint2 positionSS, SurfaceData surfaceData)

### Fixed
- Fix issue with StackLit in deferred mode with deferredDirectionalShadow due to GBuffer not being cleared. Gbuffer is still not clear and issue was fix with the new Output of normal buffer.
- Fixed an issue where interpolation volumes were not updated correctly for reflection captures.
- Fixed an exception in Light Loop settings UI

## [2.0.1-preview] - 2018-01-01

### Added
- Add stripper of shader variant when building a player. Save shader compile time.
- Disable per-object culling that was executed in C++ in HD whereas it was not used (Optimization)
- Enable texture streaming debugging (was not working before 2018.2)
- Added Screen Space Reflection with Proxy Projection Model
- Support correctly scene selection for alpha tested object
- Add per light shadow mask mode control (i.e shadow mask distance and shadow mask). It use the option NonLightmappedOnly
- Add geometric filtering to Lit shader (allow to reduce specular aliasing)
- Add shortcut to create DensityVolume and PlanarReflection in hierarchy
- Add a DefaultHDMirrorMaterial material for PlanarReflection
- Added a script to be able to upgrade material to newer version of HDRP
- Removed useless duplication of ForwardError passes.
- Add option to not compile any DEBUG_DISPLAY shader in the player (Faster build) call Support Runtime Debug display

### Changed
- Changed SupportForwardOnly to SupportOnlyForward in render pipeline settings
- Changed versioning variable name in HDAdditionalXXXData from m_version to version
- Create unique name when creating a game object in the rendering menu (i.e Density Volume(2))
- Re-organize various files and folder location to clean the repository
- Change Debug windows name and location. Now located at:  Windows -> General -> Render Pipeline Debug

### Removed
- Removed GlobalLightLoopSettings.maxPlanarReflectionProbes and instead use value of GlobalLightLoopSettings.planarReflectionProbeCacheSize
- Remove EmissiveIntensity parameter and change EmissiveColor to be HDR (Matching Builtin Unity behavior) - Data need to be updated - Launch Edit -> Single Step Upgrade Script -> Upgrade all Materials emissionColor

### Fixed
- Fix issue with LOD transition and instancing
- Fix discrepency between object motion vector and camera motion vector
- Fix issue with spot and dir light gizmo axis not highlighted correctly
- Fix potential crash while register debug windows inputs at startup
- Fix warning when creating Planar reflection
- Fix specular lighting debug mode (was rendering black)
- Allow projector decal with null material to allow to configure decal when HDRP is not set
- Decal atlas texture offset/scale is updated after allocations (used to be before so it was using date from previous frame)

## [0.0.0-preview] - 2018-01-01

### Added
- Configure the VolumetricLightingSystem code path to be on by default
- Trigger a build exception when trying to build an unsupported platform
- Introduce the VolumetricLightingController component, which can (and should) be placed on the camera, and allows one to control the near and the far plane of the V-Buffer (volumetric "froxel" buffer) along with the depth distribution (from logarithmic to linear)
- Add 3D texture support for DensityVolumes
- Add a better mapping of roughness to mipmap for planar reflection
- The VolumetricLightingSystem now uses RTHandles, which allows to save memory by sharing buffers between different cameras (history buffers are not shared), and reduce reallocation frequency by reallocating buffers only if the rendering resolution increases (and suballocating within existing buffers if the rendering resolution decreases)
- Add a Volumetric Dimmer slider to lights to control the intensity of the scattered volumetric lighting
- Add UV tiling and offset support for decals.
- Add mipmapping support for volume 3D mask textures

### Changed
- Default number of planar reflection change from 4 to 2
- Rename _MainDepthTexture to _CameraDepthTexture
- The VolumetricLightingController has been moved to the Interpolation Volume framework and now functions similarly to the VolumetricFog settings
- Update of UI of cookie, CubeCookie, Reflection probe and planar reflection probe to combo box
- Allow enabling/disabling shadows for area lights when they are set to baked.
- Hide applyRangeAttenuation and FadeDistance for directional shadow as they are not used

### Removed
- Remove Resource folder of PreIntegratedFGD and add the resource to RenderPipeline Asset

### Fixed
- Fix ConvertPhysicalLightIntensityToLightIntensity() function used when creating light from script to match HDLightEditor behavior
- Fix numerical issues with the default value of mean free path of volumetric fog
- Fix the bug preventing decals from coexisting with density volumes
- Fix issue with alpha tested geometry using planar/triplanar mapping not render correctly or flickering (due to being wrongly alpha tested in depth prepass)
- Fix meta pass with triplanar (was not handling correctly the normal)
- Fix preview when a planar reflection is present
- Fix Camera preview, it is now a Preview cameraType (was a SceneView)
- Fix handling unknown GPUShadowTypes in the shadow manager.
- Fix area light shapes sent as point lights to the baking backends when they are set to baked.
- Fix unnecessary division by PI for baked area lights.
- Fix line lights sent to the lightmappers. The backends don't support this light type.
- Fix issue with shadow mask framesettings not correctly taken into account when shadow mask is enabled for lighting.
- Fix directional light and shadow mask transition, they are now matching making smooth transition
- Fix banding issues caused by high intensity volumetric lighting
- Fix the debug window being emptied on SRP asset reload
- Fix issue with debug mode not correctly clearing the GBuffer in editor after a resize
- Fix issue with ResetMaterialKeyword not resetting correctly ToggleOff/Roggle Keyword
- Fix issue with motion vector not render correctly if there is no depth prepass in deferred

## [0.0.0-preview] - 2018-01-01

### Added
- Screen Space Refraction projection model (Proxy raycasting, HiZ raymarching)
- Screen Space Refraction settings as volume component
- Added buffered frame history per camera
- Port Global Density Volumes to the Interpolation Volume System.
- Optimize ImportanceSampleLambert() to not require the tangent frame.
- Generalize SampleVBuffer() to handle different sampling and reconstruction methods.
- Improve the quality of volumetric lighting reprojection.
- Optimize Morton Order code in the Subsurface Scattering pass.
- Planar Reflection Probe support roughness (gaussian convolution of captured probe)
- Use an atlas instead of a texture array for cluster transparent decals
- Add a debug view to visualize the decal atlas
- Only store decal textures to atlas if decal is visible, debounce out of memory decal atlas warning.
- Add manipulator gizmo on decal to improve authoring workflow
- Add a minimal StackLit material (work in progress, this version can be used as template to add new material)

### Changed
- EnableShadowMask in FrameSettings (But shadowMaskSupport still disable by default)
- Forced Planar Probe update modes to (Realtime, Every Update, Mirror Camera)
- Screen Space Refraction proxy model uses the proxy of the first environment light (Reflection probe/Planar probe) or the sky
- Moved RTHandle static methods to RTHandles
- Renamed RTHandle to RTHandleSystem.RTHandle
- Move code for PreIntegratedFDG (Lit.shader) into its dedicated folder to be share with other material
- Move code for LTCArea (Lit.shader) into its dedicated folder to be share with other material

### Removed
- Removed Planar Probe mirror plane position and normal fields in inspector, always display mirror plane and normal gizmos

### Fixed
- Fix fog flags in scene view is now taken into account
- Fix sky in preview windows that were disappearing after a load of a new level
- Fix numerical issues in IntersectRayAABB().
- Fix alpha blending of volumetric lighting with transparent objects.
- Fix the near plane of the V-Buffer causing out-of-bounds look-ups in the clustered data structure.
- Depth and color pyramid are properly computed and sampled when the camera renders inside a viewport of a RTHandle.
- Fix decal atlas debug view to work correctly when shadow atlas view is also enabled<|MERGE_RESOLUTION|>--- conflicted
+++ resolved
@@ -569,12 +569,9 @@
 - Fixed shadowmask UI now correctly showing shadowmask disable
 - Made more explicit the warning about raytracing and asynchronous compute. Also fixed the condition in which it appears.
 - Fixed a null ref exception in static sky when the default volume profile is invalid.
-<<<<<<< HEAD
+- DXR: Fixed shader compilation error with shader graph and pathtracer
 - Fixed issue with screen-space shadows not enabled properly when RT is disabled (case 1235821)
 - Fixed a performance issue with stochastic ray traced area shadows.
-=======
-- DXR: Fixed shader compilation error with shader graph and pathtracer
->>>>>>> ca0399ca
 
 ### Changed
 - Improve MIP selection for decals on Transparents
