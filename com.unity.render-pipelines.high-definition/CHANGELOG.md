﻿# Changelog
All notable changes to this package will be documented in this file.

The format is based on [Keep a Changelog](http://keepachangelog.com/en/1.0.0/)
and this project adheres to [Semantic Versioning](http://semver.org/spec/v2.0.0.html).

## [8.2.0] - 2020-07-07

### Added
- Added a function (HDRenderPipeline.ResetRTHandleReferenceSize) to reset the reference size of RTHandle systems.
- Added support for AxF measurements importing into texture resources tilings.
- Added Layer parameter on Area Light to modify Layer of generated Emissive Mesh
- Added support for multiple mapping modes in AxF.
- Add support of lightlayers on indirect lighting controller

### Fixed
- Fixed issue with reflection probes in realtime time mode with OnEnable baking having wrong lighting with sky set to dynamic (case 1238047).
- Fixed corrupted values on LayeredLit when using Vertex Color multiply mode to multiply and MSAA is activated. 
- Fixed a cause of NaN when a normal of 0-length is generated (usually via shadergraph).
- Fixed a bug where not all entries were generated for the Attributes Struct in Shader Graph shaders. (case 1250275)
- VFX: Removed irrelevant queues in render queue selection from HDRP outputs
- VFX: Motion Vector are correctly renderered with MSAA [Case 1240754](https://issuetracker.unity3d.com/product/unity/issues/guid/1240754/)
- Fixed shadowmask UI now correctly showing shadowmask disable
- Fixed the indirect diffuse texture not being ignored when it should (ray tracing disabled).
- Fixed a performance issue with stochastic ray traced area shadows.
- Made more explicit the warning about raytracing and asynchronous compute. Also fixed the condition in which it appears.
- Fixed a null ref exception in static sky when the default volume profile is invalid.
- Fixed flickering of the game/scene view when lookdev is running.
- Fixed some GCAlloc in the debug window.
- Removed logic in the UI to disable parameters for contact shadows and fog volume components as it was going against the concept of the volume system.
- Fixed over consumption of GPU memory by the Physically Based Sky.
- Put more information in Camera background type tooltip and fixed inconsistent exposure behavior when changing bg type.
- Fixed an issue where asset preview could be rendered white because of static lighting sky.
- Fixed an issue where static lighting was not updated when removing the static lighting sky profile.
- Fixed SceneView Draw Modes not being properly updated after opening new scene view panels or changing the editor layout.
- Fixed depth prepass and postpass being disabled after changing the shader in the material UI.
- Fix an issue in reading the gbuffer for ray traced subsurface scattering (case 1248358).
- Fixed an issue where editing the Look Dev default profile would not reflect directly in the Look Dev window.
- Fixed an issue where manipulating the color wheels in a volume component would reset the cursor every time.
- Fixed an issue where static sky lighting would not be updated for a new scene until it's reloaded at least once.
- Fixed missing include guards in shadow hlsl files.
- Fixed issue with light layers bigger than 8 (and above the supported range). 
- Fixed an issue where decals were duplicated in prefab isolation mode.
- Fixed the valid TRS test failing due to variable not being initialized to the identity matrix in RTShadows (1220600).
- Fixed cookie texture not updated when changing an import settings (srgb for example).
- Fixed transparent motion vectors not working when in MSAA.
- Fixed an invalid rotation in Planar Reflection Probe editor display, that was causing an error message (case 1182022)
- Fix conflicts with Handles manipulation when performing a Reset in DecalComponent (case 1238833)
- Fix error when removing DecalProjector from component contextual menu (case 1243960)
- Fixed issue when switching back to custom sensor type in physical camera settings (case 1244350).
- Fixed the prefab integration of custom passes (Prefab Override Highlight not working as expected).
- Fixed issue with post process when running in RGBA16 and an object with additive blending is in the scene.
- Fixed issue with sceneview camera settings not being saved after Editor restart.
- Fixed issue that caused not all baked reflection to be deleted upon clicking "Clear Baked Data" in the lighting menu (case 1136080)
- Fixed the light overlap scene view draw mode (wasn't working at all).
- Fixed error when undo a Reflection Probe removal in a prefab instance. (case 1244047)
- Fixed various multi-editing issues when changing Emission parameters.
- Fixed issue that prevented cubemap thumbnails from rendering (only on D3D11 and Metal).
- Fixed Microshadow not working correctly in deferred with LightLayers
- Tentative fix for missing include in depth of field shaders.
- Fixed Wizard check on default volume profile to also check it is not the default one in package.
- Fixed light layers not correctly disabled when the lightlayers is set to Nothing and Lightlayers isn't enabled in HDRP Asset
- Fixed AxF handling of roughness for Blinn-Phong type materials
- Fixed AxF UI errors when surface type is switched to transparent
<<<<<<< HEAD
- Fix issue that caused sky to incorrectly render when using a custom projection matrix.
- Fixed issue with completely black AO on double sided materials when normal mode is set to None.
- Fixed issue with culling layer mask of area light's emissive mesh 
- Fixed UI drawing of the quaternion (1251235)
- The `CustomPassLoadCameraColor` and `CustomPassSampleCameraColor` functions now returns the correct color buffer when used in after post process instead of the color pyramid (which didn't had post processes).
- Fixed for area light not updating baked light result when modifying with gizmo.
- Fixed issue with white flash when enabling SSR.
- Fix inconsistencies with transparent motion vectors and opaque by allowing camera only transparent motion vectors.
- Fixed issue with depth pyramid generation and dynamic resolution.
- Fixed a serialization issue, preventing quality level parameters to undo/redo and update scene view on change.
- Fixed an issue where opening the look dev window with the light theme would make the window blink and eventually crash unity.
- Fixed culling for decals when used in prefabs and edited in context.
=======
- Fixed a bug where connections to the `Normal` slot on *Stack Lit Master* node would be lost when changing normal space. 
>>>>>>> 1669e1c2

### Changed
- Shadowmask and realtime reflection probe property are hide in Quality settings
- Made the StaticLightingSky class public so that users can change it by script for baking purpose.
- Changed default exposure compensation to 0.
- Improved performance of reflection probe management when using a lot of probes.
- MSAA Within Forward Frame Setting is now enabled by default on Cameras when new Render Pipeline Asset is created
- Cloned volume profile from read only assets are created in the root of the project. (case 1154961)
- Lit and LayeredLit tessellation cross lod fade don't used dithering anymore between LOD but fade the tessellation height instead. Allow a smoother transition

## [8.1.0] - 2020-04-21

### Added
- Add XR setting to control camera jitter for temporal effects #6259
- Added an error message in the DrawRenderers custom pass when rendering opaque objects with an HDRP asset in DeferredOnly mode.
- Added support for specular AA from geometric curvature in AxF
- Added support for baked AO (no input for now) in AxF
- Added an info box to warn about depth test artifacts when rendering object twice in custom passes with MSAA.
- Added support for rasterized area light shadows in StackLit
- Added Light decomposition lighting debugging modes and support in AOV
- Added exposure compensation to Fixed exposure mode
- Added range attenuation for box-shaped spotlights.
- Added Min distance to contact shadows.
- Added scenes for hair and fabric and decals with material samples
- Added fabric materials and textures
- Added information for fabric materials in fabric scene

### Fixed
- Fixed an issue where a dynamic sky changing any frame may not update the ambient probe.
- Fixed an issue where default volume would not update when switching profile.
- Fixed an issue where AO override would not override specular occlusion.
- Fixed an issue where Volume inspector might not refresh correctly in some cases.
- Fixed an issue related to the envlightdatasrt not being bound in recursive rendering.
- Fixed issue with uncached reflection probe cameras reseting the debug mode (case 1224601)
- Fixed issue with atmospheric fog turning black if a planar reflection probe is placed below ground level. (case 1226588)
- Fix when rescale probe all direction below zero (1219246)
- Fixed issue with resources being accessed before initialization process has been performed completely. 
- Fixed render texture with XR
- Fixed sRGB mismatch with XR SDK
- Fixed XR single-pass with Mock HMD plugin
- Fixed XR culling with multiple cameras
- Fixed shadow cascade tooltip when using the metric mode (case 1229232)
- Focus on Decal uses the extends of the projectors
- Fixed how the area light influence volume is computed to match rasterization.
- Fixed usage of light size data that are not available at runtime.
- Fixed light type resolution when performing a reset on HDAdditionalLightData (case 1220931)
- Fixed drag area width at left of Light's intensity field in Inspector.
- Fix for issue that prevented scene from being completely saved when baked reflection probes are present and lighting is set to auto generate.
- Fixed the depth buffer copy made before custom pass after opaque and normal injection point.
- Fixed a weird behavior in the scalable settings drawing when the space becomes tiny (1212045).
- Fixed an usage of a a compute buffer not bound (1229964)
- Fixed an issue where unncessarily serialized members in StaticLightingSky component would change each time the scene is changed.
- Fix issues in the post process system with RenderTexture being invalid in some cases, causing rendering problems.
- Fixed an issue where changing the default volume profile from another inspector would not update the default volume editor.
- Fixed path validation when creating new volume profile (case 1229933)
- Fix for range compression factor for probes going negative (now clamped to positive values).
- Fixed various object leaks in HDRP.
- Fix for assertion triggering sometimes when saving a newly created lit shader graph (case 1230996)
- Fixed MSAA depth resolve when there is no motion vectors
- Fix issue causing wrong planar reflection rendering when more than one camera is present.
- Fixed culling of planar reflection probes that change position (case 1218651)
- Fixed null reference when processing lightprobe (case 1235285)
- Fix black screen in XR when HDRP package is present but not used.
- Fixed white flash happening with auto-exposure in some cases (case 1223774)
- Fixed NaN which can appear with real time reflection and inf value
- Fixed raytracing shader compilation on Metal
- Fixed an issue that was collapsing the volume components in the HDRP default settings
- Fixed warning about missing bound decal buffer
- Fixed the debug exposure mode for display sky reflection and debug view baked lighting
- Fixed shader warning on Xbox for ResolveStencilBuffer.compute. 
- Fixed unneeded cookie texture allocation for cone stop lights.
- Fixed issue when toggling anything in HDRP asset that will produce an error (case 1238155)
- Fixed scalarization code for contact shadows
- Fix MaterialBalls having same guid issue
- Fix spelling and grammatical errors in material samples
- Fixed issues with scene view and transparent motion vectors.
- Pre-warm the RTHandle system to reduce the amount of memory allocations and the total memory needed at all points. 
- Workaround an issue caused by GetKernelThreadGroupSizes  failing to retrieve correct group size. 
- Fixed transparent motion vector framesetting not sanitized.
- Fix reflection probe frame settings override
- Fixed wrong order of post process frame settings.
- Force to rebake probe with missing baked texture. (1253367)
- Fix issue causing blocky artifacts when decals affect metallic and are applied on material with specular color workflow.
- Appropriately constraint blend distance of reflection probe while editing with the inspector (case 1248931)
- Fixed errors when switching area light to disk shape while an area emissive mesh was displayed.
- PBR Sky now doesn't go black when going below sea level, but it instead freezes calculation as if on the horizon. 
- Fixed UI drawing of the quaternion (1251235)
- Fixed taaFrameIndex and XR tests 4052 and 4053

### Changed
- Rejecting history for ray traced reflections based on a threshold evaluated on the neighborhood of the sampled history.
- Renamed "Environment" to "Reflection Probes" in tile/cluster debug menu.
- Utilities namespace is obsolete, moved its content to UnityEngine.Rendering (case 1204677)
- All custom pass volumes are now executed for one injection point instead of the first one.
- Optimized PrepareLightsForGPU (cost reduced by over 25%) and PrepareGPULightData (around twice as fast now).
- Rejecting history for ray traced reflections based on a threshold evaluated on the neighborhood of the sampled history.
- Renamed "Environment" to "Reflection Probes" in tile/cluster debug menu.
- Debug exposure in debug menu have been replace to debug exposure compensation in EV100 space and is always visible.
- Cookie are now supported in lightmaper. All lights casting cookie and baked will now include cookie influence.
- Diffusion Profile and Material references in HDRP materials are now correctly exported to unity packages. Note that the diffusion profile or the material references need to be edited once before this can work properly.

## [8.0.1] - 2020-02-25

Version Updated
The version number for this package has increased due to a version update of a related graphics package.

## [8.0.0] - 2020-02-25

Version Updated
The version number for this package has increased due to a version update of a related graphics package.

## [7.3.0] - 2020-03-11

### Added
- Added the exposure sliders to the planar reflection probe preview
- Added a warning and workaround instructions that appear when you enable XR single-pass after the first frame with the XR SDK.
- Added an "enable" toggle to the SSR volume component.

### Fixed
- Fixed issue with AssetPostprocessors dependencies causing models to be imported twice when upgrading the package version.
- Fix player build DX12
- Fix issue with AO being misaligned when multiple view are visible.
- Fix issue that caused the clamp of camera rotation motion for motion blur to be ineffective.
- Fixed culling of lights with XR SDK
- Fixed memory stomp in shadow caching code, leading to overflow of Shadow request array and runtime errors.
- Fixed an issue related to transparent objects reading the ray traced indirect diffuse buffer
- Fixed an issue with filtering ray traced area lights when the intensity is high or there is an exposure.
- Fixed ill-formed include path in Depth Of Field shader.
- Fixed a bug in semi-transparent shadows (object further than the light casting shadows)
- Fix state enabled of default volume profile when in package.
- Fixed removal of MeshRenderer and MeshFilter on adding Light component. 
- Fixed a bug in debug light volumes.
- Fixed the culling was not disposed error in build log.
- Fixed an issue where fog sky color mode could sample NaNs in the sky cubemap.
- Fixed a leak in the PBR sky renderer.
- Added a tooltip to the Ambient Mode parameter in the Visual Envionment volume component.
- Static lighting sky now takes the default volume into account (this fixes discrepancies between baked and realtime lighting).
- Fixed a leak in the sky system.
- Hide reflection probes in the renderer components.
- Removed MSAA Buffers allocation when lit shader mode is set to "deferred only".
- Fixed invalid cast for realtime reflection probes (case 1220504)
- Fixed invalid game view rendering when disabling all cameras in the scene (case 1105163)
- Fixed infinite reload loop while displaying Light's Shadow's Link Light Layer in Inspector of Prefab Asset.
- Fixed the cookie atlas size and planar atlas size being too big after an upgrade of the HDRP asset.
- Fixed alpha clipping test (comparison was '>', now '>=')
- Fixed preview camera (eg. shader graph preview) when path tracing is on
- Fixed DXR player build
- Fixed compilation issue with linux vulkan and raytrace shader
- Fixed the HDRP asset migration code not being called after an upgrade of the package
- Fixed draw renderers custom pass out of bound exception
- Fixed an issue with emissive light meshes not being in the RAS.
- Fixed a warning due to StaticLightingSky when reloading domain in some cases.
- Fixed the MaxLightCount being displayed when the light volume debug menu is on ColorAndEdge.
- Fix an exception in case two LOD levels are using the same mesh renderer.
- Fixed error in the console when switching shader to decal in the material UI.
- Fixed z-fighting in scene view when scene lighting is off (case 1203927)
- Fixed some typos in debug menu (case 1224594)
- Fixed an issue with refraction model and ray traced recursive rendering (case 1198578).
- Fixed cubemap thumbnail generation at project load time. 
- Half fixed shuriken particle light that cast shadows (only the first one will be correct)
- Fixed an issue with the specularFGD term being used when the material has a clear coat (lit shader).

### Changed
- Renamed the cubemap used for diffuse convolution to a more explicit name for the memory profiler.
- Light dimmer can now get values higher than one and was renamed to multiplier in the UI. 
- Removed info box requesting volume component for Visual Environment and updated the documentation with the relevant information.
- Add range-based clipping to box lights (case 1178780)
- Improve area light culling (case 1085873)
- Light Hierarchy debug mode can now adjust Debug Exposure for visualizing high exposure scenes.
- Changed the diffusion profile warning on the material to an info and changed the message to be more precise.

## [7.2.0] - 2020-02-10

### Added
- Added the possibility to have ray traced colored and semi-transparent shadows on directional lights.
- Exposed the debug overlay ratio in the debug menu.
- Added a separate frame settings for tonemapping alongside color grading.
- Added the receive fog option in the material UI for ShaderGraphs.
- Added a public virtual bool in the custom post processes API to specify if a post processes should be executed in the scene view.
- Added a menu option that checks scene issues with ray tracing. Also removed the previously existing warning at runtime.
- Added Contrast Adaptive Sharpen (CAS) Upscaling effect.
- Added APIs to update probe settings at runtime.
- Added documentation for the rayTracingSupported method in HDRP
- Added user-selectable format for the post processing passes. 
- Added support for alpha channel in some post-processing passes (DoF, TAA, Uber).
- Added warnings in FrameSettings inspector when using DXR and atempting to use Asynchronous Execution.
- Exposed Stencil bits that can be used by the user.
- Added history rejection based on velocity of intersected objects for directional, point and spot lights.
- Added a affectsVolumetric field to the HDAdditionalLightData API to know if light affects volumetric fog.
- Add OS and Hardware check in the Wizard fixes for DXR.
- Added option to exclude camera motion from motion blur.
- Added semi-transparent shadows for point and spot lights.
- Added support for semi-transparent shadow for unlit shader and unlit shader graph.
- Added the alpha clip enabled toggle to the material UI for all HDRP shader graphs.
- Added Material Samples to explain how to use the lit shader features
- Added an initial implementation of ray traced sub surface scattering
- Added AssetPostprocessors and Shadergraphs to handle Arnold Standard Surface and 3DsMax Physical material import from FBX. 
- Added support for Smoothness Fade start work when enabling ray traced reflections.
- Added Contact shadow, Micro shadows and Screen space refraction API documentation.
- Added script documentation for SSR, SSAO (ray tracing), GI, Light Cluster, RayTracingSettings, Ray Counters, etc.
- Added path tracing support for refraction and internal reflections.
- Added support for Thin Refraction Model and Lit's Clear Coat in Path Tracing.
- Added the Tint parameter to Sky Colored Fog.

### Fixed
- Update documentation of HDRISky-Backplate, precise how to have Ambient Occlusion on the Backplate
- Fixed TerrainLitGUI when per-pixel normal property is not present.
- Fixed a bug due to depth history begin overriden too soon
- Fixed issue that caused Distortion UI to appear in Lit.
- Fixed several issues with decal duplicating when editing them.
- Fixed initialization of volumetric buffer params (1204159)
- Fixed an issue where frame count was incorrectly reset for the game view, causing temporal processes to fail.
- Fixed Culling group was not disposed error.
- Fixed issues on some GPU that do not support gathers on integer textures.
- Fixed an issue with ambient probe not being initialized for the first frame after a domain reload for volumetric fog.
- Fixed the scene visibility of decal projectors and density volumes
- Fixed a leak in sky manager.
- Fixed an issue where entering playmode while the light editor is opened would produce null reference exceptions.
- Fixed the debug overlay overlapping the debug menu at runtime.
- Fixed an issue with the framecount when changing scene.
- Fixed errors that occurred when using invalid near and far clip plane values for planar reflections.
- Fixed issue with motion blur sample weighting function.
- Fixed motion vectors in MSAA.
- Fixed sun flare blending (case 1205862).
- Fixed a lot of issues related to ray traced screen space shadows.
- Fixed memory leak caused by apply distortion material not being disposed.
- Fixed Reflection probe incorrectly culled when moving its parent (case 1207660)
- Fixed a nullref when upgrading the Fog volume components while the volume is opened in the inspector.
- Fix issues where decals on PS4 would not correctly write out the tile mask causing bits of the decal to go missing.
- Use appropriate label width and text content so the label is completely visible
- Fixed an issue where final post process pass would not output the default alpha value of 1.0 when using 11_11_10 color buffer format.
- Fixed SSR issue after the MSAA Motion Vector fix.
- Fixed an issue with PCSS on directional light if punctual shadow atlas was not allocated.
- Fixed an issue where shadow resolution would be wrong on the first face of a baked reflection probe.
- Fixed issue with PCSS softness being incorrect for cascades different than the first one.
- Fixed custom post process not rendering when using multiple HDRP asset in quality settings
- Fixed probe gizmo missing id (case 1208975)
- Fixed a warning in raytracingshadowfilter.compute
- Fixed issue with AO breaking with small near plane values.
- Fixed custom post process Cleanup function not called in some cases.
- Fixed shader warning in AO code.
- Fixed a warning in simpledenoiser.compute
- Fixed tube and rectangle light culling to use their shape instead of their range as a bounding box.
- Fixed caused by using gather on a UINT texture in motion blur. 
- Fix issue with ambient occlusion breaking when dynamic resolution is active.
- Fixed some possible NaN causes in Depth of Field.
- Fixed Custom Pass nullref due to the new Profiling Sample API changes
- Fixed the black/grey screen issue on after post process Custom Passes in non dev builds.
- Fixed particle lights.
- Improved behavior of lights and probe going over the HDRP asset limits.
- Fixed issue triggered when last punctual light is disabled and more than one camera is used.
- Fixed Custom Pass nullref due to the new Profiling Sample API changes
- Fixed the black/grey screen issue on after post process Custom Passes in non dev builds.
- Fixed XR rendering locked to vsync of main display with Standalone Player.
- Fixed custom pass cleanup not called at the right time when using multiple volumes.
- Fixed an issue on metal with edge of decal having artifact by delaying discard of fragments during decal projection
- Fixed various shader warning
- Fixing unnecessary memory allocations in the ray tracing cluster build
- Fixed duplicate column labels in LightEditor's light tab
- Fixed white and dark flashes on scenes with very high or very low exposure when Automatic Exposure is being used.
- Fixed an issue where passing a null ProfilingSampler would cause a null ref exception.
- Fixed memory leak in Sky when in matcap mode.
- Fixed compilation issues on platform that don't support VR.
- Fixed migration code called when we create a new HDRP asset.
- Fixed RemoveComponent on Camera contextual menu to not remove Camera while a component depend on it.
- Fixed an issue where ambient occlusion and screen space reflections editors would generate null ref exceptions when HDRP was not set as the current pipeline.
- Fixed a null reference exception in the probe UI when no HDRP asset is present.
- Fixed the outline example in the doc (sampling range was dependent on screen resolution)
- Fixed a null reference exception in the HDRI Sky editor when no HDRP asset is present.
- Fixed an issue where Decal Projectors created from script where rotated around the X axis by 90°.
- Fixed frustum used to compute Density Volumes visibility when projection matrix is oblique.
- Fixed a null reference exception in Path Tracing, Recursive Rendering and raytraced Global Illumination editors when no HDRP asset is present.
- Fix for NaNs on certain geometry with Lit shader -- [case 1210058](https://fogbugz.unity3d.com/f/cases/1210058/)
- Fixed an issue where ambient occlusion and screen space reflections editors would generate null ref exceptions when HDRP was not set as the current pipeline.
- Fixed a null reference exception in the probe UI when no HDRP asset is present.
- Fixed the outline example in the doc (sampling range was dependent on screen resolution)
- Fixed a null reference exception in the HDRI Sky editor when no HDRP asset is present.
- Fixed an issue where materials newly created from the contextual menu would have an invalid state, causing various problems until it was edited.
- Fixed transparent material created with ZWrite enabled (now it is disabled by default for new transparent materials)
- Fixed mouseover on Move and Rotate tool while DecalProjector is selected.
- Fixed wrong stencil state on some of the pixel shader versions of deferred shader.
- Fixed an issue where creating decals at runtime could cause a null reference exception.
- Fixed issue that displayed material migration dialog on the creation of new project.
- Fixed various issues with time and animated materials (cases 1210068, 1210064).
- Updated light explorer with latest changes to the Fog and fixed issues when no visual environment was present.
- Fixed not handleling properly the recieve SSR feature with ray traced reflections
- Shadow Atlas is no longer allocated for area lights when they are disabled in the shader config file.
- Avoid MRT Clear on PS4 as it is not implemented yet.
- Fixed runtime debug menu BitField control.
- Fixed the radius value used for ray traced directional light.
- Fixed compilation issues with the layered lit in ray tracing shaders.
- Fixed XR autotests viewport size rounding
- Fixed mip map slider knob displayed when cubemap have no mipmap
- Remove unnecessary skip of material upgrade dialog box.
- Fixed the profiling sample mismatch errors when enabling the profiler in play mode
- Fixed issue that caused NaNs in reflection probes on consoles.
- Fixed adjusting positive axis of Blend Distance slides the negative axis in the density volume component.
- Fixed the blend of reflections based on the weight.
- Fixed fallback for ray traced reflections when denoising is enabled.
- Fixed error spam issue with terrain detail terrainDetailUnsupported (cases 1211848)
- Fixed hardware dynamic resolution causing cropping/scaling issues in scene view (case 1158661)
- Fixed Wizard check order for `Hardware and OS` and `Direct3D12`
- Fix AO issue turning black when Far/Near plane distance is big.
- Fixed issue when opening lookdev and the lookdev volume have not been assigned yet.
- Improved memory usage of the sky system.
- Updated label in HDRP quality preference settings (case 1215100)
- Fixed Decal Projector gizmo not undoing properly (case 1216629)
- Fix a leak in the denoising of ray traced reflections.
- Fixed Alignment issue in Light Preset
- Fixed Environment Header in LightingWindow
- Fixed an issue where hair shader could write garbage in the diffuse lighting buffer, causing NaNs.
- Fixed an exposure issue with ray traced sub-surface scattering.
- Fixed runtime debug menu light hierarchy None not doing anything.
- Fixed the broken ShaderGraph preview when creating a new Lit graph.
- Fix indentation issue in preset of LayeredLit material.
- Fixed minor issues with cubemap preview in the inspector.
- Fixed wrong build error message when building for android on mac.
- Fixed an issue related to denoising ray trace area shadows.
- Fixed wrong build error message when building for android on mac.
- Fixed Wizard persistency of Direct3D12 change on domain reload.
- Fixed Wizard persistency of FixAll on domain reload.
- Fixed Wizard behaviour on domain reload.
- Fixed a potential source of NaN in planar reflection probe atlas.
- Fixed an issue with MipRatio debug mode showing _DebugMatCapTexture not being set.
- Fixed missing initialization of input params in Blit for VR.
- Fix Inf source in LTC for area lights.
- Fix supported Mac platform detection to handle new major version (11.0) properly

### Changed
- Hide unused LOD settings in Quality Settings legacy window.
- Reduced the constrained distance for temporal reprojection of ray tracing denoising
- Removed shadow near plane from the Directional Light Shadow UI.
- Improved the performances of custom pass culling.
- The scene view camera now replicates the physical parameters from the camera tagged as "MainCamera".
- Reduced the number of GC.Alloc calls, one simple scene without plarnar / probes, it should be 0B.
- Renamed ProfilingSample to ProfilingScope and unified API. Added GPU Timings.
- Updated macros to be compatible with the new shader preprocessor.
- Ray tracing reflection temporal filtering is now done in pre-exposed space
- Search field selects the appropriate fields in both project settings panels 'HDRP Default Settings' and 'Quality/HDRP'
- Disabled the refraction and transmission map keywords if the material is opaque.
- Keep celestial bodies outside the atmosphere.
- Updated the MSAA documentation to specify what features HDRP supports MSAA for and what features it does not.
- Shader use for Runtime Debug Display are now correctly stripper when doing a release build
- Now each camera has its own Volume Stack. This allows Volume Parameters to be updated as early as possible and be ready for the whole frame without conflicts between cameras.
- Disable Async for SSR, SSAO and Contact shadow when aggregated ray tracing frame setting is on.
- Improved performance when entering play mode without domain reload by a factor of ~25
- Renamed the camera profiling sample to include the camera name
- Discarding the ray tracing history for AO, reflection, diffuse shadows and GI when the viewport size changes.
- Renamed the camera profiling sample to include the camera name
- Renamed the post processing graphic formats to match the new convention.
- The restart in Wizard for DXR will always be last fix from now on
- Refactoring pre-existing materials to share more shader code between rasterization and ray tracing.
- Setting a material's Refraction Model to Thin does not overwrite the Thickness and Transmission Absorption Distance anymore.
- Removed Wind textures from runtime as wind is no longer built into the pipeline
- Changed Shader Graph titles of master nodes to be more easily searchable ("HDRP/x" -> "x (HDRP)")
- Expose StartSinglePass() and StopSinglePass() as public interface for XRPass
- Replaced the Texture array for 2D cookies (spot, area and directional lights) and for planar reflections by an atlas.
- Moved the tier defining from the asset to the concerned volume components.
- Changing from a tier management to a "mode" management for reflection and GI and removing the ability to enable/disable deferred and ray bining (they are now implied by performance mode)
- The default FrameSettings for ScreenSpaceShadows is set to true for Camera in order to give a better workflow for DXR.
- Refactor internal usage of Stencil bits.
- Changed how the material upgrader works and added documentation for it.
- Custom passes now disable the stencil when overwriting the depth and not writing into it.
- Renamed the camera profiling sample to include the camera name
- Changed the way the shadow casting property of transparent and tranmissive materials is handeled for ray tracing.
- Changed inspector materials stencil setting code to have more sharing.
- Updated the default scene and default DXR scene and DefaultVolumeProfile.
- Changed the way the length parameter is used for ray traced contact shadows.
- Improved the coherency of PCSS blur between cascades.
- Updated VR checks in Wizard to reflect new XR System.
- Removing unused alpha threshold depth prepass and post pass for fabric shader graph.
- Transform result from CIE XYZ to sRGB color space in EvalSensitivity for iridescence.
- Hide the Probes section in the Renderer editos because it was unused.
- Moved BeginCameraRendering callback right before culling.
- Changed the visibility of the Indirect Lighting Controller component to public.

## [7.1.8] - 2020-01-20

### Fixed
- Fixed white and dark flashes on scenes with very high or very low exposure when Automatic Exposure is being used.
- Fixed memory leak in Sky when in matcap mode.
	
### Changed
- On Xbox and PS4 you will also need to download the com.unity.render-pipeline.platform (ps4 or xboxone) package from the appropriate platform developer forum

## [7.1.7] - 2019-12-11

### Added
- Added a check in the custom post process template to throw an error if the default shader is not found.

### Fixed
- Fixed rendering errors when enabling debug modes with custom passes
- Fix an issue that made PCSS dependent on Atlas resolution (not shadow map res)
- Fixing a bug whith histories when n>4 for ray traced shadows
- Fixing wrong behavior in ray traced shadows for mesh renderers if their cast shadow is shadow only or double sided
- Only tracing rays for shadow if the point is inside the code for spotlight shadows
- Only tracing rays if the point is inside the range for point lights
- Fixing ghosting issues when the screen space shadow  indexes change for a light with ray traced shadows
- Fixed an issue with stencil management and Xbox One build that caused corrupted output in deferred mode.
- Fixed a mismatch in behavior between the culling of shadow maps and ray traced point and spot light shadows
- Fixed recursive ray tracing not working anymore after intermediate buffer refactor.
- Fixed ray traced shadow denoising not working (history rejected all the time).
- Fixed shader warning on xbox one
- Fixed cookies not working for spot lights in ray traced reflections, ray traced GI and recursive rendering
- Fixed an inverted handling of CoatSmoothness for SSR in StackLit.
- Fixed missing distortion inputs in Lit and Unlit material UI.
- Fixed issue that propagated NaNs across multiple frames through the exposure texture. 
- Fixed issue with Exclude from TAA stencil ignored. 
- Fixed ray traced reflection exposure issue.
- Fixed issue with TAA history not initialising corretly scale factor for first frame
- Fixed issue with stencil test of material classification not using the correct Mask (causing false positive and bad performance with forward material in deferred)
- Fixed issue with History not reset when chaning antialiasing mode on camera
- Fixed issue with volumetric data not being initialized if default settings have volumetric and reprojection off. 
- Fixed ray tracing reflection denoiser not applied in tier 1
- Fixed the vibility of ray tracing related methods.
- Fixed the diffusion profile list not saved when clicking the fix button in the material UI.
- Fixed crash when pushing bounce count higher than 1 for ray traced GI or reflections
- Fixed PCSS softness scale so that it better match ray traced reference for punctual lights. 
- Fixed exposure management for the path tracer
- Fixed AxF material UI containing two advanced options settings.
- Fixed an issue where cached sky contexts were being destroyed wrongly, breaking lighting in the LookDev
- Fixed issue that clamped PCSS softness too early and not after distance scale.
- Fixed fog affect transparent on HD unlit master node
- Fixed custom post processes re-ordering not saved.
- Fixed NPE when using scalable settings
- Fixed an issue where PBR sky precomputation was reset incorrectly in some cases causing bad performance.
- Fixed a bug in dxr due to depth history begin overriden too soon
- Fixed CustomPassSampleCameraColor scale issue when called from Before Transparent injection point.
- Fixed corruption of AO in baked probes.
- Fixed issue with upgrade of projects that still had Very High as shadow filtering quality.
- Removed shadow near plane from the Directional Light Shadow UI.
- Fixed performance issue with performances of custom pass culling.

## [7.1.6] - 2019-11-22

### Added
- Added Backplate projection from the HDRISky
- Added Shadow Matte in UnlitMasterNode, which only received shadow without lighting
- Added support for depth copy with XR SDK
- Added debug setting to Render Pipeline Debug Window to list the active XR views
- Added an option to filter the result of the volumetric lighting (off by default).
- Added a transmission multiplier for directional lights
- Added XR single-pass test mode to Render Pipeline Debug Window
- Added debug setting to Render Pipeline Window to list the active XR views
- Added a new refraction mode for the Lit shader (thin). Which is a box refraction with small thickness values
- Added the code to support Barn Doors for Area Lights based on a shaderconfig option.
- Added HDRPCameraBinder property binder for Visual Effect Graph
- Added "Celestial Body" controls to the Directional Light
- Added new parameters to the Physically Based Sky
- Added Reflections to the DXR Wizard

### Fixed
- Fixed y-flip in scene view with XR SDK
- Fixed Decal projectors do not immediately respond when parent object layer mask is changed in editor.
- Fixed y-flip in scene view with XR SDK
- Fixed a number of issues with Material Quality setting
- Fixed the transparent Cull Mode option in HD unlit master node settings only visible if double sided is ticked.
- Fixed an issue causing shadowed areas by contact shadows at the edge of far clip plane if contact shadow length is very close to far clip plane.
- Fixed editing a scalable settings will edit all loaded asset in memory instead of targetted asset.
- Fixed Planar reflection default viewer FOV
- Fixed flickering issues when moving the mouse in the editor with ray tracing on.
- Fixed the ShaderGraph main preview being black after switching to SSS in the master node settings
- Fixed custom fullscreen passes in VR
- Fixed camera culling masks not taken in account in custom pass volumes
- Fixed object not drawn in custom pass when using a DrawRenderers with an HDRP shader in a build.
- Fixed injection points for Custom Passes (AfterDepthAndNormal and BeforePreRefraction were missing)
- Fixed a enum to choose shader tags used for drawing objects (DepthPrepass or Forward) when there is no override material.
- Fixed lit objects in the BeforePreRefraction, BeforeTransparent and BeforePostProcess.
- Fixed the None option when binding custom pass render targets to allow binding only depth or color.
- Fixed custom pass buffers allocation so they are not allocated if they're not used.
- Fixed the Custom Pass entry in the volume create asset menu items.
- Fixed Prefab Overrides workflow on Camera.
- Fixed alignment issue in Preset for Camera.
- Fixed alignment issue in Physical part for Camera.
- Fixed FrameSettings multi-edition.
- Fixed a bug happening when denoising multiple ray traced light shadows
- Fixed minor naming issues in ShaderGraph settings
- Fixed an issue with Metal Shader Compiler and GTAO shader for metal
- Fixed resources load issue while upgrading HDRP package.
- Fixed LOD fade mask by accounting for field of view
- Fixed spot light missing from ray tracing indirect effects.
- Fixed a UI bug in the diffusion profile list after fixing them from the wizard.
- Fixed the hash collision when creating new diffusion profile assets.
- Fixed a light leaking issue with box light casting shadows (case 1184475)
- Fixed Cookie texture type in the cookie slot of lights (Now displays a warning because it is not supported).
- Fixed a nullref that happens when using the Shuriken particle light module
- Fixed alignment in Wizard
- Fixed text overflow in Wizard's helpbox
- Fixed Wizard button fix all that was not automatically grab all required fixes
- Fixed VR tab for MacOS in Wizard
- Fixed local config package workflow in Wizard
- Fixed issue with contact shadows shifting when MSAA is enabled.
- Fixed EV100 in the PBR sky
- Fixed an issue In URP where sometime the camera is not passed to the volume system and causes a null ref exception (case 1199388)
- Fixed nullref when releasing HDRP with custom pass disabled
- Fixed performance issue derived from copying stencil buffer.
- Fixed an editor freeze when importing a diffusion profile asset from a unity package.
- Fixed an exception when trying to reload a builtin resource.
- Fixed the light type intensity unit reset when switching the light type.
- Fixed compilation error related to define guards and CreateLayoutFromXrSdk()
- Fixed documentation link on CustomPassVolume.
- Fixed player build when HDRP is in the project but not assigned in the graphic settings.
- Fixed an issue where ambient probe would be black for the first face of a baked reflection probe
- VFX: Fixed Missing Reference to Visual Effect Graph Runtime Assembly
- Fixed an issue where rendering done by users in EndCameraRendering would be executed before the main render loop.
- Fixed Prefab Override in main scope of Volume.
- Fixed alignment issue in Presset of main scope of Volume.
- Fixed persistence of ShowChromeGizmo and moved it to toolbar for coherency in ReflectionProbe and PlanarReflectionProbe.
- Fixed Alignement issue in ReflectionProbe and PlanarReflectionProbe.
- Fixed Prefab override workflow issue in ReflectionProbe and PlanarReflectionProbe.
- Fixed empty MoreOptions and moved AdvancedManipulation in a dedicated location for coherency in ReflectionProbe and PlanarReflectionProbe.
- Fixed Prefab override workflow issue in DensityVolume.
- Fixed empty MoreOptions and moved AdvancedManipulation in a dedicated location for coherency in DensityVolume.
- Fix light limit counts specified on the HDRP asset
- Fixed Quality Settings for SSR, Contact Shadows and Ambient Occlusion volume components
- Fixed decalui deriving from hdshaderui instead of just shaderui
- Use DelayedIntField instead of IntField for scalable settings

### Changed
- Reworked XR automated tests
- The ray traced screen space shadow history for directional, spot and point lights is discarded if the light transform has changed.
- Changed the behavior for ray tracing in case a mesh renderer has both transparent and opaque submeshes.
- Improve history buffer management
- Replaced PlayerSettings.virtualRealitySupported with XRGraphics.tryEnable.
- Remove redundant FrameSettings RealTimePlanarReflection
- Improved a bit the GC calls generated during the rendering.
- Material update is now only triggered when the relevant settings are touched in the shader graph master nodes
- Changed the way Sky Intensity (on Sky volume components) is handled. It's now a combo box where users can choose between Exposure, Multiplier or Lux (for HDRI sky only) instead of both multiplier and exposure being applied all the time. Added a new menu item to convert old profiles.
- Change how method for specular occlusions is decided on inspector shader (Lit, LitTesselation, LayeredLit, LayeredLitTessellation)
- Unlocked SSS, SSR, Motion Vectors and Distortion frame settings for reflections probes.

## [7.1.5] - 2019-11-15

### Fixed
- Fixed black reflection probes the first time loading a project

## [7.1.4] - 2019-11-13

### Added
- Added XR single-pass setting into HDRP asset
- Added a penumbra tint option for lights

### Fixed
- Fixed EOL for some files
- Fixed scene view rendering with volumetrics and XR enabled
- Fixed decals to work with multiple cameras
- Fixed optional clear of GBuffer (Was always on)
- Fixed render target clears with XR single-pass rendering
- Fixed HDRP samples file hierarchy
- Fixed Light units not matching light type
- Fixed QualitySettings panel not displaying HDRP Asset

### Changed
- Changed parametrization of PCSS, now softness is derived from angular diameter (for directional lights) or shape radius (for point/spot lights) and min filter size is now in the [0..1] range.
- Moved the copy of the geometry history buffers to right after the depth mip chain generation.
- Rename "Luminance" to "Nits" in UX for physical light unit
- Rename FrameSettings "SkyLighting" to "SkyReflection"

## [7.1.3] - 2019-11-04

### Added
- Ray tracing support for VR single-pass
- Added sharpen filter shader parameter and UI for TemporalAA to control image quality instead of hardcoded value
- Added frame settings option for custom post process and custom passes as well as custom color buffer format option.
- Add check in wizard on SRP Batcher enabled.
- Added default implementations of OnPreprocessMaterialDescription for FBX, Obj, Sketchup and 3DS file formats.
- Added custom pass fade radius
- Added after post process injection point for custom passes
- Added basic alpha compositing support - Alpha is available afterpostprocess when using FP16 buffer format.
- Added falloff distance on Reflection Probe and Planar Reflection Probe
- Added hability to name LightLayers in HDRenderPipelineAsset
- Added a range compression factor for Reflection Probe and Planar Reflection Probe to avoid saturation of colors.
- Added path tracing support for directional, point and spot lights, as well as emission from Lit and Unlit.
- Added non temporal version of SSAO.
- Added more detailed ray tracing stats in the debug window
- Added Disc area light (bake only)
- Added a warning in the material UI to prevent transparent + subsurface-scattering combination.

### Fixed
- Sorting, undo, labels, layout in the Lighting Explorer.
- Fixed sky settings and materials in Shader Graph Samples package
- Fixed light supported units caching (1182266)
- Fixed an issue where SSAO (that needs temporal reprojection) was still being rendered when Motion Vectors were not available (case 1184998)
- Fixed a nullref when modifying the height parameters inside the layered lit shader UI.
- Fixed Decal gizmo that become white after exiting play mode
- Fixed Decal pivot position to behave like a spotlight
- Fixed an issue where using the LightingOverrideMask would break sky reflection for regular cameras
- Fix DebugMenu FrameSettingsHistory persistency on close
- Fix DensityVolume, ReflectionProbe aned PlanarReflectionProbe advancedControl display
- Fix DXR scene serialization in wizard
- Fixed an issue where Previews would reallocate History Buffers every frame
- Fixed the SetLightLayer function in HDAdditionalLightData setting the wrong light layer
- Fix error first time a preview is created for planar
- Fixed an issue where SSR would use an incorrect roughness value on ForwardOnly (StackLit, AxF, Fabric, etc.) materials when the pipeline is configured to also allow deferred Lit.
- Fixed issues with light explorer (cases 1183468, 1183269)
- Fix dot colors in LayeredLit material inspector
- Fix undo not resetting all value when undoing the material affectation in LayerLit material
- Fix for issue that caused gizmos to render in render textures (case 1174395)
- Fixed the light emissive mesh not updated when the light was disabled/enabled
- Fixed light and shadow layer sync when setting the HDAdditionalLightData.lightlayersMask property
- Fixed a nullref when a custom post process component that was in the HDRP PP list is removed from the project
- Fixed issue that prevented decals from modifying specular occlusion (case 1178272).
- Fixed exposure of volumetric reprojection
- Fixed multi selection support for Scalable Settings in lights
- Fixed font shaders in test projects for VR by using a Shader Graph version
- Fixed refresh of baked cubemap by incrementing updateCount at the end of the bake (case 1158677).
- Fixed issue with rectangular area light when seen from the back
- Fixed decals not affecting lightmap/lightprobe
- Fixed zBufferParams with XR single-pass rendering
- Fixed moving objects not rendered in custom passes
- Fixed abstract classes listed in the + menu of the custom pass list
- Fixed custom pass that was rendered in previews
- Fixed precision error in zero value normals when applying decals (case 1181639)
- Fixed issue that triggered No Scene Lighting view in game view as well (case 1156102)
- Assign default volume profile when creating a new HDRP Asset
- Fixed fov to 0 in planar probe breaking the projection matrix (case 1182014)
- Fixed bugs with shadow caching
- Reassign the same camera for a realtime probe face render request to have appropriate history buffer during realtime probe rendering.
- Fixed issue causing wrong shading when normal map mode is Object space, no normal map is set, but a detail map is present (case 1143352)
- Fixed issue with decal and htile optimization
- Fixed TerrainLit shader compilation error regarding `_Control0_TexelSize` redefinition (case 1178480).
- Fixed warning about duplicate HDRuntimeReflectionSystem when configuring play mode without domain reload.
- Fixed an editor crash when multiple decal projectors were selected and some had null material
- Added all relevant fix actions to FixAll button in Wizard
- Moved FixAll button on top of the Wizard
- Fixed an issue where fog color was not pre-exposed correctly
- Fix priority order when custom passes are overlapping
- Fix cleanup not called when the custom pass GameObject is destroyed
- Replaced most instances of GraphicsSettings.renderPipelineAsset by GraphicsSettings.currentRenderPipeline. This should fix some parameters not working on Quality Settings overrides.
- Fixed an issue with Realtime GI not working on upgraded projects.
- Fixed issue with screen space shadows fallback texture was not set as a texture array.
- Fixed Pyramid Lights bounding box
- Fixed terrain heightmap default/null values and epsilons
- Fixed custom post-processing effects breaking when an abstract class inherited from `CustomPostProcessVolumeComponent`
- Fixed XR single-pass rendering in Editor by using ShaderConfig.s_XrMaxViews to allocate matrix array
- Multiple different skies rendered at the same time by different cameras are now handled correctly without flickering
- Fixed flickering issue happening when different volumes have shadow settings and multiple cameras are present. 
- Fixed issue causing planar probes to disappear if there is no light in the scene.
- Fixed a number of issues with the prefab isolation mode (Volumes leaking from the main scene and reflection not working properly)
- Fixed an issue with fog volume component upgrade not working properly
- Fixed Spot light Pyramid Shape has shadow artifacts on aspect ratio values lower than 1
- Fixed issue with AO upsampling in XR
- Fixed camera without HDAdditionalCameraData component not rendering
- Removed the macro ENABLE_RAYTRACING for most of the ray tracing code
- Fixed prefab containing camera reloading in loop while selected in the Project view
- Fixed issue causing NaN wheh the Z scale of an object is set to 0.
- Fixed DXR shader passes attempting to render before pipeline loaded
- Fixed black ambient sky issue when importing a project after deleting Library.
- Fixed issue when upgrading a Standard transparent material (case 1186874)
- Fixed area light cookies not working properly with stack lit
- Fixed material render queue not updated when the shader is changed in the material inspector.
- Fixed a number of issues with full screen debug modes not reseting correctly when setting another mutually exclusive mode
- Fixed compile errors for platforms with no VR support
- Fixed an issue with volumetrics and RTHandle scaling (case 1155236)
- Fixed an issue where sky lighting might be updated uselessly
- Fixed issue preventing to allow setting decal material to none (case 1196129)
- Fixed XR multi-pass decals rendering
- Fixed several fields on Light Inspector that not supported Prefab overrides
- VFX: Removed z-fight glitches that could appear when using deferred depth prepass and lit quad primitives
- VFX: Preserve specular option for lit outputs (matches HDRP lit shader)
- Fixed init of debug for FrameSettingsHistory on SceneView camera
- Added a fix script to handle the warning 'referenced script in (GameObject 'SceneIDMap') is missing'
- Fix Wizard load when none selected for RenderPipelineAsset
- Fixed issue with unclear naming of debug menu for decals.

### Changed
- Color buffer pyramid is not allocated anymore if neither refraction nor distortion are enabled
- Rename Emission Radius to Radius in UI in Point, Spot
- Angular Diameter parameter for directional light is no longuer an advanced property
- DXR: Remove Light Radius and Angular Diamater of Raytrace shadow. Angular Diameter and Radius are used instead.
- Remove MaxSmoothness parameters from UI for point, spot and directional light. The MaxSmoothness is now deduce from Radius Parameters
- DXR: Remove the Ray Tracing Environement Component. Add a Layer Mask to the ray Tracing volume components to define which objects are taken into account for each effect.
- Removed second cubemaps used for shadowing in lookdev
- Disable Physically Based Sky below ground
- Increase max limit of area light and reflection probe to 128
- Change default texture for detailmap to grey
- Optimize Shadow RT load on Tile based architecture platforms. 
- Improved quality of SSAO.
- Moved RequestShadowMapRendering() back to public API.
- Update HDRP DXR Wizard with an option to automatically clone the hdrp config package and setup raytracing to 1 in shaders file.
- Added SceneSelection pass for TerrainLit shader.
- Simplified Light's type API regrouping the logic in one place (Check type in HDAdditionalLightData)
- The support of LOD CrossFade (Dithering transition) in master nodes now required to enable it in the master node settings (Save variant)
- Improved shadow bias, by removing constant depth bias and substituting it with slope-scale bias. 
- Fix the default stencil values when a material is created from a SSS ShaderGraph.
- Tweak test asset to be compatible with XR: unlit SG material for canvas and double-side font material
- Slightly tweaked the behaviour of bloom when resolution is low to reduce artifacts.
- Hidden fields in Light Inspector that is not relevant while in BakingOnly mode.

## [7.1.2] - 2019-09-19

### Fixed
- Fix/workaround a probable graphics driver bug in the GTAO shader.
- Fixed Hair and PBR shader graphs double sided modes
- Fixed an issue where updating an HDRP asset in the Quality setting panel would not recreate the pipeline.
- Fixed issue with point lights being considered even when occupying less than a pixel on screen (case 1183196)
- Fix a potential NaN source with iridescence (case 1183216)
- Fixed issue of spotlight breaking when minimizing the cone angle via the gizmo (case 1178279)
- Fixed issue that caused decals not to modify the roughness in the normal buffer, causing SSR to not behave correctly (case 1178336)
- Fixed lit transparent refraction with XR single-pass rendering
- Removed extra jitter for TemporalAA in VR
- Fixed ShaderGraph time in main preview
- Fixed issue on some UI elements in HDRP asset not expanding when clicking the arrow (case 1178369)
- Fixed alpha blending in custom post process
- Fixed the modification of the _AlphaCutoff property in the material UI when exposed with a ShaderGraph parameter.
- Fixed HDRP test `1218_Lit_DiffusionProfiles` on Vulkan.
- Fixed an issue where building a player in non-dev mode would generate render target error logs every frame
- Fixed crash when upgrading version of HDRP
- Fixed rendering issues with material previews
- Fixed NPE when using light module in Shuriken particle systems (1173348).
- Refresh cached shadow on editor changes

## [7.1.1] - 2019-09-05

### Added
- Transparency Overdraw debug mode. Allows to visualize transparent objects draw calls as an "heat map".
- Enabled single-pass instancing support for XR SDK with new API cmd.SetInstanceMultiplier()
- XR settings are now available in the HDRP asset
- Support for Material Quality in Shader Graph
- Material Quality support selection in HDRP Asset
- Renamed XR shader macro from UNITY_STEREO_ASSIGN_COMPUTE_EYE_INDEX to UNITY_XR_ASSIGN_VIEW_INDEX
- Raytracing ShaderGraph node for HDRP shaders
- Custom passes volume component with 3 injection points: Before Rendering, Before Transparent and Before Post Process
- Alpha channel is now properly exported to camera render textures when using FP16 color buffer format
- Support for XR SDK mirror view modes
- HD Master nodes in Shader Graph now support Normal and Tangent modification in vertex stage.
- DepthOfFieldCoC option in the fullscreen debug modes.
- Added override Ambient Occlusion option on debug windows
- Added Custom Post Processes with 3 injection points: Before Transparent, Before Post Process and After Post Process
- Added draft of minimal interactive path tracing (experimental) based on DXR API - Support only 4 area light, lit and unlit shader (non-shadergraph)

### Fixed
- Fixed wizard infinite loop on cancellation
- Fixed with compute shader error about too many threads in threadgroup on low GPU
- Fixed invalid contact shadow shaders being created on metal
- Fixed a bug where if Assembly.GetTypes throws an exception due to mis-versioned dlls, then no preprocessors are used in the shader stripper
- Fixed typo in AXF decal property preventing to compile
- Fixed reflection probe with XR single-pass and FPTL
- Fixed force gizmo shown when selecting camera in hierarchy
- Fixed issue with XR occlusion mesh and dynamic resolution
- Fixed an issue where lighting compute buffers were re-created with the wrong size when resizing the window, causing tile artefacts at the top of the screen.
- Fix FrameSettings names and tooltips
- Fixed error with XR SDK when the Editor is not in focus
- Fixed errors with RenderGraph, XR SDK and occlusion mesh
- Fixed shadow routines compilation errors when "real" type is a typedef on "half".
- Fixed toggle volumetric lighting in the light UI
- Fixed post-processing history reset handling rt-scale incorrectly
- Fixed crash with terrain and XR multi-pass
- Fixed ShaderGraph material synchronization issues
- Fixed a null reference exception when using an Emissive texture with Unlit shader (case 1181335)
- Fixed an issue where area lights and point lights where not counted separately with regards to max lights on screen (case 1183196)
- Fixed an SSR and Subsurface Scattering issue (appearing black) when using XR.

### Changed
- Update Wizard layout.
- Remove almost all Garbage collection call within a frame.
- Rename property AdditionalVeclocityChange to AddPrecomputeVelocity
- Call the End/Begin camera rendering callbacks for camera with customRender enabled
- Changeg framesettings migration order of postprocess flags as a pr for reflection settings flags have been backported to 2019.2
- Replaced usage of ENABLE_VR in XRSystem.cs by version defines based on the presence of the built-in VR and XR modules
- Added an update virtual function to the SkyRenderer class. This is called once per frame. This allows a given renderer to amortize heavy computation at the rate it chooses. Currently only the physically based sky implements this.
- Removed mandatory XRPass argument in HDCamera.GetOrCreate()
- Restored the HDCamera parameter to the sky rendering builtin parameters.
- Removed usage of StructuredBuffer for XR View Constants
- Expose Direct Specular Lighting control in FrameSettings
- Deprecated ExponentialFog and VolumetricFog volume components. Now there is only one exponential fog component (Fog) which can add Volumetric Fog as an option. Added a script in Edit -> Render Pipeline -> Upgrade Fog Volume Components.

## [7.0.1] - 2019-07-25

### Added
- Added option in the config package to disable globally Area Lights and to select shadow quality settings for the deferred pipeline.
- When shader log stripping is enabled, shader stripper statistics will be written at `Temp/shader-strip.json`
- Occlusion mesh support from XR SDK

### Fixed
- Fixed XR SDK mirror view blit, cleanup some XRTODO and removed XRDebug.cs
- Fixed culling for volumetrics with XR single-pass rendering
- Fix shadergraph material pass setup not called
- Fixed documentation links in component's Inspector header bar
- Cookies using the render texture output from a camera are now properly updated
- Allow in ShaderGraph to enable pre/post pass when the alpha clip is disabled

### Changed
- RenderQueue for Opaque now start at Background instead of Geometry.
- Clamp the area light size for scripting API when we change the light type
- Added a warning in the material UI when the diffusion profile assigned is not in the HDRP asset


## [7.0.0] - 2019-07-17

### Added
- `Fixed`, `Viewer`, and `Automatic` modes to compute the FOV used when rendering a `PlanarReflectionProbe`
- A checkbox to toggle the chrome gizmo of `ReflectionProbe`and `PlanarReflectionProbe`
- Added a Light layer in shadows that allow for objects to cast shadows without being affected by light (and vice versa).
- You can now access ShaderGraph blend states from the Material UI (for example, **Surface Type**, **Sorting Priority**, and **Blending Mode**). This change may break Materials that use a ShaderGraph, to fix them, select **Edit > Render Pipeline > Reset all ShaderGraph Scene Materials BlendStates**. This syncs the blendstates of you ShaderGraph master nodes with the Material properties.
- You can now control ZTest, ZWrite, and CullMode for transparent Materials.
- Materials that use Unlit Shaders or Unlit Master Node Shaders now cast shadows.
- Added an option to enable the ztest on **After Post Process** materials when TAA is disabled.
- Added a new SSAO (based on Ground Truth Ambient Occlusion algorithm) to replace the previous one.
- Added support for shadow tint on light
- BeginCameraRendering and EndCameraRendering callbacks are now called with probes
- Adding option to update shadow maps only On Enable and On Demand.
- Shader Graphs that use time-dependent vertex modification now generate correct motion vectors.
- Added option to allow a custom spot angle for spot light shadow maps.
- Added frame settings for individual post-processing effects
- Added dither transition between cascades for Low and Medium quality settings
- Added single-pass instancing support with XR SDK
- Added occlusion mesh support with XR SDK
- Added support of Alembic velocity to various shaders
- Added support for more than 2 views for single-pass instancing
- Added support for per punctual/directional light min roughness in StackLit
- Added mirror view support with XR SDK
- Added VR verification in HDRPWizard
- Added DXR verification in HDRPWizard
- Added feedbacks in UI of Volume regarding skies
- Cube LUT support in Tonemapping. Cube LUT helpers for external grading are available in the Post-processing Sample package.

### Fixed
- Fixed an issue with history buffers causing effects like TAA or auto exposure to flicker when more than one camera was visible in the editor
- The correct preview is displayed when selecting multiple `PlanarReflectionProbe`s
- Fixed volumetric rendering with camera-relative code and XR stereo instancing
- Fixed issue with flashing cyan due to async compilation of shader when selecting a mesh
- Fix texture type mismatch when the contact shadow are disabled (causing errors on IOS devices)
- Fixed Generate Shader Includes while in package
- Fixed issue when texture where deleted in ShadowCascadeGUI
- Fixed issue in FrameSettingsHistory when disabling a camera several time without enabling it in between.
- Fixed volumetric reprojection with camera-relative code and XR stereo instancing
- Added custom BaseShaderPreprocessor in HDEditorUtils.GetBaseShaderPreprocessorList()
- Fixed compile issue when USE_XR_SDK is not defined
- Fixed procedural sky sun disk intensity for high directional light intensities
- Fixed Decal mip level when using texture mip map streaming to avoid dropping to lowest permitted mip (now loading all mips)
- Fixed deferred shading for XR single-pass instancing after lightloop refactor
- Fixed cluster and material classification debug (material classification now works with compute as pixel shader lighting)
- Fixed IOS Nan by adding a maximun epsilon definition REAL_EPS that uses HALF_EPS when fp16 are used
- Removed unnecessary GC allocation in motion blur code
- Fixed locked UI with advanded influence volume inspector for probes
- Fixed invalid capture direction when rendering planar reflection probes
- Fixed Decal HTILE optimization with platform not supporting texture atomatic (Disable it)
- Fixed a crash in the build when the contact shadows are disabled
- Fixed camera rendering callbacks order (endCameraRendering was being called before the actual rendering)
- Fixed issue with wrong opaque blending settings for After Postprocess
- Fixed issue with Low resolution transparency on PS4
- Fixed a memory leak on volume profiles
- Fixed The Parallax Occlusion Mappping node in shader graph and it's UV input slot
- Fixed lighting with XR single-pass instancing by disabling deferred tiles
- Fixed the Bloom prefiltering pass
- Fixed post-processing effect relying on Unity's random number generator
- Fixed camera flickering when using TAA and selecting the camera in the editor
- Fixed issue with single shadow debug view and volumetrics
- Fixed most of the problems with light animation and timeline
- Fixed indirect deferred compute with XR single-pass instancing
- Fixed a slight omission in anisotropy calculations derived from HazeMapping in StackLit
- Improved stack computation numerical stability in StackLit
- Fix PBR master node always opaque (wrong blend modes for forward pass)
- Fixed TAA with XR single-pass instancing (missing macros)
- Fixed an issue causing Scene View selection wire gizmo to not appear when using HDRP Shader Graphs.
- Fixed wireframe rendering mode (case 1083989)
- Fixed the renderqueue not updated when the alpha clip is modified in the material UI.
- Fixed the PBR master node preview
- Remove the ReadOnly flag on Reflection Probe's cubemap assets during bake when there are no VCS active.
- Fixed an issue where setting a material debug view would not reset the other exclusive modes
- Spot light shapes are now correctly taken into account when baking
- Now the static lighting sky will correctly take the default values for non-overridden properties
- Fixed material albedo affecting the lux meter
- Extra test in deferred compute shading to avoid shading pixels that were not rendered by the current camera (for camera stacking)

### Changed
- Optimization: Reduce the group size of the deferred lighting pass from 16x16 to 8x8
- Replaced HDCamera.computePassCount by viewCount
- Removed xrInstancing flag in RTHandles (replaced by TextureXR.slices and TextureXR.dimensions)
- Refactor the HDRenderPipeline and lightloop code to preprare for high level rendergraph
- Removed the **Back Then Front Rendering** option in the fabric Master Node settings. Enabling this option previously did nothing.
- Shader type Real translates to FP16 precision on Nintendo Switch.
- Shader framework refactor: Introduce CBSDF, EvaluateBSDF, IsNonZeroBSDF to replace BSDF functions
- Shader framework refactor:  GetBSDFAngles, LightEvaluation and SurfaceShading functions
- Replace ComputeMicroShadowing by GetAmbientOcclusionForMicroShadowing
- Rename WorldToTangent to TangentToWorld as it was incorrectly named
- Remove SunDisk and Sun Halo size from directional light
- Remove all obsolete wind code from shader
- Renamed DecalProjectorComponent into DecalProjector for API alignment.
- Improved the Volume UI and made them Global by default
- Remove very high quality shadow option
- Change default for shadow quality in Deferred to Medium
- Enlighten now use inverse squared falloff (before was using builtin falloff)
- Enlighten is now deprecated. Please use CPU or GPU lightmaper instead.
- Remove the name in the diffusion profile UI
- Changed how shadow map resolution scaling with distance is computed. Now it uses screen space area rather than light range.
- Updated MoreOptions display in UI
- Moved Display Area Light Emissive Mesh script API functions in the editor namespace
- direct strenght properties in ambient occlusion now affect direct specular as well
- Removed advanced Specular Occlusion control in StackLit: SSAO based SO control is hidden and fixed to behave like Lit, SPTD is the only HQ technique shown for baked SO.
- Shader framework refactor: Changed ClampRoughness signature to include PreLightData access.
- HDRPWizard window is now in Window > General > HD Render Pipeline Wizard
- Moved StaticLightingSky to LightingWindow
- Removes the current "Scene Settings" and replace them with "Sky & Fog Settings" (with Physically Based Sky and Volumetric Fog).
- Changed how cached shadow maps are placed inside the atlas to minimize re-rendering of them.

## [6.7.0-preview] - 2019-05-16

### Added
- Added ViewConstants StructuredBuffer to simplify XR rendering
- Added API to render specific settings during a frame
- Added stadia to the supported platforms (2019.3)
- Enabled cascade blends settings in the HD Shadow component
- Added Hardware Dynamic Resolution support.
- Added MatCap debug view to replace the no scene lighting debug view.
- Added clear GBuffer option in FrameSettings (default to false)
- Added preview for decal shader graph (Only albedo, normal and emission)
- Added exposure weight control for decal
- Screen Space Directional Shadow under a define option. Activated for ray tracing
- Added a new abstraction for RendererList that will help transition to Render Graph and future RendererList API
- Added multipass support for VR
- Added XR SDK integration (multipass only)
- Added Shader Graph samples for Hair, Fabric and Decal master nodes.
- Add fade distance, shadow fade distance and light layers to light explorer
- Add method to draw light layer drawer in a rect to HDEditorUtils

### Fixed
- Fixed deserialization crash at runtime
- Fixed for ShaderGraph Unlit masternode not writing velocity
- Fixed a crash when assiging a new HDRP asset with the 'Verify Saving Assets' option enabled
- Fixed exposure to properly support TEXTURE2D_X
- Fixed TerrainLit basemap texture generation
- Fixed a bug that caused nans when material classification was enabled and a tile contained one standard material + a material with transmission.
- Fixed gradient sky hash that was not using the exposure hash
- Fixed displayed default FrameSettings in HDRenderPipelineAsset wrongly updated on scripts reload.
- Fixed gradient sky hash that was not using the exposure hash.
- Fixed visualize cascade mode with exposure.
- Fixed (enabled) exposure on override lighting debug modes.
- Fixed issue with LightExplorer when volume have no profile
- Fixed issue with SSR for negative, infinite and NaN history values
- Fixed LightLayer in HDReflectionProbe and PlanarReflectionProbe inspector that was not displayed as a mask.
- Fixed NaN in transmission when the thickness and a color component of the scattering distance was to 0
- Fixed Light's ShadowMask multi-edition.
- Fixed motion blur and SMAA with VR single-pass instancing
- Fixed NaNs generated by phase functionsin volumetric lighting
- Fixed NaN issue with refraction effect and IOR of 1 at extreme grazing angle
- Fixed nan tracker not using the exposure
- Fixed sorting priority on lit and unlit materials
- Fixed null pointer exception when there are no AOVRequests defined on a camera
- Fixed dirty state of prefab using disabled ReflectionProbes
- Fixed an issue where gizmos and editor grid were not correctly depth tested
- Fixed created default scene prefab non editable due to wrong file extension.
- Fixed an issue where sky convolution was recomputed for nothing when a preview was visible (causing extreme slowness when fabric convolution is enabled)
- Fixed issue with decal that wheren't working currently in player
- Fixed missing stereo rendering macros in some fragment shaders
- Fixed exposure for ReflectionProbe and PlanarReflectionProbe gizmos
- Fixed single-pass instancing on PSVR
- Fixed Vulkan shader issue with Texture2DArray in ScreenSpaceShadow.compute by re-arranging code (workaround)
- Fixed camera-relative issue with lights and XR single-pass instancing
- Fixed single-pass instancing on Vulkan
- Fixed htile synchronization issue with shader graph decal
- Fixed Gizmos are not drawn in Camera preview
- Fixed pre-exposure for emissive decal
- Fixed wrong values computed in PreIntegrateFGD and in the generation of volumetric lighting data by forcing the use of fp32.
- Fixed NaNs arising during the hair lighting pass
- Fixed synchronization issue in decal HTile that occasionally caused rendering artifacts around decal borders
- Fixed QualitySettings getting marked as modified by HDRP (and thus checked out in Perforce)
- Fixed a bug with uninitialized values in light explorer
- Fixed issue with LOD transition
- Fixed shader warnings related to raytracing and TEXTURE2D_X

### Changed
- Refactor PixelCoordToViewDirWS to be VR compatible and to compute it only once per frame
- Modified the variants stripper to take in account multiple HDRP assets used in the build.
- Improve the ray biasing code to avoid self-intersections during the SSR traversal
- Update Pyramid Spot Light to better match emitted light volume.
- Moved _XRViewConstants out of UnityPerPassStereo constant buffer to fix issues with PSSL
- Removed GetPositionInput_Stereo() and single-pass (double-wide) rendering mode
- Changed label width of the frame settings to accommodate better existing options.
- SSR's Default FrameSettings for camera is now enable.
- Re-enabled the sharpening filter on Temporal Anti-aliasing
- Exposed HDEditorUtils.LightLayerMaskDrawer for integration in other packages and user scripting.
- Rename atmospheric scattering in FrameSettings to Fog
- The size modifier in the override for the culling sphere in Shadow Cascades now defaults to 0.6, which is the same as the formerly hardcoded value.
- Moved LOD Bias and Maximum LOD Level from Frame Setting section `Other` to `Rendering`
- ShaderGraph Decal that affect only emissive, only draw in emissive pass (was drawing in dbuffer pass too)
- Apply decal projector fade factor correctly on all attribut and for shader graph decal
- Move RenderTransparentDepthPostpass after all transparent
- Update exposure prepass to interleave XR single-pass instancing views in a checkerboard pattern
- Removed ScriptRuntimeVersion check in wizard.

## [6.6.0-preview] - 2019-04-01

### Added
- Added preliminary changes for XR deferred shading
- Added support of 111110 color buffer
- Added proper support for Recorder in HDRP
- Added depth offset input in shader graph master nodes
- Added a Parallax Occlusion Mapping node
- Added SMAA support
- Added Homothety and Symetry quick edition modifier on volume used in ReflectionProbe, PlanarReflectionProbe and DensityVolume
- Added multi-edition support for DecalProjectorComponent
- Improve hair shader
- Added the _ScreenToTargetScaleHistory uniform variable to be used when sampling HDRP RTHandle history buffers.
- Added settings in `FrameSettings` to change `QualitySettings.lodBias` and `QualitySettings.maximumLODLevel` during a rendering
- Added an exposure node to retrieve the current, inverse and previous frame exposure value.
- Added an HD scene color node which allow to sample the scene color with mips and a toggle to remove the exposure.
- Added safeguard on HD scene creation if default scene not set in the wizard
- Added Low res transparency rendering pass.

### Fixed
- Fixed HDRI sky intensity lux mode
- Fixed dynamic resolution for XR
- Fixed instance identifier semantic string used by Shader Graph
- Fixed null culling result occuring when changing scene that was causing crashes
- Fixed multi-edition light handles and inspector shapes
- Fixed light's LightLayer field when multi-editing
- Fixed normal blend edition handles on DensityVolume
- Fixed an issue with layered lit shader and height based blend where inactive layers would still have influence over the result
- Fixed multi-selection handles color for DensityVolume
- Fixed multi-edition inspector's blend distances for HDReflectionProbe, PlanarReflectionProbe and DensityVolume
- Fixed metric distance that changed along size in DensityVolume
- Fixed DensityVolume shape handles that have not same behaviour in advance and normal edition mode
- Fixed normal map blending in TerrainLit by only blending the derivatives
- Fixed Xbox One rendering just a grey screen instead of the scene
- Fixed probe handles for multiselection
- Fixed baked cubemap import settings for convolution
- Fixed regression causing crash when attempting to open HDRenderPipelineWizard without an HDRenderPipelineAsset setted
- Fixed FullScreenDebug modes: SSAO, SSR, Contact shadow, Prerefraction Color Pyramid, Final Color Pyramid
- Fixed volumetric rendering with stereo instancing
- Fixed shader warning
- Fixed missing resources in existing asset when updating package
- Fixed PBR master node preview in forward rendering or transparent surface
- Fixed deferred shading with stereo instancing
- Fixed "look at" edition mode of Rotation tool for DecalProjectorComponent
- Fixed issue when switching mode in ReflectionProbe and PlanarReflectionProbe
- Fixed issue where migratable component version where not always serialized when part of prefab's instance
- Fixed an issue where shadow would not be rendered properly when light layer are not enabled
- Fixed exposure weight on unlit materials
- Fixed Light intensity not played in the player when recorded with animation/timeline
- Fixed some issues when multi editing HDRenderPipelineAsset
- Fixed emission node breaking the main shader graph preview in certain conditions.
- Fixed checkout of baked probe asset when baking probes.
- Fixed invalid gizmo position for rotated ReflectionProbe
- Fixed multi-edition of material's SurfaceType and RenderingPath
- Fixed whole pipeline reconstruction on selecting for the first time or modifying other than the currently used HDRenderPipelineAsset
- Fixed single shadow debug mode
- Fixed global scale factor debug mode when scale > 1
- Fixed debug menu material overrides not getting applied to the Terrain Lit shader
- Fixed typo in computeLightVariants
- Fixed deferred pass with XR instancing by disabling ComputeLightEvaluation
- Fixed bloom resolution independence
- Fixed lens dirt intensity not behaving properly
- Fixed the Stop NaN feature
- Fixed some resources to handle more than 2 instanced views for XR
- Fixed issue with black screen (NaN) produced on old GPU hardware or intel GPU hardware with gaussian pyramid
- Fixed issue with disabled punctual light would still render when only directional light is present

### Changed
- DensityVolume scripting API will no longuer allow to change between advance and normal edition mode
- Disabled depth of field, lens distortion and panini projection in the scene view
- TerrainLit shaders and includes are reorganized and made simpler.
- TerrainLit shader GUI now allows custom properties to be displayed in the Terrain fold-out section.
- Optimize distortion pass with stencil
- Disable SceneSelectionPass in shader graph preview
- Control punctual light and area light shadow atlas separately
- Move SMAA anti-aliasing option to after Temporal Anti Aliasing one, to avoid problem with previously serialized project settings
- Optimize rendering with static only lighting and when no cullable lights/decals/density volumes are present.
- Updated handles for DecalProjectorComponent for enhanced spacial position readability and have edition mode for better SceneView management
- DecalProjectorComponent are now scale independent in order to have reliable metric unit (see new Size field for changing the size of the volume)
- Restructure code from HDCamera.Update() by adding UpdateAntialiasing() and UpdateViewConstants()
- Renamed velocity to motion vectors
- Objects rendered during the After Post Process pass while TAA is enabled will not benefit from existing depth buffer anymore. This is done to fix an issue where those object would wobble otherwise
- Removed usage of builtin unity matrix for shadow, shadow now use same constant than other view
- The default volume layer mask for cameras & probes is now `Default` instead of `Everything`

## [6.5.0-preview] - 2019-03-07

### Added
- Added depth-of-field support with stereo instancing
- Adding real time area light shadow support
- Added a new FrameSettings: Specular Lighting to toggle the specular during the rendering

### Fixed
- Fixed diffusion profile upgrade breaking package when upgrading to a new version
- Fixed decals cropped by gizmo not updating correctly if prefab
- Fixed an issue when enabling SSR on multiple view
- Fixed edition of the intensity's unit field while selecting multiple lights
- Fixed wrong calculation in soft voxelization for density volume
- Fixed gizmo not working correctly with pre-exposure
- Fixed issue with setting a not available RT when disabling motion vectors
- Fixed planar reflection when looking at mirror normal
- Fixed mutiselection issue with HDLight Inspector
- Fixed HDAdditionalCameraData data migration
- Fixed failing builds when light explorer window is open
- Fixed cascade shadows border sometime causing artefacts between cascades
- Restored shadows in the Cascade Shadow debug visualization
- `camera.RenderToCubemap` use proper face culling

### Changed
- When rendering reflection probe disable all specular lighting and for metals use fresnelF0 as diffuse color for bake lighting.

## [6.4.0-preview] - 2019-02-21

### Added
- VR: Added TextureXR system to selectively expand TEXTURE2D macros to texture array for single-pass stereo instancing + Convert textures call to these macros
- Added an unit selection dropdown next to shutter speed (camera)
- Added error helpbox when trying to use a sub volume component that require the current HDRenderPipelineAsset to support a feature that it is not supporting.
- Add mesh for tube light when display emissive mesh is enabled

### Fixed
- Fixed Light explorer. The volume explorer used `profile` instead of `sharedProfile` which instantiate a custom volume profile instead of editing the asset itself.
- Fixed UI issue where all is displayed using metric unit in shadow cascade and Percent is set in the unit field (happening when opening the inspector).
- Fixed inspector event error when double clicking on an asset (diffusion profile/material).
- Fixed nullref on layered material UI when the material is not an asset.
- Fixed nullref exception when undo/redo a light property.
- Fixed visual bug when area light handle size is 0.

### Changed
- Update UI for 32bit/16bit shadow precision settings in HDRP asset
- Object motion vectors have been disabled in all but the game view. Camera motion vectors are still enabled everywhere, allowing TAA and Motion Blur to work on static objects.
- Enable texture array by default for most rendering code on DX11 and unlock stereo instancing (DX11 only for now)

## [6.3.0-preview] - 2019-02-18

### Added
- Added emissive property for shader graph decals
- Added a diffusion profile override volume so the list of diffusion profile assets to use can be chanaged without affecting the HDRP asset
- Added a "Stop NaNs" option on cameras and in the Scene View preferences.
- Added metric display option in HDShadowSettings and improve clamping
- Added shader parameter mapping in DebugMenu
- Added scripting API to configure DebugData for DebugMenu

### Fixed
- Fixed decals in forward
- Fixed issue with stencil not correctly setup for various master node and shader for the depth pass, motion vector pass and GBuffer/Forward pass
- Fixed SRP batcher and metal
- Fixed culling and shadows for Pyramid, Box, Rectangle and Tube lights
- Fixed an issue where scissor render state leaking from the editor code caused partially black rendering

### Changed
- When a lit material has a clear coat mask that is not null, we now use the clear coat roughness to compute the screen space reflection.
- Diffusion profiles are now limited to one per asset and can be referenced in materials, shader graphs and vfx graphs. Materials will be upgraded automatically except if they are using a shader graph, in this case it will display an error message.

## [6.2.0-preview] - 2019-02-15

### Added
- Added help box listing feature supported in a given HDRenderPipelineAsset alongs with the drawbacks implied.
- Added cascade visualizer, supporting disabled handles when not overriding.

### Fixed
- Fixed post processing with stereo double-wide
- Fixed issue with Metal: Use sign bit to find the cache type instead of lowest bit.
- Fixed invalid state when creating a planar reflection for the first time
- Fix FrameSettings's LitShaderMode not restrained by supported LitShaderMode regression.

### Changed
- The default value roughness value for the clearcoat has been changed from 0.03 to 0.01
- Update default value of based color for master node
- Update Fabric Charlie Sheen lighting model - Remove Fresnel component that wasn't part of initial model + Remap smoothness to [0.0 - 0.6] range for more artist friendly parameter

### Changed
- Code refactor: all macros with ARGS have been swapped with macros with PARAM. This is because the ARGS macros were incorrectly named.

## [6.1.0-preview] - 2019-02-13

### Added
- Added support for post-processing anti-aliasing in the Scene View (FXAA and TAA). These can be set in Preferences.
- Added emissive property for decal material (non-shader graph)

### Fixed
- Fixed a few UI bugs with the color grading curves.
- Fixed "Post Processing" in the scene view not toggling post-processing effects
- Fixed bake only object with flag `ReflectionProbeStaticFlag` when baking a `ReflectionProbe`

### Changed
- Removed unsupported Clear Depth checkbox in Camera inspector
- Updated the toggle for advanced mode in inspectors.

## [6.0.0-preview] - 2019-02-23

### Added
- Added new API to perform a camera rendering
- Added support for hair master node (Double kajiya kay - Lambert)
- Added Reset behaviour in DebugMenu (ingame mapping is right joystick + B)
- Added Default HD scene at new scene creation while in HDRP
- Added Wizard helping to configure HDRP project
- Added new UI for decal material to allow remapping and scaling of some properties
- Added cascade shadow visualisation toggle in HD shadow settings
- Added icons for assets
- Added replace blending mode for distortion
- Added basic distance fade for density volumes
- Added decal master node for shader graph
- Added HD unlit master node (Cross Pipeline version is name Unlit)
- Added new Rendering Queue in materials
- Added post-processing V3 framework embed in HDRP, remove postprocess V2 framework
- Post-processing now uses the generic volume framework
-   New depth-of-field, bloom, panini projection effects, motion blur
-   Exposure is now done as a pre-exposition pass, the whole system has been revamped
-   Exposure now use EV100 everywhere in the UI (Sky, Emissive Light)
- Added emissive intensity (Luminance and EV100 control) control for Emissive
- Added pre-exposure weigth for Emissive
- Added an emissive color node and a slider to control the pre-exposure percentage of emission color
- Added physical camera support where applicable
- Added more color grading tools
- Added changelog level for Shader Variant stripping
- Added Debug mode for validation of material albedo and metalness/specularColor values
- Added a new dynamic mode for ambient probe and renamed BakingSky to StaticLightingSky
- Added command buffer parameter to all Bind() method of material
- Added Material validator in Render Pipeline Debug
- Added code to future support of DXR (not enabled)
- Added support of multiviewport
- Added HDRenderPipeline.RequestSkyEnvironmentUpdate function to force an update from script when sky is set to OnDemand
- Added a Lighting and BackLighting slots in Lit, StackLit, Fabric and Hair master nodes
- Added support for overriding terrain detail rendering shaders, via the render pipeline editor resources asset
- Added xrInstancing flag support to RTHandle
- Added support for cullmask for decal projectors
- Added software dynamic resolution support
- Added support for "After Post-Process" render pass for unlit shader
- Added support for textured rectangular area lights
- Added stereo instancing macros to MSAA shaders
- Added support for Quarter Res Raytraced Reflections (not enabled)
- Added fade factor for decal projectors.
- Added stereo instancing macros to most shaders used in VR
- Added multi edition support for HDRenderPipelineAsset

### Fixed
- Fixed logic to disable FPTL with stereo rendering
- Fixed stacklit transmission and sun highlight
- Fixed decals with stereo rendering
- Fixed sky with stereo rendering
- Fixed flip logic for postprocessing + VR
- Fixed copyStencilBuffer pass for Switch
- Fixed point light shadow map culling that wasn't taking into account far plane
- Fixed usage of SSR with transparent on all master node
- Fixed SSR and microshadowing on fabric material
- Fixed blit pass for stereo rendering
- Fixed lightlist bounds for stereo rendering
- Fixed windows and in-game DebugMenu sync.
- Fixed FrameSettings' LitShaderMode sync when opening DebugMenu.
- Fixed Metal specific issues with decals, hitting a sampler limit and compiling AxF shader
- Fixed an issue with flipped depth buffer during postprocessing
- Fixed normal map use for shadow bias with forward lit - now use geometric normal
- Fixed transparent depth prepass and postpass access so they can be use without alpha clipping for lit shader
- Fixed support of alpha clip shadow for lit master node
- Fixed unlit master node not compiling
- Fixed issue with debug display of reflection probe
- Fixed issue with phong tessellations not working with lit shader
- Fixed issue with vertex displacement being affected by heightmap setting even if not heightmap where assign
- Fixed issue with density mode on Lit terrain producing NaN
- Fixed issue when going back and forth from Lit to LitTesselation for displacement mode
- Fixed issue with ambient occlusion incorrectly applied to emissiveColor with light layers in deferred
- Fixed issue with fabric convolution not using the correct convolved texture when fabric convolution is enabled
- Fixed issue with Thick mode for Transmission that was disabling transmission with directional light
- Fixed shutdown edge cases with HDRP tests
- Fixed slowdow when enabling Fabric convolution in HDRP asset
- Fixed specularAA not compiling in StackLit Master node
- Fixed material debug view with stereo rendering
- Fixed material's RenderQueue edition in default view.
- Fixed banding issues within volumetric density buffer
- Fixed missing multicompile for MSAA for AxF
- Fixed camera-relative support for stereo rendering
- Fixed remove sync with render thread when updating decal texture atlas.
- Fixed max number of keyword reach [256] issue. Several shader feature are now local
- Fixed Scene Color and Depth nodes
- Fixed SSR in forward
- Fixed custom editor of Unlit, HD Unlit and PBR shader graph master node
- Fixed issue with NewFrame not correctly calculated in Editor when switching scene
- Fixed issue with TerrainLit not compiling with depth only pass and normal buffer
- Fixed geometric normal use for shadow bias with PBR master node in forward
- Fixed instancing macro usage for decals
- Fixed error message when having more than one directional light casting shadow
- Fixed error when trying to display preview of Camera or PlanarReflectionProbe
- Fixed LOAD_TEXTURE2D_ARRAY_MSAA macro
- Fixed min-max and amplitude clamping value in inspector of vertex displacement materials
- Fixed issue with alpha shadow clip (was incorrectly clipping object shadow)
- Fixed an issue where sky cubemap would not be cleared correctly when setting the current sky to None
- Fixed a typo in Static Lighting Sky component UI
- Fixed issue with incorrect reset of RenderQueue when switching shader in inspector GUI
- Fixed issue with variant stripper stripping incorrectly some variants
- Fixed a case of ambient lighting flickering because of previews
- Fixed Decals when rendering multiple camera in a single frame
- Fixed cascade shadow count in shader
- Fixed issue with Stacklit shader with Haze effect
- Fixed an issue with the max sample count for the TAA
- Fixed post-process guard band for XR
- Fixed exposure of emissive of Unlit
- Fixed depth only and motion vector pass for Unlit not working correctly with MSAA
- Fixed an issue with stencil buffer copy causing unnecessary compute dispatches for lighting
- Fixed multi edition issue in FrameSettings
- Fixed issue with SRP batcher and DebugDisplay variant of lit shader
- Fixed issue with debug material mode not doing alpha test
- Fixed "Attempting to draw with missing UAV bindings" errors on Vulkan
- Fixed pre-exposure incorrectly apply to preview
- Fixed issue with duplicate 3D texture in 3D texture altas of volumetric?
- Fixed Camera rendering order (base on the depth parameter)
- Fixed shader graph decals not being cropped by gizmo
- Fixed "Attempting to draw with missing UAV bindings" errors on Vulkan.


### Changed
- ColorPyramid compute shader passes is swapped to pixel shader passes on platforms where the later is faster (Nintendo Switch).
- Removing the simple lightloop used by the simple lit shader
- Whole refactor of reflection system: Planar and reflection probe
- Separated Passthrough from other RenderingPath
- Update several properties naming and caption based on feedback from documentation team
- Remove tile shader variant for transparent backface pass of lit shader
- Rename all HDRenderPipeline to HDRP folder for shaders
- Rename decal property label (based on doc team feedback)
- Lit shader mode now default to Deferred to reduce build time
- Update UI of Emission parameters in shaders
- Improve shader variant stripping including shader graph variant
- Refactored render loop to render realtime probes visible per camera
- Enable SRP batcher by default
- Shader code refactor: Rename LIGHTLOOP_SINGLE_PASS => LIGHTLOOP_DISABLE_TILE_AND_CLUSTER and clean all usage of LIGHTLOOP_TILE_PASS
- Shader code refactor: Move pragma definition of vertex and pixel shader inside pass + Move SURFACE_GRADIENT definition in XXXData.hlsl
- Micro-shadowing in Lit forward now use ambientOcclusion instead of SpecularOcclusion
- Upgraded FrameSettings workflow, DebugMenu and Inspector part relative to it
- Update build light list shader code to support 32 threads in wavefronts on Switch
- LayeredLit layers' foldout are now grouped in one main foldout per layer
- Shadow alpha clip can now be enabled on lit shader and haor shader enven for opaque
- Temporal Antialiasing optimization for Xbox One X
- Parameter depthSlice on SetRenderTarget functions now defaults to -1 to bind the entire resource
- Rename SampleCameraDepth() functions to LoadCameraDepth() and SampleCameraDepth(), same for SampleCameraColor() functions
- Improved Motion Blur quality.
- Update stereo frame settings values for single-pass instancing and double-wide
- Rearrange FetchDepth functions to prepare for stereo-instancing
- Remove unused _ComputeEyeIndex
- Updated HDRenderPipelineAsset inspector
- Re-enable SRP batcher for metal

## [5.2.0-preview] - 2018-11-27

### Added
- Added option to run Contact Shadows and Volumetrics Voxelization stage in Async Compute
- Added camera freeze debug mode - Allow to visually see culling result for a camera
- Added support of Gizmo rendering before and after postprocess in Editor
- Added support of LuxAtDistance for punctual lights

### Fixed
- Fixed Debug.DrawLine and Debug.Ray call to work in game view
- Fixed DebugMenu's enum resetted on change
- Fixed divide by 0 in refraction causing NaN
- Fixed disable rough refraction support
- Fixed refraction, SSS and atmospheric scattering for VR
- Fixed forward clustered lighting for VR (double-wide).
- Fixed Light's UX to not allow negative intensity
- Fixed HDRenderPipelineAsset inspector broken when displaying its FrameSettings from project windows.
- Fixed forward clustered lighting for VR (double-wide).
- Fixed HDRenderPipelineAsset inspector broken when displaying its FrameSettings from project windows.
- Fixed Decals and SSR diable flags for all shader graph master node (Lit, Fabric, StackLit, PBR)
- Fixed Distortion blend mode for shader graph master node (Lit, StackLit)
- Fixed bent Normal for Fabric master node in shader graph
- Fixed PBR master node lightlayers
- Fixed shader stripping for built-in lit shaders.

### Changed
- Rename "Regular" in Diffusion profile UI "Thick Object"
- Changed VBuffer depth parametrization for volumetric from distanceRange to depthExtent - Require update of volumetric settings - Fog start at near plan
- SpotLight with box shape use Lux unit only

## [5.1.0-preview] - 2018-11-19

### Added

- Added a separate Editor resources file for resources Unity does not take when it builds a Player.
- You can now disable SSR on Materials in Shader Graph.
- Added support for MSAA when the Supported Lit Shader Mode is set to Both. Previously HDRP only supported MSAA for Forward mode.
- You can now override the emissive color of a Material when in debug mode.
- Exposed max light for Light Loop Settings in HDRP asset UI.
- HDRP no longer performs a NormalDBuffer pass update if there are no decals in the Scene.
- Added distant (fall-back) volumetric fog and improved the fog evaluation precision.
- Added an option to reflect sky in SSR.
- Added a y-axis offset for the PlanarReflectionProbe and offset tool.
- Exposed the option to run SSR and SSAO on async compute.
- Added support for the _GlossMapScale parameter in the Legacy to HDRP Material converter.
- Added wave intrinsic instructions for use in Shaders (for AMD GCN).


### Fixed
- Fixed sphere shaped influence handles clamping in Reflection Probes.
- Fixed Reflection Probe data migration for projects created before using HDRP.
- Fixed UI of Layered Material where Unity previously rendered the scrollbar above the Copy button.
- Fixed Material tessellations parameters Start fade distance and End fade distance. Originally, Unity clamped these values when you modified them.
- Fixed various distortion and refraction issues - handle a better fall-back.
- Fixed SSR for multiple views.
- Fixed SSR issues related to self-intersections.
- Fixed shape density volume handle speed.
- Fixed density volume shape handle moving too fast.
- Fixed the Camera velocity pass that we removed by mistake.
- Fixed some null pointer exceptions when disabling motion vectors support.
- Fixed viewports for both the Subsurface Scattering combine pass and the transparent depth prepass.
- Fixed the blend mode pop-up in the UI. It previously did not appear when you enabled pre-refraction.
- Fixed some null pointer exceptions that previously occurred when you disabled motion vectors support.
- Fixed Layered Lit UI issue with scrollbar.
- Fixed cubemap assignation on custom ReflectionProbe.
- Fixed Reflection Probes’ capture settings' shadow distance.
- Fixed an issue with the SRP batcher and Shader variables declaration.
- Fixed thickness and subsurface slots for fabric Shader master node that wasn't appearing with the right combination of flags.
- Fixed d3d debug layer warning.
- Fixed PCSS sampling quality.
- Fixed the Subsurface and transmission Material feature enabling for fabric Shader.
- Fixed the Shader Graph UV node’s dimensions when using it in a vertex Shader.
- Fixed the planar reflection mirror gizmo's rotation.
- Fixed HDRenderPipelineAsset's FrameSettings not showing the selected enum in the Inspector drop-down.
- Fixed an error with async compute.
- MSAA now supports transparency.
- The HDRP Material upgrader tool now converts metallic values correctly.
- Volumetrics now render in Reflection Probes.
- Fixed a crash that occurred whenever you set a viewport size to 0.
- Fixed the Camera physic parameter that the UI previously did not display.
- Fixed issue in pyramid shaped spotlight handles manipulation

### Changed

- Renamed Line shaped Lights to Tube Lights.
- HDRP now uses mean height fog parametrization.
- Shadow quality settings are set to All when you use HDRP (This setting is not visible in the UI when using SRP). This avoids Legacy Graphics Quality Settings disabling the shadows and give SRP full control over the Shadows instead.
- HDRP now internally uses premultiplied alpha for all fog.
- Updated default FrameSettings used for realtime Reflection Probes when you create a new HDRenderPipelineAsset.
- Remove multi-camera support. LWRP and HDRP will not support multi-camera layered rendering.
- Updated Shader Graph subshaders to use the new instancing define.
- Changed fog distance calculation from distance to plane to distance to sphere.
- Optimized forward rendering using AMD GCN by scalarizing the light loop.
- Changed the UI of the Light Editor.
- Change ordering of includes in HDRP Materials in order to reduce iteration time for faster compilation.
- Added a StackLit master node replacing the InspectorUI version. IMPORTANT: All previously authored StackLit Materials will be lost. You need to recreate them with the master node.

## [5.0.0-preview] - 2018-09-28

### Added
- Added occlusion mesh to depth prepass for VR (VR still disabled for now)
- Added a debug mode to display only one shadow at once
- Added controls for the highlight created by directional lights
- Added a light radius setting to punctual lights to soften light attenuation and simulate fill lighting
- Added a 'minRoughness' parameter to all non-area lights (was previously only available for certain light types)
- Added separate volumetric light/shadow dimmers
- Added per-pixel jitter to volumetrics to reduce aliasing artifacts
- Added a SurfaceShading.hlsl file, which implements material-agnostic shading functionality in an efficient manner
- Added support for shadow bias for thin object transmission
- Added FrameSettings to control realtime planar reflection
- Added control for SRPBatcher on HDRP Asset
- Added an option to clear the shadow atlases in the debug menu
- Added a color visualization of the shadow atlas rescale in debug mode
- Added support for disabling SSR on materials
- Added intrinsic for XBone
- Added new light volume debugging tool
- Added a new SSR debug view mode
- Added translaction's scale invariance on DensityVolume
- Added multiple supported LitShadermode and per renderer choice in case of both Forward and Deferred supported
- Added custom specular occlusion mode to Lit Shader Graph Master node

### Fixed
- Fixed a normal bias issue with Stacklit (Was causing light leaking)
- Fixed camera preview outputing an error when both scene and game view where display and play and exit was call
- Fixed override debug mode not apply correctly on static GI
- Fixed issue where XRGraphicsConfig values set in the asset inspector GUI weren't propagating correctly (VR still disabled for now)
- Fixed issue with tangent that was using SurfaceGradient instead of regular normal decoding
- Fixed wrong error message display when switching to unsupported target like IOS
- Fixed an issue with ambient occlusion texture sometimes not being created properly causing broken rendering
- Shadow near plane is no longer limited at 0.1
- Fixed decal draw order on transparent material
- Fixed an issue where sometime the lookup texture used for GGX convolution was broken, causing broken rendering
- Fixed an issue where you wouldn't see any fog for certain pipeline/scene configurations
- Fixed an issue with volumetric lighting where the anisotropy value of 0 would not result in perfectly isotropic lighting
- Fixed shadow bias when the atlas is rescaled
- Fixed shadow cascade sampling outside of the atlas when cascade count is inferior to 4
- Fixed shadow filter width in deferred rendering not matching shader config
- Fixed stereo sampling of depth texture in MSAA DepthValues.shader
- Fixed box light UI which allowed negative and zero sizes, thus causing NaNs
- Fixed stereo rendering in HDRISky.shader (VR)
- Fixed normal blend and blend sphere influence for reflection probe
- Fixed distortion filtering (was point filtering, now trilinear)
- Fixed contact shadow for large distance
- Fixed depth pyramid debug view mode
- Fixed sphere shaped influence handles clamping in reflection probes
- Fixed reflection probes data migration for project created before using hdrp
- Fixed ambient occlusion for Lit Master Node when slot is connected

### Changed
- Use samplerunity_ShadowMask instead of samplerunity_samplerLightmap for shadow mask
- Allow to resize reflection probe gizmo's size
- Improve quality of screen space shadow
- Remove support of projection model for ScreenSpaceLighting (SSR always use HiZ and refraction always Proxy)
- Remove all the debug mode from SSR that are obsolete now
- Expose frameSettings and Capture settings for reflection and planar probe
- Update UI for reflection probe, planar probe, camera and HDRP Asset
- Implement proper linear blending for volumetric lighting via deep compositing as described in the paper "Deep Compositing Using Lie Algebras"
- Changed  planar mapping to match terrain convention (XZ instead of ZX)
- XRGraphicsConfig is no longer Read/Write. Instead, it's read-only. This improves consistency of XR behavior between the legacy render pipeline and SRP
- Change reflection probe data migration code (to update old reflection probe to new one)
- Updated gizmo for ReflectionProbes
- Updated UI and Gizmo of DensityVolume

## [4.0.0-preview] - 2018-09-28

### Added
- Added a new TerrainLit shader that supports rendering of Unity terrains.
- Added controls for linear fade at the boundary of density volumes
- Added new API to control decals without monobehaviour object
- Improve Decal Gizmo
- Implement Screen Space Reflections (SSR) (alpha version, highly experimental)
- Add an option to invert the fade parameter on a Density Volume
- Added a Fabric shader (experimental) handling cotton and silk
- Added support for MSAA in forward only for opaque only
- Implement smoothness fade for SSR
- Added support for AxF shader (X-rite format - require special AxF importer from Unity not part of HDRP)
- Added control for sundisc on directional light (hack)
- Added a new HD Lit Master node that implements Lit shader support for Shader Graph
- Added Micro shadowing support (hack)
- Added an event on HDAdditionalCameraData for custom rendering
- HDRP Shader Graph shaders now support 4-channel UVs.

### Fixed
- Fixed an issue where sometimes the deferred shadow texture would not be valid, causing wrong rendering.
- Stencil test during decals normal buffer update is now properly applied
- Decals corectly update normal buffer in forward
- Fixed a normalization problem in reflection probe face fading causing artefacts in some cases
- Fix multi-selection behavior of Density Volumes overwriting the albedo value
- Fixed support of depth texture for RenderTexture. HDRP now correctly output depth to user depth buffer if RenderTexture request it.
- Fixed multi-selection behavior of Density Volumes overwriting the albedo value
- Fixed support of depth for RenderTexture. HDRP now correctly output depth to user depth buffer if RenderTexture request it.
- Fixed support of Gizmo in game view in the editor
- Fixed gizmo for spot light type
- Fixed issue with TileViewDebug mode being inversed in gameview
- Fixed an issue with SAMPLE_TEXTURECUBE_SHADOW macro
- Fixed issue with color picker not display correctly when game and scene view are visible at the same time
- Fixed an issue with reflection probe face fading
- Fixed camera motion vectors shader and associated matrices to update correctly for single-pass double-wide stereo rendering
- Fixed light attenuation functions when range attenuation is disabled
- Fixed shadow component algorithm fixup not dirtying the scene, so changes can be saved to disk.
- Fixed some GC leaks for HDRP
- Fixed contact shadow not affected by shadow dimmer
- Fixed GGX that works correctly for the roughness value of 0 (mean specular highlgiht will disappeard for perfect mirror, we rely on maxSmoothness instead to always have a highlight even on mirror surface)
- Add stereo support to ShaderPassForward.hlsl. Forward rendering now seems passable in limited test scenes with camera-relative rendering disabled.
- Add stereo support to ProceduralSky.shader and OpaqueAtmosphericScattering.shader.
- Added CullingGroupManager to fix more GC.Alloc's in HDRP
- Fixed rendering when multiple cameras render into the same render texture

### Changed
- Changed the way depth & color pyramids are built to be faster and better quality, thus improving the look of distortion and refraction.
- Stabilize the dithered LOD transition mask with respect to the camera rotation.
- Avoid multiple depth buffer copies when decals are present
- Refactor code related to the RT handle system (No more normal buffer manager)
- Remove deferred directional shadow and move evaluation before lightloop
- Add a function GetNormalForShadowBias() that material need to implement to return the normal used for normal shadow biasing
- Remove Jimenez Subsurface scattering code (This code was disabled by default, now remove to ease maintenance)
- Change Decal API, decal contribution is now done in Material. Require update of material using decal
- Move a lot of files from CoreRP to HDRP/CoreRP. All moved files weren't used by Ligthweight pipeline. Long term they could move back to CoreRP after CoreRP become out of preview
- Updated camera inspector UI
- Updated decal gizmo
- Optimization: The objects that are rendered in the Motion Vector Pass are not rendered in the prepass anymore
- Removed setting shader inclue path via old API, use package shader include paths
- The default value of 'maxSmoothness' for punctual lights has been changed to 0.99
- Modified deferred compute and vert/frag shaders for first steps towards stereo support
- Moved material specific Shader Graph files into corresponding material folders.
- Hide environment lighting settings when enabling HDRP (Settings are control from sceneSettings)
- Update all shader includes to use absolute path (allow users to create material in their Asset folder)
- Done a reorganization of the files (Move ShaderPass to RenderPipeline folder, Move all shadow related files to Lighting/Shadow and others)
- Improved performance and quality of Screen Space Shadows

## [3.3.0-preview] - 2018-01-01

### Added
- Added an error message to say to use Metal or Vulkan when trying to use OpenGL API
- Added a new Fabric shader model that supports Silk and Cotton/Wool
- Added a new HDRP Lighting Debug mode to visualize Light Volumes for Point, Spot, Line, Rectangular and Reflection Probes
- Add support for reflection probe light layers
- Improve quality of anisotropic on IBL

### Fixed
- Fix an issue where the screen where darken when rendering camera preview
- Fix display correct target platform when showing message to inform user that a platform is not supported
- Remove workaround for metal and vulkan in normal buffer encoding/decoding
- Fixed an issue with color picker not working in forward
- Fixed an issue where reseting HDLight do not reset all of its parameters
- Fixed shader compile warning in DebugLightVolumes.shader

### Changed
- Changed default reflection probe to be 256x256x6 and array size to be 64
- Removed dependence on the NdotL for thickness evaluation for translucency (based on artist's input)
- Increased the precision when comparing Planar or HD reflection probe volumes
- Remove various GC alloc in C#. Slightly better performance

## [3.2.0-preview] - 2018-01-01

### Added
- Added a luminance meter in the debug menu
- Added support of Light, reflection probe, emissive material, volume settings related to lighting to Lighting explorer
- Added support for 16bit shadows

### Fixed
- Fix issue with package upgrading (HDRP resources asset is now versionned to worarkound package manager limitation)
- Fix HDReflectionProbe offset displayed in gizmo different than what is affected.
- Fix decals getting into a state where they could not be removed or disabled.
- Fix lux meter mode - The lux meter isn't affected by the sky anymore
- Fix area light size reset when multi-selected
- Fix filter pass number in HDUtils.BlitQuad
- Fix Lux meter mode that was applying SSS
- Fix planar reflections that were not working with tile/cluster (olbique matrix)
- Fix debug menu at runtime not working after nested prefab PR come to trunk
- Fix scrolling issue in density volume

### Changed
- Shader code refactor: Split MaterialUtilities file in two parts BuiltinUtilities (independent of FragInputs) and MaterialUtilities (Dependent of FragInputs)
- Change screen space shadow rendertarget format from ARGB32 to RG16

## [3.1.0-preview] - 2018-01-01

### Added
- Decal now support per channel selection mask. There is now two mode. One with BaseColor, Normal and Smoothness and another one more expensive with BaseColor, Normal, Smoothness, Metal and AO. Control is on HDRP Asset. This may require to launch an update script for old scene: 'Edit/Render Pipeline/Single step upgrade script/Upgrade all DecalMaterial MaskBlendMode'.
- Decal now supports depth bias for decal mesh, to prevent z-fighting
- Decal material now supports draw order for decal projectors
- Added LightLayers support (Base on mask from renderers name RenderingLayers and mask from light name LightLayers - if they match, the light apply) - cost an extra GBuffer in deferred (more bandwidth)
- When LightLayers is enabled, the AmbientOclusion is store in the GBuffer in deferred path allowing to avoid double occlusion with SSAO. In forward the double occlusion is now always avoided.
- Added the possibility to add an override transform on the camera for volume interpolation
- Added desired lux intensity and auto multiplier for HDRI sky
- Added an option to disable light by type in the debug menu
- Added gradient sky
- Split EmissiveColor and bakeDiffuseLighting in forward avoiding the emissiveColor to be affect by SSAO
- Added a volume to control indirect light intensity
- Added EV 100 intensity unit for area lights
- Added support for RendererPriority on Renderer. This allow to control order of transparent rendering manually. HDRP have now two stage of sorting for transparent in addition to bact to front. Material have a priority then Renderer have a priority.
- Add Coupling of (HD)Camera and HDAdditionalCameraData for reset and remove in inspector contextual menu of Camera
- Add Coupling of (HD)ReflectionProbe and HDAdditionalReflectionData for reset and remove in inspector contextual menu of ReflectoinProbe
- Add macro to forbid unity_ObjectToWorld/unity_WorldToObject to be use as it doesn't handle camera relative rendering
- Add opacity control on contact shadow

### Fixed
- Fixed an issue with PreIntegratedFGD texture being sometimes destroyed and not regenerated causing rendering to break
- PostProcess input buffers are not copied anymore on PC if the viewport size matches the final render target size
- Fixed an issue when manipulating a lot of decals, it was displaying a lot of errors in the inspector
- Fixed capture material with reflection probe
- Refactored Constant Buffers to avoid hitting the maximum number of bound CBs in some cases.
- Fixed the light range affecting the transform scale when changed.
- Snap to grid now works for Decal projector resizing.
- Added a warning for 128x128 cookie texture without mipmaps
- Replace the sampler used for density volumes for correct wrap mode handling

### Changed
- Move Render Pipeline Debug "Windows from Windows->General-> Render Pipeline debug windows" to "Windows from Windows->Analysis-> Render Pipeline debug windows"
- Update detail map formula for smoothness and albedo, goal it to bright and dark perceptually and scale factor is use to control gradient speed
- Refactor the Upgrade material system. Now a material can be update from older version at any time. Call Edit/Render Pipeline/Upgrade all Materials to newer version
- Change name EnableDBuffer to EnableDecals at several place (shader, hdrp asset...), this require a call to Edit/Render Pipeline/Upgrade all Materials to newer version to have up to date material.
- Refactor shader code: BakeLightingData structure have been replace by BuiltinData. Lot of shader code have been remove/change.
- Refactor shader code: All GBuffer are now handled by the deferred material. Mean ShadowMask and LightLayers are control by lit material in lit.hlsl and not outside anymore. Lot of shader code have been remove/change.
- Refactor shader code: Rename GetBakedDiffuseLighting to ModifyBakedDiffuseLighting. This function now handle lighting model for transmission too. Lux meter debug mode is factor outisde.
- Refactor shader code: GetBakedDiffuseLighting is not call anymore in GBuffer or forward pass, including the ConvertSurfaceDataToBSDFData and GetPreLightData, this is done in ModifyBakedDiffuseLighting now
- Refactor shader code: Added a backBakeDiffuseLighting to BuiltinData to handle lighting for transmission
- Refactor shader code: Material must now call InitBuiltinData (Init all to zero + init bakeDiffuseLighting and backBakeDiffuseLighting ) and PostInitBuiltinData

## [3.0.0-preview] - 2018-01-01

### Fixed
- Fixed an issue with distortion that was using previous frame instead of current frame
- Fixed an issue where disabled light where not upgrade correctly to the new physical light unit system introduce in 2.0.5-preview

### Changed
- Update assembly definitions to output assemblies that match Unity naming convention (Unity.*).

## [2.0.5-preview] - 2018-01-01

### Added
- Add option supportDitheringCrossFade on HDRP Asset to allow to remove shader variant during player build if needed
- Add contact shadows for punctual lights (in additional shadow settings), only one light is allowed to cast contact shadows at the same time and so at each frame a dominant light is choosed among all light with contact shadows enabled.
- Add PCSS shadow filter support (from SRP Core)
- Exposed shadow budget parameters in HDRP asset
- Add an option to generate an emissive mesh for area lights (currently rectangle light only). The mesh fits the size, intensity and color of the light.
- Add an option to the HDRP asset to increase the resolution of volumetric lighting.
- Add additional ligth unit support for punctual light (Lumens, Candela) and area lights (Lumens, Luminance)
- Add dedicated Gizmo for the box Influence volume of HDReflectionProbe / PlanarReflectionProbe

### Changed
- Re-enable shadow mask mode in debug view
- SSS and Transmission code have been refactored to be able to share it between various material. Guidelines are in SubsurfaceScattering.hlsl
- Change code in area light with LTC for Lit shader. Magnitude is now take from FGD texture instead of a separate texture
- Improve camera relative rendering: We now apply camera translation on the model matrix, so before the TransformObjectToWorld(). Note: unity_WorldToObject and unity_ObjectToWorld must never be used directly.
- Rename positionWS to positionRWS (Camera relative world position) at a lot of places (mainly in interpolator and FragInputs). In case of custom shader user will be required to update their code.
- Rename positionWS, capturePositionWS, proxyPositionWS, influencePositionWS to positionRWS, capturePositionRWS, proxyPositionRWS, influencePositionRWS (Camera relative world position) in LightDefinition struct.
- Improve the quality of trilinear filtering of density volume textures.
- Improve UI for HDReflectionProbe / PlanarReflectionProbe

### Fixed
- Fixed a shader preprocessor issue when compiling DebugViewMaterialGBuffer.shader against Metal target
- Added a temporary workaround to Lit.hlsl to avoid broken lighting code with Metal/AMD
- Fixed issue when using more than one volume texture mask with density volumes.
- Fixed an error which prevented volumetric lighting from working if no density volumes with 3D textures were present.
- Fix contact shadows applied on transmission
- Fix issue with forward opaque lit shader variant being removed by the shader preprocessor
- Fixed compilation errors on Nintendo Switch (limited XRSetting support).
- Fixed apply range attenuation option on punctual light
- Fixed issue with color temperature not take correctly into account with static lighting
- Don't display fog when diffuse lighting, specular lighting, or lux meter debug mode are enabled.

## [2.0.4-preview] - 2018-01-01

### Fixed
- Fix issue when disabling rough refraction and building a player. Was causing a crash.

## [2.0.3-preview] - 2018-01-01

### Added
- Increased debug color picker limit up to 260k lux

## [2.0.2-preview] - 2018-01-01

### Added
- Add Light -> Planar Reflection Probe command
- Added a false color mode in rendering debug
- Add support for mesh decals
- Add flag to disable projector decals on transparent geometry to save performance and decal texture atlas space
- Add ability to use decal diffuse map as mask only
- Add visualize all shadow masks in lighting debug
- Add export of normal and roughness buffer for forwardOnly and when in supportOnlyForward mode for forward
- Provide a define in lit.hlsl (FORWARD_MATERIAL_READ_FROM_WRITTEN_NORMAL_BUFFER) when output buffer normal is used to read the normal and roughness instead of caclulating it (can save performance, but lower quality due to compression)
- Add color swatch to decal material

### Changed
- Change Render -> Planar Reflection creation to 3D Object -> Mirror
- Change "Enable Reflector" name on SpotLight to "Angle Affect Intensity"
- Change prototype of BSDFData ConvertSurfaceDataToBSDFData(SurfaceData surfaceData) to BSDFData ConvertSurfaceDataToBSDFData(uint2 positionSS, SurfaceData surfaceData)

### Fixed
- Fix issue with StackLit in deferred mode with deferredDirectionalShadow due to GBuffer not being cleared. Gbuffer is still not clear and issue was fix with the new Output of normal buffer.
- Fixed an issue where interpolation volumes were not updated correctly for reflection captures.
- Fixed an exception in Light Loop settings UI

## [2.0.1-preview] - 2018-01-01

### Added
- Add stripper of shader variant when building a player. Save shader compile time.
- Disable per-object culling that was executed in C++ in HD whereas it was not used (Optimization)
- Enable texture streaming debugging (was not working before 2018.2)
- Added Screen Space Reflection with Proxy Projection Model
- Support correctly scene selection for alpha tested object
- Add per light shadow mask mode control (i.e shadow mask distance and shadow mask). It use the option NonLightmappedOnly
- Add geometric filtering to Lit shader (allow to reduce specular aliasing)
- Add shortcut to create DensityVolume and PlanarReflection in hierarchy
- Add a DefaultHDMirrorMaterial material for PlanarReflection
- Added a script to be able to upgrade material to newer version of HDRP
- Removed useless duplication of ForwardError passes.
- Add option to not compile any DEBUG_DISPLAY shader in the player (Faster build) call Support Runtime Debug display

### Changed
- Changed SupportForwardOnly to SupportOnlyForward in render pipeline settings
- Changed versioning variable name in HDAdditionalXXXData from m_version to version
- Create unique name when creating a game object in the rendering menu (i.e Density Volume(2))
- Re-organize various files and folder location to clean the repository
- Change Debug windows name and location. Now located at:  Windows -> General -> Render Pipeline Debug

### Removed
- Removed GlobalLightLoopSettings.maxPlanarReflectionProbes and instead use value of GlobalLightLoopSettings.planarReflectionProbeCacheSize
- Remove EmissiveIntensity parameter and change EmissiveColor to be HDR (Matching Builtin Unity behavior) - Data need to be updated - Launch Edit -> Single Step Upgrade Script -> Upgrade all Materials emissionColor

### Fixed
- Fix issue with LOD transition and instancing
- Fix discrepency between object motion vector and camera motion vector
- Fix issue with spot and dir light gizmo axis not highlighted correctly
- Fix potential crash while register debug windows inputs at startup
- Fix warning when creating Planar reflection
- Fix specular lighting debug mode (was rendering black)
- Allow projector decal with null material to allow to configure decal when HDRP is not set
- Decal atlas texture offset/scale is updated after allocations (used to be before so it was using date from previous frame)

## [0.0.0-preview] - 2018-01-01

### Added
- Configure the VolumetricLightingSystem code path to be on by default
- Trigger a build exception when trying to build an unsupported platform
- Introduce the VolumetricLightingController component, which can (and should) be placed on the camera, and allows one to control the near and the far plane of the V-Buffer (volumetric "froxel" buffer) along with the depth distribution (from logarithmic to linear)
- Add 3D texture support for DensityVolumes
- Add a better mapping of roughness to mipmap for planar reflection
- The VolumetricLightingSystem now uses RTHandles, which allows to save memory by sharing buffers between different cameras (history buffers are not shared), and reduce reallocation frequency by reallocating buffers only if the rendering resolution increases (and suballocating within existing buffers if the rendering resolution decreases)
- Add a Volumetric Dimmer slider to lights to control the intensity of the scattered volumetric lighting
- Add UV tiling and offset support for decals.
- Add mipmapping support for volume 3D mask textures

### Changed
- Default number of planar reflection change from 4 to 2
- Rename _MainDepthTexture to _CameraDepthTexture
- The VolumetricLightingController has been moved to the Interpolation Volume framework and now functions similarly to the VolumetricFog settings
- Update of UI of cookie, CubeCookie, Reflection probe and planar reflection probe to combo box
- Allow enabling/disabling shadows for area lights when they are set to baked.
- Hide applyRangeAttenuation and FadeDistance for directional shadow as they are not used

### Removed
- Remove Resource folder of PreIntegratedFGD and add the resource to RenderPipeline Asset

### Fixed
- Fix ConvertPhysicalLightIntensityToLightIntensity() function used when creating light from script to match HDLightEditor behavior
- Fix numerical issues with the default value of mean free path of volumetric fog
- Fix the bug preventing decals from coexisting with density volumes
- Fix issue with alpha tested geometry using planar/triplanar mapping not render correctly or flickering (due to being wrongly alpha tested in depth prepass)
- Fix meta pass with triplanar (was not handling correctly the normal)
- Fix preview when a planar reflection is present
- Fix Camera preview, it is now a Preview cameraType (was a SceneView)
- Fix handling unknown GPUShadowTypes in the shadow manager.
- Fix area light shapes sent as point lights to the baking backends when they are set to baked.
- Fix unnecessary division by PI for baked area lights.
- Fix line lights sent to the lightmappers. The backends don't support this light type.
- Fix issue with shadow mask framesettings not correctly taken into account when shadow mask is enabled for lighting.
- Fix directional light and shadow mask transition, they are now matching making smooth transition
- Fix banding issues caused by high intensity volumetric lighting
- Fix the debug window being emptied on SRP asset reload
- Fix issue with debug mode not correctly clearing the GBuffer in editor after a resize
- Fix issue with ResetMaterialKeyword not resetting correctly ToggleOff/Roggle Keyword
- Fix issue with motion vector not render correctly if there is no depth prepass in deferred

## [0.0.0-preview] - 2018-01-01

### Added
- Screen Space Refraction projection model (Proxy raycasting, HiZ raymarching)
- Screen Space Refraction settings as volume component
- Added buffered frame history per camera
- Port Global Density Volumes to the Interpolation Volume System.
- Optimize ImportanceSampleLambert() to not require the tangent frame.
- Generalize SampleVBuffer() to handle different sampling and reconstruction methods.
- Improve the quality of volumetric lighting reprojection.
- Optimize Morton Order code in the Subsurface Scattering pass.
- Planar Reflection Probe support roughness (gaussian convolution of captured probe)
- Use an atlas instead of a texture array for cluster transparent decals
- Add a debug view to visualize the decal atlas
- Only store decal textures to atlas if decal is visible, debounce out of memory decal atlas warning.
- Add manipulator gizmo on decal to improve authoring workflow
- Add a minimal StackLit material (work in progress, this version can be used as template to add new material)

### Changed
- EnableShadowMask in FrameSettings (But shadowMaskSupport still disable by default)
- Forced Planar Probe update modes to (Realtime, Every Update, Mirror Camera)
- Screen Space Refraction proxy model uses the proxy of the first environment light (Reflection probe/Planar probe) or the sky
- Moved RTHandle static methods to RTHandles
- Renamed RTHandle to RTHandleSystem.RTHandle
- Move code for PreIntegratedFDG (Lit.shader) into its dedicated folder to be share with other material
- Move code for LTCArea (Lit.shader) into its dedicated folder to be share with other material

### Removed
- Removed Planar Probe mirror plane position and normal fields in inspector, always display mirror plane and normal gizmos

### Fixed
- Fix fog flags in scene view is now taken into account
- Fix sky in preview windows that were disappearing after a load of a new level
- Fix numerical issues in IntersectRayAABB().
- Fix alpha blending of volumetric lighting with transparent objects.
- Fix the near plane of the V-Buffer causing out-of-bounds look-ups in the clustered data structure.
- Depth and color pyramid are properly computed and sampled when the camera renders inside a viewport of a RTHandle.
- Fix decal atlas debug view to work correctly when shadow atlas view is also enabled<|MERGE_RESOLUTION|>--- conflicted
+++ resolved
@@ -62,7 +62,7 @@
 - Fixed light layers not correctly disabled when the lightlayers is set to Nothing and Lightlayers isn't enabled in HDRP Asset
 - Fixed AxF handling of roughness for Blinn-Phong type materials
 - Fixed AxF UI errors when surface type is switched to transparent
-<<<<<<< HEAD
+- Fixed a bug where connections to the `Normal` slot on *Stack Lit Master* node would be lost when changing normal space. 
 - Fix issue that caused sky to incorrectly render when using a custom projection matrix.
 - Fixed issue with completely black AO on double sided materials when normal mode is set to None.
 - Fixed issue with culling layer mask of area light's emissive mesh 
@@ -75,9 +75,6 @@
 - Fixed a serialization issue, preventing quality level parameters to undo/redo and update scene view on change.
 - Fixed an issue where opening the look dev window with the light theme would make the window blink and eventually crash unity.
 - Fixed culling for decals when used in prefabs and edited in context.
-=======
-- Fixed a bug where connections to the `Normal` slot on *Stack Lit Master* node would be lost when changing normal space. 
->>>>>>> 1669e1c2
 
 ### Changed
 - Shadowmask and realtime reflection probe property are hide in Quality settings
