--- conflicted
+++ resolved
@@ -792,12 +792,9 @@
 - Pre-warm the RTHandle system to reduce the amount of memory allocations and the total memory needed at all points. 
 - DXR: Only read the geometric attributes that are required using the share pass info and shader graph defines.
 - DXR: Dispatch binned rays in 1D instead of 2D.
-<<<<<<< HEAD
-- Increased path tracing BSDFs roughness range from [0.001, 0.999] to [0.00001, 0.99999].
-=======
 - Lit and LayeredLit tessellation cross lod fade don't used dithering anymore between LOD but fade the tessellation height instead. Allow a smoother transition
 - Changed the way planar reflections are filtered in order to be a bit more "physically based".
->>>>>>> 1a30576f
+- Increased path tracing BSDFs roughness range from [0.001, 0.999] to [0.00001, 0.99999].
 
 ## [7.1.1] - 2019-09-05
 
