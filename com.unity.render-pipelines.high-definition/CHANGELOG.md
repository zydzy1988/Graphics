--- conflicted
+++ resolved
@@ -44,7 +44,7 @@
 - Fixed the HDRP asset migration code not being called after an upgrade of the package
 - Fixed draw renderers custom pass out of bound exception
 - Fixed an issue with emissive light meshes not being in the RAS.
-<<<<<<< HEAD
+- Fixed a warning due to StaticLightingSky when reloading domain in some cases.
 - Fixed the MaxLightCount being displayed when the light volume debug menu is on ColorAndEdge.
 - Fixed error in the console when switching shader to decal in the material UI.
 - Fixed z-fighting in scene view when scene lighting is off (case 1203927)
@@ -54,9 +54,6 @@
 - Fixed an issue with refraction model and ray traced recursive rendering (case 1198578).
 - Fixed an issue where a dynamic sky changing any frame may not update the ambient probe.
 - Fixed cubemap thumbnail generation at project load time. 
-=======
-- Fixed a warning due to StaticLightingSky when reloading domain in some cases.
->>>>>>> f5371871
 
 ### Changed
 - Renamed the cubemap used for diffuse convolution to a more explicit name for the memory profiler.
