using System;
using System.Collections.Generic;
using System.Linq;
using System.Reflection;
using UnityEditor.Experimental.UIElements.GraphView;
using UnityEditor.Graphing.Util;
using UnityEngine;
using UnityEditor.Graphing;
using UnityEditor.ShaderGraph;
using UnityEngine.Experimental.UIElements;
using Edge = UnityEditor.Experimental.UIElements.GraphView.Edge;
using MouseButton = UnityEngine.Experimental.UIElements.MouseButton;
using Edge = UnityEditor.Experimental.UIElements.GraphView.Edge;

namespace UnityEditor.ShaderGraph.Drawing
{
    public sealed class MaterialGraphView : GraphView
    {
<<<<<<< HEAD
        public MaterialGraphView()
        {
            RegisterCallback<MouseUpEvent>(DoContextMenu, Capture.Capture);
            SetupZoom(ContentZoomer.DefaultMinScale, ContentZoomer.DefaultMaxScale);
            this.AddManipulator(new ContentDragger());
            this.AddManipulator(new RectangleSelector());
            this.AddManipulator(new SelectionDragger());
            this.AddManipulator(new ClickSelector());

            Insert(0, new GridBackground());

            AddStyleSheetPath("Styles/MaterialGraph");

            serializeGraphElements = SerializeGraphElementsImplementation;
            canPasteSerializedData = CanPasteSerializedDataImplementation;
            unserializeAndPaste = UnserializeAndPasteImplementation;
            deleteSelection = DeleteSelectionImplementation;
        }

        public bool CanAddToNodeMenu(Type type)
        {
            return true;
        }

        void DoContextMenu(MouseUpEvent evt)
        {
            if (evt.button == (int)MouseButton.RightMouse)
            {
                var gm = new GenericMenu();
                foreach (Type type in Assembly.GetAssembly(typeof(AbstractMaterialNode)).GetTypes())
                {
                    if (type.IsClass && !type.IsAbstract && (type.IsSubclassOf(typeof(AbstractMaterialNode))))
                    {
                        var attrs = type.GetCustomAttributes(typeof(TitleAttribute), false) as TitleAttribute[];
                        if (attrs != null && attrs.Length > 0 && CanAddToNodeMenu(type))
                        {
                            gm.AddItem(new GUIContent(attrs[0].m_Title), false, AddNode, new AddNodeCreationObject(type, evt.mousePosition));
                        }
                    }
                }

                gm.ShowAsContext();
            }
            evt.StopPropagation();
        }
=======
        public AbstractMaterialGraph graph { get; private set; }
>>>>>>> edb1642b

        public override List<NodeAnchor> GetCompatibleAnchors(NodeAnchor startAnchor, NodeAdapter nodeAdapter)
        {
            var compatibleAnchors = new List<NodeAnchor>();
            var startSlot = startAnchor.userData as MaterialSlot;
            if (startSlot == null)
                return compatibleAnchors;

            var startStage = startSlot.shaderStage;
            if (startStage == ShaderStage.Dynamic)
                startStage = NodeUtils.FindEffectiveShaderStage(startSlot.owner, startSlot.isOutputSlot);

            foreach (var candidateAnchor in anchors.ToList())
            {
                var candidateSlot = candidateAnchor.userData as MaterialSlot;
                if (!startSlot.IsCompatibleWith(candidateSlot))
                    continue;

                if (startStage != ShaderStage.Dynamic)
                {
                    var candidateStage = candidateSlot.shaderStage;
                    if (candidateStage == ShaderStage.Dynamic)
                        candidateStage = NodeUtils.FindEffectiveShaderStage(candidateSlot.owner, !startSlot.isOutputSlot);
                    if (candidateStage != ShaderStage.Dynamic && candidateStage != startStage)
                        continue;
                }

                compatibleAnchors.Add(candidateAnchor);
            }
            return compatibleAnchors;
        }

        public delegate void OnSelectionChanged(IEnumerable<INode> nodes);

        public OnSelectionChanged onSelectionChanged;

        public MaterialGraphView(AbstractMaterialGraph graph)
        {
            this.graph = graph;
        }

        void SelectionChanged()
        {
            var selectedNodes = selection.OfType<MaterialNodeView>().Where(x => x.userData is INode);
            if (onSelectionChanged != null)
                onSelectionChanged(selectedNodes.Select(x => x.userData as INode));
        }

        public override void AddToSelection(ISelectable selectable)
        {
            base.AddToSelection(selectable);
            SelectionChanged();
        }

        public override void RemoveFromSelection(ISelectable selectable)
        {
            base.RemoveFromSelection(selectable);
            SelectionChanged();
        }

        public override void ClearSelection()
        {
            base.ClearSelection();
            SelectionChanged();
        }
    }

    public static class GraphViewExtensions
    {
        internal static CopyPasteGraph SelectionAsCopyPasteGraph(this MaterialGraphView graphView)
        {
            return new CopyPasteGraph(graphView.selection.OfType<MaterialNodeView>().Select(x => (INode) x.node), graphView.selection.OfType<Edge>().Select(x => x.userData).OfType<IEdge>());
        }

        internal static void InsertCopyPasteGraph(this MaterialGraphView graphView, CopyPasteGraph copyGraph)
        {
            if (copyGraph == null)
                return;

            using (var remappedNodesDisposable = ListPool<INode>.GetDisposable())
            using (var remappedEdgesDisposable = ListPool<IEdge>.GetDisposable())
            {
                var remappedNodes = remappedNodesDisposable.value;
                var remappedEdges = remappedEdgesDisposable.value;
                copyGraph.InsertInGraph(graphView.graph, remappedNodes, remappedEdges);

                // Add new elements to selection
                graphView.ClearSelection();
                graphView.graphElements.ForEach(element =>
                {
                    var edge = element as Edge;
                    if (edge != null && remappedEdges.Contains(edge.userData as IEdge))
                        graphView.AddToSelection(edge);

                    var nodeView = element as MaterialNodeView;
                    if (nodeView != null && remappedNodes.Contains(nodeView.node))
                        graphView.AddToSelection(nodeView);
                });
            }
        }

        string SerializeGraphElementsImplementation(IEnumerable<GraphElement> elements)
        {
            var graph = CreateCopyPasteGraph(elements);
            return JsonUtility.ToJson(graph, true);
        }

        bool CanPasteSerializedDataImplementation(string serializedData)
        {
            return DeserializeCopyBuffer(serializedData) != null;
        }

        void UnserializeAndPasteImplementation(string operationName, string serializedData)
        {
            var mgp = GetPresenter<MaterialGraphPresenter>();
            mgp.graph.owner.RegisterCompleteObjectUndo(operationName);
            var pastedGraph = DeserializeCopyBuffer(serializedData);
            mgp.InsertCopyPasteGraph(pastedGraph);
        }

        void DeleteSelectionImplementation(string operationName, GraphView.AskUser askUser)
        {
            var mgp = GetPresenter<MaterialGraphPresenter>();
            mgp.graph.owner.RegisterCompleteObjectUndo(operationName);
            mgp.RemoveElements(selection.OfType<MaterialNodeView>(), selection.OfType<Edge>());
        }

        internal static CopyPasteGraph CreateCopyPasteGraph(IEnumerable<GraphElement> selection)
        {
            var graph = new CopyPasteGraph();
            foreach (var element in selection)
            {
                var nodeView = element as MaterialNodeView;
                if (nodeView != null)
                {
                    graph.AddNode(nodeView.node);
                    foreach (var edge in NodeUtils.GetAllEdges(nodeView.userData as INode))
                        graph.AddEdge(edge);
                }

                var edgeView = element as Edge;
                if (edgeView != null)
                    graph.AddEdge(edgeView.userData as IEdge);
            }
            return graph;
        }

        internal static CopyPasteGraph DeserializeCopyBuffer(string copyBuffer)
        {
            try
            {
                return JsonUtility.FromJson<CopyPasteGraph>(copyBuffer);
            }
            catch
            {
                // ignored. just means copy buffer was not a graph :(
                return null;
            }
        }


    }
}<|MERGE_RESOLUTION|>--- conflicted
+++ resolved
@@ -10,61 +10,19 @@
 using UnityEngine.Experimental.UIElements;
 using Edge = UnityEditor.Experimental.UIElements.GraphView.Edge;
 using MouseButton = UnityEngine.Experimental.UIElements.MouseButton;
-using Edge = UnityEditor.Experimental.UIElements.GraphView.Edge;
 
 namespace UnityEditor.ShaderGraph.Drawing
 {
     public sealed class MaterialGraphView : GraphView
     {
-<<<<<<< HEAD
-        public MaterialGraphView()
+        public AbstractMaterialGraph graph { get; private set; }
+public MaterialGraphView() // FIXME constructor deleted
         {
-            RegisterCallback<MouseUpEvent>(DoContextMenu, Capture.Capture);
-            SetupZoom(ContentZoomer.DefaultMinScale, ContentZoomer.DefaultMaxScale);
-            this.AddManipulator(new ContentDragger());
-            this.AddManipulator(new RectangleSelector());
-            this.AddManipulator(new SelectionDragger());
-            this.AddManipulator(new ClickSelector());
-
-            Insert(0, new GridBackground());
-
-            AddStyleSheetPath("Styles/MaterialGraph");
-
             serializeGraphElements = SerializeGraphElementsImplementation;
             canPasteSerializedData = CanPasteSerializedDataImplementation;
             unserializeAndPaste = UnserializeAndPasteImplementation;
             deleteSelection = DeleteSelectionImplementation;
-        }
-
-        public bool CanAddToNodeMenu(Type type)
-        {
-            return true;
-        }
-
-        void DoContextMenu(MouseUpEvent evt)
-        {
-            if (evt.button == (int)MouseButton.RightMouse)
-            {
-                var gm = new GenericMenu();
-                foreach (Type type in Assembly.GetAssembly(typeof(AbstractMaterialNode)).GetTypes())
-                {
-                    if (type.IsClass && !type.IsAbstract && (type.IsSubclassOf(typeof(AbstractMaterialNode))))
-                    {
-                        var attrs = type.GetCustomAttributes(typeof(TitleAttribute), false) as TitleAttribute[];
-                        if (attrs != null && attrs.Length > 0 && CanAddToNodeMenu(type))
-                        {
-                            gm.AddItem(new GUIContent(attrs[0].m_Title), false, AddNode, new AddNodeCreationObject(type, evt.mousePosition));
-                        }
-                    }
-                }
-
-                gm.ShowAsContext();
             }
-            evt.StopPropagation();
-        }
-=======
-        public AbstractMaterialGraph graph { get; private set; }
->>>>>>> edb1642b
 
         public override List<NodeAnchor> GetCompatibleAnchors(NodeAnchor startAnchor, NodeAdapter nodeAdapter)
         {
