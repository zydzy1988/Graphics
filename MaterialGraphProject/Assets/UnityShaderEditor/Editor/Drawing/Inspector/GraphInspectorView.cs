--- conflicted
+++ resolved
@@ -129,13 +129,10 @@
             gm.AddItem(new GUIContent("Vector3"), false, () => AddProperty(new Vector3ShaderProperty()));
             gm.AddItem(new GUIContent("Vector4"), false, () => AddProperty(new Vector4ShaderProperty()));
             gm.AddItem(new GUIContent("Color"), false, () => AddProperty(new ColorShaderProperty()));
-<<<<<<< HEAD
             gm.AddItem(new GUIContent("HDR Color"), false, () => AddProperty(new ColorShaderProperty(true)));
             gm.AddItem(new GUIContent("Integer"), false, () => AddProperty(new IntegerShaderProperty()));
             gm.AddItem(new GUIContent("Slider"), false, () => AddProperty(new SliderShaderProperty()));
-=======
             gm.AddItem(new GUIContent("Boolean"), false, () => AddProperty(new BooleanShaderProperty()));
->>>>>>> ddd0f686
             gm.AddItem(new GUIContent("Texture"), false, () => AddProperty(new TextureShaderProperty()));
             gm.AddItem(new GUIContent("Cubemap"), false, () => AddProperty(new CubemapShaderProperty()));
             gm.ShowAsContext();
