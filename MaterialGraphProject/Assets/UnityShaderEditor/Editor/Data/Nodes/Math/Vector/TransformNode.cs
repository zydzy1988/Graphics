using System;
using UnityEditor.Graphing;
using UnityEditor.ShaderGraph.Drawing.Controls;
using UnityEngine;

namespace UnityEditor.ShaderGraph
{
    [Serializable]
    public struct CoordinateSpaceConversion : IEnumConversion
    {
        public CoordinateSpace from;
        public CoordinateSpace to;

        public CoordinateSpaceConversion(CoordinateSpace from, CoordinateSpace to)
        {
            this.from = from;
            this.to = to;
        }

        Enum IEnumConversion.from
        {
            get { return from; }
            set { from = (CoordinateSpace)value; }
        }

        Enum IEnumConversion.to
        {
            get { return to; }
            set { to = (CoordinateSpace)value; }
        }
    }

    [Title("Math", "Vector", "Transform")]
    public class TransformNode : AbstractMaterialNode, IGeneratesBodyCode, IMayRequireTangent, IMayRequireBitangent, IMayRequireNormal
    {
        private const int InputSlotId = 0;
        private const int OutputSlotId = 1;
        private const string kInputSlotName = "In";
        private const string kOutputSlotName = "Out";

        public TransformNode()
        {
            name = "Transform";
            UpdateNodeAfterDeserialization();
        }

        [SerializeField]
        CoordinateSpaceConversion m_Conversion = new CoordinateSpaceConversion(CoordinateSpace.Object, CoordinateSpace.World);

        [EnumConversionControl]
        public CoordinateSpaceConversion conversion
        {
            get { return m_Conversion; }
            set
            {
                if (Equals(m_Conversion, value))
                    return;
                m_Conversion = value;
                if (onModified != null)
                    onModified(this, ModificationScope.Graph);
            }
        }

        public override bool hasPreview
        {
            get { return true; }
        }

        public sealed override void UpdateNodeAfterDeserialization()
        {
<<<<<<< HEAD
            AddSlot(GetInputSlot());
            AddSlot(GetOutputSlot());
            RemoveSlotsNameNotMatching(validSlots);
        }

        protected int[] validSlots
        {
            get { return new[] { InputSlotId, OutputSlotId }; }
        }

        protected virtual MaterialSlot GetInputSlot()
        {
            return new Vector3MaterialSlot(InputSlotId, kInputSlotName, kInputSlotName, SlotType.Input, Vector3.zero);
        }

        protected virtual MaterialSlot GetOutputSlot()
        {
            return new Vector3MaterialSlot(OutputSlotId, kOutputSlotName, kOutputSlotName, SlotType.Output, Vector4.zero);
=======
            AddSlot(new Vector3MaterialSlot(InputSlotId, kInputSlotName, kInputSlotName, SlotType.Input, Vector3.zero));
            AddSlot(new Vector3MaterialSlot(OutputSlotId, kOutputSlotName, kOutputSlotName, SlotType.Output, Vector3.zero));
            RemoveSlotsNameNotMatching(new[] { InputSlotId, OutputSlotId });
>>>>>>> 521a94fb
        }

        public void GenerateNodeCode(ShaderGenerator visitor, GenerationMode generationMode)
        {
            NodeUtils.SlotConfigurationExceptionIfBadConfiguration(this, new[] { InputSlotId }, new[] { OutputSlotId });
            string inputValue = string.Format("{0}.xyz", GetSlotValue(InputSlotId, generationMode));
            string targetTransformString = "tangentTransform_" + conversion.from.ToString();
            string transposeTargetTransformString = "transposeTangent";
            string transformString = "";
            string tangentTransformSpace = conversion.from.ToString();
            bool requiresTangentTransform = false;
            bool requiresTransposeTangentTransform = false;

            if (conversion.from == CoordinateSpace.World)
            {
                if (conversion.to == CoordinateSpace.World)
                {
                    transformString = inputValue;
                }
                else if (conversion.to == CoordinateSpace.Object)
                {
                    transformString = string.Format("mul({0}, float4({1}, 0)).xyz", MatrixNames.ModelInverse, inputValue);
                }
                else if (conversion.to == CoordinateSpace.Tangent)
                {
                    requiresTangentTransform = true;
<<<<<<< HEAD
                    transformString = string.Format("mul(tangentTransform, {0}).xyz", inputValue);
=======
                    transformString = "mul(" + inputValue + ", " + targetTransformString + ").xyz";
>>>>>>> 521a94fb
                }
                else if (conversion.to == CoordinateSpace.View)
                {
                    transformString = string.Format("mul({0}, float4({1}, 0)).xyz", MatrixNames.View, inputValue);
                }
            }
            else if (conversion.from == CoordinateSpace.Object)
            {
                if (conversion.to == CoordinateSpace.World)
                {
                    transformString = string.Format("mul({0}, float4({1}, 0)).xyz", MatrixNames.Model, inputValue);
                }
                else if (conversion.to == CoordinateSpace.Object)
                {
                    transformString = inputValue;
                }
                else if (conversion.to == CoordinateSpace.Tangent)
                {
                    requiresTangentTransform = true;
<<<<<<< HEAD
                    transformString = string.Format("mul(tangentTransform, mul({0}, float4({1}, 0)).xyz).xyz", MatrixNames.Model, inputValue);
=======
                    transformString = "mul(float4(" + inputValue + ", 0).xyz, " + targetTransformString + ").xyz";
>>>>>>> 521a94fb
                }
                else if (conversion.to == CoordinateSpace.View)
                {
                    transformString = string.Format("mul({0}, float4({1}, 0)).xyz", MatrixNames.ModelView, inputValue);
                }
            }
            else if (conversion.from == CoordinateSpace.Tangent)
            {
                if (conversion.to == CoordinateSpace.World)
                {
<<<<<<< HEAD
                    transformString = string.Format("mul({0}, tangentTransform).xyz", inputValue);
                }
                else if (conversion.to == CoordinateSpace.Object)
                {
                    transformString = string.Format("mul({0}, float4(mul({1}, tangentTransform ), 0)).xyz", MatrixNames.ModelInverse, inputValue);
=======
                    requiresTransposeTangentTransform = true;
                    transformString = "mul( " + inputValue + ", " + transposeTargetTransformString + " ).xyz";
                }
                else if (conversion.to == CoordinateSpace.Object)
                {
                    requiresTransposeTangentTransform = true;
                    transformString = "mul( unity_WorldToObject, float4(mul(" + inputValue + ", " + transposeTargetTransformString + " ),0) ).xyz";
>>>>>>> 521a94fb
                }
                else if (conversion.to == CoordinateSpace.Tangent)
                {
                    transformString = inputValue;
                }
                else if (conversion.to == CoordinateSpace.View)
                {
<<<<<<< HEAD
                    transformString = string.Format("mul({0}, float4(mul({1}, tangentTransform), 0)).xyz", MatrixNames.View, inputValue);
=======
                    requiresTransposeTangentTransform = true;
                    transformString = "mul( UNITY_MATRIX_V, float4(mul(" + inputValue + ", " + transposeTargetTransformString + " ),0) ).xyz";
>>>>>>> 521a94fb
                }
            }
            else if (conversion.from == CoordinateSpace.View)
            {
                if (conversion.to == CoordinateSpace.World)
                {
                    transformString = string.Format("mul(float4({0}, 0), {1}).xyz", inputValue, MatrixNames.View);
                }
                else if (conversion.to == CoordinateSpace.Object)
                {
                    transformString = string.Format("mul(float4({0}, 0), {1}).xyz", inputValue, MatrixNames.ModelView);
                }
                else if (conversion.to == CoordinateSpace.Tangent)
                {
                    requiresTangentTransform = true;
<<<<<<< HEAD
                    transformString = string.Format("mul(tangentTransform, mul(float4({0}, 0), {1}).xyz).xyz", inputValue, MatrixNames.View);
=======
                    tangentTransformSpace = CoordinateSpace.World.ToString();
                    transformString = "mul( mul( float4(" + inputValue + ", 0), UNITY_MATRIX_V ).xyz, " + targetTransformString + ").xyz";
>>>>>>> 521a94fb
                }
                else if (conversion.to == CoordinateSpace.View)
                {
                    transformString = inputValue;
                }
            }

<<<<<<< HEAD
            if (requiresTangentTransform)
                visitor.AddShaderChunk(string.Format("float3x3 tangentTransform = float3x3({0}SpaceTangent, {0}SpaceBiTangent, {0}SpaceNormal);", conversion.from), false);

            visitor.AddShaderChunk(string.Format("{0} {1} = {2};",
                ConvertConcreteSlotValueTypeToString(precision, FindOutputSlot<MaterialSlot>(OutputSlotId).concreteValueType),
                GetVariableNameForSlot(OutputSlotId),
                transformString), true);
=======
            if (requiresTransposeTangentTransform)
                visitor.AddShaderChunk("float3x3 " + transposeTargetTransformString + " = transpose(float3x3(" + CoordinateSpace.World.ToString() + "SpaceTangent, " + CoordinateSpace.World.ToString() + "SpaceBiTangent, " + CoordinateSpace.World.ToString() + "SpaceNormal));", true);
            else if (requiresTangentTransform)
                visitor.AddShaderChunk("float3x3 " + targetTransformString + " = float3x3(" + tangentTransformSpace + "SpaceTangent, " + tangentTransformSpace + "SpaceBiTangent, " + tangentTransformSpace + "SpaceNormal);", true);

            visitor.AddShaderChunk(string.Format("{0} {1} = {2};", NodeUtils.ConvertConcreteSlotValueTypeToString(precision, FindOutputSlot<MaterialSlot>(OutputSlotId).concreteValueType),
                    GetVariableNameForSlot(OutputSlotId),
                    transformString), true);
>>>>>>> 521a94fb
        }

        bool RequiresWorldSpaceTangentTransform()
        {
            if (conversion.from == CoordinateSpace.View && conversion.to == CoordinateSpace.Tangent
                || conversion.from == CoordinateSpace.Tangent)
                return true;
            else
                return false;
        }

        public NeededCoordinateSpace RequiresTangent()
        {
            if(RequiresWorldSpaceTangentTransform())
                return NeededCoordinateSpace.World;
            return conversion.from.ToNeededCoordinateSpace();
        }

        public NeededCoordinateSpace RequiresBitangent()
        {
            if (RequiresWorldSpaceTangentTransform())
                return NeededCoordinateSpace.World;
            return conversion.from.ToNeededCoordinateSpace();
        }

        public NeededCoordinateSpace RequiresNormal()
        {
            if (RequiresWorldSpaceTangentTransform())
                return NeededCoordinateSpace.World;
            return conversion.from.ToNeededCoordinateSpace();
        }
    }
}<|MERGE_RESOLUTION|>--- conflicted
+++ resolved
@@ -68,30 +68,9 @@
 
         public sealed override void UpdateNodeAfterDeserialization()
         {
-<<<<<<< HEAD
-            AddSlot(GetInputSlot());
-            AddSlot(GetOutputSlot());
-            RemoveSlotsNameNotMatching(validSlots);
-        }
-
-        protected int[] validSlots
-        {
-            get { return new[] { InputSlotId, OutputSlotId }; }
-        }
-
-        protected virtual MaterialSlot GetInputSlot()
-        {
-            return new Vector3MaterialSlot(InputSlotId, kInputSlotName, kInputSlotName, SlotType.Input, Vector3.zero);
-        }
-
-        protected virtual MaterialSlot GetOutputSlot()
-        {
-            return new Vector3MaterialSlot(OutputSlotId, kOutputSlotName, kOutputSlotName, SlotType.Output, Vector4.zero);
-=======
             AddSlot(new Vector3MaterialSlot(InputSlotId, kInputSlotName, kInputSlotName, SlotType.Input, Vector3.zero));
             AddSlot(new Vector3MaterialSlot(OutputSlotId, kOutputSlotName, kOutputSlotName, SlotType.Output, Vector3.zero));
             RemoveSlotsNameNotMatching(new[] { InputSlotId, OutputSlotId });
->>>>>>> 521a94fb
         }
 
         public void GenerateNodeCode(ShaderGenerator visitor, GenerationMode generationMode)
@@ -113,27 +92,23 @@
                 }
                 else if (conversion.to == CoordinateSpace.Object)
                 {
-                    transformString = string.Format("mul({0}, float4({1}, 0)).xyz", MatrixNames.ModelInverse, inputValue);
+                    transformString = "mul(unity_WorldToObject, float4(" + inputValue + ", 0)).xyz";
                 }
                 else if (conversion.to == CoordinateSpace.Tangent)
                 {
                     requiresTangentTransform = true;
-<<<<<<< HEAD
-                    transformString = string.Format("mul(tangentTransform, {0}).xyz", inputValue);
-=======
                     transformString = "mul(" + inputValue + ", " + targetTransformString + ").xyz";
->>>>>>> 521a94fb
-                }
-                else if (conversion.to == CoordinateSpace.View)
-                {
-                    transformString = string.Format("mul({0}, float4({1}, 0)).xyz", MatrixNames.View, inputValue);
+                }
+                else if (conversion.to == CoordinateSpace.View)
+                {
+                    transformString = "mul( UNITY_MATRIX_V, float4(" + inputValue + ", 0)).xyz";
                 }
             }
             else if (conversion.from == CoordinateSpace.Object)
             {
                 if (conversion.to == CoordinateSpace.World)
                 {
-                    transformString = string.Format("mul({0}, float4({1}, 0)).xyz", MatrixNames.Model, inputValue);
+                    transformString = "mul(unity_ObjectToWorld, float4(" + inputValue + ", 0)).xyz";
                 }
                 else if (conversion.to == CoordinateSpace.Object)
                 {
@@ -142,28 +117,17 @@
                 else if (conversion.to == CoordinateSpace.Tangent)
                 {
                     requiresTangentTransform = true;
-<<<<<<< HEAD
-                    transformString = string.Format("mul(tangentTransform, mul({0}, float4({1}, 0)).xyz).xyz", MatrixNames.Model, inputValue);
-=======
                     transformString = "mul(float4(" + inputValue + ", 0).xyz, " + targetTransformString + ").xyz";
->>>>>>> 521a94fb
-                }
-                else if (conversion.to == CoordinateSpace.View)
-                {
-                    transformString = string.Format("mul({0}, float4({1}, 0)).xyz", MatrixNames.ModelView, inputValue);
+                }
+                else if (conversion.to == CoordinateSpace.View)
+                {
+                    transformString = "mul( UNITY_MATRIX_MV, float4(" + inputValue + ", 0)).xyz";
                 }
             }
             else if (conversion.from == CoordinateSpace.Tangent)
             {
                 if (conversion.to == CoordinateSpace.World)
                 {
-<<<<<<< HEAD
-                    transformString = string.Format("mul({0}, tangentTransform).xyz", inputValue);
-                }
-                else if (conversion.to == CoordinateSpace.Object)
-                {
-                    transformString = string.Format("mul({0}, float4(mul({1}, tangentTransform ), 0)).xyz", MatrixNames.ModelInverse, inputValue);
-=======
                     requiresTransposeTangentTransform = true;
                     transformString = "mul( " + inputValue + ", " + transposeTargetTransformString + " ).xyz";
                 }
@@ -171,57 +135,39 @@
                 {
                     requiresTransposeTangentTransform = true;
                     transformString = "mul( unity_WorldToObject, float4(mul(" + inputValue + ", " + transposeTargetTransformString + " ),0) ).xyz";
->>>>>>> 521a94fb
-                }
-                else if (conversion.to == CoordinateSpace.Tangent)
-                {
-                    transformString = inputValue;
-                }
-                else if (conversion.to == CoordinateSpace.View)
-                {
-<<<<<<< HEAD
-                    transformString = string.Format("mul({0}, float4(mul({1}, tangentTransform), 0)).xyz", MatrixNames.View, inputValue);
-=======
+                }
+                else if (conversion.to == CoordinateSpace.Tangent)
+                {
+                    transformString = inputValue;
+                }
+                else if (conversion.to == CoordinateSpace.View)
+                {
                     requiresTransposeTangentTransform = true;
                     transformString = "mul( UNITY_MATRIX_V, float4(mul(" + inputValue + ", " + transposeTargetTransformString + " ),0) ).xyz";
->>>>>>> 521a94fb
                 }
             }
             else if (conversion.from == CoordinateSpace.View)
             {
                 if (conversion.to == CoordinateSpace.World)
                 {
-                    transformString = string.Format("mul(float4({0}, 0), {1}).xyz", inputValue, MatrixNames.View);
-                }
-                else if (conversion.to == CoordinateSpace.Object)
-                {
-                    transformString = string.Format("mul(float4({0}, 0), {1}).xyz", inputValue, MatrixNames.ModelView);
+                    transformString = "mul( float4(" + inputValue + ", 0), UNITY_MATRIX_V ).xyz";
+                }
+                else if (conversion.to == CoordinateSpace.Object)
+                {
+                    transformString = "mul( float4(" + inputValue + ", 0), UNITY_MATRIX_MV ).xyz";
                 }
                 else if (conversion.to == CoordinateSpace.Tangent)
                 {
                     requiresTangentTransform = true;
-<<<<<<< HEAD
-                    transformString = string.Format("mul(tangentTransform, mul(float4({0}, 0), {1}).xyz).xyz", inputValue, MatrixNames.View);
-=======
                     tangentTransformSpace = CoordinateSpace.World.ToString();
                     transformString = "mul( mul( float4(" + inputValue + ", 0), UNITY_MATRIX_V ).xyz, " + targetTransformString + ").xyz";
->>>>>>> 521a94fb
-                }
-                else if (conversion.to == CoordinateSpace.View)
-                {
-                    transformString = inputValue;
-                }
-            }
-
-<<<<<<< HEAD
-            if (requiresTangentTransform)
-                visitor.AddShaderChunk(string.Format("float3x3 tangentTransform = float3x3({0}SpaceTangent, {0}SpaceBiTangent, {0}SpaceNormal);", conversion.from), false);
-
-            visitor.AddShaderChunk(string.Format("{0} {1} = {2};",
-                ConvertConcreteSlotValueTypeToString(precision, FindOutputSlot<MaterialSlot>(OutputSlotId).concreteValueType),
-                GetVariableNameForSlot(OutputSlotId),
-                transformString), true);
-=======
+                }
+                else if (conversion.to == CoordinateSpace.View)
+                {
+                    transformString = inputValue;
+                }
+            }
+
             if (requiresTransposeTangentTransform)
                 visitor.AddShaderChunk("float3x3 " + transposeTargetTransformString + " = transpose(float3x3(" + CoordinateSpace.World.ToString() + "SpaceTangent, " + CoordinateSpace.World.ToString() + "SpaceBiTangent, " + CoordinateSpace.World.ToString() + "SpaceNormal));", true);
             else if (requiresTangentTransform)
@@ -230,7 +176,6 @@
             visitor.AddShaderChunk(string.Format("{0} {1} = {2};", NodeUtils.ConvertConcreteSlotValueTypeToString(precision, FindOutputSlot<MaterialSlot>(OutputSlotId).concreteValueType),
                     GetVariableNameForSlot(OutputSlotId),
                     transformString), true);
->>>>>>> 521a94fb
         }
 
         bool RequiresWorldSpaceTangentTransform()
