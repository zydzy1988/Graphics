using System;
using System.Collections.Generic;
using System.IO;
using System.Linq;
using UnityEditor;
using UnityEditor.Graphing;
using UnityEditor.ShaderGraph;
using UnityEngine.Rendering;
using UnityEngine.Rendering.LWRP;

namespace UnityEditor.Experimental.Rendering.LWRP
{
    [Serializable]
    class LightWeightSpriteLitSubShader : ISpriteLitSubShader
    {
        struct Pass
        {
            public string Name;
            public List<int> VertexShaderSlots;
            public List<int> PixelShaderSlots;
        }

        Pass m_LitPass = new Pass
        {
            Name = "Lit Pass",
            PixelShaderSlots = new List<int>
            {
                SpriteLitMasterNode.ColorSlotId,
                SpriteLitMasterNode.MaskSlotId,
            },
            VertexShaderSlots = new List<int>()
            {
                SpriteLitMasterNode.PositionSlotId,
            }
        };

        Pass m_NormalPass = new Pass
        {
            Name = "Sprite Normal",
            PixelShaderSlots = new List<int>
            {
                SpriteLitMasterNode.ColorSlotId,
                SpriteLitMasterNode.NormalSlotId
            },
            VertexShaderSlots = new List<int>()
            {
                SpriteLitMasterNode.PositionSlotId
            }
        };

        public int GetPreviewPassIndex() { return 0; }

        public string ReadTemplate(string template, List<string> sourceAssetDependencyPaths)
        {
            string templatePath = GetTemplatePath(template);

            if (!File.Exists(templatePath))
                return string.Empty;

            if (sourceAssetDependencyPaths != null)
            {
                sourceAssetDependencyPaths.Add(templatePath);
            }

            return File.ReadAllText(templatePath);
        }


        public string GetSubshader(IMasterNode masterNode, GenerationMode mode, List<string> sourceAssetDependencyPaths = null)
        {
            if (sourceAssetDependencyPaths != null)
            {
                // LightWeightSpriteLitSubShader.cs
                sourceAssetDependencyPaths.Add(AssetDatabase.GUIDToAssetPath("62511ee827d14492a8c78ba0ef167e7f"));
            }

            string litPassTemplate = ReadTemplate("lightweightSpriteLitPass.template", sourceAssetDependencyPaths);
            string normalPassTemplate = ReadTemplate("lightweightSpriteNormalPass.template", sourceAssetDependencyPaths);
            string forwardPassTemplate = ReadTemplate("lightweightSpriteForwardPass.template", sourceAssetDependencyPaths);
            var litMasterNode = masterNode as SpriteLitMasterNode;

            var litPass = m_LitPass;
            var normalPass = m_NormalPass;
            var subShader = new ShaderStringBuilder();
            subShader.AppendLine("SubShader");
            using (subShader.BlockScope())
            {
                subShader.AppendLine("Tags{ \"RenderPipeline\" = \"LightweightPipeline\"}");

                var materialTags = ShaderGenerator.BuildMaterialTags(SurfaceType.Transparent);
                var tagsBuilder = new ShaderStringBuilder(0);
                materialTags.GetTags(tagsBuilder, LightweightRenderPipeline.k_ShaderTagName);
                subShader.AppendLines(tagsBuilder.ToString());

                var materialOptions = ShaderGenerator.GetMaterialOptions(SurfaceType.Transparent, AlphaMode.Alpha, true);
                subShader.AppendLines(GetShaderPassFromTemplate(
                        true,
                        litPassTemplate,
                        litMasterNode,
                        litPass,
                        mode,
                        materialOptions));
                subShader.AppendLines(GetShaderPassFromTemplate(
                        false,
                        normalPassTemplate,
                        litMasterNode,
                        normalPass,
                        mode,
                        materialOptions));
                subShader.AppendLines(GetShaderPassFromTemplate(
                        false,
                        forwardPassTemplate,
                        litMasterNode,
                        normalPass,
                        mode,
                        materialOptions));
            }

            return subShader.ToString();
        }

        static string GetShaderPassFromTemplate(bool isColorPass, string template, SpriteLitMasterNode masterNode, Pass pass, GenerationMode mode, SurfaceMaterialOptions materialOptions)
        {
            // ----------------------------------------------------- //
            //                         SETUP                         //
            // ----------------------------------------------------- //

            // -------------------------------------
            // String builders

            var shaderProperties = new PropertyCollector();
<<<<<<< HEAD
            var shaderPragmas = new PragmaCollector();
=======
            var shaderPropertyUniforms = new ShaderStringBuilder(1);
>>>>>>> 29faeb91
            var functionBuilder = new ShaderStringBuilder(1);
            var functionRegistry = new FunctionRegistry(functionBuilder);

            var defines = new ShaderStringBuilder(1);
            var graph = new ShaderStringBuilder(0);

            var vertexDescriptionInputStruct = new ShaderStringBuilder(1);
            var vertexDescriptionStruct = new ShaderStringBuilder(1);
            var vertexDescriptionFunction = new ShaderStringBuilder(1);

            var surfaceDescriptionInputStruct = new ShaderStringBuilder(1);
            var surfaceDescriptionStruct = new ShaderStringBuilder(1);
            var surfaceDescriptionFunction = new ShaderStringBuilder(1);

            var vertexInputStruct = new ShaderStringBuilder(1);
            var vertexOutputStruct = new ShaderStringBuilder(2);

            var vertexShader = new ShaderStringBuilder(2);
            var vertexShaderDescriptionInputs = new ShaderStringBuilder(2);
            var vertexShaderOutputs = new ShaderStringBuilder(2);

            var pixelShader = new ShaderStringBuilder(2);
            var pixelShaderSurfaceInputs = new ShaderStringBuilder(2);

            // -------------------------------------
            // Get Slot and Node lists per stage
            var vertexSlots = pass.VertexShaderSlots.Select(masterNode.FindSlot<MaterialSlot>).ToList();
            var vertexNodes = ListPool<AbstractMaterialNode>.Get();
            NodeUtils.DepthFirstCollectNodesFromNode(vertexNodes, masterNode, NodeUtils.IncludeSelf.Include, pass.VertexShaderSlots);

            var pixelSlots = pass.PixelShaderSlots.Select(masterNode.FindSlot<MaterialSlot>).ToList();
            var pixelNodes = ListPool<AbstractMaterialNode>.Get();
            NodeUtils.DepthFirstCollectNodesFromNode(pixelNodes, masterNode, NodeUtils.IncludeSelf.Include, pass.PixelShaderSlots);

            // -------------------------------------
            // Get Requirements
            var vertexRequirements = ShaderGraphRequirements.FromNodes(vertexNodes, ShaderStageCapability.Vertex, false);
            var pixelRequirements = ShaderGraphRequirements.FromNodes(pixelNodes, ShaderStageCapability.Fragment);
            var surfaceRequirements = ShaderGraphRequirements.FromNodes(pixelNodes, ShaderStageCapability.Fragment, false);

            var modelRequiements = ShaderGraphRequirements.none;
            modelRequiements.requiresVertexColor = true;

            if (isColorPass)
            {
                
                modelRequiements.requiresMeshUVs = new List<UVChannel>() { UVChannel.UV0 };
            }

            // ----------------------------------------------------- //
            //                START SHADER GENERATION                //
            // ----------------------------------------------------- //

            // -------------------------------------
            // Calculate material options

            var blendingBuilder = new ShaderStringBuilder(1);
            var cullingBuilder = new ShaderStringBuilder(1);
            var zTestBuilder = new ShaderStringBuilder(1);
            var zWriteBuilder = new ShaderStringBuilder(1);

            materialOptions.GetBlend(blendingBuilder);
            materialOptions.GetCull(cullingBuilder);
            materialOptions.GetDepthTest(zTestBuilder);
            materialOptions.GetDepthWrite(zWriteBuilder);


            // ----------------------------------------------------- //
            //                START VERTEX DESCRIPTION               //
            // ----------------------------------------------------- //

            // -------------------------------------
            // Generate Input structure for Vertex Description function
            // TODO - Vertex Description Input requirements are needed to exclude intermediate translation spaces

            vertexDescriptionInputStruct.AppendLine("struct VertexDescriptionInputs");
            using (vertexDescriptionInputStruct.BlockSemicolonScope())
            {
                ShaderGenerator.GenerateSpaceTranslationSurfaceInputs(vertexRequirements.requiresNormal, InterpolatorType.Normal, vertexDescriptionInputStruct);
                ShaderGenerator.GenerateSpaceTranslationSurfaceInputs(vertexRequirements.requiresTangent, InterpolatorType.Tangent, vertexDescriptionInputStruct);   
                ShaderGenerator.GenerateSpaceTranslationSurfaceInputs(vertexRequirements.requiresBitangent, InterpolatorType.BiTangent, vertexDescriptionInputStruct);
                ShaderGenerator.GenerateSpaceTranslationSurfaceInputs(vertexRequirements.requiresViewDir, InterpolatorType.ViewDirection, vertexDescriptionInputStruct);
                ShaderGenerator.GenerateSpaceTranslationSurfaceInputs(vertexRequirements.requiresPosition, InterpolatorType.Position, vertexDescriptionInputStruct);

                if (vertexRequirements.requiresVertexColor)
                    vertexDescriptionInputStruct.AppendLine("float4 {0};", ShaderGeneratorNames.VertexColor);

                if (vertexRequirements.requiresScreenPosition)
                    vertexDescriptionInputStruct.AppendLine("float4 {0};", ShaderGeneratorNames.ScreenPosition);

                foreach (var channel in vertexRequirements.requiresMeshUVs.Distinct())
                    vertexDescriptionInputStruct.AppendLine("half4 {0};", channel.GetUVName());
            }

            // -------------------------------------
            // Generate Output structure for Vertex Description function

            GraphUtil.GenerateVertexDescriptionStruct(vertexDescriptionStruct, vertexSlots);

            // -------------------------------------
            // Generate Vertex Description function

            GraphUtil.GenerateVertexDescriptionFunction(
                masterNode.owner as GraphData,
                vertexDescriptionFunction,
                functionRegistry,
                shaderPragmas,
                shaderProperties,
                mode,
                vertexNodes,
                vertexSlots);

            // ----------------------------------------------------- //
            //               START SURFACE DESCRIPTION               //
            // ----------------------------------------------------- //

            // -------------------------------------
            // Generate Input structure for Surface Description function
            // Surface Description Input requirements are needed to exclude intermediate translation spaces

            surfaceDescriptionInputStruct.AppendLine("struct SurfaceDescriptionInputs");
            using (surfaceDescriptionInputStruct.BlockSemicolonScope())
            {
                ShaderGenerator.GenerateSpaceTranslationSurfaceInputs(surfaceRequirements.requiresNormal, InterpolatorType.Normal, surfaceDescriptionInputStruct);
                ShaderGenerator.GenerateSpaceTranslationSurfaceInputs(surfaceRequirements.requiresTangent, InterpolatorType.Tangent, surfaceDescriptionInputStruct);
                ShaderGenerator.GenerateSpaceTranslationSurfaceInputs(surfaceRequirements.requiresBitangent, InterpolatorType.BiTangent, surfaceDescriptionInputStruct);
                ShaderGenerator.GenerateSpaceTranslationSurfaceInputs(surfaceRequirements.requiresViewDir, InterpolatorType.ViewDirection, surfaceDescriptionInputStruct);
                ShaderGenerator.GenerateSpaceTranslationSurfaceInputs(surfaceRequirements.requiresPosition, InterpolatorType.Position, surfaceDescriptionInputStruct);

                if (surfaceRequirements.requiresVertexColor)
                    surfaceDescriptionInputStruct.AppendLine("float4 {0};", ShaderGeneratorNames.VertexColor);

                if (surfaceRequirements.requiresScreenPosition)
                    surfaceDescriptionInputStruct.AppendLine("float4 {0};", ShaderGeneratorNames.ScreenPosition);

                if (surfaceRequirements.requiresFaceSign)
                    surfaceDescriptionInputStruct.AppendLine("float {0};", ShaderGeneratorNames.FaceSign);

                foreach (var channel in surfaceRequirements.requiresMeshUVs.Distinct())
                    surfaceDescriptionInputStruct.AppendLine("half4 {0};", channel.GetUVName());
            }

            // -------------------------------------
            // Generate Output structure for Surface Description function

            GraphUtil.GenerateSurfaceDescriptionStruct(surfaceDescriptionStruct, pixelSlots);

            // -------------------------------------
            // Generate Surface Description function

            GraphUtil.GenerateSurfaceDescriptionFunction(
                pixelNodes,
                masterNode,
                masterNode.owner as GraphData,
                surfaceDescriptionFunction,
                functionRegistry,
                shaderPragmas,
                shaderProperties,
                pixelRequirements,
                mode,
                "PopulateSurfaceData",
                "SurfaceDescription",
                null,
                pixelSlots);

            // ----------------------------------------------------- //
            //           GENERATE VERTEX > PIXEL PIPELINE            //
            // ----------------------------------------------------- //

            // -------------------------------------
            // Property uniforms

            shaderProperties.GetPropertiesDeclaration(shaderPropertyUniforms, mode, masterNode.owner.concretePrecision);

            // -------------------------------------
            // Generate Input structure for Vertex shader

            GraphUtil.GenerateApplicationVertexInputs(vertexRequirements.Union(pixelRequirements.Union(modelRequiements)), vertexInputStruct);

            // -------------------------------------
            // Generate standard transformations
            // This method ensures all required transform data is available in vertex and pixel stages

            ShaderGenerator.GenerateStandardTransforms(
                3,
                10,
                vertexOutputStruct,
                vertexShader,
                vertexShaderDescriptionInputs,
                vertexShaderOutputs,
                pixelShader,
                pixelShaderSurfaceInputs,
                pixelRequirements,
                surfaceRequirements,
                modelRequiements,
                vertexRequirements,
                CoordinateSpace.World);


            // ----------------------------------------------------- //
            //                      FINALIZE                         //
            // ----------------------------------------------------- //

            // -------------------------------------
            // Combine Graph sections

            graph.AppendLines(shaderPropertyUniforms.ToString());

            graph.AppendLine(vertexDescriptionInputStruct.ToString());
            graph.AppendLine(surfaceDescriptionInputStruct.ToString());

            graph.AppendLine(functionBuilder.ToString());

            graph.AppendLine(vertexDescriptionStruct.ToString());
            graph.AppendLine(vertexDescriptionFunction.ToString());

            graph.AppendLine(surfaceDescriptionStruct.ToString());
            graph.AppendLine(surfaceDescriptionFunction.ToString());

            graph.AppendLine(vertexInputStruct.ToString());

            // -------------------------------------
            // Generate final subshader

            var resultPass = template.Replace("${Tags}", string.Empty);
            resultPass = resultPass.Replace("${Blending}", blendingBuilder.ToString());
            resultPass = resultPass.Replace("${Culling}", cullingBuilder.ToString());
            resultPass = resultPass.Replace("${ZTest}", zTestBuilder.ToString());
            resultPass = resultPass.Replace("${ZWrite}", zWriteBuilder.ToString());
            resultPass = resultPass.Replace("${Defines}", defines.ToString());
            resultPass = resultPass.Replace("${Pragmas}", shaderPragmas.ToString());

            resultPass = resultPass.Replace("${Graph}", graph.ToString());
            resultPass = resultPass.Replace("${VertexOutputStruct}", vertexOutputStruct.ToString());

            resultPass = resultPass.Replace("${VertexShader}", vertexShader.ToString());
            resultPass = resultPass.Replace("${VertexShaderDescriptionInputs}", vertexShaderDescriptionInputs.ToString());
            resultPass = resultPass.Replace("${VertexShaderOutputs}", vertexShaderOutputs.ToString());

            resultPass = resultPass.Replace("${PixelShader}", pixelShader.ToString());
            resultPass = resultPass.Replace("${PixelShaderSurfaceInputs}", pixelShaderSurfaceInputs.ToString());

            return resultPass;
        }

        static string GetTemplatePath(string templateName)
        {
            var basePath = "Packages/com.unity.render-pipelines.lightweight/Editor/ShaderGraph/";
            string path = Path.Combine(basePath, templateName);

            if (!File.Exists(path))
                throw new FileNotFoundException(string.Format(@"Cannot find a template with name ""{0}"".", templateName));
            return path;
        }

        public bool IsPipelineCompatible(RenderPipelineAsset renderPipelineAsset)
        {
            return renderPipelineAsset is LightweightRenderPipelineAsset;
        }
    }
}<|MERGE_RESOLUTION|>--- conflicted
+++ resolved
@@ -129,11 +129,8 @@
             // String builders
 
             var shaderProperties = new PropertyCollector();
-<<<<<<< HEAD
             var shaderPragmas = new PragmaCollector();
-=======
             var shaderPropertyUniforms = new ShaderStringBuilder(1);
->>>>>>> 29faeb91
             var functionBuilder = new ShaderStringBuilder(1);
             var functionRegistry = new FunctionRegistry(functionBuilder);
 
