--- conflicted
+++ resolved
@@ -78,13 +78,8 @@
 
             var templatePath = GetTemplatePath("lightweightUnlitPass.template");
             var extraPassesTemplatePath = GetTemplatePath("lightweightUnlitExtraPasses.template");
-<<<<<<< HEAD
             var feedbackPassesTemplatePath = GetTemplatePath("lightweightUnlitStreamFeedbackPass.template");
             if (!File.Exists(templatePath) || !File.Exists(extraPassesTemplatePath) || !File.Exists(feedbackPassesTemplatePath))
-=======
-
-            if (!File.Exists(templatePath) || !File.Exists(extraPassesTemplatePath))
->>>>>>> 29faeb91
                 return string.Empty;
 
             if (sourceAssetDependencyPaths != null)
@@ -170,11 +165,8 @@
             // String builders
 
             var shaderProperties = new PropertyCollector();
-<<<<<<< HEAD
             var shaderPragmas = new PragmaCollector();
-=======
             var shaderPropertyUniforms = new ShaderStringBuilder(1);
->>>>>>> 29faeb91
             var functionBuilder = new ShaderStringBuilder(1);
             var functionRegistry = new FunctionRegistry(functionBuilder);
 
