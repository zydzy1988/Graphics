using UnityEditor.Rendering;
using System.Diagnostics;

namespace UnityEngine.Rendering.LWRP
{
    internal enum FullScreenDebugMode
    {
        None,
        Depth,
        MainLightShadowsOnly,
        Overdraw,
        Wireframe,
<<<<<<< HEAD
        SolidWireframe
=======
        AdditionalLightsShadowMap,
        MainLightShadowMap,
>>>>>>> 6553cb7b
    }
    
    internal class ForwardRenderer : ScriptableRenderer
    {
        const int k_DepthStencilBufferBits = 32;
        const string k_CreateCameraTextures = "Create Camera Texture";
        int m_DebugMaterialIndexId;

        int m_DebugLightingIndexId;

        DepthOnlyPass m_DepthPrepass;
        MainLightShadowCasterPass m_MainLightShadowCasterPass;
        AdditionalLightsShadowCasterPass m_AdditionalLightsShadowCasterPass;
        ScreenSpaceShadowResolvePass m_ScreenSpaceShadowResolvePass;
        DrawObjectsPass m_RenderOpaqueForwardPass;
        PostProcessPass m_OpaquePostProcessPass;
        DrawSkyboxPass m_DrawSkyboxPass;
        CopyDepthPass m_CopyDepthPass;
        CopyColorPass m_CopyColorPass;
        DrawObjectsPass m_RenderTransparentForwardPass;
        PostProcessPass m_PostProcessPass;
        FinalBlitPass m_FinalBlitPass;
        CapturePass m_CapturePass;
        DebugPass m_DebugPass;

#if UNITY_EDITOR
        SceneViewDepthCopyPass m_SceneViewDepthCopyPass;
#endif

        RenderTargetHandle m_ActiveCameraColorAttachment;
        RenderTargetHandle m_ActiveCameraDepthAttachment;
        RenderTargetHandle m_CameraColorAttachment;
        RenderTargetHandle m_CameraDepthAttachment;
        RenderTargetHandle m_DepthTexture;
        RenderTargetHandle m_OpaqueColor;

        ForwardLights m_ForwardLights;
        StencilState m_DefaultStencilState;

        Texture2D m_NumberFontTexture;

        public ForwardRenderer(ForwardRendererData data) : base(data)
        {
            m_DebugMaterialIndexId = Shader.PropertyToID("_DebugMaterialIndex");
            m_DebugLightingIndexId = Shader.PropertyToID("_DebugLightingIndex");
            m_NumberFontTexture = data.textures.NumberFont;
            
            Material blitMaterial = CoreUtils.CreateEngineMaterial(data.shaders.blitPS);
            Material fullScreenDebugMaterial = CoreUtils.CreateEngineMaterial(data.shaders.fullScreenDebugPS);
            Material copyDepthMaterial = CoreUtils.CreateEngineMaterial(data.shaders.copyDepthPS);
            Material samplingMaterial = CoreUtils.CreateEngineMaterial(data.shaders.samplingPS);
            Material screenspaceShadowsMaterial = CoreUtils.CreateEngineMaterial(data.shaders.screenSpaceShadowPS);

            StencilStateData stencilData = data.defaultStencilState;
            m_DefaultStencilState = StencilState.defaultValue;
            m_DefaultStencilState.enabled = stencilData.overrideStencilState;
            m_DefaultStencilState.SetCompareFunction(stencilData.stencilCompareFunction);
            m_DefaultStencilState.SetPassOperation(stencilData.passOperation);
            m_DefaultStencilState.SetFailOperation(stencilData.failOperation);
            m_DefaultStencilState.SetZFailOperation(stencilData.zFailOperation);

            // Note: Since all custom render passes inject first and we have stable sort,
            // we inject the builtin passes in the before events.
            m_MainLightShadowCasterPass = new MainLightShadowCasterPass(RenderPassEvent.BeforeRenderingShadows);
            m_AdditionalLightsShadowCasterPass = new AdditionalLightsShadowCasterPass(RenderPassEvent.BeforeRenderingShadows);
            m_DepthPrepass = new DepthOnlyPass(RenderPassEvent.BeforeRenderingPrepasses, RenderQueueRange.opaque, data.opaqueLayerMask);
            m_ScreenSpaceShadowResolvePass = new ScreenSpaceShadowResolvePass(RenderPassEvent.BeforeRenderingPrepasses, screenspaceShadowsMaterial);
            m_RenderOpaqueForwardPass = new DrawObjectsPass("Render Opaques", true, RenderPassEvent.BeforeRenderingOpaques, RenderQueueRange.opaque, data.opaqueLayerMask, m_DefaultStencilState, stencilData.stencilReference);
            m_CopyDepthPass = new CopyDepthPass(RenderPassEvent.BeforeRenderingOpaques, copyDepthMaterial);
            m_OpaquePostProcessPass = new PostProcessPass(RenderPassEvent.BeforeRenderingOpaques, true);
            m_DrawSkyboxPass = new DrawSkyboxPass(RenderPassEvent.BeforeRenderingSkybox);
            m_CopyColorPass = new CopyColorPass(RenderPassEvent.BeforeRenderingTransparents, samplingMaterial);
            m_RenderTransparentForwardPass = new DrawObjectsPass("Render Transparents", false, RenderPassEvent.BeforeRenderingTransparents, RenderQueueRange.transparent, data.transparentLayerMask, m_DefaultStencilState, stencilData.stencilReference);
            m_PostProcessPass = new PostProcessPass(RenderPassEvent.BeforeRenderingPostProcessing);
            m_CapturePass = new CapturePass(RenderPassEvent.AfterRendering);
            m_FinalBlitPass = new FinalBlitPass(RenderPassEvent.AfterRendering, blitMaterial);
            m_DebugPass = new DebugPass(RenderPassEvent.AfterRendering, fullScreenDebugMaterial);

#if UNITY_EDITOR
            m_SceneViewDepthCopyPass = new SceneViewDepthCopyPass(RenderPassEvent.AfterRendering + 9, copyDepthMaterial);
#endif

            // RenderTexture format depends on camera and pipeline (HDR, non HDR, etc)
            // Samples (MSAA) depend on camera and pipeline
            m_CameraColorAttachment.Init("_CameraColorTexture");
            m_CameraDepthAttachment.Init("_CameraDepthAttachment");
            m_DepthTexture.Init("_CameraDepthTexture");
            m_OpaqueColor.Init("_CameraOpaqueTexture");
            m_ForwardLights = new ForwardLights();
        }

        public override void Setup(ScriptableRenderContext context, ref RenderingData renderingData)
        {
            SetupDebugRendering(context);
                
            Camera camera = renderingData.cameraData.camera;
            RenderTextureDescriptor cameraTargetDescriptor = renderingData.cameraData.cameraTargetDescriptor;

            var fullScreenDebugMode = DebugDisplaySettings.Instance.buffer.FullScreenDebugMode;
            
            // Special path for depth only offscreen cameras. Only write opaques + transparents. 
            bool isOffscreenDepthTexture = camera.targetTexture != null && camera.targetTexture.format == RenderTextureFormat.Depth;
            if (isOffscreenDepthTexture || fullScreenDebugMode == FullScreenDebugMode.Overdraw || fullScreenDebugMode == FullScreenDebugMode.Wireframe || fullScreenDebugMode == FullScreenDebugMode.SolidWireframe)
            {
                CreateCameraRenderTarget(context, ref renderingData.cameraData);
                ConfigureCameraTarget(m_ActiveCameraColorAttachment.Identifier(), BuiltinRenderTextureType.CameraTarget);
                
                for (int i = 0; i < rendererFeatures.Count; ++i)
                    rendererFeatures[i].AddRenderPasses(this, ref renderingData);

                EnqueuePass(m_RenderOpaqueForwardPass);

                if (camera.clearFlags == CameraClearFlags.Skybox && RenderSettings.skybox != null)
                    EnqueuePass(m_DrawSkyboxPass);
                
                //EnqueuePass(m_RenderTransparentForwardPass);
                m_FinalBlitPass.Setup(cameraTargetDescriptor, m_ActiveCameraColorAttachment);
                EnqueuePass(m_FinalBlitPass);
                return;
            }
            
            bool mainLightShadows = m_MainLightShadowCasterPass.Setup(ref renderingData);
            bool additionalLightShadows = m_AdditionalLightsShadowCasterPass.Setup(ref renderingData);
            bool resolveShadowsInScreenSpace = mainLightShadows && renderingData.shadowData.requiresScreenSpaceShadowResolve;
            
            // Depth prepass is generated in the following cases:
            // - We resolve shadows in screen space
            // - Scene view camera always requires a depth texture. We do a depth pre-pass to simplify it and it shouldn't matter much for editor.
            // - If game or offscreen camera requires it we check if we can copy the depth from the rendering opaques pass and use that instead.
            bool requiresDepthPrepass = renderingData.cameraData.isSceneViewCamera ||
                (renderingData.cameraData.requiresDepthTexture && (!CanCopyDepth(ref renderingData.cameraData)));
            requiresDepthPrepass |= resolveShadowsInScreenSpace;

            // TODO: There's an issue in multiview and depth copy pass. Atm forcing a depth prepass on XR until
            // we have a proper fix.
            if (renderingData.cameraData.isStereoEnabled && renderingData.cameraData.requiresDepthTexture)
                requiresDepthPrepass = true;

            bool createColorTexture = RequiresIntermediateColorTexture(ref renderingData, cameraTargetDescriptor)
                                      || rendererFeatures.Count != 0;

            // If camera requires depth and there's no depth pre-pass we create a depth texture that can be read
            // later by effect requiring it.
            bool createDepthTexture = renderingData.cameraData.requiresDepthTexture && !requiresDepthPrepass;
            bool postProcessEnabled = renderingData.cameraData.postProcessEnabled && !DebugDisplaySettings.Instance.buffer.PostProcessingDisabled;
            bool hasOpaquePostProcess = postProcessEnabled &&
                renderingData.cameraData.postProcessLayer.HasOpaqueOnlyEffects(RenderingUtils.postProcessRenderContext);

            m_ActiveCameraColorAttachment = (createColorTexture) ? m_CameraColorAttachment : RenderTargetHandle.CameraTarget;
            m_ActiveCameraDepthAttachment = (createDepthTexture) ? m_CameraDepthAttachment : RenderTargetHandle.CameraTarget;
            bool intermediateRenderTexture = createColorTexture || createDepthTexture;
            
            if (intermediateRenderTexture)
                CreateCameraRenderTarget(context, ref renderingData.cameraData);
            
            ConfigureCameraTarget(m_ActiveCameraColorAttachment.Identifier(), m_ActiveCameraDepthAttachment.Identifier());

            // if rendering to intermediate render texture we don't have to create msaa backbuffer
            int backbufferMsaaSamples = (intermediateRenderTexture) ? 1 : cameraTargetDescriptor.msaaSamples;
            
            if (Camera.main == camera && camera.cameraType == CameraType.Game && camera.targetTexture == null)
                SetupBackbufferFormat(backbufferMsaaSamples, renderingData.cameraData.isStereoEnabled);
            
            for (int i = 0; i < rendererFeatures.Count; ++i)
            {
                rendererFeatures[i].AddRenderPasses(this, ref renderingData);
            }

            int count = activeRenderPassQueue.Count;
            for (int i = count - 1; i >= 0; i--)
            {
                if(activeRenderPassQueue[i] == null)
                    activeRenderPassQueue.RemoveAt(i);
            }
            bool hasAfterRendering = activeRenderPassQueue.Find(x => x.renderPassEvent == RenderPassEvent.AfterRendering) != null;

            if (mainLightShadows)
                EnqueuePass(m_MainLightShadowCasterPass);

            if (additionalLightShadows)
                EnqueuePass(m_AdditionalLightsShadowCasterPass);

            if (requiresDepthPrepass)
            {
                m_DepthPrepass.Setup(cameraTargetDescriptor, m_DepthTexture);
                EnqueuePass(m_DepthPrepass);
            }

            if (resolveShadowsInScreenSpace)
            {
                m_ScreenSpaceShadowResolvePass.Setup(cameraTargetDescriptor);
                EnqueuePass(m_ScreenSpaceShadowResolvePass);
            }

            EnqueuePass(m_RenderOpaqueForwardPass);

            if (hasOpaquePostProcess)
                m_OpaquePostProcessPass.Setup(cameraTargetDescriptor, m_ActiveCameraColorAttachment, m_ActiveCameraColorAttachment);

            if (camera.clearFlags == CameraClearFlags.Skybox && RenderSettings.skybox != null)
                EnqueuePass(m_DrawSkyboxPass);

            // If a depth texture was created we necessarily need to copy it, otherwise we could have render it to a renderbuffer
            if (createDepthTexture)
            {
                m_CopyDepthPass.Setup(m_ActiveCameraDepthAttachment, m_DepthTexture);
                EnqueuePass(m_CopyDepthPass);
            }

            if (renderingData.cameraData.requiresOpaqueTexture)
            {
                // TODO: Downsampling method should be store in the renderer isntead of in the asset.
                // We need to migrate this data to renderer. For now, we query the method in the active asset.
                Downsampling downsamplingMethod = LightweightRenderPipeline.asset.opaqueDownsampling;
                m_CopyColorPass.Setup(m_ActiveCameraColorAttachment.Identifier(), m_OpaqueColor, downsamplingMethod);
                EnqueuePass(m_CopyColorPass);
            }

            EnqueuePass(m_RenderTransparentForwardPass);

            bool afterRenderExists = renderingData.cameraData.captureActions != null || hasAfterRendering;

            // if we have additional filters
            // we need to stay in a RT
            if (afterRenderExists)
            {
                // perform post with src / dest the same
                if (postProcessEnabled)
                {
                    m_PostProcessPass.Setup(cameraTargetDescriptor, m_ActiveCameraColorAttachment, m_ActiveCameraColorAttachment);
                    EnqueuePass(m_PostProcessPass);
                }

                //now blit into the final target
                if (m_ActiveCameraColorAttachment != RenderTargetHandle.CameraTarget)
                {
                    if (renderingData.cameraData.captureActions != null)
                    {
                        m_CapturePass.Setup(m_ActiveCameraColorAttachment);
                        EnqueuePass(m_CapturePass);
                    }

                    m_FinalBlitPass.Setup(cameraTargetDescriptor, m_ActiveCameraColorAttachment);
                    EnqueuePass(m_FinalBlitPass);
                }
            }
            else
            {
                if (postProcessEnabled)
                {
                    m_PostProcessPass.Setup(cameraTargetDescriptor, m_ActiveCameraColorAttachment, RenderTargetHandle.CameraTarget);
                    EnqueuePass(m_PostProcessPass);
                }
                else if (m_ActiveCameraColorAttachment != RenderTargetHandle.CameraTarget)
                {
                    m_FinalBlitPass.Setup(cameraTargetDescriptor, m_ActiveCameraColorAttachment);
                    EnqueuePass(m_FinalBlitPass);
                }
            }

            if (fullScreenDebugMode != FullScreenDebugMode.None )
            {
                RenderTargetIdentifier debugBuffer;
                Rect pixelRect = new Rect();

                switch (fullScreenDebugMode)
                {
                    case FullScreenDebugMode.Depth:
                        debugBuffer = m_DepthTexture.Identifier();
                        break;
                    case FullScreenDebugMode.MainLightShadowsOnly:
                        debugBuffer = new RenderTargetIdentifier("_ScreenSpaceShadowmapTexture");
                        break;
                    case FullScreenDebugMode.AdditionalLightsShadowMap:
                        debugBuffer = m_AdditionalLightsShadowCasterPass.m_AdditionalLightsShadowmapTexture;
                        pixelRect = new Rect(0, 0.5f * camera.pixelHeight, 0.5f * camera.pixelHeight, 0.5f * camera.pixelHeight);
                        break;
                    case FullScreenDebugMode.MainLightShadowMap:
                        debugBuffer = m_MainLightShadowCasterPass.m_MainLightShadowmapTexture;
                        pixelRect = new Rect(0, 0.5f * camera.pixelHeight, 0.5f * camera.pixelHeight, 0.5f * camera.pixelHeight);
                        break;
                    default:
                        debugBuffer = m_OpaqueColor.Identifier();
                        break;
                }

                m_DebugPass.Setup(cameraTargetDescriptor, debugBuffer, (int)fullScreenDebugMode, 
                    renderingData.cameraData.camera.nearClipPlane, renderingData.cameraData.camera.farClipPlane, false, pixelRect);
                EnqueuePass(m_DebugPass);
            }

#if UNITY_EDITOR
            if (renderingData.cameraData.isSceneViewCamera)
            {
                m_SceneViewDepthCopyPass.Setup(m_DepthTexture);
                EnqueuePass(m_SceneViewDepthCopyPass);
            }
#endif
        }

        public override void SetupLights(ScriptableRenderContext context, ref RenderingData renderingData)
        {
            m_ForwardLights.Setup(context, ref renderingData);
        }

        public override void SetupCullingParameters(ref ScriptableCullingParameters cullingParameters,
            ref CameraData cameraData)
        {
            Camera camera = cameraData.camera;
            // TODO: PerObjectCulling also affect reflection probes. Enabling it for now.
            // if (asset.additionalLightsRenderingMode == LightRenderingMode.Disabled ||
            //     asset.maxAdditionalLightsCount == 0)
            // {
            //     cullingParameters.cullingOptions |= CullingOptions.DisablePerObjectCulling;
            // }

            cullingParameters.shadowDistance = Mathf.Min(cameraData.maxShadowDistance, camera.farClipPlane);
        }

        public override void FinishRendering(CommandBuffer cmd)
        {
            if (m_ActiveCameraColorAttachment != RenderTargetHandle.CameraTarget)
                cmd.ReleaseTemporaryRT(m_ActiveCameraColorAttachment.id);

            if (m_ActiveCameraDepthAttachment != RenderTargetHandle.CameraTarget)
                cmd.ReleaseTemporaryRT(m_ActiveCameraDepthAttachment.id);
        }

        void CreateCameraRenderTarget(ScriptableRenderContext context, ref CameraData cameraData)
        {
            CommandBuffer cmd = CommandBufferPool.Get(k_CreateCameraTextures);
            var descriptor = cameraData.cameraTargetDescriptor;
            int msaaSamples = descriptor.msaaSamples;
            if (m_ActiveCameraColorAttachment != RenderTargetHandle.CameraTarget)
            {
                bool useDepthRenderBuffer = m_ActiveCameraDepthAttachment == RenderTargetHandle.CameraTarget;
                var colorDescriptor = descriptor;
                colorDescriptor.depthBufferBits = (useDepthRenderBuffer) ? k_DepthStencilBufferBits : 0;
                cmd.GetTemporaryRT(m_ActiveCameraColorAttachment.id, colorDescriptor, FilterMode.Bilinear);
            }

            if (m_ActiveCameraDepthAttachment != RenderTargetHandle.CameraTarget)
            {
                var depthDescriptor = descriptor;
                depthDescriptor.colorFormat = RenderTextureFormat.Depth;
                depthDescriptor.depthBufferBits = k_DepthStencilBufferBits;
                depthDescriptor.bindMS = msaaSamples > 1 && !SystemInfo.supportsMultisampleAutoResolve && (SystemInfo.supportsMultisampledTextures != 0);
                cmd.GetTemporaryRT(m_ActiveCameraDepthAttachment.id, depthDescriptor, FilterMode.Point);
            }

            context.ExecuteCommandBuffer(cmd);
            CommandBufferPool.Release(cmd);
        }

        void SetupBackbufferFormat(int msaaSamples, bool stereo)
        {
#if ENABLE_VR
            bool msaaSampleCountHasChanged = false;
            int currentQualitySettingsSampleCount = QualitySettings.antiAliasing;
            if (currentQualitySettingsSampleCount != msaaSamples &&
                !(currentQualitySettingsSampleCount == 0 && msaaSamples == 1))
            {
                msaaSampleCountHasChanged = true;
            }

            // There's no exposed API to control how a backbuffer is created with MSAA
            // By settings antiAliasing we match what the amount of samples in camera data with backbuffer
            // We only do this for the main camera and this only takes effect in the beginning of next frame.
            // This settings should not be changed on a frame basis so that's fine.
            QualitySettings.antiAliasing = msaaSamples;

            if (stereo && msaaSampleCountHasChanged)
                XR.XRDevice.UpdateEyeTextureMSAASetting();
#else
            QualitySettings.antiAliasing = msaaSamples;
#endif
        }
        
        bool RequiresIntermediateColorTexture(ref RenderingData renderingData, RenderTextureDescriptor baseDescriptor)
        {
            ref CameraData cameraData = ref renderingData.cameraData;
            int msaaSamples = cameraData.cameraTargetDescriptor.msaaSamples;
            bool isStereoEnabled = renderingData.cameraData.isStereoEnabled;
            bool isScaledRender = !Mathf.Approximately(cameraData.renderScale, 1.0f);
            bool isCompatibleBackbufferTextureDimension = baseDescriptor.dimension == TextureDimension.Tex2D;
            bool requiresExplicitMsaaResolve = msaaSamples > 1 && !SystemInfo.supportsMultisampleAutoResolve;
            bool isOffscreenRender = cameraData.camera.targetTexture != null && !cameraData.isSceneViewCamera;
            bool isCapturing = cameraData.captureActions != null;

#if ENABLE_VR
            if (isStereoEnabled)
                isCompatibleBackbufferTextureDimension = UnityEngine.XR.XRSettings.deviceEyeTextureDimension == baseDescriptor.dimension;
#endif//ENABLE_VR

            bool requiresBlitForOffscreenCamera = cameraData.postProcessEnabled || cameraData.requiresOpaqueTexture || requiresExplicitMsaaResolve;
            if (isOffscreenRender)
                return requiresBlitForOffscreenCamera;

            return requiresBlitForOffscreenCamera || cameraData.isSceneViewCamera || isScaledRender || cameraData.isHdrEnabled ||
                   !isCompatibleBackbufferTextureDimension || !cameraData.isDefaultViewport || isCapturing || Display.main.requiresBlitToBackbuffer
                   || (renderingData.killAlphaInFinalBlit && !isStereoEnabled);
        }

        bool CanCopyDepth(ref CameraData cameraData)
        {
            bool msaaEnabledForCamera = cameraData.cameraTargetDescriptor.msaaSamples > 1;
            bool supportsTextureCopy = SystemInfo.copyTextureSupport != CopyTextureSupport.None;
            bool supportsDepthTarget = RenderingUtils.SupportsRenderTextureFormat(RenderTextureFormat.Depth);
            bool supportsDepthCopy = !msaaEnabledForCamera && (supportsDepthTarget || supportsTextureCopy);

            // TODO:  We don't have support to highp Texture2DMS currently and this breaks depth precision.
            // currently disabling it until shader changes kick in.
            //bool msaaDepthResolve = msaaEnabledForCamera && SystemInfo.supportsMultisampledTextures != 0;
            bool msaaDepthResolve = false;
            return supportsDepthCopy || msaaDepthResolve;
        }

        [Conditional("DEVELOPMENT_BUILD"), Conditional("UNITY_EDITOR")]
        void SetupDebugRendering(ScriptableRenderContext context)
        {
            debugMaterialIndex = DebugDisplaySettings.Instance.materialSettings.DebugMaterialIndexData;
            lightingDebugMode = DebugDisplaySettings.Instance.Lighting.m_LightingDebugMode;

            var cmd = CommandBufferPool.Get("");
            cmd.SetGlobalFloat(m_DebugMaterialIndexId, (int)debugMaterialIndex);
            cmd.SetGlobalFloat(m_DebugLightingIndexId, (int)lightingDebugMode);
            cmd.SetGlobalTexture("_DebugNumberTexture", m_NumberFontTexture);
            context.ExecuteCommandBuffer(cmd);
            CommandBufferPool.Release(cmd);
        }
    }
}<|MERGE_RESOLUTION|>--- conflicted
+++ resolved
@@ -10,12 +10,9 @@
         MainLightShadowsOnly,
         Overdraw,
         Wireframe,
-<<<<<<< HEAD
-        SolidWireframe
-=======
+        SolidWireframe,
         AdditionalLightsShadowMap,
         MainLightShadowMap,
->>>>>>> 6553cb7b
     }
     
     internal class ForwardRenderer : ScriptableRenderer
