--- conflicted
+++ resolved
@@ -1,3 +1,4 @@
+using UnityEngine.Experimental.Rendering.LWRP;
 using UnityEngine.Serialization;
 
 namespace UnityEngine.Rendering.LWRP
@@ -26,11 +27,8 @@
         [SerializeField]
         CameraOverrideOption m_RequiresOpaqueTextureOption = CameraOverrideOption.UsePipelineSettings;
 
-<<<<<<< HEAD
-        [SerializeField] ScriptableObject m_RenderGraphData = null;
+        [SerializeField] ScriptableObject m_RendererData = null;
 
-=======
->>>>>>> 2885c706
         // Deprecated:
         [FormerlySerializedAs("requiresDepthTexture"), SerializeField]
         bool m_RequiresDepthTexture = false;
@@ -94,11 +92,8 @@
             set { m_RequiresOpaqueTextureOption = (value) ? CameraOverrideOption.On : CameraOverrideOption.Off; }
         }
 
-<<<<<<< HEAD
-        public IRendererData renderGraphData => (IRendererData)m_RenderGraphData;
+        public IRendererData rendererData => (IRendererData)m_RendererData;
 		
-=======
->>>>>>> 2885c706
         public void OnBeforeSerialize()
         {
         }
