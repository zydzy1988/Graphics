--- conflicted
+++ resolved
@@ -60,79 +60,9 @@
 
         public static LightweightRenderPipelineAsset asset
         {
-<<<<<<< HEAD
             get
             {
                 return GraphicsSettings.renderPipelineAsset as LightweightRenderPipelineAsset;
-=======
-            public bool supportsCameraDepthTexture { get; private set; }
-            public bool supportsCameraOpaqueTexture { get; private set; }
-            public Downsampling opaqueDownsampling { get; private set; }
-            public bool supportsHDR { get; private set; }
-            public int msaaSampleCount { get; private set; }
-            public float renderScale { get; private set; }
-            public LightRenderingMode mainLightRenderingMode { get; private set; }
-            public bool supportsMainLightShadows { get; private set; }
-            public int mainLightShadowmapResolution { get; private set; }
-            public LightRenderingMode additionalLightsRenderingMode { get; private set; }
-            public int maxAdditionalLights { get; private set; }
-            public bool supportsAdditionalLightShadows { get; private set; }
-            public int additionalLightsShadowmapResolution { get; private set; }
-            public float shadowDistance { get; private set; }
-            public ShadowCascadesOption shadowCascadeOption { get; private set; }
-            public float cascade2Split { get; private set; }
-            public Vector3 cascade4Split { get; private set; }
-            public float shadowDepthBias { get; private set; }
-            public float shadowNormalBias { get; private set; }
-            public bool supportsSoftShadows { get; private set; }
-            public bool supportsVxShadows { get; private set; } //seongdae;vxsm
-            public VxShadowMapsQuality vxShadowMapsQuality { get; private set; } //seongdae;vxsm
-            public bool supportsDynamicBatching { get; private set; }
-            public bool mixedLightingSupported { get; private set; }
-            public IRendererSetup rendererSetup { get; private set; }
-
-            public static PipelineSettings Create(LightweightRenderPipelineAsset asset)
-            {
-                var cache = new PipelineSettings();
-                // General settings
-                cache.supportsCameraDepthTexture = asset.supportsCameraDepthTexture;
-                cache.supportsCameraOpaqueTexture = asset.supportsCameraOpaqueTexture;
-                cache.opaqueDownsampling = asset.opaqueDownsampling;
-
-                // Quality settings
-                cache.msaaSampleCount = asset.msaaSampleCount;
-                cache.supportsHDR = asset.supportsHDR;
-                cache.renderScale = asset.renderScale;
-
-                // Main directional light settings
-                cache.mainLightRenderingMode = asset.mainLightRenderingMode;
-                cache.supportsMainLightShadows = asset.supportsMainLightShadows;
-                cache.mainLightShadowmapResolution = asset.mainLightShadowmapResolution;
-                
-                // Additional light settings
-                cache.additionalLightsRenderingMode = asset.additionalLightsRenderingMode;
-                cache.maxAdditionalLights = asset.maxAdditionalLightsCount;
-                cache.supportsAdditionalLightShadows = asset.supportsAdditionalLightShadows;
-                cache.additionalLightsShadowmapResolution = asset.additionalLightsShadowmapResolution;
-
-                // Shadow settings
-                cache.shadowDistance = asset.shadowDistance;
-                cache.shadowCascadeOption = asset.shadowCascadeOption;
-                cache.cascade2Split = asset.cascade2Split;
-                cache.cascade4Split = asset.cascade4Split;
-                cache.shadowDepthBias = asset.shadowDepthBias;
-                cache.shadowNormalBias = asset.shadowNormalBias;
-                cache.supportsSoftShadows = asset.supportsSoftShadows;
-                cache.supportsVxShadows = asset.supportsVxShadows; //seongdae;vxsm
-                cache.vxShadowMapsQuality = asset.vxShadowMapsQuality; //seongdae;vxsm
-
-                // Advanced settings
-                cache.supportsDynamicBatching = asset.supportsDynamicBatching;
-                cache.mixedLightingSupported = asset.supportsMixedLighting;
-                cache.rendererSetup = new ForwardRendererSetup();
-                
-                return cache;
->>>>>>> 7e588857
             }
         }
 
@@ -466,7 +396,7 @@
             //seongdae;vxsm
             if (shadowData.supportsMainLightShadows && settings.supportsVxShadows)
             {
-                int mainLightIndex = GetMainLight(settings, visibleLights);
+                int mainLightIndex = GetMainLightIndex(settings, visibleLights);
                 var mainLight = visibleLights[mainLightIndex].light;
                 var dirVxShadowMap = mainLight.GetComponent<DirectionalVxShadowMap>();
 
@@ -501,7 +431,7 @@
                 lightData.maxPerObjectAdditionalLightsCount = Math.Min(settings.maxAdditionalLightsCount, maxPerObjectAdditionalLights);
             }
             else
-        {
+            {
                 lightData.additionalLightsCount = 0;
                 lightData.maxPerObjectAdditionalLightsCount = 0;
             }
