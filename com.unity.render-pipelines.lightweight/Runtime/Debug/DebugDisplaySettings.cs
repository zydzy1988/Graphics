--- conflicted
+++ resolved
@@ -1,62 +1,53 @@
-
-using System;
-using System.Collections.Generic;
-using UnityEngine.Experimental.Rendering;
-using UnityEngine.Rendering.LWRP;
-
-namespace UnityEditor.Rendering
-{
-    public class DebugDisplaySettings
-    {
-        private readonly HashSet<IDebugDisplaySettingsData> m_Settings = new HashSet<IDebugDisplaySettingsData>();
-        
-        private static readonly Lazy<DebugDisplaySettings> s_Instance = new Lazy<DebugDisplaySettings>(() => new DebugDisplaySettings());
-        public static DebugDisplaySettings Instance => s_Instance.Value;
-
-        public DebugDisplaySettingsBuffer buffer { get; private set; }
-        public DebugMaterialSettings materialSettings { get; private set; }
-<<<<<<< HEAD
-        public DebugDisplaySettingsRendering renderingSettings { get; private set; }
-        public DebugDisplaySettingsLighting Lighting { get; private set; }
-=======
-        public DebugDisplaySettingsLighting Lighting { get; private set; }
-        public DebugDisplaySettingsOverlay Overlay { get; private set; }
->>>>>>> 9772a77a
-        
-        private DebugDisplaySettingsBuffer m_DisplaySettingsBuffer;
-
-        private TData Add<TData>(TData newData) where TData: IDebugDisplaySettingsData
-        {
-            m_Settings.Add(newData);
-            return newData;
-        }
-
-        public DebugDisplaySettings()
-        {
-            Reset();
-        }
-
-        public void Reset()
-        {
-            m_Settings.Clear();
-
-            buffer = Add(new DebugDisplaySettingsBuffer());
-            materialSettings = Add(new DebugMaterialSettings());
-<<<<<<< HEAD
-            renderingSettings = Add(new DebugDisplaySettingsRendering());
-            Lighting = Add(new DebugDisplaySettingsLighting());
-=======
-            Lighting = Add(new DebugDisplaySettingsLighting());
-            Overlay = Add(new DebugDisplaySettingsOverlay());
->>>>>>> 9772a77a
-        }
-
-        public void ForEach(Action<IDebugDisplaySettingsData> onExecute)
-        {
-            foreach(IDebugDisplaySettingsData setting in m_Settings)
-            {
-                onExecute(setting);
-            }
-        }
-    }
-}
+
+using System;
+using System.Collections.Generic;
+using UnityEngine.Experimental.Rendering;
+
+namespace UnityEditor.Rendering
+{
+    public class DebugDisplaySettings
+    {
+        private readonly HashSet<IDebugDisplaySettingsData> m_Settings = new HashSet<IDebugDisplaySettingsData>();
+        
+        private static readonly Lazy<DebugDisplaySettings> s_Instance = new Lazy<DebugDisplaySettings>(() => new DebugDisplaySettings());
+        public static DebugDisplaySettings Instance => s_Instance.Value;
+
+        public DebugDisplaySettingsBuffer buffer { get; private set; }
+        public DebugMaterialSettings materialSettings { get; private set; }
+        public DebugDisplaySettingsRendering renderingSettings { get; private set; }
+        public DebugDisplaySettingsLighting Lighting { get; private set; }
+        public DebugDisplaySettingsOverlay Overlay { get; private set; }
+        
+        private DebugDisplaySettingsBuffer m_DisplaySettingsBuffer;
+
+        private TData Add<TData>(TData newData) where TData: IDebugDisplaySettingsData
+        {
+            m_Settings.Add(newData);
+            return newData;
+        }
+
+        public DebugDisplaySettings()
+        {
+            Reset();
+        }
+
+        public void Reset()
+        {
+            m_Settings.Clear();
+
+            buffer = Add(new DebugDisplaySettingsBuffer());
+            materialSettings = Add(new DebugMaterialSettings());
+            renderingSettings = Add(new DebugDisplaySettingsRendering());
+            Lighting = Add(new DebugDisplaySettingsLighting());
+            Overlay = Add(new DebugDisplaySettingsOverlay());
+        }
+
+        public void ForEach(Action<IDebugDisplaySettingsData> onExecute)
+        {
+            foreach(IDebugDisplaySettingsData setting in m_Settings)
+            {
+                onExecute(setting);
+            }
+        }
+    }
+}