using System;
using System.Collections.Generic;
using System.Linq;
using UnityEngine;
using UnityEngine.VFX;

using Type = System.Type;
using Object = UnityEngine.Object;

namespace UnityEditor.VFX
{
    [Flags]
    public enum VFXContextType
    {
        kNone = 0,

        kSpawner = 1 << 0,
        kInit = 1 << 1,
        kUpdate = 1 << 2,
        kOutput = 1 << 3,
        kEvent = 1 << 4,

        kInitAndUpdate = kInit | kUpdate,
        kInitAndUpdateAndOutput = kInit | kUpdate | kOutput,
        kUpdateAndOutput = kUpdate | kOutput,
        kAll = kInit | kUpdate | kOutput | kSpawner,
    };

    [Flags]
    public enum VFXDataType
    {
        kNone =         0,
        kSpawnEvent =   1 << 0,
        kParticle =     1 << 1,
        kEvent =        1 << 2,
        kMesh =         1 << 3,
    };

    [Serializable]
    struct VFXContextLink
    {
        public VFXContext context;
        public int slotIndex;
    }

    [Serializable]
    class VFXContextSlot
    {
        public List<VFXContextLink> link = new List<VFXContextLink>();
    }

    class VFXContext : VFXSlotContainerModel<VFXGraph, VFXBlock>
    {
        private VFXContext() { m_UICollapsed = false; } // Used by serialization

        public VFXContext(VFXContextType contextType, VFXDataType inputType, VFXDataType outputType)
        {
            m_ContextType = contextType;
            m_InputType = inputType;
            m_OutputType = outputType;
        }

        public VFXContext(VFXContextType contextType) : this(contextType, VFXDataType.kNone, VFXDataType.kNone)
        {}

        public override void OnEnable()
        {
            base.OnEnable();

            // type must not be a combination of flags so test if it's a power of two
            if (m_ContextType == VFXContextType.kNone || (m_ContextType & (m_ContextType - 1)) != 0)
            {
                var invalidContext = m_ContextType;
                m_ContextType = VFXContextType.kNone;
                throw new ArgumentException(string.Format("Illegal context type: {0}", invalidContext));
            }

            if (m_InputFlowSlot == null)
                m_InputFlowSlot = Enumerable.Range(0, inputFlowCount).Select(_ => new VFXContextSlot()).ToArray();

            if (m_OutputFlowSlot == null)
                m_OutputFlowSlot = Enumerable.Range(0, outputFlowCount).Select(_ => new VFXContextSlot()).ToArray();

            if (m_Data == null)
                SetDefaultData(false);

            m_UICollapsed = false;
        }

        public virtual string codeGeneratorTemplate                     { get { return null; } }
        public virtual bool codeGeneratorCompute                        { get { return true; } }
        public virtual VFXContextType contextType                       { get { return m_ContextType; } }
        public virtual VFXDataType inputType                            { get { return m_InputType; } }
        public virtual VFXDataType outputType                           { get { return m_OutputType; } }
        public virtual VFXDataType ownedType                            { get { return contextType == VFXContextType.kOutput ? inputType : outputType; } }
        public virtual VFXTaskType taskType                             { get { return VFXTaskType.kNone; } }
        public virtual IEnumerable<VFXAttributeInfo> attributes         { get { return Enumerable.Empty<VFXAttributeInfo>(); } }
        public virtual IEnumerable<VFXMapping> additionalMappings       { get { return Enumerable.Empty<VFXMapping>(); } }
        public virtual IEnumerable<string> additionalDefines            { get { return Enumerable.Empty<string>(); } }
        public virtual IEnumerable<KeyValuePair<string, VFXShaderWriter>> additionnalReplacements { get { return Enumerable.Empty<KeyValuePair<string, VFXShaderWriter>>(); } }

        public virtual bool CanBeCompiled()
        {
            return m_Data != null && m_Data.CanBeCompiled();
        }

<<<<<<< HEAD
        public void MarkAsCompiled(bool compiled)
        {
            hasBeenCompiled = compiled;
        }

        public override void CollectDependencies(HashSet<Object> objs)
=======
        public override void CollectDependencies(HashSet<ScriptableObject> objs)
>>>>>>> 1f47063e
        {
            base.CollectDependencies(objs);
            if (m_Data != null)
            {
                objs.Add(m_Data);
                m_Data.CollectDependencies(objs);
            }
        }

        protected override void OnInvalidate(VFXModel model, InvalidationCause cause)
        {
            base.OnInvalidate(model, cause);

            if (cause == InvalidationCause.kStructureChanged ||
                cause == InvalidationCause.kConnectionChanged ||
                cause == InvalidationCause.kExpressionInvalidated ||
                cause == InvalidationCause.kSettingChanged)
            {
                if (hasBeenCompiled || CanBeCompiled())
                    Invalidate(InvalidationCause.kExpressionGraphChanged);
            }
        }

        public override bool AcceptChild(VFXModel model, int index = -1)
        {
            if (!base.AcceptChild(model, index))
                return false;

            var block = (VFXBlock)model;
            return Accept(block, index);
        }

        public bool Accept(VFXBlock block, int index = -1)
        {
            var testedType = contextType == VFXContextType.kOutput ? inputType : outputType;
            return ((block.compatibleContexts & contextType) != 0) && ((block.compatibleData & testedType) != 0);
        }

        protected override void OnAdded()
        {
            base.OnAdded();
            if (hasBeenCompiled || CanBeCompiled())
                Invalidate(InvalidationCause.kExpressionGraphChanged);
        }

        protected override void OnRemoved()
        {
            base.OnRemoved();
            if (hasBeenCompiled || CanBeCompiled())
                Invalidate(InvalidationCause.kExpressionGraphChanged);
        }

        public static bool CanLink(VFXContext from, VFXContext to, int fromIndex = 0, int toIndex = 0)
        {
            if (from == to || from == null || to == null)
                return false;

            if (from.outputType == VFXDataType.kNone || to.inputType == VFXDataType.kNone || from.outputType != to.inputType)
                return false;

            if (fromIndex >= from.outputFlowSlot.Length || toIndex >= to.inputFlowSlot.Length)
                return false;

            if (from.m_OutputFlowSlot[fromIndex].link.Any(o => o.context == to) || to.m_InputFlowSlot[toIndex].link.Any(o => o.context == from))
                return false;

            return true;
        }

        public void LinkTo(VFXContext context, int fromIndex = 0, int toIndex = 0)
        {
            InnerLink(this, context, fromIndex, toIndex);
        }

        public void LinkFrom(VFXContext context, int fromIndex = 0, int toIndex = 0)
        {
            InnerLink(context, this, fromIndex, toIndex);
        }

        public void UnlinkTo(VFXContext context, int fromIndex = 0, int toIndex = 0)
        {
            InnerUnlink(this, context, fromIndex, toIndex);
        }

        public void UnlinkFrom(VFXContext context, int fromIndex = 0, int toIndex = 0)
        {
            InnerUnlink(context, this, fromIndex, toIndex);
        }

        public void UnlinkAll()
        {
            for (int slot = 0; slot < m_OutputFlowSlot.Length; slot++)
            {
                while (m_OutputFlowSlot[slot].link.Count > 0)
                {
                    var clean = m_OutputFlowSlot[slot].link.Last();
                    InnerUnlink(this, clean.context, slot, clean.slotIndex);
                }
            }

            for (int slot = 0; slot < m_InputFlowSlot.Length; slot++)
            {
                while (m_InputFlowSlot[slot].link.Count > 0)
                {
                    var clean = m_InputFlowSlot[slot].link.Last();
                    InnerUnlink(clean.context, this, clean.slotIndex, slot);
                }
            }
        }

        private bool CanLinkToMany()
        {
            return contextType == VFXContextType.kSpawner
                || contextType == VFXContextType.kEvent;
        }

        private bool CanLinkFromMany()
        {
            return contextType == VFXContextType.kOutput
                ||  contextType == VFXContextType.kSpawner
                ||  contextType == VFXContextType.kInit;
        }

        private static void InnerLink(VFXContext from, VFXContext to, int fromIndex, int toIndex, bool notify = true)
        {
            if (!CanLink(from, to, fromIndex, toIndex))
                throw new ArgumentException(string.Format("Cannot link contexts {0} and {1}", from, to));

            // Handle constraints on connections
            foreach (var link in from.m_OutputFlowSlot[fromIndex].link.ToArray())
            {
                if (!link.context.CanLinkFromMany() || link.context.contextType != to.contextType)
                {
                    InnerUnlink(from, link.context, fromIndex, toIndex, notify);
                }
            }

            foreach (var link in to.m_InputFlowSlot[toIndex].link.ToArray())
            {
                if (!link.context.CanLinkToMany() || link.context.contextType != from.contextType)
                {
                    InnerUnlink(link.context, to, fromIndex, toIndex, notify);
                }
            }

            if (from.ownedType == to.ownedType)
                to.InnerSetData(from.GetData(), false);

            from.m_OutputFlowSlot[fromIndex].link.Add(new VFXContextLink() { context = to, slotIndex = toIndex });
            to.m_InputFlowSlot[toIndex].link.Add(new VFXContextLink() { context = from, slotIndex = fromIndex });

            if (notify)
            {
                // TODO Might need a specific event ?
                from.Invalidate(InvalidationCause.kStructureChanged);
                to.Invalidate(InvalidationCause.kStructureChanged);
            }
        }

        private static void InnerUnlink(VFXContext from, VFXContext to, int fromIndex = 0, int toIndex = 0, bool notify = true)
        {
            if (from.ownedType == to.ownedType)
                to.SetDefaultData(false);

            from.m_OutputFlowSlot[fromIndex].link.RemoveAll(o => o.context == to && o.slotIndex == toIndex);
            to.m_InputFlowSlot[toIndex].link.RemoveAll(o => o.context == from && o.slotIndex == fromIndex);

            // TODO Might need a specific event ?
            if (notify)
            {
                from.Invalidate(InvalidationCause.kStructureChanged);
                to.Invalidate(InvalidationCause.kStructureChanged);
            }
        }

        public VFXContextSlot[] inputFlowSlot { get { return m_InputFlowSlot == null ? new VFXContextSlot[] {} : m_InputFlowSlot; } }
        public VFXContextSlot[] outputFlowSlot { get { return m_OutputFlowSlot == null ? new VFXContextSlot[] {} : m_OutputFlowSlot; } }
        protected virtual int inputFlowCount { get { return 1; } }
        protected virtual int outputFlowCount { get { return 1; } }

        public IEnumerable<VFXContext> inputContexts    { get { return m_InputFlowSlot.SelectMany(l => l.link.Select(o => o.context)); } }
        public IEnumerable<VFXContext> outputContexts   { get { return m_OutputFlowSlot.SelectMany(l => l.link.Select(o => o.context)); } }

        public virtual VFXExpressionMapper GetExpressionMapper(VFXDeviceTarget target)
        {
            if (target == VFXDeviceTarget.GPU)
                return VFXExpressionMapper.FromContext(this);

            return null;
        }

        public void SetDefaultData(bool notify)
        {
            InnerSetData(VFXData.CreateDataType(ownedType), notify);
        }

        private void InnerSetData(VFXData data, bool notify)
        {
            if (m_Data != data)
            {
                if (m_Data != null)
                {
                    m_Data.OnContextRemoved(this);
                    if (m_Data.owners.Count() == 0)
                        m_Data.Detach();
                }
                m_Data = data;
                if (m_Data != null)
                    m_Data.OnContextAdded(this);

                if (notify)
                    Invalidate(InvalidationCause.kStructureChanged);

                // Propagate data downwards
                foreach (var output in m_OutputFlowSlot.SelectMany(o => o.link.Select(l => l.context)))
                    if (output.ownedType == ownedType)
                        output.InnerSetData(data, notify);
            }
        }

        public VFXData GetData()
        {
            return m_Data;
        }

        protected virtual IEnumerable<VFXBlock> implicitPreBlock
        {
            get
            {
                return Enumerable.Empty<VFXBlock>();
            }
        }

        protected virtual IEnumerable<VFXBlock> implicitPostBlock
        {
            get
            {
                return Enumerable.Empty<VFXBlock>();
            }
        }

        public IEnumerable<VFXBlock> activeChildrenWithImplicit
        {
            get
            {
                return implicitPreBlock.Concat(children).Concat(implicitPostBlock).Where(o => o.enabled);
            }
        }

        // Not serialized nor exposed
        private VFXContextType m_ContextType;
        private VFXDataType m_InputType;
        private VFXDataType m_OutputType;

        [NonSerialized]
        private bool hasBeenCompiled = false;

        [SerializeField]
        private VFXData m_Data;

        [SerializeField]
        private VFXContextSlot[] m_InputFlowSlot;
        [SerializeField]
        private VFXContextSlot[] m_OutputFlowSlot;

        [NonSerialized]
        private bool m_Compiled = false;

        public CoordinateSpace space
        {
            get
            {
                if (m_Data is ISpaceable)
                {
                    return (m_Data as ISpaceable).space;
                }
                return CoordinateSpace.Local;
            }
            set
            {
                if (m_Data is ISpaceable)
                {
                    (m_Data as ISpaceable).space = value;
                    Invalidate(InvalidationCause.kSettingChanged);
                }
            }
        }
    }

    // TODO Do that later!
    /* class VFXSubContext : VFXModel<VFXContext, VFXModel>
     {
         // In and out sub context, if null directly connected to the context input/output
         private VFXSubContext m_In;
         private VFXSubContext m_Out;
     }*/
}<|MERGE_RESOLUTION|>--- conflicted
+++ resolved
@@ -104,16 +104,12 @@
             return m_Data != null && m_Data.CanBeCompiled();
         }
 
-<<<<<<< HEAD
         public void MarkAsCompiled(bool compiled)
         {
             hasBeenCompiled = compiled;
         }
 
-        public override void CollectDependencies(HashSet<Object> objs)
-=======
         public override void CollectDependencies(HashSet<ScriptableObject> objs)
->>>>>>> 1f47063e
         {
             base.CollectDependencies(objs);
             if (m_Data != null)
