using System;
using System.Collections.Generic;
using System.Linq;
using UnityEngine;
using UnityEngine.Profiling;

using Object = UnityEngine.Object;

namespace UnityEditor.VFX
{
    static class VFXAssetExtensions
    {
        public static VFXGraph GetOrCreateGraph(this VFXAsset asset)
        {
            ScriptableObject g = asset.graph;
            if (g == null)
            {
                g = ScriptableObject.CreateInstance<VFXGraph>();
                g.name = "VFXGraph";
                asset.graph = g;
            }

            VFXGraph graph = (VFXGraph)g;
            graph.vfxAsset = asset;
            return graph;
        }

        public static void UpdateSubAssets(this VFXAsset asset)
        {
            asset.GetOrCreateGraph().UpdateSubAssets();
        }
    }

    class VFXGraph : VFXModel
    {
        public VFXAsset vfxAsset
        {
            get
            {
                return m_Owner;
            }
            set
            {
                m_Owner = value;
                m_ExpressionGraphDirty = true;
            }
        }

        public override bool AcceptChild(VFXModel model, int index = -1)
        {
            return !(model is VFXGraph); // Can hold any model except other VFXGraph
        }

        public bool UpdateSubAssets()
        {
            bool modified = false;
            if (EditorUtility.IsPersistent(this))
            {
                Profiler.BeginSample("UpdateSubAssets");

                try
                {
                    HashSet<Object> persistentObjects = new HashSet<Object>(AssetDatabase.LoadAllAssetsAtPath(AssetDatabase.GetAssetPath(this)).Where(o => o is VFXModel));
                    persistentObjects.Remove(this);

                    HashSet<Object> currentObjects = new HashSet<Object>();
                    CollectDependencies(currentObjects);

                    // Add sub assets that are not already present
                    foreach (var obj in currentObjects)
                        if (!persistentObjects.Contains(obj))
                        {
                            obj.name = obj.GetType().Name;
                            AssetDatabase.AddObjectToAsset(obj, this);
                            modified = true;
                        }

                    // Remove sub assets that are not referenced anymore
                    foreach (var obj in persistentObjects)
                        if (!currentObjects.Contains(obj))
                        {
                            AssetDatabase.RemoveObject(obj);
                            modified = true;
                        }
                }
                catch (Exception e)
                {
                    Debug.Log(e);
                }

                Profiler.EndSample();

                if (modified)
                    EditorUtility.SetDirty(this);
            }

            return modified;
        }

        protected override void OnInvalidate(VFXModel model, VFXModel.InvalidationCause cause)
        {
            base.OnInvalidate(model, cause);

            if (cause == VFXModel.InvalidationCause.kStructureChanged)
            {
                //Debug.Log("UPDATE SUB ASSETS");
                if (UpdateSubAssets())
                {
                    //AssetDatabase.ImportAsset(AssetDatabase.GetAssetPath(this));
                }
            }

            if (cause != VFXModel.InvalidationCause.kExpressionInvalidated &&
                cause != VFXModel.InvalidationCause.kExpressionGraphChanged)
            {
                //Debug.Log("ASSET DIRTY " + cause);
                EditorUtility.SetDirty(this);
            }

            if (cause == VFXModel.InvalidationCause.kExpressionGraphChanged)
            {
                m_ExpressionGraphDirty = true;
            }

            if (cause == VFXModel.InvalidationCause.kParamChanged)
            {
                m_ExpressionValuesDirty = true;
            }
        }

        private VFXExpressionValueContainerDesc<T> CreateValueDesc<T>(VFXExpression exp, int expIndex)
        {
            var desc = new VFXExpressionValueContainerDesc<T>();
            desc.value = exp.Get<T>();
            return desc;
        }

        private void SetValueDesc<T>(VFXExpressionValueContainerDescAbstract desc, VFXExpression exp)
        {
            ((VFXExpressionValueContainerDesc<T>)desc).value = exp.Get<T>();
        }

        private void UpdateValues()
        {
            var flatGraph = m_ExpressionGraph.FlattenedExpressions;
            var numFlattenedExpressions = flatGraph.Count;

            int descIndex = 0;
            for (int i = 0; i < numFlattenedExpressions; ++i)
            {
                var exp = flatGraph[i];
                if (exp.Is(VFXExpression.Flags.Value))
                {
                    var desc = m_ExpressionValues[descIndex++];
                    if (desc.expressionIndex != i)
                        throw new InvalidOperationException();

                    switch (exp.ValueType)
                    {
                        case VFXValueType.kFloat:           SetValueDesc<float>(desc, exp); break;
                        case VFXValueType.kFloat2:          SetValueDesc<Vector2>(desc, exp); break;
                        case VFXValueType.kFloat3:          SetValueDesc<Vector3>(desc, exp); break;
                        case VFXValueType.kFloat4:          SetValueDesc<Vector4>(desc, exp); break;
                        case VFXValueType.kInt:             SetValueDesc<int>(desc, exp); break;
                        case VFXValueType.kUint:            SetValueDesc<uint>(desc, exp); break;
                        case VFXValueType.kTexture2D:       SetValueDesc<Texture2D>(desc, exp); break;
                        case VFXValueType.kTexture3D:       SetValueDesc<Texture3D>(desc, exp); break;
                        case VFXValueType.kTransform:       SetValueDesc<Matrix4x4>(desc, exp); break;
                        case VFXValueType.kCurve:           SetValueDesc<AnimationCurve>(desc, exp); break;
                        case VFXValueType.kColorGradient:   SetValueDesc<Gradient>(desc, exp); break;
                        case VFXValueType.kMesh:            SetValueDesc<Mesh>(desc, exp); break;
                        default: throw new InvalidOperationException("Invalid type");
                    }
                }
            }

            vfxAsset.SetValueSheet(m_ExpressionValues.ToArray());
        }

        public void RecompileIfNeeded()
        {
            if (m_ExpressionGraphDirty)
            {
                try
                {
                    m_ExpressionGraph = new VFXExpressionGraph();
                    m_ExpressionGraph.CompileExpressions(this, VFXExpressionContextOption.Reduction);

                    // build expressions data and set them to vfx asset
                    var flatGraph = m_ExpressionGraph.FlattenedExpressions;
                    var numFlattenedExpressions = flatGraph.Count;

                    var expressionDescs = new VFXExpressionDesc[numFlattenedExpressions];
                    m_ExpressionValues = new List<VFXExpressionValueContainerDescAbstract>();
                    for (int i = 0; i < numFlattenedExpressions; ++i)
                    {
                        var exp = flatGraph[i];

                        int[] data = new int[4];
                        exp.FillOperands(data, m_ExpressionGraph);

                        // Must match data in C++ expression
                        if (exp.Is(VFXExpression.Flags.Value))
                        {
                            VFXExpressionValueContainerDescAbstract value;
                            switch (exp.ValueType)
                            {
                                case VFXValueType.kFloat:           value = CreateValueDesc<float>(exp, i); break;
                                case VFXValueType.kFloat2:          value = CreateValueDesc<Vector2>(exp, i); break;
                                case VFXValueType.kFloat3:          value = CreateValueDesc<Vector3>(exp, i); break;
                                case VFXValueType.kFloat4:          value = CreateValueDesc<Vector4>(exp, i); break;
                                case VFXValueType.kInt:             value = CreateValueDesc<int>(exp, i); break;
                                case VFXValueType.kUint:            value = CreateValueDesc<uint>(exp, i); break;
                                case VFXValueType.kTexture2D:       value = CreateValueDesc<Texture2D>(exp, i); break;
                                case VFXValueType.kTexture3D:       value = CreateValueDesc<Texture3D>(exp, i); break;
                                case VFXValueType.kTransform:       value = CreateValueDesc<Matrix4x4>(exp, i); break;
                                case VFXValueType.kCurve:           value = CreateValueDesc<AnimationCurve>(exp, i); break;
                                case VFXValueType.kColorGradient:   value = CreateValueDesc<Gradient>(exp, i); break;
                                case VFXValueType.kMesh:            value = CreateValueDesc<Mesh>(exp, i); break;
                                default: throw new InvalidOperationException("Invalid type");
                            }
                            value.expressionIndex = (uint)i;
                            m_ExpressionValues.Add(value);
                        }
<<<<<<< HEAD
                        else if (exp is VFXExpressionExtractComponent)
                        {
                            var extractExp = (VFXExpressionExtractComponent)exp;
                            data[0] = m_ExpressionGraph.GetFlattenedIndex(exp.Parents[0]);
                            data[1] = extractExp.Channel;
                            data[2] = VFXExpression.TypeToSize(exp.Parents[0].ValueType);
                        }
                        else if ((exp is VFXExpressionFloatOperation || exp is VFXExpressionUIntOperation) && !(exp is VFXExpressionCombine)) // TODO Make a better test
                        {
                            var parents = exp.Parents;
                            if (parents.Length > 3)
                                throw new Exception("parents length cannot be more than 3 for float operations");
                            for (int j = 0; j < parents.Length; ++j)
                                data[j] = m_ExpressionGraph.GetFlattenedIndex(parents[j]);
                            data[3] = VFXExpression.TypeToSize(exp.ValueType);
                        }
                        else
                        {
                            var parents = exp.Parents;
                            for (int j = 0; j < parents.Length; ++j)
                                data[j] = m_ExpressionGraph.GetFlattenedIndex(parents[j]);
                        }
                        // TODO Transformation expressions
=======
>>>>>>> f8336297

                        expressionDescs[i].op = exp.Operation;
                        expressionDescs[i].data = data;
                    }

                    // Generate uniforms
                    var models = new HashSet<Object>();
                    CollectDependencies(models);

                    var expressionSemantics = new List<VFXExpressionSemanticDesc>();
                    foreach (var context in models.OfType<VFXContext>())
                    {
                        uint contextId = (uint)context.GetParent().GetIndex(context);
                        var cpuMapper = m_ExpressionGraph.BuildCPUMapper(context);
                        foreach (var exp in cpuMapper.expressions)
                        {
                            VFXExpressionSemanticDesc desc;
                            var mappedDataList = cpuMapper.GetData(exp);
                            foreach (var mappedData in mappedDataList)
                            {
                                desc.blockID = (uint)mappedData.id;
                                desc.contextID = contextId;
                                int expIndex = m_ExpressionGraph.GetFlattenedIndex(exp);
                                if (expIndex == -1)
                                    throw new Exception(string.Format("Cannot find mapped expression {0} in flattened graph", mappedData.name));
                                desc.expressionIndex = (uint)expIndex;
                                desc.name = mappedData.name;
                                expressionSemantics.Add(desc);
                            }
                        }

                        var gpuMapper = m_ExpressionGraph.BuildGPUMapper(context);
                        if (gpuMapper.expressions.Count() > 0)
                            Debug.Log("GPU EXPRESSIONS FOR " + contextId);

                        // TMP output uniform buffer
                        {
                            var uniformMapper = new VFXUniformMapper(gpuMapper);
                            Debug.Log(VFXShaderWriter.WriteCBuffer(uniformMapper));

                            foreach (var exp in gpuMapper.expressions)
                                if (!exp.Is(VFXValue.Flags.InvalidOnGPU)) // Tmp this should be notified and throw
                                    Debug.Log(VFXShaderWriter.WriteParameter(exp, uniformMapper));
                        }
                    }

                    var expressionSheet = new VFXExpressionSheet();
                    expressionSheet.expressions = expressionDescs;
                    expressionSheet.values = m_ExpressionValues.ToArray();
                    expressionSheet.semantics = expressionSemantics.ToArray();

                    vfxAsset.ClearSpawnerData();
                    vfxAsset.ClearPropertyData();
                    vfxAsset.SetExpressionSheet(expressionSheet);

                    foreach (var data in models.OfType<VFXData>())
                        data.CollectAttributes(m_ExpressionGraph);

                    // TMP Debug log
                    foreach (var data in models.OfType<VFXDataParticle>())
                        data.DebugBuildAttributeBuffers();

                    foreach (var spawnerContext in models.OfType<VFXContext>().Where(model => model.contextType == VFXContextType.kSpawner))
                    {
                        var spawnDescs = spawnerContext.children.Select(b =>
                            {
                                var spawner = b as VFXAbstractSpawner;
                                if (spawner == null)
                                {
                                    throw new InvalidCastException("Unexpected type in spawnerContext");
                                }

                                if (spawner.spawnerType == VFXSpawnerType.kCustomCallback && spawner.customBehavior == null)
                                {
                                    throw new Exception("VFXAbstractSpawner excepts a custom behavior for custom callback type");
                                }

                                if (spawner.spawnerType != VFXSpawnerType.kCustomCallback && spawner.customBehavior != null)
                                {
                                    throw new Exception("VFXAbstractSpawner only expects a custom behavior for custom callback type");
                                }
                                return new VFXSpawnerDesc()
                                {
                                    customBehavior = spawner.customBehavior,
                                    type = spawner.spawnerType
                                };
                            }).ToArray();
                        int spawnerIndex = vfxAsset.AddSpawner(spawnDescs, (uint)spawnerContext.GetParent().GetIndex(spawnerContext));
                        vfxAsset.LinkStartEvent("OnStart", spawnerIndex);
                    }

                    foreach (var component in VFXComponent.GetAllActive())
                    {
                        if (component.vfxAsset == vfxAsset)
                        {
                            component.vfxAsset = vfxAsset; //TODOPAUL : find another way to detect reload
                        }
                    }
                }
                catch (Exception e)
                {
                    Debug.LogError(string.Format("Exception while compiling expression graph: {0}: {1}", e, e.StackTrace));

                    // Cleaning
                    if (vfxAsset != null)
                    {
                        vfxAsset.ClearSpawnerData();
                        vfxAsset.ClearPropertyData();
                    }

                    m_ExpressionGraph = new VFXExpressionGraph();
                    m_ExpressionValues = new List<VFXExpressionValueContainerDescAbstract>();
                }

                m_ExpressionGraphDirty = false;
                m_ExpressionValuesDirty = false; // values already set
            }

            if (m_ExpressionValuesDirty)
            {
                UpdateValues();
                m_ExpressionValuesDirty = false;
            }
        }

        [NonSerialized]
        private bool m_ExpressionGraphDirty = true;
        [NonSerialized]
        private bool m_ExpressionValuesDirty = true;


        [NonSerialized]
        private VFXExpressionGraph m_ExpressionGraph;
        [NonSerialized]
        private List<VFXExpressionValueContainerDescAbstract> m_ExpressionValues;

        private VFXAsset m_Owner;
    }
}<|MERGE_RESOLUTION|>--- conflicted
+++ resolved
@@ -222,32 +222,6 @@
                             value.expressionIndex = (uint)i;
                             m_ExpressionValues.Add(value);
                         }
-<<<<<<< HEAD
-                        else if (exp is VFXExpressionExtractComponent)
-                        {
-                            var extractExp = (VFXExpressionExtractComponent)exp;
-                            data[0] = m_ExpressionGraph.GetFlattenedIndex(exp.Parents[0]);
-                            data[1] = extractExp.Channel;
-                            data[2] = VFXExpression.TypeToSize(exp.Parents[0].ValueType);
-                        }
-                        else if ((exp is VFXExpressionFloatOperation || exp is VFXExpressionUIntOperation) && !(exp is VFXExpressionCombine)) // TODO Make a better test
-                        {
-                            var parents = exp.Parents;
-                            if (parents.Length > 3)
-                                throw new Exception("parents length cannot be more than 3 for float operations");
-                            for (int j = 0; j < parents.Length; ++j)
-                                data[j] = m_ExpressionGraph.GetFlattenedIndex(parents[j]);
-                            data[3] = VFXExpression.TypeToSize(exp.ValueType);
-                        }
-                        else
-                        {
-                            var parents = exp.Parents;
-                            for (int j = 0; j < parents.Length; ++j)
-                                data[j] = m_ExpressionGraph.GetFlattenedIndex(parents[j]);
-                        }
-                        // TODO Transformation expressions
-=======
->>>>>>> f8336297
 
                         expressionDescs[i].op = exp.Operation;
                         expressionDescs[i].data = data;
