using System;
using System.Collections.Generic;
using System.Linq;
using System.Reflection;
using UnityEngine;
using UnityEngine.Experimental.UIElements;
using UnityEditor.Experimental;
using UnityEditor.VFX.Block;

namespace UnityEditor.VFX.UI
{
    abstract class VFXAbstractProvider<T> : VFXFilterWindow.IProvider
    {
        Action<T, Vector2> m_onSpawnDesc;

        protected class VFXBlockElement : VFXFilterWindow.Element
        {
            public T descriptor { get; private set; }

            public VFXBlockElement(int level, T desc, string category, string name)
            {
                this.level = level;
                var str = "";
                if (!string.IsNullOrEmpty(category))
                    str = category.Replace("/", " ") + " : ";
                str += name;
                content = new GUIContent(str /*, VFXEditor.styles.GetIcon(desc.Icon)*/);
                descriptor = desc;
            }
        }

        protected VFXAbstractProvider(Action<T, Vector2> onSpawnDesc)
        {
            m_onSpawnDesc = onSpawnDesc;
        }

        protected abstract IEnumerable<T> GetDescriptors();
        protected abstract string GetName(T desc);
        protected abstract string GetCategory(T desc);

        public void CreateComponentTree(List<VFXFilterWindow.Element> tree)
        {
            tree.Add(new VFXFilterWindow.GroupElement(0, "Node"));
            var descriptors = GetDescriptors();

            string prevCategory = "";
            int depth = 0;

            foreach (var desc in descriptors)
            {
                var category = GetCategory(desc);
                if (category == null)
                    category = "";

                if (category != prevCategory)
                {
                    depth = 0;

                    var split = category.Split('/').Where(o => o != "").ToArray();
                    var prevSplit = prevCategory.Split('/').Where(o => o != "").ToArray();

                    while ((depth < split.Length) && (depth < prevSplit.Length) && (split[depth] == prevSplit[depth]))
                        depth++;

                    while (depth < split.Length)
                    {
                        tree.Add(new VFXFilterWindow.GroupElement(depth + 1, split[depth]));
                        depth++;
                    }

                    depth++;
                }

                tree.Add(new VFXBlockElement(depth, desc, category, GetName(desc)));
                prevCategory = category;
            }
        }

        public bool GoToChild(VFXFilterWindow.Element element, bool addIfComponent)
        {
            if (element is VFXBlockElement)
            {
                var blockElem = element as VFXBlockElement;
                m_onSpawnDesc(blockElem.descriptor, position);
                return true;
            }
            return false;
        }

        public Vector2 position
        {
            get; set;
        }
    }

    class VFXBlockProvider : VFXAbstractProvider<VFXModelDescriptor<VFXBlock>>
    {
        VFXContextPresenter m_ContextPresenter;
        public VFXBlockProvider(VFXContextPresenter context, Action<VFXModelDescriptor<VFXBlock>, Vector2> onAddBlock) : base(onAddBlock)
        {
            m_ContextPresenter = context;
        }

        protected override string GetCategory(VFXModelDescriptor<VFXBlock> desc)
        {
            return desc.info.category;
        }

        protected override string GetName(VFXModelDescriptor<VFXBlock> desc)
        {
            return desc.name;
        }

        protected override IEnumerable<VFXModelDescriptor<VFXBlock>> GetDescriptors()
        {
            var blocks = new List<VFXModelDescriptor<VFXBlock>>(VFXLibrary.GetBlocks());
<<<<<<< HEAD
            var filteredBlocks = blocks.Where(b => b.AcceptParent(m_ContextPresenter.model));


            var allBLocks = filteredBlocks.ToList();
            allBLocks.Sort((blockA, blockB) =>
=======
            var filteredBlocks = blocks.Where(b => b.AcceptParent(m_ContextPresenter.model) && b.modelType != typeof(SetAttribute)).ToList();
            var attributeBlocks = VFXAttribute.All.Select(t => new VFXModelDescriptor<VFXBlock>(new SetAttribute { attribute = t})).ToList();


            filteredBlocks.Concat(attributeBlocks).ToList().Sort((blockA, blockB) =>
>>>>>>> 72603a9e
                {
                    var infoA = blockA.info;
                    var infoB = blockB.info;
                    int res = infoA.category.CompareTo(infoB.category);
                    return res != 0 ? res : blockA.name.CompareTo(blockB.name);
                });
            return allBLocks;
        }
    }
}<|MERGE_RESOLUTION|>--- conflicted
+++ resolved
@@ -114,26 +114,15 @@
         protected override IEnumerable<VFXModelDescriptor<VFXBlock>> GetDescriptors()
         {
             var blocks = new List<VFXModelDescriptor<VFXBlock>>(VFXLibrary.GetBlocks());
-<<<<<<< HEAD
-            var filteredBlocks = blocks.Where(b => b.AcceptParent(m_ContextPresenter.model));
-
-
-            var allBLocks = filteredBlocks.ToList();
-            allBLocks.Sort((blockA, blockB) =>
-=======
-            var filteredBlocks = blocks.Where(b => b.AcceptParent(m_ContextPresenter.model) && b.modelType != typeof(SetAttribute)).ToList();
-            var attributeBlocks = VFXAttribute.All.Select(t => new VFXModelDescriptor<VFXBlock>(new SetAttribute { attribute = t})).ToList();
-
-
-            filteredBlocks.Concat(attributeBlocks).ToList().Sort((blockA, blockB) =>
->>>>>>> 72603a9e
+            var filteredBlocks = blocks.Where(b => b.AcceptParent(m_ContextPresenter.model)).ToList();
+            filteredBlocks.Sort((blockA, blockB) =>
                 {
                     var infoA = blockA.info;
                     var infoB = blockB.info;
                     int res = infoA.category.CompareTo(infoB.category);
                     return res != 0 ? res : blockA.name.CompareTo(blockB.name);
                 });
-            return allBLocks;
+            return filteredBlocks;
         }
     }
 }