--- conflicted
+++ resolved
@@ -90,14 +90,10 @@
 
 #line
 {
-<<<<<<< HEAD
-	background-color:#999;
+    background-color:#999;
 }
 
 Button.MiniDropDown
 {
-	slice-right: 12;
-=======
-    background-color:#999;
->>>>>>> 21fa6f7c
+    slice-right: 12;
 }