using System;
using System.Linq;
using System.Collections.Generic;
using UnityEditor.Experimental.UIElements.GraphView;
using UnityEngine;
using UnityEngine.Rendering;
using UnityEngine.Experimental.VFX;
using UnityEngine.Experimental.UIElements;
using UnityEngine.Experimental.UIElements.StyleEnums;
using UnityEngine.Profiling;

namespace UnityEditor.VFX.UI
{
    class SelectionSetter : Manipulator
    {
        VFXView m_View;
        public SelectionSetter(VFXView view)
        {
            m_View = view;
        }

        protected override void RegisterCallbacksOnTarget()
        {
            target.RegisterCallback<MouseUpEvent>(OnMouseUp);
        }

        protected override void UnregisterCallbacksFromTarget()
        {
            target.UnregisterCallback<MouseUpEvent>(OnMouseUp);
        }

        void OnMouseUp(MouseUpEvent evt)
        {
            if (!VisualEffectEditor.s_IsEditingAsset)
                Selection.activeObject = m_View.controller.model;
        }
    }


    class GroupNodeAdder
    {
    }

    class VFXNodeProvider : VFXAbstractProvider<VFXNodeProvider.Descriptor>
    {
        public class Descriptor
        {
            public object modelDescriptor;
            public string category;
            public string name;
        }

        Func<Descriptor, bool> m_Filter;
        IEnumerable<Type> m_AcceptedTypes;

        public VFXNodeProvider(Action<Descriptor, Vector2> onAddBlock, Func<Descriptor, bool> filter = null, IEnumerable<Type> acceptedTypes = null) : base(onAddBlock)
        {
            m_Filter = filter;
            m_AcceptedTypes = acceptedTypes;
        }

        protected override string GetCategory(Descriptor desc)
        {
            return desc.category;
        }

        protected override string GetName(Descriptor desc)
        {
            return desc.name;
        }

        protected override string title
        {
            get {return "Node"; }
        }

        string ComputeCategory<T>(string type, VFXModelDescriptor<T> model) where T : VFXModel
        {
            if (model.info != null && model.info.category != null)
            {
                if (m_AcceptedTypes != null && m_AcceptedTypes.Count() == 1)
                {
                    return model.info.category;
                }
                else
                {
                    return string.Format("{0}/{1}", type, model.info.category);
                }
            }
            else
            {
                return type;
            }
        }

        protected override IEnumerable<Descriptor> GetDescriptors()
        {
            var systemFiles = System.IO.Directory.GetFiles(VisualEffectAssetEditorUtility.templatePath, "*.vfx").Select(t => t.Replace("\\", "/"));
            var systemDesc = systemFiles.Select(t => new Descriptor() {modelDescriptor = t, category = "System", name = System.IO.Path.GetFileNameWithoutExtension(t)});


            var descriptorsContext = VFXLibrary.GetContexts().Select(o =>
                {
                    return new Descriptor()
                    {
                        modelDescriptor = o,
                        category = ComputeCategory("Context", o),
                        name = o.name
                    };
                }).OrderBy(o => o.category + o.name);

            var descriptorsOperator = VFXLibrary.GetOperators().Select(o =>
                {
                    return new Descriptor()
                    {
                        modelDescriptor = o,
                        category = ComputeCategory("Operator", o),
                        name = o.name
                    };
                }).OrderBy(o => o.category + o.name);

            var descriptorParameter = VFXLibrary.GetParameters().Select(o =>
                {
                    return new Descriptor()
                    {
                        modelDescriptor = o,
                        category = ComputeCategory("Parameter", o),
                        name = o.name
                    };
                }).OrderBy(o => o.category + o.name);

            IEnumerable<Descriptor> descs = Enumerable.Empty<Descriptor>();

            if (m_AcceptedTypes == null || m_AcceptedTypes.Contains(typeof(VFXContext)))
            {
                descs = descs.Concat(descriptorsContext);
            }
            if (m_AcceptedTypes == null || m_AcceptedTypes.Contains(typeof(VFXOperator)))
            {
                descs = descs.Concat(descriptorsOperator);
            }
            if (m_AcceptedTypes == null || m_AcceptedTypes.Contains(typeof(VFXParameter)))
            {
                descs = descs.Concat(descriptorParameter);
            }
            if (m_AcceptedTypes == null)
            {
                descs = descs.Concat(systemDesc);
            }
            var groupNodeDesc = new Descriptor()
            {
                modelDescriptor = new GroupNodeAdder(),
                category = "Misc",
                name = "Group Node"
            };

            descs = descs.Concat(Enumerable.Repeat(groupNodeDesc, 1));

            if (m_Filter == null)
                return descs;
            else
                return descs.Where(t => m_Filter(t));
        }
    }
    class VFXView : GraphView, IDropTarget, IControlledElement<VFXViewController>
    {
        public HashSet<VFXEditableDataAnchor> allDataAnchors = new HashSet<VFXEditableDataAnchor>();

        void OnRecompile(VFXRecompileEvent e)
        {
            foreach (var anchor in allDataAnchors)
            {
                anchor.OnRecompile();
            }
        }

        VisualElement m_NoAssetLabel;

        VFXViewController m_Controller;
        Controller IControlledElement.controller
        {
            get { return m_Controller; }
        }


        void DisconnectController()
        {
            m_Controller.UnregisterHandler(this);
            m_Controller.useCount--;

            serializeGraphElements = null;
            unserializeAndPaste = null;
            deleteSelection = null;
            nodeCreationRequest = null;

            elementAddedToGroup = null;
            elementRemovedFromGroup = null;
            groupTitleChanged = null;

            m_GeometrySet = false;

            // Remove all in view now that the controller has been disconnected.
            var graphElements = this.graphElements.ToList();
            foreach (var element in graphElements)
            {
                RemoveElement(element);
            }
        }

        void ConnectController()
        {
            m_Controller.RegisterHandler(this);
            m_Controller.useCount++;

            serializeGraphElements = SerializeElements;
            unserializeAndPaste = UnserializeAndPasteElements;
            deleteSelection = Delete;
            nodeCreationRequest = OnCreateNode;

            elementAddedToGroup = ElementAddedToGroupNode;
            elementRemovedFromGroup = ElementRemovedFromGroupNode;
            groupTitleChanged = GroupNodeTitleChanged;
        }

        public VFXViewController controller
        {
            get { return m_Controller; }
            set
            {
                if (m_Controller != value)
                {
                    if (m_Controller != null)
                    {
                        DisconnectController();
                    }
                    m_Controller = value;
                    if (m_Controller != null)
                    {
                        ConnectController();
                    }
                    NewControllerSet();
                }
            }
        }
        public VFXNodeController AddNode(VFXNodeProvider.Descriptor d, Vector2 mPos)
        {
            List<VisualElement> picked = new List<VisualElement>();
            panel.PickAll(mPos, picked);

            VFXGroupNode groupNode = picked.OfType<VFXGroupNode>().FirstOrDefault();

            mPos = this.ChangeCoordinatesTo(contentViewContainer, mPos);


            if (d.modelDescriptor is string)
            {
                string path = d.modelDescriptor as string;

                CreateTemplateSystem(path, mPos, groupNode);
            }
            else if (d.modelDescriptor is GroupNodeAdder)
            {
                controller.AddGroupNode(mPos);
            }
            else
                return controller.AddNode(mPos, d.modelDescriptor, groupNode != null ? groupNode.controller : null);
            return null;
        }

        void OnCreateThing(KeyDownEvent evt)
        {
        }

        VFXNodeProvider m_NodeProvider;

        public VFXView()
        {
            SetupZoom(0.125f, 8);

            //this.AddManipulator(new SelectionSetter(this));
            this.AddManipulator(new ContentDragger());
            this.AddManipulator(new SelectionDragger());
            this.AddManipulator(new RectangleSelector());
            this.AddManipulator(new FreehandSelector());

            m_NodeProvider = new VFXNodeProvider((d, mPos) => AddNode(d, mPos));

            AddStyleSheetPath("VFXView");

            Dirty(ChangeType.Transform);

            AddLayer(-1);
            AddLayer(1);
            AddLayer(2);

            focusIndex = 0;

            VisualElement toolbar = new VisualElement();
            toolbar.AddToClassList("toolbar");


            Button button = new Button(() => { Resync(); });
            button.text = "Refresh";
            button.AddToClassList("toolbarItem");
            toolbar.Add(button);

            Button toggleBlackboard = new Button(() => { ToggleBlackboard(); });
            toggleBlackboard.text = "Blackboard";
            toggleBlackboard.AddToClassList("toolbarItem");
            toolbar.Add(toggleBlackboard);


            VisualElement spacer = new VisualElement();
            spacer.style.flex = 1;
            toolbar.Add(spacer);
            m_ToggleDebug = new Toggle(OnToggleDebug);
            m_ToggleDebug.text = "Debug";
            toolbar.Add(m_ToggleDebug);
            m_ToggleDebug.AddToClassList("toolbarItem");

            m_DropDownButtonCullingMode = new Label();

            m_DropDownButtonCullingMode.text = CullingMaskToString(cullingFlags);
            m_DropDownButtonCullingMode.AddManipulator(new DownClickable(() => {
                    var menu = new GenericMenu();
                    foreach (var val in k_CullingOptions)
                    {
                        menu.AddItem(new GUIContent(val.Key), val.Value == cullingFlags, (v) =>
                        {
                            cullingFlags = (VFXCullingFlags)v;
                            m_DropDownButtonCullingMode.text = CullingMaskToString((VFXCullingFlags)v);
                        }, val.Value);
                    }
                    menu.DropDown(m_DropDownButtonCullingMode.worldBound);
                }));
            toolbar.Add(m_DropDownButtonCullingMode);
            m_DropDownButtonCullingMode.AddToClassList("toolbarItem");

            m_ToggleCastShadows = new Toggle(OnToggleCastShadows);
            m_ToggleCastShadows.text = "Cast Shadows";
            m_ToggleCastShadows.on = GetRendererSettings().shadowCastingMode != ShadowCastingMode.Off;
            toolbar.Add(m_ToggleCastShadows);
            m_ToggleCastShadows.AddToClassList("toolbarItem");

            m_ToggleMotionVectors = new Toggle(OnToggleMotionVectors);
            m_ToggleMotionVectors.text = "Use Motion Vectors";
            m_ToggleMotionVectors.on = GetRendererSettings().motionVectorGenerationMode == MotionVectorGenerationMode.Object;
            toolbar.Add(m_ToggleMotionVectors);
            m_ToggleMotionVectors.AddToClassList("toolbarItem");

            Toggle toggleRenderBounds = new Toggle(OnShowBounds);
            toggleRenderBounds.text = "Show Bounds";
            toggleRenderBounds.on = VisualEffect.renderBounds;
            toolbar.Add(toggleRenderBounds);
            toggleRenderBounds.AddToClassList("toolbarItem");

            Toggle toggleAutoCompile = new Toggle(OnToggleCompile);
            toggleAutoCompile.text = "Auto Compile";
            toggleAutoCompile.on = true;
            toolbar.Add(toggleAutoCompile);
            toggleAutoCompile.AddToClassList("toolbarItem");

            button = new Button(OnCompile);
            button.text = "Compile";
            button.AddToClassList("toolbarItem");
            toolbar.Add(button);


            m_NoAssetLabel = new Label("Please Select An Asset");
            m_NoAssetLabel.style.positionType = PositionType.Absolute;
            m_NoAssetLabel.style.positionLeft = 0;
            m_NoAssetLabel.style.positionRight = 0;
            m_NoAssetLabel.style.positionTop = 0;
            m_NoAssetLabel.style.positionBottom = 0;
            m_NoAssetLabel.style.textAlignment = TextAnchor.MiddleCenter;
            m_NoAssetLabel.style.fontSize = 72;
            m_NoAssetLabel.style.textColor = Color.white * 0.75f;

            Add(m_NoAssetLabel);

            vfxGroupNodes = this.Query<VisualElement>().Children<VFXGroupNode>().Build();
            RegisterCallback<ControllerChangedEvent>(OnControllerChanged);
            RegisterCallback<VFXRecompileEvent>(OnRecompile);

            m_Blackboard = new VFXBlackboard();


            bool blackboardVisible = EditorPrefs.GetBool("vfx-blackboard-visible", true);
            if (blackboardVisible)
                Add(m_Blackboard);

            Add(toolbar);

            RegisterCallback<DragUpdatedEvent>(OnDragUpdated);
            RegisterCallback<DragPerformEvent>(OnDragPerform);
            RegisterCallback<ValidateCommandEvent>(ValidateCommand);
            RegisterCallback<ExecuteCommandEvent>(ExecuteCommand);

            graphViewChanged = VFXGraphViewChanged;

            elementResized = VFXElementResized;

            Undo.undoRedoPerformed = OnUndoPerformed;

            persistenceKey = "VFXView";
        }

        void OnUndoPerformed()
        {
            foreach (var anchor in allDataAnchors)
            {
                anchor.ForceUpdate();
            }
        }

        void ToggleBlackboard()
        {
            if (m_Blackboard.parent == null)
            {
                Insert(childCount - 1, m_Blackboard);
                EditorPrefs.SetBool("vfx-blackboard-visible", true);
            }
            else
            {
                m_Blackboard.RemoveFromHierarchy();
                EditorPrefs.SetBool("vfx-blackboard-visible", false);
            }
        }

        public UQuery.QueryState<VFXGroupNode> vfxGroupNodes { get; private set; }

        Toggle m_ToggleDebug;

        void Delete(string cmd, AskUser askUser)
        {
            controller.Remove(selection.OfType<IControlledElement>().Select(t => t.controller));
        }

        void OnControllerChanged(ControllerChangedEvent e)
        {
            if (e.controller == controller)
            {
                ControllerChanged(e.change);
            }
            else if (e.controller is VFXNodeController)
            {
                UpdateUIBounds();
            }
        }

        bool m_InControllerChanged;

        void ControllerChanged(int change)
        {
            m_InControllerChanged = true;
            Profiler.BeginSample("VFXView.ControllerChanged");
            if (change == VFXViewController.Change.destroy)
            {
                m_Blackboard.controller = null;
                controller = null;
                return;
            }
            if (change == VFXViewController.AnyThing)
            {
                SyncNodes();
            }
            SyncStickyNotes();
            SyncEdges(change);
            SyncGroupNodes();

            if (controller != null)
            {
                if (change == VFXViewController.AnyThing)
                {
                    var settings = GetRendererSettings();

                    m_DropDownButtonCullingMode.text = CullingMaskToString(cullingFlags);

                    m_ToggleCastShadows.on = settings.shadowCastingMode != ShadowCastingMode.Off;
                    m_ToggleCastShadows.SetEnabled(true);

                    m_ToggleMotionVectors.on = settings.motionVectorGenerationMode == MotionVectorGenerationMode.Object;
                    m_ToggleMotionVectors.SetEnabled(true);

                    m_ToggleDebug.on = controller.graph.displaySubAssets;

                    // if the asset dis destroy somehow, fox example if the user delete the asset, delete the controller and update the window.
                    VisualEffectAsset asset = controller.model;
                    if (asset == null)
                    {
                        this.controller = null;
                        return;
                    }
                }
            }
            else
            {
                m_DropDownButtonCullingMode.text = k_CullingOptions[0].Key;
                m_ToggleCastShadows.SetEnabled(false);
                m_ToggleMotionVectors.SetEnabled(false);
            }

            // needed if some or all the selection has been deleted, so we no longer show the deleted object in the inspector.
            SelectionUpdated();
            Profiler.EndSample();
            m_InControllerChanged = false;
            if (m_UpdateUIBounds)
            {
                UpdateUIBounds();
            }
        }

        public override void OnPersistentDataReady()
        {
            // warning : default could messes with view restoration from the VFXViewWindow (TODO : check this)
            base.OnPersistentDataReady();
        }

        void NewControllerSet()
        {
            m_Blackboard.controller = controller;
            if (controller != null)
            {
                m_NoAssetLabel.RemoveFromHierarchy();

                pasteOffset = Vector2.zero; // if we change asset we want to paste exactly at the same place as the original asset the first time.
            }
            else
            {
                if (m_NoAssetLabel.parent == null)
                {
                    Add(m_NoAssetLabel);
                }
            }
        }

        public void FrameNewController()
        {
            if (panel != null)
            {
                FrameAfterAWhile();
            }
            else
            {
                RegisterCallback<GeometryChangedEvent>(OnFrameNewControllerWithPanel);
            }
        }

        void FrameAfterAWhile()
        {
            var rectToFit = contentViewContainer.layout;
            var frameTranslation = Vector3.zero;
            var frameScaling = Vector3.one;

            rectToFit = controller.graph.UIInfos.uiBounds;

            if (rectToFit.width <= 50 || rectToFit.height <= 50)
            {
                return;
            }

            CalculateFrameTransform(rectToFit, layout, 30, out frameTranslation, out frameScaling);

            Matrix4x4.TRS(frameTranslation, Quaternion.identity, frameScaling);

            UpdateViewTransform(frameTranslation, frameScaling);

            contentViewContainer.Dirty(ChangeType.Repaint);
        }

        bool m_GeometrySet = false;

        void OnFrameNewControllerWithPanel(GeometryChangedEvent e)
        {
            m_GeometrySet = true;
            FrameAfterAWhile();
            UnregisterCallback<GeometryChangedEvent>(OnFrameNewControllerWithPanel);
        }

        Dictionary<VFXNodeController, GraphElement> rootNodes = new Dictionary<VFXNodeController, GraphElement>();


        Dictionary<VFXGroupNodeController, VFXGroupNode> groupNodes
        {
            get
            {
                var dic = new Dictionary<VFXGroupNodeController, VFXGroupNode>();
                foreach (var layer in contentViewContainer.Children())
                {
                    foreach (var graphElement in layer.Children())
                    {
                        if (graphElement is VFXGroupNode)
                        {
                            dic[(graphElement as VFXGroupNode).controller] = graphElement as VFXGroupNode;
                        }
                    }
                }


                return dic;
            }
        }
        Dictionary<VFXStickyNoteController, VFXStickyNote> stickyNotes
        {
            get
            {
                var dic = new Dictionary<VFXStickyNoteController, VFXStickyNote>();
                foreach (var layer in contentViewContainer.Children())
                {
                    foreach (var graphElement in layer.Children())
                    {
                        if (graphElement is VFXStickyNote)
                        {
                            dic[(graphElement as VFXStickyNote).controller] = graphElement as VFXStickyNote;
                        }
                    }
                }
                return dic;
            }
        }

        void OnOneNodeGeometryChanged(GeometryChangedEvent e)
        {
            m_GeometrySet = true;
            (e.target as GraphElement).UnregisterCallback<GeometryChangedEvent>(OnOneNodeGeometryChanged);
        }

        void SyncNodes()
        {
            Profiler.BeginSample("VFXView.SyncNodes");
            if (controller == null)
            {
                foreach (var element in rootNodes.Values.ToArray())
                {
                    SafeRemoveElement(element);
                }
                rootNodes.Clear();
            }
            else
            {
                elementAddedToGroup = null;
                elementRemovedFromGroup = null;

                var deletedControllers = rootNodes.Keys.Except(controller.nodes).ToArray();
                bool changed = false;

                foreach (var deletedController in deletedControllers)
                {
                    SafeRemoveElement(rootNodes[deletedController]);
                    rootNodes.Remove(deletedController);
                    changed = true;
                }

                bool needOneListenToGeometry = !m_GeometrySet;

                foreach (var newController in controller.nodes.Except(rootNodes.Keys).ToArray())
                {
                    GraphElement newElement = null;
                    if (newController is VFXContextController)
                    {
                        newElement = new VFXContextUI();
                    }
                    else if (newController is VFXOperatorController)
                    {
                        newElement = new VFXOperatorUI();
                    }
                    else if (newController is VFXParameterNodeController)
                    {
                        newElement = new VFXParameterUI();
                    }
                    else
                    {
                        throw new InvalidOperationException("Can't find right ui for controller" + newController.GetType().Name);
                    }
                    changed = true;
                    AddElement(newElement);
                    rootNodes[newController] = newElement;
                    (newElement as ISettableControlledElement<VFXNodeController>).controller = newController;
                    if (needOneListenToGeometry)
                    {
                        needOneListenToGeometry = false;
                        newElement.RegisterCallback<GeometryChangedEvent>(OnOneNodeGeometryChanged);
                    }
                }


                elementAddedToGroup = ElementAddedToGroupNode;
                elementRemovedFromGroup = ElementRemovedFromGroupNode;
            }

            Profiler.EndSample();
        }

        bool m_UpdateUIBounds = false;
        void UpdateUIBounds()
        {
            if (!m_GeometrySet) return;
            if (m_InControllerChanged)
            {
                m_UpdateUIBounds = true;
                return;
            }
            m_UpdateUIBounds = false;

            if (panel != null)
            {
                (panel as BaseVisualElementPanel).ValidateLayout();
                controller.graph.UIInfos.uiBounds = GetElementsBounds(rootNodes.Values.Concat(groupNodes.Values.Cast<GraphElement>()).Concat(stickyNotes.Values.Cast<GraphElement>()));
            }
        }

        void SyncGroupNodes()
        {
            var groupNodes = this.groupNodes;

            if (controller == null)
            {
                foreach (var kv in groupNodes)
                {
                    RemoveElement(kv.Value);
                }
            }
            else
            {
                var deletedControllers = groupNodes.Keys.Except(controller.groupNodes);

                foreach (var deletedController in deletedControllers)
                {
                    RemoveElement(groupNodes[deletedController]);
                }


                bool addNew = false;

                foreach (var newController in controller.groupNodes.Except(groupNodes.Keys))
                {
                    var newElement = new VFXGroupNode();
                    AddElement(newElement);
                    newElement.controller = newController;

                    addNew = true;
                }

                if (addNew && panel != null)
                {
                    (panel as BaseVisualElementPanel).ValidateLayout();
                }
            }
        }

        void SyncStickyNotes()
        {
            var stickyNotes = this.stickyNotes;

            if (controller == null)
            {
                foreach (var kv in stickyNotes)
                {
                    SafeRemoveElement(kv.Value);
                }
            }
            else
            {
                var deletedControllers = stickyNotes.Keys.Except(controller.stickyNotes);

                foreach (var deletedController in deletedControllers)
                {
                    SafeRemoveElement(stickyNotes[deletedController]);
                }

                foreach (var newController in controller.stickyNotes.Except(stickyNotes.Keys))
                {
                    var newElement = new VFXStickyNote();
                    newElement.controller = newController;
                    AddElement(newElement);
                }
            }
        }

        public void SafeRemoveElement(GraphElement element)
        {
            VFXGroupNode.inRemoveElement = true;

            RemoveElement(element);

            VFXGroupNode.inRemoveElement = false;
        }

        void SyncEdges(int change)
        {
            if (change != VFXViewController.Change.flowEdge)
            {
                var dataEdges = contentViewContainer.Query().Children<VisualElement>().Children<VFXDataEdge>().ToList().ToDictionary(t => t.controller, t => t);
                if (controller == null)
                {
                    foreach (var element in dataEdges.Values)
                    {
                        RemoveElement(element);
                    }
                }
                else
                {
                    var deletedControllers = dataEdges.Keys.Except(controller.dataEdges);

                    foreach (var deletedController in deletedControllers)
                    {
                        var edge = dataEdges[deletedController];
                        if (edge.input != null)
                        {
                            edge.input.Disconnect(edge);
                        }
                        if (edge.output != null)
                        {
                            edge.output.Disconnect(edge);
                        }
                        RemoveElement(edge);
                    }

                    foreach (var newController in controller.dataEdges.Except(dataEdges.Keys))
                    {
                        // SyncEdges could be called before the VFXNodeUI have been created, it that case ignore them and trust that they will be created later when the
                        // nodes arrive.
                        if (GetNodeByController(newController.input.sourceNode) == null || GetNodeByController(newController.output.sourceNode) == null)
                        {
                            if (change != VFXViewController.Change.dataEdge)
                            {
                                Debug.LogError("Can't match nodes for a data edge after nodes should have been updated.");
                            }
                            continue;
                        }

                        var newElement = new VFXDataEdge();
                        AddElement(newElement);
                        newElement.controller = newController;
                        if (newElement.input != null)
                            newElement.input.node.RefreshExpandedState();
                        if (newElement.output != null)
                            newElement.output.node.RefreshExpandedState();
                    }
                }
            }

            if (change != VFXViewController.Change.dataEdge)
            {
                var flowEdges = contentViewContainer.Query().Children<VisualElement>().Children<VFXFlowEdge>().ToList().ToDictionary(t => t.controller, t => t);
                if (controller == null)
                {
                    foreach (var element in flowEdges.Values)
                    {
                        RemoveElement(element);
                    }
                }
                else
                {
                    var deletedControllers = flowEdges.Keys.Except(controller.flowEdges);

                    foreach (var deletedController in deletedControllers)
                    {
                        var edge = flowEdges[deletedController];
                        if (edge.input != null)
                        {
                            edge.input.Disconnect(edge);
                        }
                        if (edge.output != null)
                        {
                            edge.output.Disconnect(edge);
                        }
                        RemoveElement(edge);
                    }

                    foreach (var newController in controller.flowEdges.Except(flowEdges.Keys))
                    {
                        var newElement = new VFXFlowEdge();
                        AddElement(newElement);
                        newElement.controller = newController;
                    }
                }
            }
        }

        void OnCreateNode(NodeCreationContext ctx)
        {
            Vector2 point = GUIUtility.ScreenToGUIPoint(ctx.screenMousePosition);
            VisualElement picked = panel.Pick(point);
            VFXContextUI context = picked.GetFirstOfType<VFXContextUI>();

            if (context != null)
            {
                context.OnCreateBlock(point);
            }
            else
            {
                VFXFilterWindow.Show(VFXViewWindow.currentWindow, point, m_NodeProvider);
            }
        }

        VFXRendererSettings GetRendererSettings()
        {
            if (controller != null)
            {
                var asset = controller.model;
                if (asset != null)
                    return asset.rendererSettings;
            }

            return new VFXRendererSettings();
        }

        VFXCullingFlags cullingFlags
        {
            get
            {
                if (controller != null)
                {
                    var asset = controller.model;
                    if (asset != null)
                        return asset.cullingFlags;
                }
                return VFXCullingFlags.CullDefault;
            }

            set
            {
                if (controller != null)
                {
                    var asset = controller.model;
                    if (asset != null)
                        asset.cullingFlags = value;
                }
            }
        }

        public void CreateTemplateSystem(string path, Vector2 tPos, VFXGroupNode groupNode)
        {
            VisualEffectAsset asset = AssetDatabase.LoadAssetAtPath<VisualEffectAsset>(path);
            if (asset != null)
            {
                VFXViewController templateController = VFXViewController.GetController(asset, true);
                templateController.useCount++;


                var data = VFXCopyPaste.SerializeElements(templateController.allChildren, templateController.graph.UIInfos.uiBounds);

                VFXCopyPaste.UnserializeAndPasteElements(controller, tPos, data, this, groupNode != null ? groupNode.controller : null);

                templateController.useCount--;
            }
        }

        void SetRendererSettings(VFXRendererSettings settings)
        {
            if (controller != null)
            {
                var asset = controller.model;
                if (asset != null)
                {
                    asset.rendererSettings = settings;
                    controller.graph.SetExpressionGraphDirty();
                }
            }
        }

        void OnToggleCastShadows()
        {
            var settings = GetRendererSettings();
            if (settings.shadowCastingMode != ShadowCastingMode.Off)
                settings.shadowCastingMode = ShadowCastingMode.Off;
            else
                settings.shadowCastingMode = ShadowCastingMode.On;
            SetRendererSettings(settings);
        }

        void OnToggleMotionVectors()
        {
            var settings = GetRendererSettings();
            if (settings.motionVectorGenerationMode == MotionVectorGenerationMode.Object)
                settings.motionVectorGenerationMode = MotionVectorGenerationMode.Camera;
            else
                settings.motionVectorGenerationMode = MotionVectorGenerationMode.Object;
            SetRendererSettings(settings);
        }

        void OnShowBounds()
        {
            VisualEffect.renderBounds = !VisualEffect.renderBounds;
        }

        void OnToggleCompile()
        {
            VFXViewWindow.currentWindow.autoCompile = !VFXViewWindow.currentWindow.autoCompile;
        }

        void OnCompile()
        {
            var graph = controller.graph;
            graph.SetExpressionGraphDirty();
            graph.RecompileIfNeeded();
        }

        public EventPropagation Compile()
        {
            OnCompile();

            return EventPropagation.Stop;
        }

        VFXContext AddVFXContext(Vector2 pos, VFXModelDescriptor<VFXContext> desc)
        {
            if (controller == null) return null;
            return controller.AddVFXContext(pos, desc);
        }

        VFXOperator AddVFXOperator(Vector2 pos, VFXModelDescriptor<VFXOperator> desc)
        {
            if (controller == null) return null;
            return controller.AddVFXOperator(pos, desc);
        }

        VFXParameter AddVFXParameter(Vector2 pos, VFXModelDescriptorParameters desc)
        {
            if (controller == null) return null;
            return controller.AddVFXParameter(pos, desc);
        }

        void AddVFXParameter(Vector2 pos, VFXParameterController parameterController)
        {
            if (controller == null || parameterController == null) return;

            controller.AddVFXParameter(pos, parameterController);
        }

        public EventPropagation Resync()
        {
            if (controller != null)
                controller.ForceReload();
            return EventPropagation.Stop;
        }

        public EventPropagation OutputToDot()
        {
            if (controller == null) return EventPropagation.Stop;
            DotGraphOutput.DebugExpressionGraph(controller.graph, VFXExpressionContextOption.None);
            return EventPropagation.Stop;
        }

        public EventPropagation OutputToDotReduced()
        {
            if (controller == null) return EventPropagation.Stop;
            DotGraphOutput.DebugExpressionGraph(controller.graph, VFXExpressionContextOption.Reduction);
            return EventPropagation.Stop;
        }

        public EventPropagation OutputToDotConstantFolding()
        {
            if (controller == null) return EventPropagation.Stop;
            DotGraphOutput.DebugExpressionGraph(controller.graph, VFXExpressionContextOption.ConstantFolding);
            return EventPropagation.Stop;
        }

        public EventPropagation ReinitComponents()
        {
            foreach (var component in VFXManager.GetComponents())
                component.Reinit();
            return EventPropagation.Stop;
        }

        public IEnumerable<VFXContextUI> GetAllContexts()
        {
            foreach (var layer in contentViewContainer.Children())
            {
                foreach (var element in layer)
                {
                    if (element is VFXContextUI)
                    {
                        yield return element as VFXContextUI;
                    }
                }
            }
        }

        public IEnumerable<VFXNodeUI> GetAllNodes()
        {
            foreach (var layer in contentViewContainer.Children())
            {
                foreach (var element in layer)
                {
                    if (element is VFXNodeUI)
                    {
                        yield return element as VFXNodeUI;
                    }
                }
            }
        }

        public override List<Port> GetCompatiblePorts(Port startAnchor, NodeAdapter nodeAdapter)
        {
            if (controller == null) return null;


            if (startAnchor is VFXDataAnchor)
            {
                var controllers = controller.GetCompatiblePorts((startAnchor as  VFXDataAnchor).controller, nodeAdapter);
                return controllers.Select(t => (Port)GetDataAnchorByController(t as VFXDataAnchorController)).ToList();
            }
            else
            {
                var controllers = controller.GetCompatiblePorts((startAnchor as VFXFlowAnchor).controller, nodeAdapter);
                return controllers.Select(t => (Port)GetFlowAnchorByController(t as VFXFlowAnchorController)).ToList();
            }
        }

        public IEnumerable<VFXFlowAnchor> GetAllFlowAnchors(bool input, bool output)
        {
            foreach (var context in GetAllContexts())
            {
                foreach (VFXFlowAnchor anchor in context.GetFlowAnchors(input, output))
                {
                    yield return anchor;
                }
            }
        }

        void VFXElementResized(VisualElement element)
        {
            if (element is IVFXResizable)
            {
                (element as IVFXResizable).OnResized();
            }
        }

        GraphViewChange VFXGraphViewChanged(GraphViewChange change)
        {
            if (change.movedElements != null && change.movedElements.Count > 0)
            {
                HashSet<IVFXMovable> movables = new HashSet<IVFXMovable>(change.movedElements.OfType<IVFXMovable>());
                foreach (var groupNode in vfxGroupNodes.ToList())
                {
                    var containedElements = groupNode.containedElements;

                    if (containedElements != null && containedElements.Intersect(change.movedElements).Count() > 0)
                    {
                        groupNode.UpdateGeometryFromContent();
                        movables.Add(groupNode);
                    }
                }

                foreach (var groupNode in change.movedElements.OfType<VFXGroupNode>())
                {
                    var containedElements = groupNode.containedElements;
                    if (containedElements != null)
                    {
                        foreach (var node in containedElements.OfType<IVFXMovable>())
                        {
                            movables.Add(node);
                        }
                    }
                }

                foreach (var movable in movables)
                {
                    movable.OnMoved();
                }
            }
            return change;
        }

        VFXNodeUI GetNodeByController(VFXNodeController controller)
        {
            if (controller is VFXBlockController)
            {
                var blockController = (controller as VFXBlockController);
                VFXContextUI context = GetNodeByController(blockController.contextController) as VFXContextUI;

                return context.GetAllBlocks().FirstOrDefault(t => t.controller == blockController);
            }
            return GetAllNodes().FirstOrDefault(t => t.controller == controller);
        }

        public VFXDataAnchor GetDataAnchorByController(VFXDataAnchorController controller)
        {
            if (controller == null)
                return null;

            VFXNodeUI node = GetNodeByController(controller.sourceNode);
            if (node == null)
            {
                Debug.LogError("Can't find the node for a given node controller");
                return null;
            }

            VFXDataAnchor anchor = node.GetPorts(controller.direction == Direction.Input, controller.direction == Direction.Output).FirstOrDefault(t => t.controller == controller);
            if (anchor == null)
            {
                // Can happen because the order of the DataWatch is not controlled
                node.ForceUpdate();
                anchor = node.GetPorts(controller.direction == Direction.Input, controller.direction == Direction.Output).FirstOrDefault(t => t.controller == controller);
            }
            return anchor;
        }

        public VFXFlowAnchor GetFlowAnchorByController(VFXFlowAnchorController controller)
        {
            if (controller == null)
                return null;
            return GetAllFlowAnchors(controller.direction == Direction.Input, controller.direction == Direction.Output).Where(t => t.controller == controller).FirstOrDefault();
        }

        public IEnumerable<VFXDataAnchor> GetAllDataAnchors(bool input, bool output)
        {
            foreach (var layer in contentViewContainer.Children())
            {
                foreach (var element in layer)
                {
                    if (element is VFXNodeUI)
                    {
                        var ope = element as VFXNodeUI;
                        foreach (VFXDataAnchor anchor in ope.GetPorts(input, output))
                            yield return anchor;
                        if (element is VFXContextUI)
                        {
                            var context = element as VFXContextUI;

                            foreach (VFXBlockUI block in context.GetAllBlocks())
                            {
                                foreach (VFXDataAnchor anchor in block.GetPorts(input, output))
                                    yield return anchor;
                            }
                        }
                    }
                }
            }
        }

        public VFXDataEdge GetDataEdgeByController(VFXDataEdgeController controller)
        {
            foreach (var layer in contentViewContainer.Children())
            {
                foreach (var element in layer)
                {
                    if (element is VFXDataEdge)
                    {
                        VFXDataEdge candidate = element as VFXDataEdge;
                        if (candidate.controller == controller)
                            return candidate;
                    }
                }
            }
            return null;
        }

        public IEnumerable<VFXDataEdge> GetAllDataEdges()
        {
            foreach (var layer in contentViewContainer.Children())
            {
                foreach (var element in layer)
                {
                    if (element is VFXDataEdge)
                    {
                        yield return element as VFXDataEdge;
                    }
                }
            }
        }

        public IEnumerable<Port> GetAllPorts(bool input, bool output)
        {
            foreach (var anchor in GetAllDataAnchors(input, output))
            {
                yield return anchor;
            }
            foreach (var anchor in GetAllFlowAnchors(input, output))
            {
                yield return anchor;
            }
        }

        void SelectionUpdated()
        {
            if (controller == null) return;

            if (!VisualEffectEditor.s_IsEditingAsset)
            {
                var objectSelected = selection.OfType<VFXNodeUI>().Select(t => t.controller.model).Concat(selection.OfType<VFXContextUI>().Select(t => t.controller.model)).Where(t => t != null).ToArray();

                if (objectSelected.Length > 0)
                {
                    Selection.objects = objectSelected;
                    return;
                }

                var blackBoardSelected = selection.OfType<BlackboardField>().Select(t => t.GetFirstAncestorOfType<VFXBlackboardRow>().controller.model).ToArray();

                if (blackBoardSelected.Length > 0)
                {
                    Selection.objects = blackBoardSelected;
                    return;
                }

                if (Selection.activeObject != controller.model)
                {
                    Selection.activeObject = controller.model;
                }
            }
        }

        void ElementAddedToGroupNode(Group groupNode, GraphElement element)
        {
            (groupNode as VFXGroupNode).ElementAddedToGroupNode(element);
        }

        void ElementRemovedFromGroupNode(Group groupNode, GraphElement element)
        {
            (groupNode as VFXGroupNode).ElementRemovedFromGroupNode(element);
        }

        void GroupNodeTitleChanged(Group groupNode, string title)
        {
            (groupNode as VFXGroupNode).GroupNodeTitleChanged(title);
        }

        public override void AddToSelection(ISelectable selectable)
        {
            base.AddToSelection(selectable);
            SelectionUpdated();
        }

        public override void RemoveFromSelection(ISelectable selectable)
        {
            base.RemoveFromSelection(selectable);
            SelectionUpdated();
        }

        public override void ClearSelection()
        {
            bool selectionEmpty = selection.Count() == 0;
            base.ClearSelection();
            if (!selectionEmpty)
                SelectionUpdated();
        }

        VFXBlackboard m_Blackboard;

        private Label m_DropDownButtonCullingMode;
        private Toggle m_ToggleCastShadows;
        private Toggle m_ToggleMotionVectors;

        public readonly Vector2 defaultPasteOffset = new Vector2(100, 100);
        public Vector2 pasteOffset = Vector2.zero;

        public VFXBlackboard blackboard
        {
            get { return m_Blackboard; }
        }

        protected internal override bool canCopySelection
        {
            get { return selection.OfType<VFXNodeUI>().Any() || selection.OfType<Group>().Any() || selection.OfType<VFXContextUI>().Any() || selection.OfType<VFXStickyNote>().Any(); }
        }

        IEnumerable<Controller> ElementsToController(IEnumerable<GraphElement> elements)
        {
            return elements.OfType<IControlledElement>().Select(t => t.controller);
        }

        void CollectElements(IEnumerable<GraphElement> elements, HashSet<GraphElement> elementsToCopySet)
        {
            foreach (var element in elements)
            {
                if (element is Group)
                {
                    CollectElements((element as Group).containedElements, elementsToCopySet);
                    elementsToCopySet.Add(element);
                }
                else if (element is Node || element is VFXContextUI || element is VFXStickyNote)
                {
                    elementsToCopySet.Add(element);
                }
            }
        }

        protected internal override void CollectCopyableGraphElements(IEnumerable<GraphElement> elements, HashSet<GraphElement> elementsToCopySet)
        {
            CollectElements(elements, elementsToCopySet);

            var nodeuis = new HashSet<VFXNodeUI>(elementsToCopySet.SelectMany(t => t.Query().OfType<VFXNodeUI>().ToList()));
            var contextuis = new HashSet<VFXContextUI>(elementsToCopySet.OfType<VFXContextUI>());

            foreach (var edge in edges.ToList())
            {
                if (edge is VFXDataEdge)
                {
                    if (nodeuis.Contains(edge.input.GetFirstAncestorOfType<VFXNodeUI>()) && nodeuis.Contains(edge.output.GetFirstAncestorOfType<VFXNodeUI>()))
                    {
                        elementsToCopySet.Add(edge);
                    }
                }
                else
                {
                    if (contextuis.Contains(edge.input.GetFirstAncestorOfType<VFXContextUI>()) && contextuis.Contains(edge.output.GetFirstAncestorOfType<VFXContextUI>()))
                    {
                        elementsToCopySet.Add(edge);
                    }
                }
            }
        }

        Rect GetElementsBounds(IEnumerable<GraphElement> elements)
        {
            Rect[] elementBounds = elements.Select(t => contentViewContainer.WorldToLocal(t.worldBound)).ToArray();
            if (elementBounds.Length < 1) return Rect.zero;

            Rect bounds = elementBounds[0];

            for (int i = 1; i < elementBounds.Length; ++i)
            {
                bounds = Rect.MinMaxRect(Mathf.Min(elementBounds[i].xMin, bounds.xMin), Mathf.Min(elementBounds[i].yMin, bounds.yMin), Mathf.Max(elementBounds[i].xMax, bounds.xMax), Mathf.Max(elementBounds[i].yMax, bounds.yMax));
            }

            return bounds;
        }

        string SerializeElements(IEnumerable<GraphElement> elements)
        {
            pasteOffset = defaultPasteOffset;

            return VFXCopyPaste.SerializeElements(ElementsToController(elements), GetElementsBounds(elements));
        }

        Vector2 pasteCenter
        {
            get
            {
                Vector2 center = layout.size * 0.5f;

                center = this.ChangeCoordinatesTo(contentViewContainer, center);

                return center;
            }
        }

        void UnserializeAndPasteElements(string operationName, string data)
        {
            VFXCopyPaste.UnserializeAndPasteElements(controller, pasteCenter, data, this);

            pasteOffset += defaultPasteOffset;
        }

        const float k_MarginBetweenContexts = 30;
        public void PushUnderContext(VFXContextUI context, float size)
        {
            if (size < 5) return;

            HashSet<VFXContextUI> contexts = new HashSet<VFXContextUI>();

            contexts.Add(context);

            var flowEdges = edges.ToList().OfType<VFXFlowEdge>().ToList();

            int contextCount = 0;

            while (contextCount < contexts.Count())
            {
                contextCount = contexts.Count();
                foreach (var flowEdge in flowEdges)
                {
                    VFXContextUI topContext = flowEdge.output.GetFirstAncestorOfType<VFXContextUI>();
                    VFXContextUI bottomContext = flowEdge.input.GetFirstAncestorOfType<VFXContextUI>();
                    if (contexts.Contains(topContext)  && !contexts.Contains(bottomContext))
                    {
                        float topContextBottom = topContext.layout.yMax;
                        float newTopContextBottom = topContext.layout.yMax + size;
                        if (topContext == context)
                        {
                            newTopContextBottom -= size;
                            topContextBottom -= size;
                        }
                        float bottomContextTop = bottomContext.layout.yMin;

                        if (topContextBottom < bottomContextTop && newTopContextBottom + k_MarginBetweenContexts > bottomContextTop)
                        {
                            contexts.Add(bottomContext);
                        }
                    }
                }
            }

            contexts.Remove(context);

            foreach (var c in contexts)
            {
                c.controller.position = c.GetPosition().min + new Vector2(0, size);
            }
        }

        void OnToggleDebug()
        {
            if (controller != null)
            {
                controller.graph.displaySubAssets = !controller.graph.displaySubAssets;
            }
        }

        bool canGroupSelection
        {
            get
            {
                return canCopySelection && !selection.Any(t => t is Group);
            }
        }

        public void ValidateCommand(ValidateCommandEvent evt)
        {
            if (evt.commandName == "SelectAll")
            {
                evt.StopPropagation();
                if (evt.imguiEvent != null)
                {
                    evt.imguiEvent.Use();
                }
            }
        }

        public void ExecuteCommand(ExecuteCommandEvent e)
        {
            if (e.commandName == "SelectAll")
            {
                ClearSelection();

                foreach (var element in graphElements.ToList())
                {
                    AddToSelection(element);
                }
                e.StopPropagation();
            }
        }

        void GroupSelection()
        {
            controller.GroupNodes(selection.OfType<ISettableControlledElement<VFXNodeController>>().Select(t => t.controller));
        }

        void AddStickyNote(Vector2 position)
        {
            position = contentViewContainer.WorldToLocal(position);
            controller.AddStickyNote(position);
        }

        void OnCreateNodeInGroupNode(ContextualMenu.MenuAction e)
        {
            Debug.Log("CreateMenuPosition" + e.eventInfo.mousePosition);
            //The targeted groupnode will be determined by a PickAll later
            VFXFilterWindow.Show(VFXViewWindow.currentWindow, e.eventInfo.mousePosition, m_NodeProvider);
        }

        public override void BuildContextualMenu(ContextualMenuPopulateEvent evt)
        {
            Vector2 mousePosition = evt.mousePosition;
<<<<<<< HEAD
            bool hasMenu = false;
            if( evt.target is VFXNodeUI)
            {
                evt.menu.AppendAction("Group Selection", (e) => { GroupSelection(); },
                    (e) => { return canGroupSelection ? ContextualMenu.MenuAction.StatusFlags.Normal : ContextualMenu.MenuAction.StatusFlags.Disabled; });
                hasMenu = true;
            }
            if( evt.target is VFXView)
            {
                evt.menu.AppendAction("New Sticky Note", (e) => { AddStickyNote(mousePosition); },
                    (e) => { return ContextualMenu.MenuAction.StatusFlags.Normal; });
                hasMenu = true;
            }
            if( hasMenu )
=======
                evt.menu.AppendAction("Group Selection", (e) => { GroupSelection(); },
                    (e) => { return canGroupSelection ? ContextualMenu.MenuAction.StatusFlags.Normal : ContextualMenu.MenuAction.StatusFlags.Disabled; });
                evt.menu.AppendAction("New Sticky Note", (e) => { AddStickyNote(mousePosition); },
                    (e) => { return ContextualMenu.MenuAction.StatusFlags.Normal; });
>>>>>>> 081f2982
                evt.menu.AppendSeparator();
            if (evt.target is VFXContextUI)
            {
                evt.menu.AppendAction("Cut", (e) => { CutSelectionCallback(); },
                    (e) => { return canCutSelection ? ContextualMenu.MenuAction.StatusFlags.Normal : ContextualMenu.MenuAction.StatusFlags.Disabled; });
                evt.menu.AppendAction("Copy", (e) => { CopySelectionCallback(); },
                    (e) => { return canCopySelection ? ContextualMenu.MenuAction.StatusFlags.Normal : ContextualMenu.MenuAction.StatusFlags.Disabled; });
            }

            if (evt.target is VFXGroupNode)
            {
                evt.menu.AppendAction("Create Node", OnCreateNodeInGroupNode, e => ContextualMenu.MenuAction.StatusFlags.Normal);
                evt.menu.AppendSeparator();
            }

            base.BuildContextualMenu(evt);
            /*
            if (evt.target is UIElements.GraphView.GraphView)
            {
                evt.menu.AppendAction("Paste", (e) => { PasteCallback(); },
                    (e) => { return canPaste ? ContextualMenu.MenuAction.StatusFlags.Normal : ContextualMenu.MenuAction.StatusFlags.Disabled; });
            }*/
        }

        private static readonly KeyValuePair<string, VFXCullingFlags>[] k_CullingOptions = new KeyValuePair<string, VFXCullingFlags>[]
        {
            new KeyValuePair<string, VFXCullingFlags>("Cull simulation and bounds", (VFXCullingFlags.CullSimulation | VFXCullingFlags.CullBoundsUpdate)),
            new KeyValuePair<string, VFXCullingFlags>("Cull simulation only", (VFXCullingFlags.CullSimulation)),
            new KeyValuePair<string, VFXCullingFlags>("Disable culling", VFXCullingFlags.CullNone),
        };

        private string CullingMaskToString(VFXCullingFlags flags)
        {
            return k_CullingOptions.First(o => o.Value == flags).Key;
        }

        bool IDropTarget.CanAcceptDrop(List<ISelectable> selection)
        {
            return selection.Any(t => t is BlackboardField && (t as BlackboardField).GetFirstAncestorOfType<VFXBlackboardRow>() != null);
        }

        bool IDropTarget.DragExited()
        {
            return true;
        }

        bool IDropTarget.DragPerform(DragPerformEvent evt, IEnumerable<ISelectable> selection, IDropTarget dropTarget)
        {
            var rows = selection.OfType<BlackboardField>().Select(t => t.GetFirstAncestorOfType<VFXBlackboardRow>()).Where(t => t != null).ToArray();

            Vector2 mousePosition = contentViewContainer.WorldToLocal(evt.mousePosition);
            foreach (var row in rows)
            {
                AddVFXParameter(mousePosition - new Vector2(100, 75), row.controller);
            }

            return true;
        }

        bool IDropTarget.DragUpdated(DragUpdatedEvent evt, IEnumerable<ISelectable> selection, IDropTarget dropTarget)
        {
            DragAndDrop.visualMode = DragAndDropVisualMode.Link;

            return true;
        }

        void OnDragUpdated(DragUpdatedEvent e)
        {
            if (selection.Any(t => t is BlackboardField && (t as BlackboardField).GetFirstAncestorOfType<VFXBlackboardRow>() != null))
            {
                DragAndDrop.visualMode = DragAndDropVisualMode.Link;
                e.StopPropagation();
            }
        }

        void OnDragPerform(DragPerformEvent e)
        {
            var rows = selection.OfType<BlackboardField>().Select(t => t.GetFirstAncestorOfType<VFXBlackboardRow>()).Where(t => t != null).ToArray();
            if (rows.Length > 0)
            {
                Vector2 mousePosition = contentViewContainer.WorldToLocal(e.mousePosition);
                foreach (var row in rows)
                {
                    AddVFXParameter(mousePosition - new Vector2(50, 20), row.controller);
                }
            }
        }
    }
}<|MERGE_RESOLUTION|>--- conflicted
+++ resolved
@@ -1555,28 +1555,21 @@
         public override void BuildContextualMenu(ContextualMenuPopulateEvent evt)
         {
             Vector2 mousePosition = evt.mousePosition;
-<<<<<<< HEAD
             bool hasMenu = false;
             if( evt.target is VFXNodeUI)
             {
-                evt.menu.AppendAction("Group Selection", (e) => { GroupSelection(); },
-                    (e) => { return canGroupSelection ? ContextualMenu.MenuAction.StatusFlags.Normal : ContextualMenu.MenuAction.StatusFlags.Disabled; });
+            evt.menu.AppendAction("Group Selection", (e) => { GroupSelection(); },
+                (e) => { return canGroupSelection ? ContextualMenu.MenuAction.StatusFlags.Normal : ContextualMenu.MenuAction.StatusFlags.Disabled; });
                 hasMenu = true;
             }
             if( evt.target is VFXView)
             {
-                evt.menu.AppendAction("New Sticky Note", (e) => { AddStickyNote(mousePosition); },
-                    (e) => { return ContextualMenu.MenuAction.StatusFlags.Normal; });
+            evt.menu.AppendAction("New Sticky Note", (e) => { AddStickyNote(mousePosition); },
+                (e) => { return ContextualMenu.MenuAction.StatusFlags.Normal; });
                 hasMenu = true;
             }
             if( hasMenu )
-=======
-                evt.menu.AppendAction("Group Selection", (e) => { GroupSelection(); },
-                    (e) => { return canGroupSelection ? ContextualMenu.MenuAction.StatusFlags.Normal : ContextualMenu.MenuAction.StatusFlags.Disabled; });
-                evt.menu.AppendAction("New Sticky Note", (e) => { AddStickyNote(mousePosition); },
-                    (e) => { return ContextualMenu.MenuAction.StatusFlags.Normal; });
->>>>>>> 081f2982
-                evt.menu.AppendSeparator();
+            evt.menu.AppendSeparator();
             if (evt.target is VFXContextUI)
             {
                 evt.menu.AppendAction("Cut", (e) => { CutSelectionCallback(); },
