--- conflicted
+++ resolved
@@ -213,15 +213,10 @@
                     m_Icon.RemoveManipulator(m_IconClickable);
                     m_IconClickableAdded = false;
                 }
-<<<<<<< HEAD
-                    
-                    m_Icon.style.backgroundImage = null;
-                }
-=======
 
                 m_Icon.style.backgroundImage = null;
->>>>>>> 298186ff
-            }
+            }
+        }
 
         public PropertyRM(IPropertyRMProvider provider, float labelWidth)
         {
@@ -311,46 +306,39 @@
         {
             Type propertyType = null;
             Type type = controller.portType;
-<<<<<<< HEAD
-            if( type != null)
+
+            if (type != null)
             {
             if (type.IsEnum)
-=======
-
-            if (type != null)
->>>>>>> 298186ff
-            {
-                if (type.IsEnum)
-                {
-                    propertyType = typeof(EnumPropertyRM);
-                }
+            {
+                propertyType = typeof(EnumPropertyRM);
+            }
                 else if (typeof(ISpaceable).IsAssignableFrom(type))
+            {
+                if (!m_TypeDictionary.TryGetValue(type, out propertyType))
+                {
+                    propertyType = typeof(SpaceablePropertyRM<ISpaceable>);
+                }
+            }
+            else
+            {
+                while (type != typeof(object) && type != null)
                 {
                     if (!m_TypeDictionary.TryGetValue(type, out propertyType))
                     {
-                        propertyType = typeof(SpaceablePropertyRM<ISpaceable>);
+                        /*foreach (var inter in type.GetInterfaces())
+                        {
+                            if (m_TypeDictionary.TryGetValue(inter, out propertyType))
+                            {
+                                break;
+                            }
+                        }*/
                     }
-                }
-                else
-                {
-                    while (type != typeof(object) && type != null)
+                    if (propertyType != null)
                     {
-                        if (!m_TypeDictionary.TryGetValue(type, out propertyType))
-                        {
-                            /*foreach (var inter in type.GetInterfaces())
-                            {
-                                if (m_TypeDictionary.TryGetValue(inter, out propertyType))
-                                {
-                                    break;
-                                }
-                            }*/
-                        }
-                        if (propertyType != null)
-                        {
-                            break;
-                        }
-                        type = type.BaseType;
+                        break;
                     }
+                    type = type.BaseType;
                 }
             }
             }
@@ -563,14 +551,14 @@
                     {
                         try
                         {
-                    m_Field.value = (U)System.Convert.ChangeType(m_Value, typeof(U));
-                }
-                catch (System.Exception ex)
-                {
-                    Debug.LogError("Catching exception to not break graph in UpdateGUI" + ex.Message);
-                }
-            }
-        }
+                            m_Field.value = (U)System.Convert.ChangeType(m_Value, typeof(U));
+                        }
+                        catch (System.Exception ex)
+                        {
+                            Debug.LogError("Catching exception to not break graph in UpdateGUI" + ex.Message);
+                        }
+                    }
+                }
                 catch (System.Exception ex)
                 {
                     Debug.LogError("Catching exception to not break graph in UpdateGUI" + ex.Message);
