using System;
using System.Linq;
using System.Collections;
using System.Collections.Generic;
using UnityEditor;
using UnityEditor.Experimental;
using UnityEditor.SceneManagement;
using UnityEngine;
using UnityEngine.Experimental.VFX;
using UnityEditor.VFX;
using UnityEditor.VFX.UI;

using Object = UnityEngine.Object;
using UnityEditorInternal;

[CustomEditor(typeof(VisualEffectAsset))]
public class VisualEffectAssetEditor : Editor
{
<<<<<<< HEAD
    VFXViewController m_Controller;
    void OnEnable()
    {
        VisualEffectAsset asset = (VisualEffectAsset)target;
        if (asset.graph != null)
        {
            m_Controller = VFXViewController.GetController(asset);
            m_Controller.useCount++;
        }

        m_AdvDictionary.Clear();
    }

    void OnDisable()
    {
        if (m_Controller != null)
        {
            m_Controller.useCount--;
            m_Controller = null;
        }
    }

    public void OnSceneGUI()
    {
    }

    VFXParameterController[] m_ExposedList;

    bool ArraysEquals(VFXParameterController[] a, VFXParameterController[] b)
    {
        if (b.Length != a.Length)
            return false;
        for (int i = 0; i < a.Length; ++i)
        {
            if (a[i] != b[i])
                return false;
        }
        return true;
    }

    public override void OnInspectorGUI()
    {
        VisualEffectAsset asset = (VisualEffectAsset)target;
        if (asset.graph != null && m_Controller == null)
        {
            m_Controller = VFXViewController.GetController(asset);
            m_Controller.useCount++;
        }
        if (m_Controller == null)
            return;
=======
    public override void OnInspectorGUI()
    {
        VFXAsset asset = (VFXAsset)target;
>>>>>>> 84efe310

        GUILayout.BeginHorizontal();
        GUILayout.FlexibleSpace();
        if (GUILayout.Button("Open Editor"))
        {
            EditorWindow.GetWindow<VFXViewWindow>();
        }
        GUILayout.FlexibleSpace();
        GUILayout.EndHorizontal();
    }
}<|MERGE_RESOLUTION|>--- conflicted
+++ resolved
@@ -16,62 +16,9 @@
 [CustomEditor(typeof(VisualEffectAsset))]
 public class VisualEffectAssetEditor : Editor
 {
-<<<<<<< HEAD
-    VFXViewController m_Controller;
-    void OnEnable()
-    {
-        VisualEffectAsset asset = (VisualEffectAsset)target;
-        if (asset.graph != null)
-        {
-            m_Controller = VFXViewController.GetController(asset);
-            m_Controller.useCount++;
-        }
-
-        m_AdvDictionary.Clear();
-    }
-
-    void OnDisable()
-    {
-        if (m_Controller != null)
-        {
-            m_Controller.useCount--;
-            m_Controller = null;
-        }
-    }
-
-    public void OnSceneGUI()
-    {
-    }
-
-    VFXParameterController[] m_ExposedList;
-
-    bool ArraysEquals(VFXParameterController[] a, VFXParameterController[] b)
-    {
-        if (b.Length != a.Length)
-            return false;
-        for (int i = 0; i < a.Length; ++i)
-        {
-            if (a[i] != b[i])
-                return false;
-        }
-        return true;
-    }
-
     public override void OnInspectorGUI()
     {
         VisualEffectAsset asset = (VisualEffectAsset)target;
-        if (asset.graph != null && m_Controller == null)
-        {
-            m_Controller = VFXViewController.GetController(asset);
-            m_Controller.useCount++;
-        }
-        if (m_Controller == null)
-            return;
-=======
-    public override void OnInspectorGUI()
-    {
-        VFXAsset asset = (VFXAsset)target;
->>>>>>> 84efe310
 
         GUILayout.BeginHorizontal();
         GUILayout.FlexibleSpace();
