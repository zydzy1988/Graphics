--- conflicted
+++ resolved
@@ -653,11 +653,7 @@
   - type: 0
     flags: 0
     capacity: 0
-<<<<<<< HEAD
-    layer: 0
-=======
     layer: 4294967295
->>>>>>> e7016c81
     buffers:
     - nameId: spawner_output
       index: 1
@@ -688,20 +684,12 @@
         index: 7
       - nameId: bounds_size
         index: 8
-<<<<<<< HEAD
-      processor: {fileID: 7200000, guid: 731b89f483ce5834b90ad1d539003788, type: 3}
-=======
       processor: {fileID: 7200000, guid: 3a73e4b07aa5f5b479513bdd001d6fb7, type: 3}
->>>>>>> e7016c81
     - type: 805306368
       buffers: []
       values: []
       params: []
-<<<<<<< HEAD
-      processor: {fileID: 7200000, guid: b9464167f9ae507428aa226bdce04697, type: 3}
-=======
       processor: {fileID: 7200000, guid: 2f263d4aaa2ac674c9a6c478e82e7e90, type: 3}
->>>>>>> e7016c81
     - type: 1073741826
       buffers: []
       values:
@@ -710,11 +698,7 @@
       params:
       - nameId: sortPriority
         index: 0
-<<<<<<< HEAD
-      processor: {fileID: 4800000, guid: ef80ea51ee32c5b43acab4832ea8b776, type: 3}
-=======
       processor: {fileID: 4800000, guid: 91ffb3a919d5bb043a32ab68cf3a0e06, type: 3}
->>>>>>> e7016c81
   m_Events:
   - name: OnPlay
     playSystems: 00000000
