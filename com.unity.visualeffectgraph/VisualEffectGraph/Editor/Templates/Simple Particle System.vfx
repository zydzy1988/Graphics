--- conflicted
+++ resolved
@@ -1574,13 +1574,9 @@
       params:
       - nameId: bounds_center
         index: 22
-<<<<<<< HEAD
-      processor: {fileID: 7200000, guid: 25314162b229f2644a3b48892b9efbf0, type: 3}
-=======
       - nameId: bounds_size
         index: 23
       processor: {fileID: 7200000, guid: 93bae8fdeb0890444b24fa76a5fd65a8, type: 3}
->>>>>>> dd7ee3d6
     - type: 805306368
       buffers:
       - nameId: attributeBuffer
@@ -1593,9 +1589,6 @@
       - nameId: deltaTime_a
         index: 21
       params: []
-<<<<<<< HEAD
-      processor: {fileID: 7200000, guid: d3b1d0bb7f820044aa52c1919eab4321, type: 3}
-=======
       processor: {fileID: 7200000, guid: 58281806488cb0a4ebf2699b5006da8c, type: 3}
     - type: 805306369
       buffers:
@@ -1612,7 +1605,6 @@
         index: 18
       params: []
       processor: {fileID: 7200000, guid: 6d02913cdaf5c9e47824f8ec0e9188ee, type: 3}
->>>>>>> dd7ee3d6
     - type: 1073741826
       buffers:
       - nameId: attributeBuffer
@@ -1631,13 +1623,9 @@
       params:
       - nameId: sortPriority
         index: 0
-<<<<<<< HEAD
-      processor: {fileID: 4800000, guid: b07855f319b1345409059f2afe852f8b, type: 3}
-=======
       - nameId: indirectDraw
         index: 1
       processor: {fileID: 4800000, guid: a6ea4a2b9c5785b4ca5d820b36f395da, type: 3}
->>>>>>> dd7ee3d6
   m_Events:
   - name: OnPlay
     playSystems: 00000000
