--- conflicted
+++ resolved
@@ -131,7 +131,6 @@
                 case VFXValueType.TextureCube: return "TextureCube";
                 case VFXValueType.TextureCubeArray: return "TextureCubeArray";
                 case VFXValueType.Matrix4x4: return "float4x4";
-<<<<<<< HEAD
 #if UNITY_2020_2_OR_NEWER
                 //On 2020.2, we don't bind directly the Mesh anymore
                 //TODO : handle type of StructuredBuffer to remove asuint/asfloat
@@ -139,9 +138,6 @@
 #else
                 case VFXValueType.Mesh: return "StructuredBuffer<float>";
 #endif
-=======
-                case VFXValueType.Mesh: return "Buffer<float>";
->>>>>>> 0654337e
                 case VFXValueType.Boolean: return "bool";
             }
 
@@ -211,14 +207,10 @@
                 case VFXValueType.TextureCube:
                 case VFXValueType.TextureCubeArray:
                 case VFXValueType.Matrix4x4:
-<<<<<<< HEAD
 #if !UNITY_2020_2_OR_NEWER
                 //On 2020.2, we are excepting usage of VFXExpressionVertexBufferFromMesh or VFXExpressionIndexBufferFromMesh expression
                 case VFXValueType.Mesh:
 #endif
-=======
-                case VFXValueType.Mesh:
->>>>>>> 0654337e
                 case VFXValueType.Boolean:
                     return true;
             }
@@ -226,11 +218,7 @@
             return false;
         }
 
-<<<<<<< HEAD
-        public static bool IsTypeCanBeConstantFolded(VFXValueType type)
-=======
         public static bool IsTypeConstantFoldable(VFXValueType type)
->>>>>>> 0654337e
         {
             switch (type)
             {
@@ -564,15 +552,6 @@
                 foreach (var parent in m_Parents)
                 {
                     foldable &= parent.Is(Flags.Foldable);
-<<<<<<< HEAD
-                    m_Flags |= (parent.m_Flags & (Flags.NotCompilableOnCPU));
-
-                    if (parent.IsAny(Flags.NotCompilableOnCPU) && parent.Is(Flags.InvalidOnGPU))
-                        m_Flags |= Flags.InvalidOnGPU; // Only propagate GPU validity for per element expressions
-
-                    if (parent.Is(Flags.InvalidConstant))
-                        m_Flags |= Flags.InvalidConstant;
-=======
 
                     const Flags propagatedFlags = Flags.NotCompilableOnCPU | Flags.InvalidConstant;
                     m_Flags |= parent.m_Flags & propagatedFlags;
@@ -580,7 +559,8 @@
                     if (parent.IsAny(Flags.NotCompilableOnCPU) && parent.Is(Flags.InvalidOnGPU))
                         m_Flags |= Flags.InvalidOnGPU; // Only propagate GPU validity for per element expressions
 
->>>>>>> 0654337e
+                    if (parent.Is(Flags.InvalidConstant))
+                        m_Flags |= Flags.InvalidConstant;
                 }
                 if (foldable)
                     m_Flags |= Flags.Foldable;
