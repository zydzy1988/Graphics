using UnityEngine;
using UnityEngine.UIElements;
using UnityEditor.UIElements;

using FloatField = UnityEditor.VFX.UI.VFXLabeledField<UnityEditor.UIElements.FloatField, float>;

namespace UnityEditor.VFX.UI
{
    class VFXMatrix4x4Field : VFXControl<Matrix4x4>
    {
        FloatField[,] m_FloatFields;
        void CreateTextField()
        {
            m_FloatFields = new FloatField[4, 4];


            for (int i = 0; i < m_FloatFields.GetLength(0); ++i)
            {
                for (int j = 0; j < m_FloatFields.GetLength(1); ++j)
                {
                    var newField = new FloatField(string.Format("{0}{1}", i, j));
                    m_FloatFields[i, j] = newField;
                    newField.AddToClassList("fieldContainer");
                    newField.control.AddToClassList("fieldContainer");
                    newField.RegisterCallback<ChangeEvent<float>>(OnFloatValueChanged);
                }
            }
        }

        public override bool indeterminate
        {
            get
            {
                return m_FloatFields[0, 0].indeterminate;
            }
            set
            {
                for (int i = 0; i < m_FloatFields.GetLength(0); ++i)
                {
                    for (int j = 0; j < m_FloatFields.GetLength(1); ++j)
                    {
                        m_FloatFields[i, j].indeterminate = value;
                    }
                }
            }
        }

        void OnFloatValueChanged(ChangeEvent<float> e)
        {
            Matrix4x4 newValue = value;

            int i = 0;
            int j = 0;
            bool found = false;
            for (; i < m_FloatFields.GetLength(0); ++i)
            {
                j = 0;
                for (; j < m_FloatFields.GetLength(1); ++j)
                {
                    if (m_FloatFields[i, j] == e.target)
                    {
                        found = true;
                        break;
                    }
                }
                if (found)
                    break;
            }

            if (i < m_FloatFields.GetLength(0) && j < m_FloatFields.GetLength(1))
            {
                newValue[i, j] = e.newValue;
                SetValueAndNotify(newValue);
            }
        }
        public override void SetEnabled(bool value)
        {
            for (int i = 0; i < m_FloatFields.GetLength(0); ++i)
            {
                for (int j = 0; j < m_FloatFields.GetLength(1); ++j)
                {
                    m_FloatFields[i, j].SetEnabled(value);
                }
            }
        }

        public VFXMatrix4x4Field()
        {
            CreateTextField();

            style.flexDirection = FlexDirection.Column;

            for (int i = 0; i < m_FloatFields.GetLength(0); ++i)
            {
                var line = new VisualElement() {name = "matrixLine"};
                line.style.flexDirection = FlexDirection.Row;

                for (int j = 0; j < m_FloatFields.GetLength(1); ++j)
                {
                    line.Add(m_FloatFields[i, j]);
                }

                Add(line);
            }
        }

        protected override void ValueToGUI(bool force)
        {
            Matrix4x4 value = this.value;
            for (int i = 0; i < m_FloatFields.GetLength(0); ++i)
            {
                for (int j = 0; j < m_FloatFields.GetLength(1); ++j)
                {
                    if (!m_FloatFields[i, j].control.HasFocus() || force)
                    {
                        m_FloatFields[i, j].value = value[i, j];
<<<<<<< HEAD
                        m_FloatFields[i, j].tooltip = value[i, j].ToString();
=======
>>>>>>> 9978e142
                    }
                }
            }
        }
    }
}<|MERGE_RESOLUTION|>--- conflicted
+++ resolved
@@ -114,10 +114,6 @@
                     if (!m_FloatFields[i, j].control.HasFocus() || force)
                     {
                         m_FloatFields[i, j].value = value[i, j];
-<<<<<<< HEAD
-                        m_FloatFields[i, j].tooltip = value[i, j].ToString();
-=======
->>>>>>> 9978e142
                     }
                 }
             }
