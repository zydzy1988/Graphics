# Changelog
All notable changes to this package will be documented in this file.

The format is based on [Keep a Changelog](http://keepachangelog.com/en/1.0.0/)
and this project adheres to [Semantic Versioning](http://semver.org/spec/v2.0.0.html).

## [10.1.0] - 2019-08-04
<<<<<<< HEAD

### Added
- Sample vertices of a transformed skinned mesh with Position (Skinned Mesh) and Sample Skinned Mesh operator.
- Placement option (Vertex, Edge, Surface) in Sample Mesh & Skinned Mesh, allows triangle sampling.

### Fixed
- Sample Mesh Color when value is stored as float.
=======
### Added
- New WorldToViewportPoint operator
- New ViewportToWorldPoint operator
>>>>>>> a81c07b7

## [10.0.0] - 2019-06-10
### Added
- Tooltips for Attributes
- Custom Inspector for Spawn context, delay settings are more user friendly.
- Quick Expose Property : Holding Alt + Release Click in an Empty space while making property edges creates a new exposed property of corresponding type with current slot value.
- Octagon & Triangle support for planar distortion output
- Custom Z axis option for strip output
- Custom Inspector for Update context, display update position/rotation instead of integration
- Tooltips to blocks, nodes, contexts, and various menus and options
- VFX asset compilation is done at import instead of when the asset is saved.
- New operators: Exp, Log and LoadTexture
- Duplicate with edges.
- Right click on edge to create a interstitial node.
- New quad distortion output for particle strips
- New attribute for strips: particleCountInStrip
- New options for quad strips texture mapping: swap UV and custom mapping
- Naming for particles system and spawn context
- Noise evaluation now performed on CPU when possible
- Range and Min attributes support on int and uint parameters
- New Construct Matrix from Vector4 operator
- Allow filtering enums in VFXModels' VFXSettings.
- Sample vertices of a mesh with the Position (Mesh) block and the Sample Mesh operator
- New built-in operator providing new times access
- More efficient update modes inspector
- Ability to read attribute in spawn context through graph
- Added save button to save only the current visual effect graph.
- Added Degrees / Radians conversion subgraphs in samples
- uint parameter can be seen as an enum.
- New TransformVector4 operator
- New GetTextureDimensions operator
- Output Event context for scripting API event retrieval.
- per-particle GPU Frustum culling
- Compute culling of particle which have their alive attribute set to false in output
- Mesh and lit mesh outputs can now have up to 4 differents meshes that can be set per Particle (Experimental)
- Screen space per particle LOD on mesh and lit mesh outputs (Experimental)
- Compare operator can take int and uint as inputs
- New operator : Sample Signed distance field

### Fixed
- Moved VFX Event Tester Window visibility to Component Play Controls SceneView Window
- Universal Render Pipeline : Fog integration for Exponential mode [Case 1177594](https://issuetracker.unity3d.com/issues/urp-slash-fog-vfx-particles)
- Correct VFXSettings display in Shader Graph compatible outputs
- No more NullReference on sub-outputs after domain reload
- Fix typo in strip tangent computation
- Infinite recompilation using subgraph [Case 1186191](https://issuetracker.unity3d.com/product/unity/issues/guid/1186191/)
- Modifying a shader used by an output mesh context now automatically updates the currently edited VFX
- Possible loss of shadergraph reference in unlit output
- ui : toolbar item wrap instead of overlapping.
- Selection Pass for Universal and High Definition Render Pipeline
- Copy/Paste not deserializing correctly for Particle Strip data
- WorldPosition, AbsoluteWorldPosition & ScreenPos in shadergraph integration
- Optimize VFXAssetEditor when externalize is activated
- TransformVector|Position|Direction & DistanceToSphere|Plane|Line have now spaceable outputs
- Filter out motion vector output for lower resolution & after post-process render passes [Case 1192932](https://issuetracker.unity3d.com/product/unity/issues/guid/1192932/)
- Sort compute on metal failing with BitonicSort128 [Case 1126095](https://issuetracker.unity3d.com/issues/osx-unexpected-spawn-slash-capacity-results-when-sorting-is-set-to-auto-slash-on)
- Fix alpha clipping with shader graph
- Fix output settings correctly filtered dependeing on shader graph use or not
- Fix some cases were normal/tangent were not passes as interpolants with shader graph
- Make normals/tangents work in unlit output with shader graph
- Fix shader interpolants with shader graph and particle strips
- SpawnIndex attribute is now working correctly in Initialize context
- Remove useless VFXLibrary clears that caused pop-up menu to take long opening times
- Make sure the subgraph is added to the graph when we set the setting. Fix exception on Convert To Subgraph.
- Subgraph operators appear on drag edge on graph.
- Sample Scene Color & Scene Depth from Shader Graph Integration using High Definition and Universal Render Pipeline
- Removed Unnecessary reference to HDRP Runtime Assembly in VFX Runtime Assembly
- Allow alpha clipping of motion vector for transparent outputs [Case 1192930](https://issuetracker.unity3d.com/product/unity/issues/guid/1192930/)
- subgraph block into subgraph context no longer forget parameter values.
- Fix exception when compiling an asset with a turbulence block in absolute mode
- Fixed GetCustomAttribute that was locked to Current
- Shader compilation now works when using view direction in shader graph
- Fix for destroying selected component corrupt "Play Controls" window
- Depth Position and Collision blocks now work correctly in local space systems
- Filter out Direction type on inconsistent operator [Case 1201681](https://issuetracker.unity3d.com/product/unity/issues/guid/1201681/)
- Exclude MouseEvent, RigidBodyCollision, TriggerEvent & Sphere binders when physics modules isn't available
- Visual Effect Activation Track : Handle empty string in ExposedProperty
- in some cases AABox position gizmo would not move when dragged.
- Inspector doesn't trigger any exception if VisualEffectAsset comes from an Asset Bundle [Case 1203616](https://issuetracker.unity3d.com/issues/visual-effect-component-is-not-fully-shown-in-the-inspector-if-vfx-is-loaded-from-asset-bundle)
- OnStop Event to the start of a Spawn Context makes it also trigger when OnPlay is sent [Case 1198339](https://issuetracker.unity3d.com/product/unity/issues/guid/1198339/)
- Remove unexpected public API : UnityEditor.VFX.VFXSeedMode & IncrementStripIndexOnStart
- Fix yamato error : check vfx manager on domain reload instead of vfx import.
- Filter out unrelevant events from event desc while compiling
- Missing Packing.hlsl include while using an unlit shadergraph.
- Fix for nesting of VFXSubgraphContexts.
- Runtime compilation now compiles correctly when constant folding several texture ports that reference the same texture [Case 1193602](https://issuetracker.unity3d.com/issues/output-shader-errors-when-compiling-the-runtime-shader-of-a-lit-output-with-exposed-but-unassigned-additional-maps)
- Fix compilation error in runtime mode when Speed Range is 0 in Attribute By Speed block [Case 1118665](https://issuetracker.unity3d.com/issues/vfx-shader-errors-are-thrown-when-quad-outputs-speed-range-is-set-to-zero)
- NullReferenceException while assigning a null pCache [Case 1222491](https://issuetracker.unity3d.com/issues/pointcache-nullrefexception-when-compiling-an-effect-with-a-pcache-without-an-assigned-asset)
- Add message in inspector for unreachable properties due to VisualEffectAsset stored in AssetBundle [Case 1193602](https://issuetracker.unity3d.com/product/unity/issues/guid/1203616/)
- pCache importer and exporter tool was keeping a lock on texture or pCache files [Case 1185677](https://issuetracker.unity3d.com/product/unity/issues/guid/1185677/)
- Convert inline to exposed property / Quick expose property sets correct default value in parent
- Age particles checkbox was incorrectly hidden [Case 1221557](https://issuetracker.unity3d.com/product/unity/issues/guid/1221557/)
- Fix various bugs in Position (Cone) block [Case 1111053] (https://issuetracker.unity3d.com/product/unity/issues/guid/1111053/)
- Handle correctly direction, position & vector types in AppendVector operator [Case 1111867](https://issuetracker.unity3d.com/product/unity/issues/guid/1111867/)
- Fix space issues with blocks and operators taking a camera as input
- Generated shaderName are now consistent with displayed system names
- Remove some shader warnings
- Fixed Sample Flipbook Texture File Names
- Don't lose SRP output specific data when SRP package is not present
- Fix visual effect graph when a subgraph or shader graph dependency changes
- Support of flag settings in model inspector
- height of initial event name.
- fix colorfield height.
- fix for capacity change for locked asset.
- fix null value not beeing assignable to slot.
- Prevent capacity from being 0 [Case 1233044](https://issuetracker.unity3d.com/product/unity/issues/guid/1233044/)
- Fix for dragged parameters order when there are categories
- Avoid NullReferenceException in Previous Position Binder" component. [Case 1242351](https://issuetracker.unity3d.com/product/unity/issues/guid/1242351/)
- Don't show the blocks window when context cant have blocks
- Prevent from creating a context in VisualEffectSugraphOperator by draggingfrom an output slot.
- Avoid NullReferenceException when VisualEffectAsset is null if VFXPropertyBinder [Case 1219061](https://issuetracker.unity3d.com/product/unity/issues/guid/1219061/)
- Missing Reset function in VFXPropertyBinder [Case 1219063](https://issuetracker.unity3d.com/product/unity/issues/guid/1219063/)
- Fix issue with strips outputs that could cause too many vertices to be renderered
- SpawnIndex attribute returns correct value in update and outputs contexts
- Disable Reset option in context menu for all VFXObject [Case 1251519](https://issuetracker.unity3d.com/product/unity/issues/guid/1251519/) & [Case 1251533](https://issuetracker.unity3d.com/product/unity/issues/guid/1251533/)
- Avoid other NullReferenceException using property binders
- Fix culture issues when generating attributes defines in shaders [Case 1222819](https://issuetracker.unity3d.com/product/unity/issues/guid/1222819/)
- Move the VFXPropertyBinder from Update to LateUpdate [Case 1254340](https://issuetracker.unity3d.com/product/unity/issues/guid/1254340/)
- Properties in blackboard are now exposed by default
- Dissociated Colors for bool, uint and int
- De-nicified attribute name (conserve case) in Set Custom Attribute title
- Changed the default "No Asset" message when opening the visual effect graph window
- Subgraphs are not in hardcoded categories anymore : updated default subgraph templates + Samples to add meaningful categories.
- Fix creation of StringPropertyRM
- Enum fields having headers show the header in the inspector as well.
- Handle correctly disabled alphaTreshold material slot in shaderGraph.
- Fix for node window staying when clicking elsewhere
- Make VisualEffect created from the GameObject menu have unique names [Case 1262989](https://issuetracker.unity3d.com/product/unity/issues/guid/1262989/)
- Missing System Seed in new dynamic built-in operator.
- Prefab highlight missing for initial event name toggle [Case 1263012](https://issuetracker.unity3d.com/product/unity/issues/guid/1263012/)
- Correctly frame the whole graph, when opening the Visual Effect Editor
- Optimize display of inspector when there is a lot of exposed VFX properties.
- fixes the user created vfx default resources that were ignored unless loaded
- fix crash when creating a loop in subgraph operators [Case 1251523](https://issuetracker.unity3d.com/product/unity/issues/guid/1251523/)
- fix issue with multiselection and objectfields [Case 1250378](https://issuetracker.unity3d.com/issues/vfx-removing-texture-asset-while-multiediting-working-incorrectly)
- Normals with non uniform scales are correctly computed [Case 1246989](https://issuetracker.unity3d.com/product/unity/issues/guid/1246989/)
- Fix exposed Texture2DArray and Cubemap types from shader graph not being taken into account in Output Mesh [Case 1265221](https://issuetracker.unity3d.com/product/unity/issues/guid/1265221/)
- Allow world position usage in shaderGraph plugged into an alpha/opacity output [Case 1259511](https://issuetracker.unity3d.com/product/unity/issues/guid/1259511/)

## [7.1.1] - 2019-09-05
### Added
- Moved High Definition templates and includes to com.unity.render-pipelines.high-definition package
- Navigation commands for subgraph.
- Allow choosing the place to save vfx subgraph.
- Particle strips for trails and ribbons. (Experimental)
- Shadergraph integration into vfx. (Experimental)

### Fixed
- Using struct as subgraph parameters.
- Objectproperty not consuming delete key.
- Converting a subgraph operator inside a subgraph operator with outputs.
- Selecting a GameObject with a VFX Property Binder spams exception.
- Wrong motion vector while modifying local matrix of a VisualEffect.
- Convert output settings copy.
- Fixed some outputs failing to compile when used with certain UV Modes [Case 1126200] (https://issuetracker.unity3d.com/issues/output-some-outputs-fail-to-compile-when-used-with-certain-uv-modes)
- Removed Gradient Mapping Mode from some outputs type where it was irrelevant [Case 1164045]
- Soft Particles work with Distortion outputs [Case 1167426] (https://issuetracker.unity3d.com/issues/output-soft-particles-do-not-work-with-distortion-outputs)
- category rename rect.
- copy settings while converting an output
- toolbar toggle appearing light with light skin.
- multiselection of gradient in visual effect graph
- clipped "reseed" in visual effect editor
- Unlit outputs are no longer pre-exposed by default in HDRP
- Augmented generated HLSL floatN precision [Case 1177730] (https://issuetracker.unity3d.com/issues/vfx-graph-7x7-flipbook-particles-flash-and-dont-animate-correctly-in-play-mode-or-in-edit-mode-with-vfx-graph-closed)
- Spherical coordinates to Rectangular (Cartesians) coordinates node input: angles are now expressed in radians
- Turbulence noise updated: noise type and frequency can be specified [Case  1141282] (https://issuetracker.unity3d.com/issues/vfx-particles-flicker-when-blend-mode-is-set-to-alpha-turbulence-block-is-enabled-and-there-is-more-than-50000-particles)
- Color and Depth camera buffer access in HDRP now use Texture2DArray instead of Texture2D
- Output Mesh with shader graph now works as expected

## [7.0.1] - 2019-07-25
### Added
- Add Position depth operator along with TransformVector4 and LoadTexture2D expressions.

### Fixed
- Inherit attribute block appears three times [Case 1166905](https://issuetracker.unity3d.com/issues/attributes-each-inherit-attribute-block-appears-3-times-in-the-search-and-some-have-a-seed-attribute)
- Unexpected exception : `Trying to modify space on a not spaceable slot` error when adding collision or conform blocks [Case 1163442](https://issuetracker.unity3d.com/issues/block-trying-to-modify-space-on-a-not-spaceable-slot-error-when-adding-collision-or-conform-blocks)

## [7.0.0] - 2019-07-17
### Added
- Make multiselection work in a way that do not assume that the same parameter will have the same index in the property sheet.
- auto recompile when changing shaderpath
- auto recompile new vfx
- better detection of default shader path
- Bitfield control.
- Initial Event Name inspector for visual effect asset and component
- Subgraphs
- Move HDRP outputs to HDRP package + expose HDRP queue selection
- Add exposure weight control for HDRP outputs
- Shader macros for XR single-pass instancing
- XR single-pass instancing support for indirect draws
- Inverse trigonometric operators (atan, atan2, asin, acos)
- Replaced Orient : Fixed rotation with new option Orient : Advanced
- Loop & Delay integrated to the spawn system
- Motion Vector support for PlanarPrimitive & Mesh outputs

### Fixed
- Handle a possible exception (ReflectionTypeLoadException) while using VFXParameterBinderEditor
- Renamed Parameter Binders to Property Binders. (This will cause breaking serialization for these PropertyBinders : VFXAudioSpectrumBinder, VFXInputMouseBinder, VFXInputMouseBinder, VFXInputTouchBinder, VFXInputTouchBinder, VFXRaycastBinder, VFXTerrainBinder, VFXUIDropdownBinder, VFXUISliderBinder, VFXUIToggleBinder)
- Renamed Namespace `UnityEngine.Experimental.VFX.Utility` to `UnityEngine.VFX.Utility`
- Fix normal bending factor computation for primitive outputs
- Automatic template path detection based on SRP in now working correctly

## [6.7.0-preview] - 2019-05-16
### Added
- Distortion Outputs (Quad / Mesh)
- Color mapping mode for unlit outputs (Textured/Gradient Mapped)
- Add Triangle and Octagon primitives for particle outputs
- Set Attribute is now spaceable on a specific set of attributes (position, velocity, axis...)
- Trigger : GPUEvent Rate (Over time or Distance)

### Fixed
- Fix shader compilation error with debug views
- Improve AA line rendering
- Fix screen space size block
- Crash chaining two spawners each other [Case 1135299](https://issuetracker.unity3d.com/issues/crash-chaining-two-spawners-to-each-other-produces-an-infinite-loop)
- Inspector : Exposed parameters disregard the initial value [Case 1126471](https://issuetracker.unity3d.com/issues/parameters-exposed-parameters-disregard-the-initial-value)
- Asset name now displayed in compile errors and output context shaders
- Fix for linking spawner to spawner while first spawner is linked to initialize + test
- Fix space of spaceable slot not copy pasted + test
- Position (Circle) does not take the Center Z value into account [Case 1146850](https://issuetracker.unity3d.com/issues/blocks-position-circle-does-not-take-the-center-z-value-into-account)
- Add Exposure Weight for emissive in lit outputs

## [6.6.0-preview] - 2019-04-01
### Added
- Addressing mode for Sequential blocks
- Invert transform available on GPU
- Add automatic depth buffer reference for main camera (for position and collision blocks)
- Total Time for PreWarm in Visual Effect Asset inspector
- Support for unlit output with LWRP
- Add Terrain Parameter Binder + Terrain Type
- Add UI Parameter Binders : Slider, Toggle
- Add Input Parameter Binders : Axis, Button, Key, Mouse, Touch
- Add Other Parameter Binders : Previous Position, Hierarchy Attribute Map, Multi-Position, Enabled

### Fixed
- Undo Redo while changing space
- Type declaration was unmodifiable due to exception during space intialization
- Fix unexpected issue when plugging per particle data into hash of per component fixed random
- Missing asset reimport when exception has been thrown during graph compilation
- Fix exception when using a Oriented Box Volume node [Case 1110419](https://issuetracker.unity3d.com/issues/operator-indexoutofrangeexception-when-using-a-volume-oriented-box-node)
- Add missing blend value slot in Inherit Source Attribute blocks [Case 1120568](https://issuetracker.unity3d.com/issues/source-attribute-blend-source-attribute-blocks-are-not-useful-without-the-blend-value)
- Visual Effect Inspector Cosmetic Improvements
- Missing graph invalidation in VFXGraph.OnEnable, was causing trouble with value invalidation until next recompilation
- Issue that remove the edge when dragging an edge from slot to the same slot.
- Exception when undoing an edge deletion on a dynamic operator.
- Exception regarding undo/redo when dragging a edge linked to a dynamic operator on another slot.
- Exception while removing a sub-slot of a dynamic operator

## [6.5.0-preview] - 2019-03-07

## [6.4.0-preview] - 2019-02-21

## [6.3.0-preview] - 2019-02-18

## [6.2.0-preview] - 2019-02-15
### Changed
- Code refactor: all macros with ARGS have been swapped with macros with PARAM. This is because the ARGS macros were incorrectly named

### Fixed
- Better Handling of Null or Missing Parameter Binders (Editor + Runtime)
- Fixes in VFX Raycast Binder
- Fixes in VFX Parameter Binder Editor

## [6.1.0-preview] - 2019-02-13

## [6.0.0-preview] - 2019-02-23
### Added
- Add spawnTime & spawnCount operator
- Add seed slot to constant random mode of Attribute from curve and map
- Add customizable function in VariantProvider to replace the default cartesian product
- Add Inverse Lerp node
- Expose light probes parameters in VisualEffect inspector

### Fixed
- Some fixes in noise library
- Some fixes in the Visual Effect inspector
- Visual Effects menu is now in the right place
- Remove some D3D11, metal and C# warnings
- Fix in sequential line to include the end point
- Fix a bug with attributes in Attribute from curve
- Fix source attributes not being taken into account for attribute storage
- Fix legacy render path shader compilation issues
- Small fixes in Parameter Binder editor
- Fix fog on decals
- Saturate alpha component in outputs
- Fixed scaleY in ConnectTarget
- Incorrect toggle rectangle in VisualEffect inspector
- Shader compilation with SimpleLit and debug display

## [5.2.0-preview] - 2018-11-27
### Added
- Prewarm mechanism

### Fixed
- Handle data loss of overriden parameters better

### Optimized
- Improved iteration times by not compiling initial shader variant

## [4.3.0-preview] - 2018-11-23

Initial release<|MERGE_RESOLUTION|>--- conflicted
+++ resolved
@@ -5,19 +5,14 @@
 and this project adheres to [Semantic Versioning](http://semver.org/spec/v2.0.0.html).
 
 ## [10.1.0] - 2019-08-04
-<<<<<<< HEAD
-
-### Added
+### Added
+- New WorldToViewportPoint operator
+- New ViewportToWorldPoint operator
 - Sample vertices of a transformed skinned mesh with Position (Skinned Mesh) and Sample Skinned Mesh operator.
 - Placement option (Vertex, Edge, Surface) in Sample Mesh & Skinned Mesh, allows triangle sampling.
 
 ### Fixed
 - Sample Mesh Color when value is stored as float.
-=======
-### Added
-- New WorldToViewportPoint operator
-- New ViewportToWorldPoint operator
->>>>>>> a81c07b7
 
 ## [10.0.0] - 2019-06-10
 ### Added
