# Changelog
All notable changes to this package will be documented in this file.

The format is based on [Keep a Changelog](http://keepachangelog.com/en/1.0.0/)
and this project adheres to [Semantic Versioning](http://semver.org/spec/v2.0.0.html).

<<<<<<< HEAD
## [7.3.1] - 2020-03-11
=======
## [7.4.3] - 2020-08-06

-Fix warning in PropertyRM.uss

## [7.4.2] - 2020-08-04
### Fixed
- Fix issue with strips outputs that could cause too many vertices to be renderered
- Disable Reset option in context menu for all VFXObject [Case 1251519](https://issuetracker.unity3d.com/product/unity/issues/guid/1251519/) & [Case 1251533](https://issuetracker.unity3d.com/product/unity/issues/guid/1251533/)
>>>>>>> 4a05fbb5

## [7.4.1] - 2020-06-03

Version Updated
The version number for this package has increased due to a version update of a related graphics package.

## [7.4.0] - 2020-05-22
### Added
- Allow filtering enums in VFXModels' VFXSettings

### Fixed
- Remove some shader warnings
- Fixed Sample Flipbbook Texture File Names
- height of initial event name.
- fix colorfield height.
- Prevent capacity from being 0 [Case 1233044](https://issuetracker.unity3d.com/product/unity/issues/guid/1233044/)
- Fix for dragged parameters order when there are categories
- Avoid NullReferenceException in Previous Position Binder" component. [Case 1242351](https://issuetracker.unity3d.com/product/unity/issues/guid/1242351/)

## [7.3.0] - 2020-03-11
### Fixed
- Runtime compilation now compiles correctly when constant folding several texture ports that reference the same texture [Case 1193602](https://issuetracker.unity3d.com/issues/output-shader-errors-when-compiling-the-runtime-shader-of-a-lit-output-with-exposed-but-unassigned-additional-maps)
- Add message in inspector for unreachable properties due to VisualEffectAsset stored in AssetBundle [Case 1193602](https://issuetracker.unity3d.com/product/unity/issues/guid/1203616/)
- pCache importer and exporter tool was keeping a lock on texture or pCache files [Case 1185677](https://issuetracker.unity3d.com/product/unity/issues/guid/1185677/)
- Age particles checkbox was incorrectly hidden [Case 1221557](https://issuetracker.unity3d.com/product/unity/issues/guid/1221557/)
- Handle correctly direction, position & vector types in AppendVector operator [Case 1111867](https://issuetracker.unity3d.com/product/unity/issues/guid/1111867/)
- Fix various bugs in Position (Cone) block [Case 1111053] (https://issuetracker.unity3d.com/product/unity/issues/guid/1111053/)
- renamed soft particle fade distance, made attributes adding text, add in tooltip not label
- Fix for nesting of VFXSubgraphContexts
- Convert inline to exposed property / Quick expose property sets correct default value in parent
- Missing Packing.hlsl include while using an unlit shadergraph
- Fix space issues with blocks and operators taking a camera as input

## [7.2.0] - 2020-02-10
### Added
- Right click on edge to create a interstitial node.
- Range and Min attributes support on int and uint parameters
- New Construct Matrix from Vector4 operator

### Fixed
- Moved VFX Event Tester Window visibility to Component Play Controls SceneView Window
- Universal Render Pipeline : Fog integration for Exponential mode [Case 1177594] (https://issuetracker.unity3d.com/issues/urp-slash-fog-vfx-particles)
- Fix typo in strip tangent computation
- Filter out Direction type on inconsistent operator [Case 1201681](https://issuetracker.unity3d.com/product/unity/issues/guid/1201681/)
- Exclude MouseEvent, RigidBodyCollision, TriggerEvent & Sphere binders when physics modules isn't available
- Visual Effect Activation Track : Handle empty string in ExposedProperty
- in some cases AABox position gizmo would not move when dragged.
- Inspector doesn't trigger any exception if VisualEffectAsset comes from an Asset Bundle [case 1203616](https://issuetracker.unity3d.com/issues/visual-effect-component-is-not-fully-shown-in-the-inspector-if-vfx-is-loaded-from-asset-bundle)
- OnStop Event to the start of a Spawn Context makes it also trigger when OnPlay is sent [Case 1198339] https://issuetracker.unity3d.com/product/unity/issues/guid/1198339/
- Remove unexpected public API : UnityEditor.VFX.VFXSeedMode & IncrementStripIndexOnStart

## [7.1.8] - 2020-01-20

Version Updated
The version number for this package has increased due to a version update of a related graphics package.

## [7.1.7] - 2019-12-11
### Fixed
- subgraph block into subgraph context no longer forget parameter values.
- Fix exception when compiling an asset with a turbulence block in absolute mode
- Fixed GetCustomAttribute that was locked to Current
- Shader compilation now works when using view direction in shader graph
- Depth Position and Collision blocks now work correctly in local space systems

## [7.1.6] - 2019-11-22
### Added
- New quad distortion output for particle strips
- New attribute for strips: particleCountInStrip
- New options for quad strips texture mapping: swap UV and custom mapping

### Fixed
- Fix shader interpolants with shader graph and particle strips
- SpawnIndex attribute is now working correctly in Initialize context
- Remove useless VFXLibrary clears that caused pop-up menu to take long opening times
- Make sure the subgraph is added to the graph when we set the setting. Fix exception on Convert To Subgraph.
- Subgraph operators appear on drag edge on graph.
- Allow alpha clipping of motion vector for transparent outputs [Case 1192930] (https://issuetracker.unity3d.com/product/unity/issues/guid/1192930/)
- Removed Unnecessary reference to HDRP Runtime Assembly in VFX Runtime Assembly

## [7.1.5] - 2019-11-15

Version Updated
The version number for this package has increased due to a version update of a related graphics package.

## [7.1.4] - 2019-11-13

Version Updated
The version number for this package has increased due to a version update of a related graphics package.

## [7.1.3] - 2019-09-19
### Added
- Tooltips for Attributes
- Custom Inspector for Spawn context, delay settings are more user friendly.
- Quick Expose Property : Holding Alt + Release Click in an Empty space while making property edges creates a new exposed property of corresponding type with current slot value.
- Octagon & Triangle support for planar distortion output
- Custom Z axis option for strip output
- Custom Inspector for Update context, display update position/rotation instead of integration
- Tooltips to blocks, nodes, contexts, and various menus and options
- New operators: Exp, Log and LoadTexture

### Fixed
- Infinite recompilation using subgraph [Case 1186191] (https://issuetracker.unity3d.com/product/unity/issues/guid/1186191/)
- Modifying a shader used by an output mesh context now automatically updates the currently edited VFX
- Possible loss of shadergraph reference in unlit output
- ui : toolbar item wrap instead of overlapping.
- Selection Pass for Universal and High Definition Render Pipeline
- Copy/Paste not deserializing correctly for Particle Strip data
- WorldPosition, AbsoluteWorldPosition & ScreenPos in shadergraph integration
- Optimize VFXAssetEditor when externalize is activated
- TransformVector|Position|Direction & DistanceToSphere|Plane|Line have now spaceable outputs
- Filter out motion vector output for lower resolution & after post-process render passes [Case 1192932] (https://issuetracker.unity3d.com/product/unity/issues/guid/1192932/)
- Sort compute on metal failing with BitonicSort128 [Case 1126095] (https://issuetracker.unity3d.com/issues/osx-unexpected-spawn-slash-capacity-results-when-sorting-is-set-to-auto-slash-on)
- Fix alpha clipping with shader graph
- Fix output settings correctly filtered dependeing on shader graph use or not
- Fix some cases were normal/tangent were not passes as interpolants with shader graph
- Make normals/tangents work in unlit output with shader graph
- Sample Scene Color & Scene Depth from Shader Graph Integration using High Definition and Universal Render Pipeline

## [7.1.2] - 2019-09-19
### Fixed
- Universal Render Pipeline : Fog integration for Exponential mode [Case 1177594](https://issuetracker.unity3d.com/issues/urp-slash-fog-vfx-particles)
- Correct VFXSettings display in Shader Graph compatible outputs
- No more NullReference on sub-outputs after domain reload
- Fix typo in strip tangent computation

## [7.1.1] - 2019-09-05
### Added
- Moved High Definition templates and includes to com.unity.render-pipelines.high-definition package
- Navigation commands for subgraph.
- Allow choosing the place to save vfx subgraph.
- Particle strips for trails and ribbons. (Experimental)
- Shadergraph integration into vfx. (Experimental)

### Fixed
- Using struct as subgraph parameters.
- Objectproperty not consuming delete key.
- Converting a subgraph operator inside a subgraph operator with outputs.
- Selecting a GameObject with a VFX Property Binder spams exception.
- Wrong motion vector while modifying local matrix of a VisualEffect.
- Convert output settings copy.
- Fixed some outputs failing to compile when used with certain UV Modes [Case 1126200] (https://issuetracker.unity3d.com/issues/output-some-outputs-fail-to-compile-when-used-with-certain-uv-modes)
- Removed Gradient Mapping Mode from some outputs type where it was irrelevant [Case 1164045]
- Soft Particles work with Distortion outputs [Case 1167426] (https://issuetracker.unity3d.com/issues/output-soft-particles-do-not-work-with-distortion-outputs)
- category rename rect.
- copy settings while converting an output
- toolbar toggle appearing light with light skin.
- multiselection of gradient in visual effect graph
- clipped "reseed" in visual effect editor
- Unlit outputs are no longer pre-exposed by default in HDRP
- Augmented generated HLSL floatN precision [Case 1177730] (https://issuetracker.unity3d.com/issues/vfx-graph-7x7-flipbook-particles-flash-and-dont-animate-correctly-in-play-mode-or-in-edit-mode-with-vfx-graph-closed)
- Spherical coordinates to Rectangular (Cartesians) coordinates node input: angles are now expressed in radians
- Turbulence noise updated: noise type and frequency can be specified [Case  1141282] (https://issuetracker.unity3d.com/issues/vfx-particles-flicker-when-blend-mode-is-set-to-alpha-turbulence-block-is-enabled-and-there-is-more-than-50000-particles)
- Color and Depth camera buffer access in HDRP now use Texture2DArray instead of Texture2D
- Output Mesh with shader graph now works as expected

## [7.0.1] - 2019-07-25
### Added
- Add Position depth operator along with TransformVector4 and LoadTexture2D expressions.

### Fixed
- Inherit attribute block appears three times [Case 1166905](https://issuetracker.unity3d.com/issues/attributes-each-inherit-attribute-block-appears-3-times-in-the-search-and-some-have-a-seed-attribute)
- Unexpected exception : `Trying to modify space on a not spaceable slot` error when adding collision or conform blocks [Case 1163442](https://issuetracker.unity3d.com/issues/block-trying-to-modify-space-on-a-not-spaceable-slot-error-when-adding-collision-or-conform-blocks)

## [7.0.0] - 2019-07-17
### Added
- Make multiselection work in a way that do not assume that the same parameter will have the same index in the property sheet.
- auto recompile when changing shaderpath
- auto recompile new vfx
- better detection of default shader path
- Bitfield control.
- Initial Event Name inspector for visual effect asset and component
- Subgraphs
- Move HDRP outputs to HDRP package + expose HDRP queue selection
- Add exposure weight control for HDRP outputs
- Shader macros for XR single-pass instancing
- XR single-pass instancing support for indirect draws
- Inverse trigonometric operators (atan, atan2, asin, acos)
- Replaced Orient : Fixed rotation with new option Orient : Advanced
- Loop & Delay integrated to the spawn system
- Motion Vector support for PlanarPrimitive & Mesh outputs

### Fixed
- Handle a possible exception (ReflectionTypeLoadException) while using VFXParameterBinderEditor
- Renamed Parameter Binders to Property Binders. (This will cause breaking serialization for these PropertyBinders : VFXAudioSpectrumBinder, VFXInputMouseBinder, VFXInputMouseBinder, VFXInputTouchBinder, VFXInputTouchBinder, VFXRaycastBinder, VFXTerrainBinder, VFXUIDropdownBinder, VFXUISliderBinder, VFXUIToggleBinder)
- Renamed Namespace `UnityEngine.Experimental.VFX.Utility` to `UnityEngine.VFX.Utility`
- Fix normal bending factor computation for primitive outputs
- Automatic template path detection based on SRP in now working correctly

## [6.7.0-preview] - 2019-05-16
### Added
- Distortion Outputs (Quad / Mesh)
- Color mapping mode for unlit outputs (Textured/Gradient Mapped)
- Add Triangle and Octagon primitives for particle outputs
- Set Attribute is now spaceable on a specific set of attributes (position, velocity, axis...)
- Trigger : GPUEvent Rate (Over time or Distance)

### Fixed
- Fix shader compilation error with debug views
- Improve AA line rendering
- Fix screen space size block
- Crash chaining two spawners each other [Case 1135299](https://issuetracker.unity3d.com/issues/crash-chaining-two-spawners-to-each-other-produces-an-infinite-loop)
- Inspector : Exposed parameters disregard the initial value [Case 1126471](https://issuetracker.unity3d.com/issues/parameters-exposed-parameters-disregard-the-initial-value)
- Asset name now displayed in compile errors and output context shaders
- Fix for linking spawner to spawner while first spawner is linked to initialize + test
- Fix space of spaceable slot not copy pasted + test
- Position (Circle) does not take the Center Z value into account [Case 1146850](https://issuetracker.unity3d.com/issues/blocks-position-circle-does-not-take-the-center-z-value-into-account)
- Add Exposure Weight for emissive in lit outputs

## [6.6.0-preview] - 2019-04-01
### Added
- Addressing mode for Sequential blocks
- Invert transform available on GPU
- Add automatic depth buffer reference for main camera (for position and collision blocks)
- Total Time for PreWarm in Visual Effect Asset inspector
- Support for unlit output with LWRP
- Add Terrain Parameter Binder + Terrain Type
- Add UI Parameter Binders : Slider, Toggle
- Add Input Parameter Binders : Axis, Button, Key, Mouse, Touch
- Add Other Parameter Binders : Previous Position, Hierarchy Attribute Map, Multi-Position, Enabled

### Fixed
- Undo Redo while changing space
- Type declaration was unmodifiable due to exception during space intialization
- Fix unexpected issue when plugging per particle data into hash of per component fixed random
- Missing asset reimport when exception has been thrown during graph compilation
- Fix exception when using a Oriented Box Volume node [Case 1110419](https://issuetracker.unity3d.com/issues/operator-indexoutofrangeexception-when-using-a-volume-oriented-box-node)
- Add missing blend value slot in Inherit Source Attribute blocks [Case 1120568](https://issuetracker.unity3d.com/issues/source-attribute-blend-source-attribute-blocks-are-not-useful-without-the-blend-value)
- Visual Effect Inspector Cosmetic Improvements
- Missing graph invalidation in VFXGraph.OnEnable, was causing trouble with value invalidation until next recompilation
- Issue that remove the edge when dragging an edge from slot to the same slot.
- Exception when undoing an edge deletion on a dynamic operator.
- Exception regarding undo/redo when dragging a edge linked to a dynamic operator on another slot.
- Exception while removing a sub-slot of a dynamic operator

## [6.5.0-preview] - 2019-03-07

## [6.4.0-preview] - 2019-02-21

## [6.3.0-preview] - 2019-02-18

## [6.2.0-preview] - 2019-02-15
### Changed
- Code refactor: all macros with ARGS have been swapped with macros with PARAM. This is because the ARGS macros were incorrectly named

### Fixed
- Better Handling of Null or Missing Parameter Binders (Editor + Runtime)
- Fixes in VFX Raycast Binder
- Fixes in VFX Parameter Binder Editor

## [6.1.0-preview] - 2019-02-13

## [6.0.0-preview] - 2019-02-23
### Added
- Add spawnTime & spawnCount operator
- Add seed slot to constant random mode of Attribute from curve and map
- Add customizable function in VariantProvider to replace the default cartesian product
- Add Inverse Lerp node
- Expose light probes parameters in VisualEffect inspector

### Fixed
- Some fixes in noise library
- Some fixes in the Visual Effect inspector
- Visual Effects menu is now in the right place
- Remove some D3D11, metal and C# warnings
- Fix in sequential line to include the end point
- Fix a bug with attributes in Attribute from curve
- Fix source attributes not being taken into account for attribute storage
- Fix legacy render path shader compilation issues
- Small fixes in Parameter Binder editor
- Fix fog on decals
- Saturate alpha component in outputs
- Fixed scaleY in ConnectTarget
- Incorrect toggle rectangle in VisualEffect inspector
- Shader compilation with SimpleLit and debug display

## [5.2.0-preview] - 2018-11-27
### Added
- Prewarm mechanism

### Fixed
- Handle data loss of overriden parameters better

### Optimized
- Improved iteration times by not compiling initial shader variant

## [4.3.0-preview] - 2018-11-23

Initial release<|MERGE_RESOLUTION|>--- conflicted
+++ resolved
@@ -4,9 +4,6 @@
 The format is based on [Keep a Changelog](http://keepachangelog.com/en/1.0.0/)
 and this project adheres to [Semantic Versioning](http://semver.org/spec/v2.0.0.html).
 
-<<<<<<< HEAD
-## [7.3.1] - 2020-03-11
-=======
 ## [7.4.3] - 2020-08-06
 
 -Fix warning in PropertyRM.uss
@@ -15,7 +12,6 @@
 ### Fixed
 - Fix issue with strips outputs that could cause too many vertices to be renderered
 - Disable Reset option in context menu for all VFXObject [Case 1251519](https://issuetracker.unity3d.com/product/unity/issues/guid/1251519/) & [Case 1251533](https://issuetracker.unity3d.com/product/unity/issues/guid/1251533/)
->>>>>>> 4a05fbb5
 
 ## [7.4.1] - 2020-06-03
 
