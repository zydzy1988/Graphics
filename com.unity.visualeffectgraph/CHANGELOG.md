# Changelog
All notable changes to this package will be documented in this file.

The format is based on [Keep a Changelog](http://keepachangelog.com/en/1.0.0/)
and this project adheres to [Semantic Versioning](http://semver.org/spec/v2.0.0.html).

## [Unreleased]
### Added
- Tooltips for Attributes
- Custom Inspector for Spawn context, delay settings are more user friendly.
- Quick Expose Property : Holding Alt + Release Click in an Empty space while making property edges creates a new exposed property of corresponding type with current slot value.
- Octagon & Triangle support for planar distortion output
- Custom Z axis option for strip output
- Custom Inspector for Update context, display update position/rotation instead of integration
- Tooltips to blocks, nodes, contexts, and various menus and options
- VFX asset compilation is done at import instead of when the asset is saved.
- New operators: Exp, Log and LoadTexture
- Duplicate with edges.
- Right click on edge to create a interstitial node.
- New quad distortion output for particle strips
- New attribute for strips: particleCountInStrip
- New options for quad strips texture mapping: swap UV and custom mapping
- Naming for particles system and spawn context
- Noise evaluation now performed on CPU when possible
- Range and Min attributes support on int and uint parameters
- New Construct Matrix from Vector4 operator
- Allow filtering enums in VFXModels' VFXSettings.
- Sample vertices of a mesh with the Position (Mesh) block and the Sample Mesh operator
- New built-in operator providing new times access
- More efficient update modes inspector
- Ability to read attribute in spawn context through graph
- Added save button to save only the current visual effect graph.
- Added Degrees / Radians conversion subgraphs in samples
- uint parameter can be seen as an enum.
- New TransformVector4 operator
- New GetTextureDimensions operator
- Output Event context for scripting API event retrieval.
- per-particle GPU Frustum culling
- Compute culling of particle which have their alive attribute set to false in output
- Mesh and lit mesh outputs can now have up to 4 differents meshes that can be set per Particle (Experimental)
- Screen space per particle LOD on mesh and lit mesh outputs (Experimental)

### Fixed
- Moved VFX Event Tester Window visibility to Component Play Controls SceneView Window
- Universal Render Pipeline : Fog integration for Exponential mode [Case 1177594](https://issuetracker.unity3d.com/issues/urp-slash-fog-vfx-particles)
- Correct VFXSettings display in Shader Graph compatible outputs
- No more NullReference on sub-outputs after domain reload
- Fix typo in strip tangent computation
- Infinite recompilation using subgraph [Case 1186191](https://issuetracker.unity3d.com/product/unity/issues/guid/1186191/)
- Modifying a shader used by an output mesh context now automatically updates the currently edited VFX
- Possible loss of shadergraph reference in unlit output
- ui : toolbar item wrap instead of overlapping.
- Selection Pass for Universal and High Definition Render Pipeline
- Copy/Paste not deserializing correctly for Particle Strip data
- WorldPosition, AbsoluteWorldPosition & ScreenPos in shadergraph integration
- Optimize VFXAssetEditor when externalize is activated
- TransformVector|Position|Direction & DistanceToSphere|Plane|Line have now spaceable outputs
- Filter out motion vector output for lower resolution & after post-process render passes [Case 1192932](https://issuetracker.unity3d.com/product/unity/issues/guid/1192932/)
- Sort compute on metal failing with BitonicSort128 [Case 1126095](https://issuetracker.unity3d.com/issues/osx-unexpected-spawn-slash-capacity-results-when-sorting-is-set-to-auto-slash-on)
- Fix alpha clipping with shader graph
- Fix output settings correctly filtered dependeing on shader graph use or not
- Fix some cases were normal/tangent were not passes as interpolants with shader graph
- Make normals/tangents work in unlit output with shader graph
- Fix shader interpolants with shader graph and particle strips
- SpawnIndex attribute is now working correctly in Initialize context
- Remove useless VFXLibrary clears that caused pop-up menu to take long opening times
- Make sure the subgraph is added to the graph when we set the setting. Fix exception on Convert To Subgraph.
- Subgraph operators appear on drag edge on graph.
- Sample Scene Color & Scene Depth from Shader Graph Integration using High Definition and Universal Render Pipeline
- Removed Unnecessary reference to HDRP Runtime Assembly in VFX Runtime Assembly
- Allow alpha clipping of motion vector for transparent outputs [Case 1192930](https://issuetracker.unity3d.com/product/unity/issues/guid/1192930/)
- subgraph block into subgraph context no longer forget parameter values.
- Fix exception when compiling an asset with a turbulence block in absolute mode
- Fixed GetCustomAttribute that was locked to Current
- Shader compilation now works when using view direction in shader graph
- Fix for destroying selected component corrupt "Play Controls" window
- Depth Position and Collision blocks now work correctly in local space systems
- Filter out Direction type on inconsistent operator [Case 1201681](https://issuetracker.unity3d.com/product/unity/issues/guid/1201681/)
- Exclude MouseEvent, RigidBodyCollision, TriggerEvent & Sphere binders when physics modules isn't available
- Visual Effect Activation Track : Handle empty string in ExposedProperty
- in some cases AABox position gizmo would not move when dragged.
- Inspector doesn't trigger any exception if VisualEffectAsset comes from an Asset Bundle [Case 1203616](https://issuetracker.unity3d.com/issues/visual-effect-component-is-not-fully-shown-in-the-inspector-if-vfx-is-loaded-from-asset-bundle)
- OnStop Event to the start of a Spawn Context makes it also trigger when OnPlay is sent [Case 1198339](https://issuetracker.unity3d.com/product/unity/issues/guid/1198339/)
- Remove unexpected public API : UnityEditor.VFX.VFXSeedMode & IncrementStripIndexOnStart
- Fix yamato error : check vfx manager on domain reload instead of vfx import.
- Filter out unrelevant events from event desc while compiling
- Missing Packing.hlsl include while using an unlit shadergraph.
- Fix for nesting of VFXSubgraphContexts.
- Runtime compilation now compiles correctly when constant folding several texture ports that reference the same texture [Case 1193602](https://issuetracker.unity3d.com/issues/output-shader-errors-when-compiling-the-runtime-shader-of-a-lit-output-with-exposed-but-unassigned-additional-maps)
- Fix compilation error in runtime mode when Speed Range is 0 in Attribute By Speed block [Case 1118665](https://issuetracker.unity3d.com/issues/vfx-shader-errors-are-thrown-when-quad-outputs-speed-range-is-set-to-zero)
- NullReferenceException while assigning a null pCache [Case 1222491](https://issuetracker.unity3d.com/issues/pointcache-nullrefexception-when-compiling-an-effect-with-a-pcache-without-an-assigned-asset)
- Add message in inspector for unreachable properties due to VisualEffectAsset stored in AssetBundle [Case 1193602](https://issuetracker.unity3d.com/product/unity/issues/guid/1203616/)
- pCache importer and exporter tool was keeping a lock on texture or pCache files [Case 1185677](https://issuetracker.unity3d.com/product/unity/issues/guid/1185677/)
- Convert inline to exposed property / Quick expose property sets correct default value in parent
- Age particles checkbox was incorrectly hidden [Case 1221557](https://issuetracker.unity3d.com/product/unity/issues/guid/1221557/)
- Fix various bugs in Position (Cone) block [Case 1111053] (https://issuetracker.unity3d.com/product/unity/issues/guid/1111053/)
- Handle correctly direction, position & vector types in AppendVector operator [Case 1111867](https://issuetracker.unity3d.com/product/unity/issues/guid/1111867/)
- Fix space issues with blocks and operators taking a camera as input
- Generated shaderName are now consistent with displayed system names
- Remove some shader warnings
- Fixed Sample Flipbook Texture File Names
- Don't lose SRP output specific data when SRP package is not present
- Fix visual effect graph when a subgraph or shader graph dependency changes
- Support of flag settings in model inspector
- height of initial event name.
- fix colorfield height.
- fix for capacity change for locked asset.
- fix null value not beeing assignable to slot.
- Prevent capacity from being 0 [Case 1233044](https://issuetracker.unity3d.com/product/unity/issues/guid/1233044/)
- Fix for dragged parameters order when there are categories
- Avoid NullReferenceException in Previous Position Binder" component. [Case 1242351](https://issuetracker.unity3d.com/product/unity/issues/guid/1242351/)
- Don't show the blocks window when context cant have blocks
- Prevent from creating a context in VisualEffectSugraphOperator by draggingfrom an output slot.
- Avoid NullReferenceException when VisualEffectAsset is null if VFXPropertyBinder [Case 1219061](https://issuetracker.unity3d.com/product/unity/issues/guid/1219061/)
- Missing Reset function in VFXPropertyBinder [Case 1219063](https://issuetracker.unity3d.com/product/unity/issues/guid/1219063/)
- Fix issue with strips outputs that could cause too many vertices to be renderered
- SpawnIndex attribute returns correct value in update and outputs contexts
- Disable Reset option in context menu for all VFXObject [Case 1251519](https://issuetracker.unity3d.com/product/unity/issues/guid/1251519/) & [Case 1251533](https://issuetracker.unity3d.com/product/unity/issues/guid/1251533/)
- Avoid other NullReferenceException using property binders
- Fix culture issues when generating attributes defines in shaders [Case 1222819](https://issuetracker.unity3d.com/product/unity/issues/guid/1222819/)
- Move the VFXPropertyBinder from Update to LateUpdate [Case 1254340](https://issuetracker.unity3d.com/product/unity/issues/guid/1254340/)
- Properties in blackboard are now exposed by default
- Dissociated Colors for bool, uint and int
- De-nicified attribute name (conserve case) in Set Custom Attribute title
- Changed the default "No Asset" message when opening the visual effect graph window
- Subgraphs are not in hardcoded categories anymore : updated default subgraph templates + Samples to add meaningful categories.
<<<<<<< HEAD
- Harmonized position, direction and velocity composition modes for position (shape, sequential, depth) and Velocity from Direction & Speed blocks
=======
- Fix creation of StringPropertyRM
- Enum fields having headers show the header in the inspector as well.
>>>>>>> 53a3ca8e

## [7.1.1] - 2019-09-05
### Added
- Moved High Definition templates and includes to com.unity.render-pipelines.high-definition package
- Navigation commands for subgraph.
- Allow choosing the place to save vfx subgraph.
- Particle strips for trails and ribbons. (Experimental)
- Shadergraph integration into vfx. (Experimental)

### Fixed
- Using struct as subgraph parameters.
- Objectproperty not consuming delete key.
- Converting a subgraph operator inside a subgraph operator with outputs.
- Selecting a GameObject with a VFX Property Binder spams exception.
- Wrong motion vector while modifying local matrix of a VisualEffect.
- Convert output settings copy.
- Fixed some outputs failing to compile when used with certain UV Modes [Case 1126200] (https://issuetracker.unity3d.com/issues/output-some-outputs-fail-to-compile-when-used-with-certain-uv-modes)
- Removed Gradient Mapping Mode from some outputs type where it was irrelevant [Case 1164045]
- Soft Particles work with Distortion outputs [Case 1167426] (https://issuetracker.unity3d.com/issues/output-soft-particles-do-not-work-with-distortion-outputs)
- category rename rect.
- copy settings while converting an output
- toolbar toggle appearing light with light skin.
- multiselection of gradient in visual effect graph
- clipped "reseed" in visual effect editor
- Unlit outputs are no longer pre-exposed by default in HDRP
- Augmented generated HLSL floatN precision [Case 1177730] (https://issuetracker.unity3d.com/issues/vfx-graph-7x7-flipbook-particles-flash-and-dont-animate-correctly-in-play-mode-or-in-edit-mode-with-vfx-graph-closed)
- Spherical coordinates to Rectangular (Cartesians) coordinates node input: angles are now expressed in radians
- Turbulence noise updated: noise type and frequency can be specified [Case  1141282] (https://issuetracker.unity3d.com/issues/vfx-particles-flicker-when-blend-mode-is-set-to-alpha-turbulence-block-is-enabled-and-there-is-more-than-50000-particles)
- Color and Depth camera buffer access in HDRP now use Texture2DArray instead of Texture2D
- Output Mesh with shader graph now works as expected

## [7.0.1] - 2019-07-25
### Added
- Add Position depth operator along with TransformVector4 and LoadTexture2D expressions.

### Fixed
- Inherit attribute block appears three times [Case 1166905](https://issuetracker.unity3d.com/issues/attributes-each-inherit-attribute-block-appears-3-times-in-the-search-and-some-have-a-seed-attribute)
- Unexpected exception : `Trying to modify space on a not spaceable slot` error when adding collision or conform blocks [Case 1163442](https://issuetracker.unity3d.com/issues/block-trying-to-modify-space-on-a-not-spaceable-slot-error-when-adding-collision-or-conform-blocks)

## [7.0.0] - 2019-07-17
### Added
- Make multiselection work in a way that do not assume that the same parameter will have the same index in the property sheet.
- auto recompile when changing shaderpath
- auto recompile new vfx
- better detection of default shader path
- Bitfield control.
- Initial Event Name inspector for visual effect asset and component
- Subgraphs
- Move HDRP outputs to HDRP package + expose HDRP queue selection
- Add exposure weight control for HDRP outputs
- Shader macros for XR single-pass instancing
- XR single-pass instancing support for indirect draws
- Inverse trigonometric operators (atan, atan2, asin, acos)
- Replaced Orient : Fixed rotation with new option Orient : Advanced
- Loop & Delay integrated to the spawn system
- Motion Vector support for PlanarPrimitive & Mesh outputs

### Fixed
- Handle a possible exception (ReflectionTypeLoadException) while using VFXParameterBinderEditor
- Renamed Parameter Binders to Property Binders. (This will cause breaking serialization for these PropertyBinders : VFXAudioSpectrumBinder, VFXInputMouseBinder, VFXInputMouseBinder, VFXInputTouchBinder, VFXInputTouchBinder, VFXRaycastBinder, VFXTerrainBinder, VFXUIDropdownBinder, VFXUISliderBinder, VFXUIToggleBinder)
- Renamed Namespace `UnityEngine.Experimental.VFX.Utility` to `UnityEngine.VFX.Utility`
- Fix normal bending factor computation for primitive outputs
- Automatic template path detection based on SRP in now working correctly

## [6.7.0-preview] - 2019-05-16
### Added
- Distortion Outputs (Quad / Mesh)
- Color mapping mode for unlit outputs (Textured/Gradient Mapped)
- Add Triangle and Octagon primitives for particle outputs
- Set Attribute is now spaceable on a specific set of attributes (position, velocity, axis...)
- Trigger : GPUEvent Rate (Over time or Distance)

### Fixed
- Fix shader compilation error with debug views
- Improve AA line rendering
- Fix screen space size block
- Crash chaining two spawners each other [Case 1135299](https://issuetracker.unity3d.com/issues/crash-chaining-two-spawners-to-each-other-produces-an-infinite-loop)
- Inspector : Exposed parameters disregard the initial value [Case 1126471](https://issuetracker.unity3d.com/issues/parameters-exposed-parameters-disregard-the-initial-value)
- Asset name now displayed in compile errors and output context shaders
- Fix for linking spawner to spawner while first spawner is linked to initialize + test
- Fix space of spaceable slot not copy pasted + test
- Position (Circle) does not take the Center Z value into account [Case 1146850](https://issuetracker.unity3d.com/issues/blocks-position-circle-does-not-take-the-center-z-value-into-account)
- Add Exposure Weight for emissive in lit outputs

## [6.6.0-preview] - 2019-04-01
### Added
- Addressing mode for Sequential blocks
- Invert transform available on GPU
- Add automatic depth buffer reference for main camera (for position and collision blocks)
- Total Time for PreWarm in Visual Effect Asset inspector
- Support for unlit output with LWRP
- Add Terrain Parameter Binder + Terrain Type
- Add UI Parameter Binders : Slider, Toggle
- Add Input Parameter Binders : Axis, Button, Key, Mouse, Touch
- Add Other Parameter Binders : Previous Position, Hierarchy Attribute Map, Multi-Position, Enabled

### Fixed
- Undo Redo while changing space
- Type declaration was unmodifiable due to exception during space intialization
- Fix unexpected issue when plugging per particle data into hash of per component fixed random
- Missing asset reimport when exception has been thrown during graph compilation
- Fix exception when using a Oriented Box Volume node [Case 1110419](https://issuetracker.unity3d.com/issues/operator-indexoutofrangeexception-when-using-a-volume-oriented-box-node)
- Add missing blend value slot in Inherit Source Attribute blocks [Case 1120568](https://issuetracker.unity3d.com/issues/source-attribute-blend-source-attribute-blocks-are-not-useful-without-the-blend-value)
- Visual Effect Inspector Cosmetic Improvements
- Missing graph invalidation in VFXGraph.OnEnable, was causing trouble with value invalidation until next recompilation
- Issue that remove the edge when dragging an edge from slot to the same slot.
- Exception when undoing an edge deletion on a dynamic operator.
- Exception regarding undo/redo when dragging a edge linked to a dynamic operator on another slot.
- Exception while removing a sub-slot of a dynamic operator

## [6.5.0-preview] - 2019-03-07

## [6.4.0-preview] - 2019-02-21

## [6.3.0-preview] - 2019-02-18

## [6.2.0-preview] - 2019-02-15
### Changed
- Code refactor: all macros with ARGS have been swapped with macros with PARAM. This is because the ARGS macros were incorrectly named

### Fixed
- Better Handling of Null or Missing Parameter Binders (Editor + Runtime)
- Fixes in VFX Raycast Binder
- Fixes in VFX Parameter Binder Editor

## [6.1.0-preview] - 2019-02-13

## [6.0.0-preview] - 2019-02-23
### Added
- Add spawnTime & spawnCount operator
- Add seed slot to constant random mode of Attribute from curve and map
- Add customizable function in VariantProvider to replace the default cartesian product
- Add Inverse Lerp node
- Expose light probes parameters in VisualEffect inspector

### Fixed
- Some fixes in noise library
- Some fixes in the Visual Effect inspector
- Visual Effects menu is now in the right place
- Remove some D3D11, metal and C# warnings
- Fix in sequential line to include the end point
- Fix a bug with attributes in Attribute from curve
- Fix source attributes not being taken into account for attribute storage
- Fix legacy render path shader compilation issues
- Small fixes in Parameter Binder editor
- Fix fog on decals
- Saturate alpha component in outputs
- Fixed scaleY in ConnectTarget
- Incorrect toggle rectangle in VisualEffect inspector
- Shader compilation with SimpleLit and debug display

## [5.2.0-preview] - 2018-11-27
### Added
- Prewarm mechanism

### Fixed
- Handle data loss of overriden parameters better

### Optimized
- Improved iteration times by not compiling initial shader variant

## [4.3.0-preview] - 2018-11-23

Initial release<|MERGE_RESOLUTION|>--- conflicted
+++ resolved
@@ -124,12 +124,10 @@
 - De-nicified attribute name (conserve case) in Set Custom Attribute title
 - Changed the default "No Asset" message when opening the visual effect graph window
 - Subgraphs are not in hardcoded categories anymore : updated default subgraph templates + Samples to add meaningful categories.
-<<<<<<< HEAD
-- Harmonized position, direction and velocity composition modes for position (shape, sequential, depth) and Velocity from Direction & Speed blocks
-=======
 - Fix creation of StringPropertyRM
 - Enum fields having headers show the header in the inspector as well.
->>>>>>> 53a3ca8e
+- Harmonized position, direction and velocity composition modes for position (shape, sequential, depth) and Velocity from Direction & Speed blocks
+
 
 ## [7.1.1] - 2019-09-05
 ### Added
