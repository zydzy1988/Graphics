# Changelog
All notable changes to this package will be documented in this file.

The format is based on [Keep a Changelog](http://keepachangelog.com/en/1.0.0/)
and this project adheres to [Semantic Versioning](http://semver.org/spec/v2.0.0.html).

## [10.1.0] - 2019-08-04

Version Updated
The version number for this package has increased due to a version update of a related graphics package.

## [10.0.0] - 2019-06-10
### Added
- Tooltips for Attributes
- Custom Inspector for Spawn context, delay settings are more user friendly.
- Quick Expose Property : Holding Alt + Release Click in an Empty space while making property edges creates a new exposed property of corresponding type with current slot value.
- Octagon & Triangle support for planar distortion output
- Custom Z axis option for strip output
- Custom Inspector for Update context, display update position/rotation instead of integration
- Tooltips to blocks, nodes, contexts, and various menus and options
- VFX asset compilation is done at import instead of when the asset is saved.
- New operators: Exp, Log and LoadTexture
- Duplicate with edges.
- Right click on edge to create a interstitial node.
- New quad distortion output for particle strips
- New attribute for strips: particleCountInStrip
- New options for quad strips texture mapping: swap UV and custom mapping
- Naming for particles system and spawn context
- Noise evaluation now performed on CPU when possible
- Range and Min attributes support on int and uint parameters
- New Construct Matrix from Vector4 operator
- Allow filtering enums in VFXModels' VFXSettings.
- Sample vertices of a mesh with the Position (Mesh) block and the Sample Mesh operator
- New built-in operator providing new times access
- More efficient update modes inspector
- Ability to read attribute in spawn context through graph
- Added save button to save only the current visual effect graph.
- Added Degrees / Radians conversion subgraphs in samples
- uint parameter can be seen as an enum.
- New TransformVector4 operator
- New GetTextureDimensions operator
- Output Event context for scripting API event retrieval.
- per-particle GPU Frustum culling
- Compute culling of particle which have their alive attribute set to false in output
- Mesh and lit mesh outputs can now have up to 4 differents meshes that can be set per Particle (Experimental)
- Screen space per particle LOD on mesh and lit mesh outputs (Experimental)
- Compare operator can take int and uint as inputs

### Fixed
- Moved VFX Event Tester Window visibility to Component Play Controls SceneView Window
- Universal Render Pipeline : Fog integration for Exponential mode [Case 1177594](https://issuetracker.unity3d.com/issues/urp-slash-fog-vfx-particles)
- Correct VFXSettings display in Shader Graph compatible outputs
- No more NullReference on sub-outputs after domain reload
- Fix typo in strip tangent computation
- Infinite recompilation using subgraph [Case 1186191](https://issuetracker.unity3d.com/product/unity/issues/guid/1186191/)
- Modifying a shader used by an output mesh context now automatically updates the currently edited VFX
- Possible loss of shadergraph reference in unlit output
- ui : toolbar item wrap instead of overlapping.
- Selection Pass for Universal and High Definition Render Pipeline
- Copy/Paste not deserializing correctly for Particle Strip data
- WorldPosition, AbsoluteWorldPosition & ScreenPos in shadergraph integration
- Optimize VFXAssetEditor when externalize is activated
- TransformVector|Position|Direction & DistanceToSphere|Plane|Line have now spaceable outputs
- Filter out motion vector output for lower resolution & after post-process render passes [Case 1192932](https://issuetracker.unity3d.com/product/unity/issues/guid/1192932/)
- Sort compute on metal failing with BitonicSort128 [Case 1126095](https://issuetracker.unity3d.com/issues/osx-unexpected-spawn-slash-capacity-results-when-sorting-is-set-to-auto-slash-on)
- Fix alpha clipping with shader graph
- Fix output settings correctly filtered dependeing on shader graph use or not
- Fix some cases were normal/tangent were not passes as interpolants with shader graph
- Make normals/tangents work in unlit output with shader graph
- Fix shader interpolants with shader graph and particle strips
- SpawnIndex attribute is now working correctly in Initialize context
- Remove useless VFXLibrary clears that caused pop-up menu to take long opening times
- Make sure the subgraph is added to the graph when we set the setting. Fix exception on Convert To Subgraph.
- Subgraph operators appear on drag edge on graph.
- Sample Scene Color & Scene Depth from Shader Graph Integration using High Definition and Universal Render Pipeline
- Removed Unnecessary reference to HDRP Runtime Assembly in VFX Runtime Assembly
- Allow alpha clipping of motion vector for transparent outputs [Case 1192930](https://issuetracker.unity3d.com/product/unity/issues/guid/1192930/)
- subgraph block into subgraph context no longer forget parameter values.
- Fix exception when compiling an asset with a turbulence block in absolute mode
- Fixed GetCustomAttribute that was locked to Current
- Shader compilation now works when using view direction in shader graph
- Fix for destroying selected component corrupt "Play Controls" window
- Depth Position and Collision blocks now work correctly in local space systems
- Filter out Direction type on inconsistent operator [Case 1201681](https://issuetracker.unity3d.com/product/unity/issues/guid/1201681/)
- Exclude MouseEvent, RigidBodyCollision, TriggerEvent & Sphere binders when physics modules isn't available
- Visual Effect Activation Track : Handle empty string in ExposedProperty
- in some cases AABox position gizmo would not move when dragged.
- Inspector doesn't trigger any exception if VisualEffectAsset comes from an Asset Bundle [Case 1203616](https://issuetracker.unity3d.com/issues/visual-effect-component-is-not-fully-shown-in-the-inspector-if-vfx-is-loaded-from-asset-bundle)
- OnStop Event to the start of a Spawn Context makes it also trigger when OnPlay is sent [Case 1198339](https://issuetracker.unity3d.com/product/unity/issues/guid/1198339/)
- Remove unexpected public API : UnityEditor.VFX.VFXSeedMode & IncrementStripIndexOnStart
- Fix yamato error : check vfx manager on domain reload instead of vfx import.
- Filter out unrelevant events from event desc while compiling
- Missing Packing.hlsl include while using an unlit shadergraph.
- Fix for nesting of VFXSubgraphContexts.
- Runtime compilation now compiles correctly when constant folding several texture ports that reference the same texture [Case 1193602](https://issuetracker.unity3d.com/issues/output-shader-errors-when-compiling-the-runtime-shader-of-a-lit-output-with-exposed-but-unassigned-additional-maps)
- Fix compilation error in runtime mode when Speed Range is 0 in Attribute By Speed block [Case 1118665](https://issuetracker.unity3d.com/issues/vfx-shader-errors-are-thrown-when-quad-outputs-speed-range-is-set-to-zero)
- NullReferenceException while assigning a null pCache [Case 1222491](https://issuetracker.unity3d.com/issues/pointcache-nullrefexception-when-compiling-an-effect-with-a-pcache-without-an-assigned-asset)
- Add message in inspector for unreachable properties due to VisualEffectAsset stored in AssetBundle [Case 1193602](https://issuetracker.unity3d.com/product/unity/issues/guid/1203616/)
- pCache importer and exporter tool was keeping a lock on texture or pCache files [Case 1185677](https://issuetracker.unity3d.com/product/unity/issues/guid/1185677/)
- Convert inline to exposed property / Quick expose property sets correct default value in parent
- Age particles checkbox was incorrectly hidden [Case 1221557](https://issuetracker.unity3d.com/product/unity/issues/guid/1221557/)
- Fix various bugs in Position (Cone) block [Case 1111053] (https://issuetracker.unity3d.com/product/unity/issues/guid/1111053/)
- Handle correctly direction, position & vector types in AppendVector operator [Case 1111867](https://issuetracker.unity3d.com/product/unity/issues/guid/1111867/)
- Fix space issues with blocks and operators taking a camera as input
- Generated shaderName are now consistent with displayed system names
- Remove some shader warnings
- Fixed Sample Flipbook Texture File Names
- Don't lose SRP output specific data when SRP package is not present
- Fix visual effect graph when a subgraph or shader graph dependency changes
- Support of flag settings in model inspector
- height of initial event name.
- fix colorfield height.
- fix for capacity change for locked asset.
- fix null value not beeing assignable to slot.
- Prevent capacity from being 0 [Case 1233044](https://issuetracker.unity3d.com/product/unity/issues/guid/1233044/)
- Fix for dragged parameters order when there are categories
- Avoid NullReferenceException in Previous Position Binder" component. [Case 1242351](https://issuetracker.unity3d.com/product/unity/issues/guid/1242351/)
- Don't show the blocks window when context cant have blocks
- Prevent from creating a context in VisualEffectSugraphOperator by draggingfrom an output slot.
- Avoid NullReferenceException when VisualEffectAsset is null if VFXPropertyBinder [Case 1219061](https://issuetracker.unity3d.com/product/unity/issues/guid/1219061/)
- Missing Reset function in VFXPropertyBinder [Case 1219063](https://issuetracker.unity3d.com/product/unity/issues/guid/1219063/)
- Fix issue with strips outputs that could cause too many vertices to be renderered
- SpawnIndex attribute returns correct value in update and outputs contexts
- Disable Reset option in context menu for all VFXObject [Case 1251519](https://issuetracker.unity3d.com/product/unity/issues/guid/1251519/) & [Case 1251533](https://issuetracker.unity3d.com/product/unity/issues/guid/1251533/)
- Avoid other NullReferenceException using property binders
- Fix culture issues when generating attributes defines in shaders [Case 1222819](https://issuetracker.unity3d.com/product/unity/issues/guid/1222819/)
- Move the VFXPropertyBinder from Update to LateUpdate [Case 1254340](https://issuetracker.unity3d.com/product/unity/issues/guid/1254340/)
- Properties in blackboard are now exposed by default
- Dissociated Colors for bool, uint and int
- De-nicified attribute name (conserve case) in Set Custom Attribute title
- Changed the default "No Asset" message when opening the visual effect graph window
- Subgraphs are not in hardcoded categories anymore : updated default subgraph templates + Samples to add meaningful categories.
- Fix creation of StringPropertyRM
- Enum fields having headers show the header in the inspector as well.
<<<<<<< HEAD
- Fix for node window staying when clicking elsewhere
- Make VisualEffect created from the GameObject menu have unique names [Case 1262989](https://issuetracker.unity3d.com/product/unity/issues/guid/1262989/)
- Missing System Seed in new dynamic built-in operator.
- Prefab highlight missing for initial event name toggle [Case 1263012](https://issuetracker.unity3d.com/product/unity/issues/guid/1263012/)
- Correctly frame the whole graph, when opening the Visual Effect Editor
- Optimize display of inspector when there is a lot of exposed VFX properties.
- fixes the user created vfx default resources that were ignored unless loaded
- fix crash when creating a loop in subgraph operators [Case 1251523](https://issuetracker.unity3d.com/product/unity/issues/guid/1251523/)
- fix issue with multiselection and objectfields [Case 1250378](https://issuetracker.unity3d.com/issues/vfx-removing-texture-asset-while-multiediting-working-incorrectly)
- Normals with non uniform scales are correctly computed [Case 1246989](https://issuetracker.unity3d.com/product/unity/issues/guid/1246989/)
- Fix exposed Texture2DArray and Cubemap types from shader graph not being taken into account in Output Mesh [Case 1265221](https://issuetracker.unity3d.com/product/unity/issues/guid/1265221/)
=======
- Handle correctly disabled alphaTreshold material slot in shaderGraph.
>>>>>>> 9f263622

## [7.1.1] - 2019-09-05
### Added
- Moved High Definition templates and includes to com.unity.render-pipelines.high-definition package
- Navigation commands for subgraph.
- Allow choosing the place to save vfx subgraph.
- Particle strips for trails and ribbons. (Experimental)
- Shadergraph integration into vfx. (Experimental)

### Fixed
- Using struct as subgraph parameters.
- Objectproperty not consuming delete key.
- Converting a subgraph operator inside a subgraph operator with outputs.
- Selecting a GameObject with a VFX Property Binder spams exception.
- Wrong motion vector while modifying local matrix of a VisualEffect.
- Convert output settings copy.
- Fixed some outputs failing to compile when used with certain UV Modes [Case 1126200] (https://issuetracker.unity3d.com/issues/output-some-outputs-fail-to-compile-when-used-with-certain-uv-modes)
- Removed Gradient Mapping Mode from some outputs type where it was irrelevant [Case 1164045]
- Soft Particles work with Distortion outputs [Case 1167426] (https://issuetracker.unity3d.com/issues/output-soft-particles-do-not-work-with-distortion-outputs)
- category rename rect.
- copy settings while converting an output
- toolbar toggle appearing light with light skin.
- multiselection of gradient in visual effect graph
- clipped "reseed" in visual effect editor
- Unlit outputs are no longer pre-exposed by default in HDRP
- Augmented generated HLSL floatN precision [Case 1177730] (https://issuetracker.unity3d.com/issues/vfx-graph-7x7-flipbook-particles-flash-and-dont-animate-correctly-in-play-mode-or-in-edit-mode-with-vfx-graph-closed)
- Spherical coordinates to Rectangular (Cartesians) coordinates node input: angles are now expressed in radians
- Turbulence noise updated: noise type and frequency can be specified [Case  1141282] (https://issuetracker.unity3d.com/issues/vfx-particles-flicker-when-blend-mode-is-set-to-alpha-turbulence-block-is-enabled-and-there-is-more-than-50000-particles)
- Color and Depth camera buffer access in HDRP now use Texture2DArray instead of Texture2D
- Output Mesh with shader graph now works as expected

## [7.0.1] - 2019-07-25
### Added
- Add Position depth operator along with TransformVector4 and LoadTexture2D expressions.

### Fixed
- Inherit attribute block appears three times [Case 1166905](https://issuetracker.unity3d.com/issues/attributes-each-inherit-attribute-block-appears-3-times-in-the-search-and-some-have-a-seed-attribute)
- Unexpected exception : `Trying to modify space on a not spaceable slot` error when adding collision or conform blocks [Case 1163442](https://issuetracker.unity3d.com/issues/block-trying-to-modify-space-on-a-not-spaceable-slot-error-when-adding-collision-or-conform-blocks)

## [7.0.0] - 2019-07-17
### Added
- Make multiselection work in a way that do not assume that the same parameter will have the same index in the property sheet.
- auto recompile when changing shaderpath
- auto recompile new vfx
- better detection of default shader path
- Bitfield control.
- Initial Event Name inspector for visual effect asset and component
- Subgraphs
- Move HDRP outputs to HDRP package + expose HDRP queue selection
- Add exposure weight control for HDRP outputs
- Shader macros for XR single-pass instancing
- XR single-pass instancing support for indirect draws
- Inverse trigonometric operators (atan, atan2, asin, acos)
- Replaced Orient : Fixed rotation with new option Orient : Advanced
- Loop & Delay integrated to the spawn system
- Motion Vector support for PlanarPrimitive & Mesh outputs

### Fixed
- Handle a possible exception (ReflectionTypeLoadException) while using VFXParameterBinderEditor
- Renamed Parameter Binders to Property Binders. (This will cause breaking serialization for these PropertyBinders : VFXAudioSpectrumBinder, VFXInputMouseBinder, VFXInputMouseBinder, VFXInputTouchBinder, VFXInputTouchBinder, VFXRaycastBinder, VFXTerrainBinder, VFXUIDropdownBinder, VFXUISliderBinder, VFXUIToggleBinder)
- Renamed Namespace `UnityEngine.Experimental.VFX.Utility` to `UnityEngine.VFX.Utility`
- Fix normal bending factor computation for primitive outputs
- Automatic template path detection based on SRP in now working correctly

## [6.7.0-preview] - 2019-05-16
### Added
- Distortion Outputs (Quad / Mesh)
- Color mapping mode for unlit outputs (Textured/Gradient Mapped)
- Add Triangle and Octagon primitives for particle outputs
- Set Attribute is now spaceable on a specific set of attributes (position, velocity, axis...)
- Trigger : GPUEvent Rate (Over time or Distance)

### Fixed
- Fix shader compilation error with debug views
- Improve AA line rendering
- Fix screen space size block
- Crash chaining two spawners each other [Case 1135299](https://issuetracker.unity3d.com/issues/crash-chaining-two-spawners-to-each-other-produces-an-infinite-loop)
- Inspector : Exposed parameters disregard the initial value [Case 1126471](https://issuetracker.unity3d.com/issues/parameters-exposed-parameters-disregard-the-initial-value)
- Asset name now displayed in compile errors and output context shaders
- Fix for linking spawner to spawner while first spawner is linked to initialize + test
- Fix space of spaceable slot not copy pasted + test
- Position (Circle) does not take the Center Z value into account [Case 1146850](https://issuetracker.unity3d.com/issues/blocks-position-circle-does-not-take-the-center-z-value-into-account)
- Add Exposure Weight for emissive in lit outputs

## [6.6.0-preview] - 2019-04-01
### Added
- Addressing mode for Sequential blocks
- Invert transform available on GPU
- Add automatic depth buffer reference for main camera (for position and collision blocks)
- Total Time for PreWarm in Visual Effect Asset inspector
- Support for unlit output with LWRP
- Add Terrain Parameter Binder + Terrain Type
- Add UI Parameter Binders : Slider, Toggle
- Add Input Parameter Binders : Axis, Button, Key, Mouse, Touch
- Add Other Parameter Binders : Previous Position, Hierarchy Attribute Map, Multi-Position, Enabled

### Fixed
- Undo Redo while changing space
- Type declaration was unmodifiable due to exception during space intialization
- Fix unexpected issue when plugging per particle data into hash of per component fixed random
- Missing asset reimport when exception has been thrown during graph compilation
- Fix exception when using a Oriented Box Volume node [Case 1110419](https://issuetracker.unity3d.com/issues/operator-indexoutofrangeexception-when-using-a-volume-oriented-box-node)
- Add missing blend value slot in Inherit Source Attribute blocks [Case 1120568](https://issuetracker.unity3d.com/issues/source-attribute-blend-source-attribute-blocks-are-not-useful-without-the-blend-value)
- Visual Effect Inspector Cosmetic Improvements
- Missing graph invalidation in VFXGraph.OnEnable, was causing trouble with value invalidation until next recompilation
- Issue that remove the edge when dragging an edge from slot to the same slot.
- Exception when undoing an edge deletion on a dynamic operator.
- Exception regarding undo/redo when dragging a edge linked to a dynamic operator on another slot.
- Exception while removing a sub-slot of a dynamic operator

## [6.5.0-preview] - 2019-03-07

## [6.4.0-preview] - 2019-02-21

## [6.3.0-preview] - 2019-02-18

## [6.2.0-preview] - 2019-02-15
### Changed
- Code refactor: all macros with ARGS have been swapped with macros with PARAM. This is because the ARGS macros were incorrectly named

### Fixed
- Better Handling of Null or Missing Parameter Binders (Editor + Runtime)
- Fixes in VFX Raycast Binder
- Fixes in VFX Parameter Binder Editor

## [6.1.0-preview] - 2019-02-13

## [6.0.0-preview] - 2019-02-23
### Added
- Add spawnTime & spawnCount operator
- Add seed slot to constant random mode of Attribute from curve and map
- Add customizable function in VariantProvider to replace the default cartesian product
- Add Inverse Lerp node
- Expose light probes parameters in VisualEffect inspector

### Fixed
- Some fixes in noise library
- Some fixes in the Visual Effect inspector
- Visual Effects menu is now in the right place
- Remove some D3D11, metal and C# warnings
- Fix in sequential line to include the end point
- Fix a bug with attributes in Attribute from curve
- Fix source attributes not being taken into account for attribute storage
- Fix legacy render path shader compilation issues
- Small fixes in Parameter Binder editor
- Fix fog on decals
- Saturate alpha component in outputs
- Fixed scaleY in ConnectTarget
- Incorrect toggle rectangle in VisualEffect inspector
- Shader compilation with SimpleLit and debug display

## [5.2.0-preview] - 2018-11-27
### Added
- Prewarm mechanism

### Fixed
- Handle data loss of overriden parameters better

### Optimized
- Improved iteration times by not compiling initial shader variant

## [4.3.0-preview] - 2018-11-23

Initial release<|MERGE_RESOLUTION|>--- conflicted
+++ resolved
@@ -132,7 +132,7 @@
 - Subgraphs are not in hardcoded categories anymore : updated default subgraph templates + Samples to add meaningful categories.
 - Fix creation of StringPropertyRM
 - Enum fields having headers show the header in the inspector as well.
-<<<<<<< HEAD
+- Handle correctly disabled alphaTreshold material slot in shaderGraph.
 - Fix for node window staying when clicking elsewhere
 - Make VisualEffect created from the GameObject menu have unique names [Case 1262989](https://issuetracker.unity3d.com/product/unity/issues/guid/1262989/)
 - Missing System Seed in new dynamic built-in operator.
@@ -144,9 +144,6 @@
 - fix issue with multiselection and objectfields [Case 1250378](https://issuetracker.unity3d.com/issues/vfx-removing-texture-asset-while-multiediting-working-incorrectly)
 - Normals with non uniform scales are correctly computed [Case 1246989](https://issuetracker.unity3d.com/product/unity/issues/guid/1246989/)
 - Fix exposed Texture2DArray and Cubemap types from shader graph not being taken into account in Output Mesh [Case 1265221](https://issuetracker.unity3d.com/product/unity/issues/guid/1265221/)
-=======
-- Handle correctly disabled alphaTreshold material slot in shaderGraph.
->>>>>>> 9f263622
 
 ## [7.1.1] - 2019-09-05
 ### Added
