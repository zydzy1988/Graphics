# Changelog
All notable changes to this package will be documented in this file.

The format is based on [Keep a Changelog](http://keepachangelog.com/en/1.0.0/)
and this project adheres to [Semantic Versioning](http://semver.org/spec/v2.0.0.html).

<<<<<<< HEAD
## [Unreleased]
### Added
- New particle strip attribute in Initialize: spawnIndexInStrip

### Fixed
- SpawnOverDistance spawner block now behaves correctly
- Quad strip outputs take into account orientation block

## [10.1.0] - 2019-08-04
=======
## [10.1.0] - 2020-10-12
>>>>>>> 145a398e
### Added
- Compare operator can take int and uint as inputs
- New operator : Sample Signed distance field
- New WorldToViewportPoint operator
- New ViewportToWorldPoint operator
- Added Output Event Handler API
- Added Output Event Handler Samples
- Added ExposedProperty custom Property Drawer
- Error display within the graph.
- Warning using Depth Collision on unsupported scriptable render pipeline.
- Warning in renderer inspector using Light Probe Proxy Volume when this feature isn't available.

### Fixed
- Mesh Sampling incorrect with some GPU (use ByteAddressBuffer instead of Buffer<float>)
- Fix for node window staying when clicking elsewhere
- Make VisualEffect created from the GameObject menu have unique names [Case 1262989](https://issuetracker.unity3d.com/product/unity/issues/guid/1262989/)
- Missing System Seed in new dynamic built-in operator.
- Prefab highlight missing for initial event name toggle [Case 1263012](https://issuetracker.unity3d.com/product/unity/issues/guid/1263012/)
- Correctly frame the whole graph, when opening the Visual Effect Editor
- Optimize display of inspector when there is a lot of exposed VFX properties.
- fixes the user created vfx default resources that were ignored unless loaded
- fix crash when creating a loop in subgraph operators [Case 1251523](https://issuetracker.unity3d.com/product/unity/issues/guid/1251523/)
- fix issue with multiselection and objectfields [Case 1250378](https://issuetracker.unity3d.com/issues/vfx-removing-texture-asset-while-multiediting-working-incorrectly)
- Normals with non uniform scales are correctly computed [Case 1246989](https://issuetracker.unity3d.com/product/unity/issues/guid/1246989/)
- Fix exposed Texture2DArray and Cubemap types from shader graph not being taken into account in Output Mesh [Case 1265221](https://issuetracker.unity3d.com/product/unity/issues/guid/1265221/)
- Allow world position usage in shaderGraph plugged into an alpha/opacity output [Case 1259511](https://issuetracker.unity3d.com/product/unity/issues/guid/1259511/)
- GPU Evaluation of Construct Matrix
- Random Per-Component on Set Attribute in Spawn Context [Case 1279294](https://issuetracker.unity3d.com/product/unity/issues/guid/1279294/)
- Fix corrupted UI in nodes due to corrupted point cache files [Case 1232867](https://fogbugz.unity3d.com/f/cases/1232867/)
- Fix InvalidCastException when using byte properties in point cache files [Case 1276623](https://fogbugz.unity3d.com/f/cases/1276623/)
- "Create new VisualEffect Graph" creates a graph from the default template [Case 1279999](https://fogbugz.unity3d.com/f/cases/1279999/)
- Fix  https://issuetracker.unity3d.com/issues/ux-cant-drag-a-noodle-out-of-trigger-blocks
- Fix [Case 1114281](https://issuetracker.unity3d.com/product/unity/issues/guid/1114281/)
- Fix [Case 1268977](https://issuetracker.unity3d.com/product/unity/issues/guid/1268977/)
- Fix [Case 1114281](https://fogbugz.unity3d.com/f/cases/1114281/)
- Forbid creation of context in VisualEffectSubgraphBlock through edge dropping. No context should be allowed.
- Fix shadows not being rendered to some cascades with directional lights [Case 1229972](https://issuetracker.unity3d.com/issues/output-inconsistencies-with-vfx-shadow-casting-and-shadow-cascades)
- Fix [Case 1199540](https://issuetracker.unity3d.com/product/unity/issues/guid/1199540/)
- Fix [Case 1219072](https://issuetracker.unity3d.com/product/unity/issues/guid/1219072/)
- Fix [Case 1211372](https://issuetracker.unity3d.com/product/unity/issues/guid/1211372/)
- Fix [Case 1262961](https://issuetracker.unity3d.com/product/unity/issues/guid/1262961/)
- Fix [Case 1268354](https://fogbugz.unity3d.com/f/cases/1268354/)
- Fix VFX Graph window invalidating existing Undo.undoRedoPerformed delegates.
- Fix for VisualEffect prefab override window [Case 1242693](https://issuetracker.unity3d.com/product/unity/issues/guid/1242693/)
- Fix [Case 1281861](https://issuetracker.unity3d.com/product/unity/issues/guid/1281861/)
- Fix VFX Graph window invalidating existing Undo.undoRedoPerformed delegates.
- Fix shadergraph changes not reflected in VisualEffectGraph [Case 1278469](https://fogbugz.unity3d.com/f/cases/resolve/1278469/)
- Unexpected exception while installing samples inside an URP project [Case 1280065](https://issuetracker.unity3d.com/product/unity/issues/guid/1280065/)
- Fix edited operator being collapsed [Case 1270517](https://issuetracker.unity3d.com/product/unity/issues/guid/1270517/)
- Filters out renderer priority on SRP which doesn't support this feature.
- Fallback to builtIn rendering layer if srpAsset.renderingLayerMaskNames returns null.
- Fix missing prepass in URP [Case 1169487](https://issuetracker.unity3d.com/product/unity/issues/guid/1169487/)
- Fix SubPixelAA block while rendering directly in backbuffer.

## [10.0.0] - 2019-06-10
### Added
- Tooltips for Attributes
- Custom Inspector for Spawn context, delay settings are more user friendly.
- Quick Expose Property : Holding Alt + Release Click in an Empty space while making property edges creates a new exposed property of corresponding type with current slot value.
- Octagon & Triangle support for planar distortion output
- Custom Z axis option for strip output
- Custom Inspector for Update context, display update position/rotation instead of integration
- Tooltips to blocks, nodes, contexts, and various menus and options
- VFX asset compilation is done at import instead of when the asset is saved.
- New operators: Exp, Log and LoadTexture
- Duplicate with edges.
- Right click on edge to create a interstitial node.
- New quad distortion output for particle strips
- New attribute for strips: particleCountInStrip
- New options for quad strips texture mapping: swap UV and custom mapping
- Naming for particles system and spawn context
- Noise evaluation now performed on CPU when possible
- Range and Min attributes support on int and uint parameters
- New Construct Matrix from Vector4 operator
- Allow filtering enums in VFXModels' VFXSettings.
- Sample vertices of a mesh with the Position (Mesh) block and the Sample Mesh operator
- New built-in operator providing new times access
- More efficient update modes inspector
- Ability to read attribute in spawn context through graph
- Added save button to save only the current visual effect graph.
- Added Degrees / Radians conversion subgraphs in samples
- uint parameter can be seen as an enum.
- New TransformVector4 operator
- New GetTextureDimensions operator
- Output Event context for scripting API event retrieval.
- per-particle GPU Frustum culling
- Compute culling of particle which have their alive attribute set to false in output
- Mesh and lit mesh outputs can now have up to 4 differents meshes that can be set per Particle (Experimental)
- Screen space per particle LOD on mesh and lit mesh outputs (Experimental)
- Compare operator can take int and uint as inputs
- New operator : Sample Signed distance field
- New Position on Signed Distance Field block
- Added command to delete unuser parameters.

### Fixed
- Moved VFX Event Tester Window visibility to Component Play Controls SceneView Window
- Universal Render Pipeline : Fog integration for Exponential mode [Case 1177594](https://issuetracker.unity3d.com/issues/urp-slash-fog-vfx-particles)
- Correct VFXSettings display in Shader Graph compatible outputs
- No more NullReference on sub-outputs after domain reload
- Fix typo in strip tangent computation
- Infinite recompilation using subgraph [Case 1186191](https://issuetracker.unity3d.com/product/unity/issues/guid/1186191/)
- Modifying a shader used by an output mesh context now automatically updates the currently edited VFX
- Possible loss of shadergraph reference in unlit output
- ui : toolbar item wrap instead of overlapping.
- Selection Pass for Universal and High Definition Render Pipeline
- Copy/Paste not deserializing correctly for Particle Strip data
- WorldPosition, AbsoluteWorldPosition & ScreenPos in shadergraph integration
- Optimize VFXAssetEditor when externalize is activated
- TransformVector|Position|Direction & DistanceToSphere|Plane|Line have now spaceable outputs
- Filter out motion vector output for lower resolution & after post-process render passes [Case 1192932](https://issuetracker.unity3d.com/product/unity/issues/guid/1192932/)
- Sort compute on metal failing with BitonicSort128 [Case 1126095](https://issuetracker.unity3d.com/issues/osx-unexpected-spawn-slash-capacity-results-when-sorting-is-set-to-auto-slash-on)
- Fix alpha clipping with shader graph
- Fix output settings correctly filtered dependeing on shader graph use or not
- Fix some cases were normal/tangent were not passes as interpolants with shader graph
- Make normals/tangents work in unlit output with shader graph
- Fix shader interpolants with shader graph and particle strips
- SpawnIndex attribute is now working correctly in Initialize context
- Remove useless VFXLibrary clears that caused pop-up menu to take long opening times
- Make sure the subgraph is added to the graph when we set the setting. Fix exception on Convert To Subgraph.
- Subgraph operators appear on drag edge on graph.
- Sample Scene Color & Scene Depth from Shader Graph Integration using High Definition and Universal Render Pipeline
- Removed Unnecessary reference to HDRP Runtime Assembly in VFX Runtime Assembly
- Allow alpha clipping of motion vector for transparent outputs [Case 1192930](https://issuetracker.unity3d.com/product/unity/issues/guid/1192930/)
- subgraph block into subgraph context no longer forget parameter values.
- Fix exception when compiling an asset with a turbulence block in absolute mode
- Fixed GetCustomAttribute that was locked to Current
- Shader compilation now works when using view direction in shader graph
- Fix for destroying selected component corrupt "Play Controls" window
- Depth Position and Collision blocks now work correctly in local space systems
- Filter out Direction type on inconsistent operator [Case 1201681](https://issuetracker.unity3d.com/product/unity/issues/guid/1201681/)
- Exclude MouseEvent, RigidBodyCollision, TriggerEvent & Sphere binders when physics modules isn't available
- Visual Effect Activation Track : Handle empty string in ExposedProperty
- in some cases AABox position gizmo would not move when dragged.
- Inspector doesn't trigger any exception if VisualEffectAsset comes from an Asset Bundle [Case 1203616](https://issuetracker.unity3d.com/issues/visual-effect-component-is-not-fully-shown-in-the-inspector-if-vfx-is-loaded-from-asset-bundle)
- OnStop Event to the start of a Spawn Context makes it also trigger when OnPlay is sent [Case 1198339](https://issuetracker.unity3d.com/product/unity/issues/guid/1198339/)
- Remove unexpected public API : UnityEditor.VFX.VFXSeedMode & IncrementStripIndexOnStart
- Fix yamato error : check vfx manager on domain reload instead of vfx import.
- Filter out unrelevant events from event desc while compiling
- Missing Packing.hlsl include while using an unlit shadergraph.
- Fix for nesting of VFXSubgraphContexts.
- Runtime compilation now compiles correctly when constant folding several texture ports that reference the same texture [Case 1193602](https://issuetracker.unity3d.com/issues/output-shader-errors-when-compiling-the-runtime-shader-of-a-lit-output-with-exposed-but-unassigned-additional-maps)
- Fix compilation error in runtime mode when Speed Range is 0 in Attribute By Speed block [Case 1118665](https://issuetracker.unity3d.com/issues/vfx-shader-errors-are-thrown-when-quad-outputs-speed-range-is-set-to-zero)
- NullReferenceException while assigning a null pCache [Case 1222491](https://issuetracker.unity3d.com/issues/pointcache-nullrefexception-when-compiling-an-effect-with-a-pcache-without-an-assigned-asset)
- Add message in inspector for unreachable properties due to VisualEffectAsset stored in AssetBundle [Case 1193602](https://issuetracker.unity3d.com/product/unity/issues/guid/1203616/)
- pCache importer and exporter tool was keeping a lock on texture or pCache files [Case 1185677](https://issuetracker.unity3d.com/product/unity/issues/guid/1185677/)
- Convert inline to exposed property / Quick expose property sets correct default value in parent
- Age particles checkbox was incorrectly hidden [Case 1221557](https://issuetracker.unity3d.com/product/unity/issues/guid/1221557/)
- Fix various bugs in Position (Cone) block [Case 1111053] (https://issuetracker.unity3d.com/product/unity/issues/guid/1111053/)
- Handle correctly direction, position & vector types in AppendVector operator [Case 1111867](https://issuetracker.unity3d.com/product/unity/issues/guid/1111867/)
- Fix space issues with blocks and operators taking a camera as input
- Generated shaderName are now consistent with displayed system names
- Remove some shader warnings
- Fixed Sample Flipbook Texture File Names
- Don't lose SRP output specific data when SRP package is not present
- Fix visual effect graph when a subgraph or shader graph dependency changes
- Support of flag settings in model inspector
- height of initial event name.
- fix colorfield height.
- fix for capacity change for locked asset.
- fix null value not beeing assignable to slot.
- Prevent capacity from being 0 [Case 1233044](https://issuetracker.unity3d.com/product/unity/issues/guid/1233044/)
- Fix for dragged parameters order when there are categories
- Avoid NullReferenceException in Previous Position Binder" component. [Case 1242351](https://issuetracker.unity3d.com/product/unity/issues/guid/1242351/)
- Don't show the blocks window when context cant have blocks
- Prevent from creating a context in VisualEffectSugraphOperator by draggingfrom an output slot.
- Avoid NullReferenceException when VisualEffectAsset is null if VFXPropertyBinder [Case 1219061](https://issuetracker.unity3d.com/product/unity/issues/guid/1219061/)
- Missing Reset function in VFXPropertyBinder [Case 1219063](https://issuetracker.unity3d.com/product/unity/issues/guid/1219063/)
- Fix issue with strips outputs that could cause too many vertices to be renderered
- SpawnIndex attribute returns correct value in update and outputs contexts
- Disable Reset option in context menu for all VFXObject [Case 1251519](https://issuetracker.unity3d.com/product/unity/issues/guid/1251519/) & [Case 1251533](https://issuetracker.unity3d.com/product/unity/issues/guid/1251533/)
- Avoid other NullReferenceException using property binders
- Fix culture issues when generating attributes defines in shaders [Case 1222819](https://issuetracker.unity3d.com/product/unity/issues/guid/1222819/)
- Move the VFXPropertyBinder from Update to LateUpdate [Case 1254340](https://issuetracker.unity3d.com/product/unity/issues/guid/1254340/)
- Properties in blackboard are now exposed by default
- Dissociated Colors for bool, uint and int
- De-nicified attribute name (conserve case) in Set Custom Attribute title
- Changed the default "No Asset" message when opening the visual effect graph window
- Subgraphs are not in hardcoded categories anymore : updated default subgraph templates + Samples to add meaningful categories.
- Fix creation of StringPropertyRM
- Enum fields having headers show the header in the inspector as well.
- Handle correctly disabled alphaTreshold material slot in shaderGraph.

## [7.1.1] - 2019-09-05
### Added
- Moved High Definition templates and includes to com.unity.render-pipelines.high-definition package
- Navigation commands for subgraph.
- Allow choosing the place to save vfx subgraph.
- Particle strips for trails and ribbons. (Experimental)
- Shadergraph integration into vfx. (Experimental)

### Fixed
- Using struct as subgraph parameters.
- Objectproperty not consuming delete key.
- Converting a subgraph operator inside a subgraph operator with outputs.
- Selecting a GameObject with a VFX Property Binder spams exception.
- Wrong motion vector while modifying local matrix of a VisualEffect.
- Convert output settings copy.
- Fixed some outputs failing to compile when used with certain UV Modes [Case 1126200] (https://issuetracker.unity3d.com/issues/output-some-outputs-fail-to-compile-when-used-with-certain-uv-modes)
- Removed Gradient Mapping Mode from some outputs type where it was irrelevant [Case 1164045]
- Soft Particles work with Distortion outputs [Case 1167426] (https://issuetracker.unity3d.com/issues/output-soft-particles-do-not-work-with-distortion-outputs)
- category rename rect.
- copy settings while converting an output
- toolbar toggle appearing light with light skin.
- multiselection of gradient in visual effect graph
- clipped "reseed" in visual effect editor
- Unlit outputs are no longer pre-exposed by default in HDRP
- Augmented generated HLSL floatN precision [Case 1177730] (https://issuetracker.unity3d.com/issues/vfx-graph-7x7-flipbook-particles-flash-and-dont-animate-correctly-in-play-mode-or-in-edit-mode-with-vfx-graph-closed)
- Spherical coordinates to Rectangular (Cartesians) coordinates node input: angles are now expressed in radians
- Turbulence noise updated: noise type and frequency can be specified [Case  1141282] (https://issuetracker.unity3d.com/issues/vfx-particles-flicker-when-blend-mode-is-set-to-alpha-turbulence-block-is-enabled-and-there-is-more-than-50000-particles)
- Color and Depth camera buffer access in HDRP now use Texture2DArray instead of Texture2D
- Output Mesh with shader graph now works as expected

## [7.0.1] - 2019-07-25
### Added
- Add Position depth operator along with TransformVector4 and LoadTexture2D expressions.

### Fixed
- Inherit attribute block appears three times [Case 1166905](https://issuetracker.unity3d.com/issues/attributes-each-inherit-attribute-block-appears-3-times-in-the-search-and-some-have-a-seed-attribute)
- Unexpected exception : `Trying to modify space on a not spaceable slot` error when adding collision or conform blocks [Case 1163442](https://issuetracker.unity3d.com/issues/block-trying-to-modify-space-on-a-not-spaceable-slot-error-when-adding-collision-or-conform-blocks)

## [7.0.0] - 2019-07-17
### Added
- Make multiselection work in a way that do not assume that the same parameter will have the same index in the property sheet.
- auto recompile when changing shaderpath
- auto recompile new vfx
- better detection of default shader path
- Bitfield control.
- Initial Event Name inspector for visual effect asset and component
- Subgraphs
- Move HDRP outputs to HDRP package + expose HDRP queue selection
- Add exposure weight control for HDRP outputs
- Shader macros for XR single-pass instancing
- XR single-pass instancing support for indirect draws
- Inverse trigonometric operators (atan, atan2, asin, acos)
- Replaced Orient : Fixed rotation with new option Orient : Advanced
- Loop & Delay integrated to the spawn system
- Motion Vector support for PlanarPrimitive & Mesh outputs

### Fixed
- Handle a possible exception (ReflectionTypeLoadException) while using VFXParameterBinderEditor
- Renamed Parameter Binders to Property Binders. (This will cause breaking serialization for these PropertyBinders : VFXAudioSpectrumBinder, VFXInputMouseBinder, VFXInputMouseBinder, VFXInputTouchBinder, VFXInputTouchBinder, VFXRaycastBinder, VFXTerrainBinder, VFXUIDropdownBinder, VFXUISliderBinder, VFXUIToggleBinder)
- Renamed Namespace `UnityEngine.Experimental.VFX.Utility` to `UnityEngine.VFX.Utility`
- Fix normal bending factor computation for primitive outputs
- Automatic template path detection based on SRP in now working correctly

## [6.7.0-preview] - 2019-05-16
### Added
- Distortion Outputs (Quad / Mesh)
- Color mapping mode for unlit outputs (Textured/Gradient Mapped)
- Add Triangle and Octagon primitives for particle outputs
- Set Attribute is now spaceable on a specific set of attributes (position, velocity, axis...)
- Trigger : GPUEvent Rate (Over time or Distance)

### Fixed
- Fix shader compilation error with debug views
- Improve AA line rendering
- Fix screen space size block
- Crash chaining two spawners each other [Case 1135299](https://issuetracker.unity3d.com/issues/crash-chaining-two-spawners-to-each-other-produces-an-infinite-loop)
- Inspector : Exposed parameters disregard the initial value [Case 1126471](https://issuetracker.unity3d.com/issues/parameters-exposed-parameters-disregard-the-initial-value)
- Asset name now displayed in compile errors and output context shaders
- Fix for linking spawner to spawner while first spawner is linked to initialize + test
- Fix space of spaceable slot not copy pasted + test
- Position (Circle) does not take the Center Z value into account [Case 1146850](https://issuetracker.unity3d.com/issues/blocks-position-circle-does-not-take-the-center-z-value-into-account)
- Add Exposure Weight for emissive in lit outputs

## [6.6.0-preview] - 2019-04-01
### Added
- Addressing mode for Sequential blocks
- Invert transform available on GPU
- Add automatic depth buffer reference for main camera (for position and collision blocks)
- Total Time for PreWarm in Visual Effect Asset inspector
- Support for unlit output with LWRP
- Add Terrain Parameter Binder + Terrain Type
- Add UI Parameter Binders : Slider, Toggle
- Add Input Parameter Binders : Axis, Button, Key, Mouse, Touch
- Add Other Parameter Binders : Previous Position, Hierarchy Attribute Map, Multi-Position, Enabled

### Fixed
- Undo Redo while changing space
- Type declaration was unmodifiable due to exception during space intialization
- Fix unexpected issue when plugging per particle data into hash of per component fixed random
- Missing asset reimport when exception has been thrown during graph compilation
- Fix exception when using a Oriented Box Volume node [Case 1110419](https://issuetracker.unity3d.com/issues/operator-indexoutofrangeexception-when-using-a-volume-oriented-box-node)
- Add missing blend value slot in Inherit Source Attribute blocks [Case 1120568](https://issuetracker.unity3d.com/issues/source-attribute-blend-source-attribute-blocks-are-not-useful-without-the-blend-value)
- Visual Effect Inspector Cosmetic Improvements
- Missing graph invalidation in VFXGraph.OnEnable, was causing trouble with value invalidation until next recompilation
- Issue that remove the edge when dragging an edge from slot to the same slot.
- Exception when undoing an edge deletion on a dynamic operator.
- Exception regarding undo/redo when dragging a edge linked to a dynamic operator on another slot.
- Exception while removing a sub-slot of a dynamic operator

## [6.5.0-preview] - 2019-03-07

## [6.4.0-preview] - 2019-02-21

## [6.3.0-preview] - 2019-02-18

## [6.2.0-preview] - 2019-02-15
### Changed
- Code refactor: all macros with ARGS have been swapped with macros with PARAM. This is because the ARGS macros were incorrectly named

### Fixed
- Better Handling of Null or Missing Parameter Binders (Editor + Runtime)
- Fixes in VFX Raycast Binder
- Fixes in VFX Parameter Binder Editor

## [6.1.0-preview] - 2019-02-13

## [6.0.0-preview] - 2019-02-23
### Added
- Add spawnTime & spawnCount operator
- Add seed slot to constant random mode of Attribute from curve and map
- Add customizable function in VariantProvider to replace the default cartesian product
- Add Inverse Lerp node
- Expose light probes parameters in VisualEffect inspector

### Fixed
- Some fixes in noise library
- Some fixes in the Visual Effect inspector
- Visual Effects menu is now in the right place
- Remove some D3D11, metal and C# warnings
- Fix in sequential line to include the end point
- Fix a bug with attributes in Attribute from curve
- Fix source attributes not being taken into account for attribute storage
- Fix legacy render path shader compilation issues
- Small fixes in Parameter Binder editor
- Fix fog on decals
- Saturate alpha component in outputs
- Fixed scaleY in ConnectTarget
- Incorrect toggle rectangle in VisualEffect inspector
- Shader compilation with SimpleLit and debug display

## [5.2.0-preview] - 2018-11-27
### Added
- Prewarm mechanism

### Fixed
- Handle data loss of overriden parameters better

### Optimized
- Improved iteration times by not compiling initial shader variant

## [4.3.0-preview] - 2018-11-23

Initial release<|MERGE_RESOLUTION|>--- conflicted
+++ resolved
@@ -4,7 +4,6 @@
 The format is based on [Keep a Changelog](http://keepachangelog.com/en/1.0.0/)
 and this project adheres to [Semantic Versioning](http://semver.org/spec/v2.0.0.html).
 
-<<<<<<< HEAD
 ## [Unreleased]
 ### Added
 - New particle strip attribute in Initialize: spawnIndexInStrip
@@ -13,10 +12,7 @@
 - SpawnOverDistance spawner block now behaves correctly
 - Quad strip outputs take into account orientation block
 
-## [10.1.0] - 2019-08-04
-=======
 ## [10.1.0] - 2020-10-12
->>>>>>> 145a398e
 ### Added
 - Compare operator can take int and uint as inputs
 - New operator : Sample Signed distance field
