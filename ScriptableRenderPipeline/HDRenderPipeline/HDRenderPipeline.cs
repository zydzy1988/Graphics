--- conflicted
+++ resolved
@@ -506,18 +506,7 @@
             {
                 hdCamera.SetupGlobalParams(cmd);
 
-<<<<<<< HEAD
-                if (m_SkyManager.IsSkyValid())
-                {
-                    m_SkyManager.SetGlobalSkyTexture(cmd);
-                    cmd.SetGlobalInt(HDShaderIDs._EnvLightSkyEnabled, 1);
-                }
-                else
-                {
-                    cmd.SetGlobalInt(HDShaderIDs._EnvLightSkyEnabled, 0);
-                }
-
-                m_SSSBufferManager.PushGlobalParams(cmd, sssParameters, m_CurrentDebugDisplaySettings);
+                m_SSSBufferManager.PushGlobalParams(cmd, sssParameters, m_FrameSettings);
 
                 if (m_VolumetricLightingPreset != VolumetricLightingPreset.Off)
                 {
@@ -529,9 +518,6 @@
                     // TODO: disable keyword VOLUMETRIC_LIGHTING_ENABLED.
                     // We should not access any volumetric lighting data in our shaders.
                 }
-=======
-                m_SSSBufferManager.PushGlobalParams(cmd, sssParameters, m_FrameSettings);
->>>>>>> 75cb781f
             }
         }
 
@@ -809,18 +795,10 @@
                             }
                         }
 
-<<<<<<< HEAD
                         // Render the volumetric lighting.
                         // The pass requires the volume properties, the light list and the shadows, and can run async.
                         VolumetricLightingPass(hdCamera, cmd);
 
-                        // Caution: We require sun light here as some sky use the sun light to render, mean UpdateSkyEnvironment
-                        // must be call after BuildGPULightLists.
-                        // TODO: Try to arrange code so we can trigger this call earlier and use async compute here to run sky convolution during other passes (once we move convolution shader to compute).
-                        UpdateSkyEnvironment(hdCamera, cmd);
-
-=======
->>>>>>> 75cb781f
                         RenderDeferredLighting(hdCamera, cmd);
 
                         RenderForward(m_CullResults, hdCamera, renderContext, cmd, ForwardPass.Opaque);
