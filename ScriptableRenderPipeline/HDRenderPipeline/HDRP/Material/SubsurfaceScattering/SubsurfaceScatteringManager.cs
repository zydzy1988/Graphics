--- conflicted
+++ resolved
@@ -122,10 +122,7 @@
         {
             // Broadcast SSS parameters to all shaders.
             cmd.SetGlobalInt(HDShaderIDs._EnableSubsurfaceScattering, frameSettings.enableSubsurfaceScattering ? 1 : 0);
-<<<<<<< HEAD
-=======
             cmd.SetGlobalFloat(HDShaderIDs._TransmittanceMultiplier, frameSettings.enableTransmission ? 1.0f : 0.0f);
->>>>>>> 583ba7c7
             unsafe
             {
                 // Warning: Unity is not able to losslessly transfer integers larger than 2^24 to the shader system.
