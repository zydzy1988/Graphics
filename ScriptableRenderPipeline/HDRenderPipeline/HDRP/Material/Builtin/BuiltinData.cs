//-----------------------------------------------------------------------------
// structure definition
//-----------------------------------------------------------------------------
namespace UnityEngine.Experimental.Rendering.HDPipeline
{
    public class Builtin // Note: This particular class doesn't derive from RenderPipelineMaterial
    {
        //-----------------------------------------------------------------------------
        // BuiltinData
        // This structure include common data that should be present in all material
        // and are independent from the BSDF parametrization.
        // Note: These parameters can be store in GBuffer if the writer wants
        //-----------------------------------------------------------------------------
        [GenerateHLSL(PackingRules.Exact, false, true, 100)]
        public struct BuiltinData
        {
            [SurfaceDataAttributes("Opacity")]
            public float opacity;

            // These are lighting data.
            // We would prefer to split lighting and material information but for performance reasons,
            // those lighting information are fill
            // at the same time than material information.
            [SurfaceDataAttributes("Bake Diffuse Lighting", false, true)]
            public Vector3 bakeDiffuseLighting; // This is the result of sampling lightmap/lightprobe/proxyvolume

            // Use for float instead of vector4 to ease the debug (no performance impact)
            // Note: We have no way to remove these value automatically based on either SHADEROPTIONS_BAKED_SHADOW_MASK_ENABLE or s_BakedShadowMaskEnable here. Unless we make two structure... For now always keep this value
            [SurfaceDataAttributes("Shadow Mask 0")]
            public float shadowMask0;
            [SurfaceDataAttributes("Shadow Mask 1")]
            public float shadowMask1;
            [SurfaceDataAttributes("Shadow Mask 2")]
            public float shadowMask2;
            [SurfaceDataAttributes("Shadow Mask 3")]
            public float shadowMask3;

            [SurfaceDataAttributes("Emissive Color", false, true)]
            public Vector3 emissiveColor;
            [SurfaceDataAttributes("Emissive Intensity")]
            public float emissiveIntensity;

            // These is required for motion blur and temporalAA
            [SurfaceDataAttributes("Velocity")]
            public Vector2 velocity;

            // Distortion
            [SurfaceDataAttributes("Distortion")]
            public Vector2 distortion;
            [SurfaceDataAttributes("Distortion Blur")]
            public float distortionBlur;           // Define the color buffer mipmap level to use

            // Depth
            [SurfaceDataAttributes("Depth Offset")]
            public float depthOffset; // define the depth in unity unit to add in Z forward direction
        };

        //-----------------------------------------------------------------------------
        // LightTransportData
        // This struct is use to store information for Enlighten/Progressive light mapper. both at runtime or off line.
        //-----------------------------------------------------------------------------
        [GenerateHLSL(PackingRules.Exact, false, true, 120)]
        public struct LightTransportData
        {
            [SurfaceDataAttributes("", false, true)]
            public Vector3 diffuseColor;
            public Vector3 emissiveColor; // HDR value
        };

        public static RenderTextureFormat GetShadowMaskBufferFormat()
        {
            return RenderTextureFormat.ARGB32;
        }

<<<<<<< HEAD
        public static bool GetShadowMask_sRGBFlag()
=======
        public static bool GetShadowMaskSRGBFlag()
>>>>>>> 7b4ee5a2
        {
            return false;
        }

        public static RenderTextureFormat GetVelocityBufferFormat()
        {
            return RenderTextureFormat.RGHalf; // TODO: We should use 16bit normalized instead, better precision // RGInt
        }

<<<<<<< HEAD
        public static bool GetVelocityBuffer_sRGBFlag()
=======
        public static bool GetVelocityBufferSRGBFlag()
>>>>>>> 7b4ee5a2
        {
            return false;
        }

        public static RenderTextureFormat GetDistortionBufferFormat()
        {
            // TODO: // This format need to be additive blendable and include distortionBlur, blend mode different for alpha value
            return RenderTextureFormat.ARGBHalf;
        }

<<<<<<< HEAD
        public static bool GetDistortionBuffer_sRGBFlag()
=======
        public static bool GetDistortionBufferSRGBFlag()
>>>>>>> 7b4ee5a2
        {
            return false;
        }
    }
}<|MERGE_RESOLUTION|>--- conflicted
+++ resolved
@@ -72,11 +72,7 @@
             return RenderTextureFormat.ARGB32;
         }
 
-<<<<<<< HEAD
-        public static bool GetShadowMask_sRGBFlag()
-=======
         public static bool GetShadowMaskSRGBFlag()
->>>>>>> 7b4ee5a2
         {
             return false;
         }
@@ -86,11 +82,7 @@
             return RenderTextureFormat.RGHalf; // TODO: We should use 16bit normalized instead, better precision // RGInt
         }
 
-<<<<<<< HEAD
-        public static bool GetVelocityBuffer_sRGBFlag()
-=======
         public static bool GetVelocityBufferSRGBFlag()
->>>>>>> 7b4ee5a2
         {
             return false;
         }
@@ -101,11 +93,7 @@
             return RenderTextureFormat.ARGBHalf;
         }
 
-<<<<<<< HEAD
-        public static bool GetDistortionBuffer_sRGBFlag()
-=======
         public static bool GetDistortionBufferSRGBFlag()
->>>>>>> 7b4ee5a2
         {
             return false;
         }
