﻿using UnityEngine.Events;

namespace UnityEditor.Experimental.Rendering
{
    using _ = CoreEditorUtils;
    using CED = CoreEditorDrawer<RenderPipelineSettingsUI, SerializedRenderPipelineSettings>;

    class RenderPipelineSettingsUI : BaseUI<SerializedRenderPipelineSettings>
    {
        static RenderPipelineSettingsUI()
        {
            Inspector = CED.Group(
                SectionPrimarySettings,
                CED.space,
                CED.Select(
                    (s, d, o) => s.lightLoopSettings,
                    (s, d, o) => d.lightLoopSettings,
                    GlobalLightLoopSettingsUI.Inspector
                ),
                CED.space,
                CED.Select(
                    (s, d, o) => s.shadowInitParams,
                    (s, d, o) => d.shadowInitParams,
                    ShadowInitParametersUI.SectionAtlas
                ),
                CED.space,
                CED.Select(
                    (s, d, o) => s.decalSettings,
                    (s, d, o) => d.decalSettings,
                    GlobalDecalSettingsUI.Inspector
                )

            );
        }

        public static readonly CED.IDrawer Inspector;

        public static readonly CED.IDrawer SectionPrimarySettings = CED.Group(
            CED.Action(Drawer_SectionPrimarySettings)
        );

        GlobalLightLoopSettingsUI lightLoopSettings = new GlobalLightLoopSettingsUI();
		GlobalDecalSettingsUI decalSettings = new GlobalDecalSettingsUI();
        ShadowInitParametersUI shadowInitParams = new ShadowInitParametersUI();

        public RenderPipelineSettingsUI()
            : base(0)
        {

        }

        public override void Reset(SerializedRenderPipelineSettings data, UnityAction repaint)
        {
            lightLoopSettings.Reset(data.lightLoopSettings, repaint);
            shadowInitParams.Reset(data.shadowInitParams, repaint);
			decalSettings.Reset(data.decalSettings, repaint);
            base.Reset(data, repaint);
        }

        public override void Update()
        {
            lightLoopSettings.Update();
            shadowInitParams.Update();
			decalSettings.Update();
            base.Update();
        }

        static void Drawer_SectionPrimarySettings(RenderPipelineSettingsUI s, SerializedRenderPipelineSettings d, Editor o)
        {
            EditorGUILayout.LabelField(_.GetContent("Render Pipeline Settings"), EditorStyles.boldLabel);
            ++EditorGUI.indentLevel;
            EditorGUILayout.PropertyField(d.supportShadowMask, _.GetContent("Support Shadow Mask"));
            EditorGUILayout.PropertyField(d.supportSSR, _.GetContent("Support SSR"));
            EditorGUILayout.PropertyField(d.supportSSAO, _.GetContent("Support SSAO"));
            EditorGUILayout.PropertyField(d.supportDBuffer, _.GetContent("Support Decal Buffer"));
<<<<<<< HEAD
            EditorGUILayout.PropertyField(d.supportMSAAAntiAliasing, _.GetContent("Support MSAA Anti-Aliasing"));
            EditorGUILayout.PropertyField(d.MSAASampleCount, _.GetContent("MSAA Sample Count"));
            EditorGUILayout.PropertyField(d.supportSubsurfaceScattering, _.GetContent("Support Subsurface Scattering"));
            EditorGUILayout.PropertyField(d.supportsForwardOnly, _.GetContent("Support Forward Only"));
            EditorGUILayout.PropertyField(d.supportsMotionVectors, _.GetContent("Support Motion Vectors"));
            EditorGUILayout.PropertyField(d.supportsStereo, _.GetContent("Support Stereo Rendering"));
=======
            EditorGUILayout.PropertyField(d.supportMSAA, _.GetContent("Support Multi Sampling Anti-Aliasing"));
            EditorGUILayout.PropertyField(d.MSAASampleCount, _.GetContent("MSAA Sample Count"));
            EditorGUILayout.PropertyField(d.supportSubsurfaceScattering, _.GetContent("Support Subsurface Scattering"));
            EditorGUILayout.PropertyField(d.supportForwardOnly, _.GetContent("Support Forward Only"));
            EditorGUILayout.PropertyField(d.supportMotionVectors, _.GetContent("Support Motion Vectors"));
            EditorGUILayout.PropertyField(d.supportStereo, _.GetContent("Support Stereo Rendering"));
>>>>>>> ad022376
            --EditorGUI.indentLevel;
        }
    }
}<|MERGE_RESOLUTION|>--- conflicted
+++ resolved
@@ -73,21 +73,12 @@
             EditorGUILayout.PropertyField(d.supportSSR, _.GetContent("Support SSR"));
             EditorGUILayout.PropertyField(d.supportSSAO, _.GetContent("Support SSAO"));
             EditorGUILayout.PropertyField(d.supportDBuffer, _.GetContent("Support Decal Buffer"));
-<<<<<<< HEAD
-            EditorGUILayout.PropertyField(d.supportMSAAAntiAliasing, _.GetContent("Support MSAA Anti-Aliasing"));
-            EditorGUILayout.PropertyField(d.MSAASampleCount, _.GetContent("MSAA Sample Count"));
-            EditorGUILayout.PropertyField(d.supportSubsurfaceScattering, _.GetContent("Support Subsurface Scattering"));
-            EditorGUILayout.PropertyField(d.supportsForwardOnly, _.GetContent("Support Forward Only"));
-            EditorGUILayout.PropertyField(d.supportsMotionVectors, _.GetContent("Support Motion Vectors"));
-            EditorGUILayout.PropertyField(d.supportsStereo, _.GetContent("Support Stereo Rendering"));
-=======
             EditorGUILayout.PropertyField(d.supportMSAA, _.GetContent("Support Multi Sampling Anti-Aliasing"));
             EditorGUILayout.PropertyField(d.MSAASampleCount, _.GetContent("MSAA Sample Count"));
             EditorGUILayout.PropertyField(d.supportSubsurfaceScattering, _.GetContent("Support Subsurface Scattering"));
             EditorGUILayout.PropertyField(d.supportForwardOnly, _.GetContent("Support Forward Only"));
             EditorGUILayout.PropertyField(d.supportMotionVectors, _.GetContent("Support Motion Vectors"));
             EditorGUILayout.PropertyField(d.supportStereo, _.GetContent("Support Stereo Rendering"));
->>>>>>> ad022376
             --EditorGUI.indentLevel;
         }
     }
