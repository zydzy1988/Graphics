--- conflicted
+++ resolved
@@ -262,12 +262,8 @@
             EnvironmentAndPunctual = 5,
             EnvironmentAndArea = 6,
             EnvironmentAndAreaAndPunctual = 7,
-<<<<<<< HEAD
 			Decal = 8,
             DensityVolumes = 16
-=======
-            Decal = 8
->>>>>>> 22a9607a
         };
 
         public const int k_MaxDirectionalLightsOnScreen = 4;
