--- conflicted
+++ resolved
@@ -737,11 +737,7 @@
 
         int NumLightIndicesPerClusteredTile()
         {
-<<<<<<< HEAD
             return 32 * (1 << k_Log2NumClusters);       // total footprint for all layers of the tile (measured in light index entries)
-=======
-            return 8 * (1 << k_Log2NumClusters);       // total footprint for all layers of the tile (measured in light index entries)
->>>>>>> e89bc400
         }
 
         public void AllocResolutionDependentBuffers(int width, int height, bool stereoEnabled)
