--- conflicted
+++ resolved
@@ -23,12 +23,6 @@
 uniform float g_fNearPlane;
 uniform float g_fFarPlane;
 uniform uint g_isOrthographic;
-<<<<<<< HEAD
-=======
-// TODO: These aren't used, we should remove them
-uniform int _EnvLightIndexShift;
-uniform int _DecalIndexShift;
->>>>>>> 77411230
 
 StructuredBuffer<float3> g_vBoundsBuffer : register( t1 );
 StructuredBuffer<LightVolumeData> _LightVolumeData : register(t2);
