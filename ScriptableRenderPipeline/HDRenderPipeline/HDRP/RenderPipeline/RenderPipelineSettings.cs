using System;
using UnityEngine;

namespace UnityEngine.Experimental.Rendering.HDPipeline
{
    // RenderPipelineSettings define settings that can't be change during runtime. It is equivalent to the GraphicsSettings of Unity (Tiers + shader variant removal).
    // This allow to allocate resource or not for a given feature.
    // FrameSettings control within a frame what is enable or not(enableShadow, enableStereo, enableDistortion...).
    // HDRenderPipelineAsset reference the current RenderPipelineSettings used, there is one per supported platform(Currently this feature is not implemented and only one GlobalFrameSettings is available).
    // A Camera with HDAdditionalData has one FrameSettings that configures how it will render. For example a camera used for reflection will disable distortion and post-process.
    // Additionally, on a Camera there is another FrameSettings called ActiveFrameSettings that is created on the fly based on FrameSettings and allows modifications for debugging purpose at runtime without being serialized on disk.
    // The ActiveFrameSettings is registered in the debug windows at the creation of the camera.
    // A Camera with HDAdditionalData has a RenderPath that defines if it uses a "Default" FrameSettings, a preset of FrameSettings or a custom one.
    // HDRenderPipelineAsset contains a "Default" FrameSettings that can be referenced by any camera with RenderPath.Defaut or when the camera doesn't have HDAdditionalData like the camera of the Editor.
    // It also contains a DefaultActiveFrameSettings

    // RenderPipelineSettings represents settings that are immutable at runtime.
    // There is a dedicated RenderPipelineSettings for each platform
    [Serializable]
    public class RenderPipelineSettings
    {
        // Lighting
        public bool supportShadowMask = true;
        public bool supportSSR = true;
        public bool supportSSAO = true;
        public bool supportSubsurfaceScattering = true;
<<<<<<< HEAD
        public bool supportsForwardOnly = false;

        // Engine
        public bool supportDBuffer = false;
        public bool         supportMSAAAntiAliasing = false;
        public MSAASamples msaaSampleCount = MSAASamples.None;
        public bool         supportsMotionVectors = true;
        public bool         supportsStereo = false;
=======
        public bool supportForwardOnly = false;

        // Engine
        public bool         supportDBuffer = false;
        public bool         supportMSAA = false;
        public MSAASamples  msaaSampleCount = MSAASamples.None;
        public bool         supportMotionVectors = true;
        public bool         supportStereo = false;
>>>>>>> 7b4ee5a2

        public GlobalLightLoopSettings  lightLoopSettings = new GlobalLightLoopSettings();
        public ShadowInitParameters     shadowInitParams = new ShadowInitParameters();
		public GlobalDecalSettings		decalSettings = new GlobalDecalSettings();
    }
}<|MERGE_RESOLUTION|>--- conflicted
+++ resolved
@@ -24,16 +24,6 @@
         public bool supportSSR = true;
         public bool supportSSAO = true;
         public bool supportSubsurfaceScattering = true;
-<<<<<<< HEAD
-        public bool supportsForwardOnly = false;
-
-        // Engine
-        public bool supportDBuffer = false;
-        public bool         supportMSAAAntiAliasing = false;
-        public MSAASamples msaaSampleCount = MSAASamples.None;
-        public bool         supportsMotionVectors = true;
-        public bool         supportsStereo = false;
-=======
         public bool supportForwardOnly = false;
 
         // Engine
@@ -42,7 +32,6 @@
         public MSAASamples  msaaSampleCount = MSAASamples.None;
         public bool         supportMotionVectors = true;
         public bool         supportStereo = false;
->>>>>>> 7b4ee5a2
 
         public GlobalLightLoopSettings  lightLoopSettings = new GlobalLightLoopSettings();
         public ShadowInitParameters     shadowInitParams = new ShadowInitParameters();
