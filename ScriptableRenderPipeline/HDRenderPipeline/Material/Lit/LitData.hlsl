#include "../../../Core/ShaderLibrary/SampleUVMapping.hlsl"
#include "../MaterialUtilities.hlsl"

//-------------------------------------------------------------------------------------
// Fill SurfaceData/Builtin data function
//-------------------------------------------------------------------------------------

// TODO: move this function to commonLighting.hlsl once validated it work correctly
float GetSpecularOcclusionFromBentAO(float3 V, float3 bentNormalWS, SurfaceData surfaceData)
{
    // Retrieve cone angle
    // Ambient occlusion is cosine weighted, thus use following equation. See slide 129
    float cosAv = sqrt(1.0 - surfaceData.ambientOcclusion);
    float roughness = max(PerceptualSmoothnessToRoughness(surfaceData.perceptualSmoothness), 0.01); // Clamp to 0.01 to avoid edge cases
<<<<<<< HEAD
    float cosAs = exp2(-3.32193 * Sq(roughness));
=======
    float cosAs = exp2((-log(10.0)/log(2.0)) * Sq(roughness));
>>>>>>> ebe46e27
    float cosB = dot(bentNormalWS, reflect(-V, surfaceData.normalWS));

    return SphericalCapIntersectionSolidArea(cosAv, cosAs, cosB) / (TWO_PI * (1.0 - cosAs));
}

void GetBuiltinData(FragInputs input, SurfaceData surfaceData, float alpha, float3 bentNormalWS, float depthOffset, out BuiltinData builtinData)
{
    // Builtin Data
    builtinData.opacity = alpha;

    // TODO: Sample lightmap/lightprobe/volume proxy
    // This should also handle projective lightmap
    builtinData.bakeDiffuseLighting = SampleBakedGI(input.positionWS, bentNormalWS, input.texCoord1, input.texCoord2);

    // It is safe to call this function here as surfaceData have been filled
    // We want to know if we must enable transmission on GI for SSS material, if the material have no SSS, this code will be remove by the compiler.
    BSDFData bsdfData = ConvertSurfaceDataToBSDFData(surfaceData);
    if (bsdfData.enableTransmission)
    {
        // For now simply recall the function with inverted normal, the compiler should be able to optimize the lightmap case to not resample the directional lightmap
        // however it will not optimize the lightprobe case due to the proxy volume relying on dynamic if (we rely must get right of this dynamic if), not a problem for SH9, but a problem for proxy volume.
        // TODO: optimize more this code.
        // Add GI transmission contribution by resampling the GI for inverted vertex normal
        builtinData.bakeDiffuseLighting += SampleBakedGI(input.positionWS, -input.worldToTangent[2], input.texCoord1, input.texCoord2) * bsdfData.transmittance;
    }

#ifdef SHADOWS_SHADOWMASK
    float4 shadowMask = SampleShadowMask(input.positionWS, input.texCoord1);
    builtinData.shadowMask0 = shadowMask.x;
    builtinData.shadowMask1 = shadowMask.y;
    builtinData.shadowMask2 = shadowMask.z;
    builtinData.shadowMask3 = shadowMask.w;
#else
    builtinData.shadowMask0 = 0.0;
    builtinData.shadowMask1 = 0.0;
    builtinData.shadowMask2 = 0.0;
    builtinData.shadowMask3 = 0.0;
#endif

    // Emissive Intensity is only use here, but is part of BuiltinData to enforce UI parameters as we want the users to fill one color and one intensity
    builtinData.emissiveIntensity = _EmissiveIntensity; // We still store intensity here so we can reuse it with debug code

    builtinData.emissiveColor = _EmissiveColor * builtinData.emissiveIntensity * lerp(float3(1.0, 1.0, 1.0), surfaceData.baseColor.rgb, _AlbedoAffectEmissive);
#ifdef _EMISSIVE_COLOR_MAP
    builtinData.emissiveColor *= SAMPLE_TEXTURE2D(_EmissiveColorMap, sampler_EmissiveColorMap, TRANSFORM_TEX(input.texCoord0, _EmissiveColorMap)).rgb;
#endif

    builtinData.velocity = float2(0.0, 0.0);

#if (SHADERPASS == SHADERPASS_DISTORTION) || defined(DEBUG_DISPLAY)
    float3 distortion = SAMPLE_TEXTURE2D(_DistortionVectorMap, sampler_DistortionVectorMap, input.texCoord0).rgb;
    distortion.rg = distortion.rg * _DistortionVectorScale.xx + _DistortionVectorBias.xx;
    builtinData.distortion = distortion.rg * _DistortionScale;
    builtinData.distortionBlur = clamp(distortion.b * _DistortionBlurScale, 0.0, 1.0) * (_DistortionBlurRemapMax - _DistortionBlurRemapMin) + _DistortionBlurRemapMin;
#else
    builtinData.distortion = float2(0.0, 0.0);
    builtinData.distortionBlur = 0.0;
#endif

    builtinData.depthOffset = depthOffset;
}

// Struct that gather UVMapping info of all layers + common calculation
// This is use to abstract the mapping that can differ on layers
struct LayerTexCoord
{
#ifndef LAYERED_LIT_SHADER
    UVMapping base;
    UVMapping details;
#else
    // Regular texcoord
    UVMapping base0;
    UVMapping base1;
    UVMapping base2;
    UVMapping base3;

    UVMapping details0;
    UVMapping details1;
    UVMapping details2;
    UVMapping details3;

    // Dedicated for blend mask
    UVMapping blendMask;
#endif

    // Store information that will be share by all UVMapping
    float3 vertexNormalWS; // TODO: store also object normal map for object triplanar
    float3 triplanarWeights;

#ifdef SURFACE_GRADIENT
    // tangent basis for each UVSet - up to 4 for now
    float3 vertexTangentWS0, vertexBitangentWS0;
    float3 vertexTangentWS1, vertexBitangentWS1;
    float3 vertexTangentWS2, vertexBitangentWS2;
    float3 vertexTangentWS3, vertexBitangentWS3;
#endif
};

#ifdef SURFACE_GRADIENT
void GenerateLayerTexCoordBasisTB(FragInputs input, inout LayerTexCoord layerTexCoord)
{
    float3 vertexNormalWS = input.worldToTangent[2];

    layerTexCoord.vertexTangentWS0 = input.worldToTangent[0];
    layerTexCoord.vertexBitangentWS0 = input.worldToTangent[1];

    // TODO: We should use relative camera position here - This will be automatic when we will move to camera relative space.
    float3 dPdx = ddx_fine(input.positionWS);
    float3 dPdy = ddy_fine(input.positionWS);

    float3 sigmaX = dPdx - dot(dPdx, vertexNormalWS) * vertexNormalWS;
    float3 sigmaY = dPdy - dot(dPdy, vertexNormalWS) * vertexNormalWS;
    //float flipSign = dot(sigmaY, cross(vertexNormalWS, sigmaX) ) ? -1.0 : 1.0;
    float flipSign = dot(dPdy, cross(vertexNormalWS, dPdx)) < 0.0 ? -1.0 : 1.0; // gives same as the commented out line above

    // TODO: Optimize! The compiler will not be able to remove the tangent space that are not use because it can't know due to our UVMapping constant we use for both base and details
    // To solve this we should track which UVSet is use for normal mapping... Maybe not as simple as it sounds
    SurfaceGradientGenBasisTB(vertexNormalWS, sigmaX, sigmaY, flipSign, input.texCoord1, layerTexCoord.vertexTangentWS1, layerTexCoord.vertexBitangentWS1);
    #if defined(_REQUIRE_UV2) || defined(_REQUIRE_UV3)
    SurfaceGradientGenBasisTB(vertexNormalWS, sigmaX, sigmaY, flipSign, input.texCoord2, layerTexCoord.vertexTangentWS2, layerTexCoord.vertexBitangentWS2);
    #endif
    #if defined(_REQUIRE_UV3)
    SurfaceGradientGenBasisTB(vertexNormalWS, sigmaX, sigmaY, flipSign, input.texCoord3, layerTexCoord.vertexTangentWS3, layerTexCoord.vertexBitangentWS3);
    #endif
}
#endif

#ifndef LAYERED_LIT_SHADER

// Want to use only one sampler for normalmap/bentnormalmap either we use OS or TS. And either we have normal map or bent normal or both.
#ifdef _NORMALMAP_TANGENT_SPACE
    #if defined(_NORMALMAP)
    #define SAMPLER_NORMALMAP_IDX sampler_NormalMap
    #elif defined(_BENTNORMALMAP)
    #define SAMPLER_NORMALMAP_IDX sampler_BentNormalMap
    #endif
#else
    #if defined(_NORMALMAP)
    #define SAMPLER_NORMALMAP_IDX sampler_NormalMapOS
    #elif defined(_BENTNORMALMAP)
    #define SAMPLER_NORMALMAP_IDX sampler_BentNormalMapOS
    #endif
#endif

#define SAMPLER_DETAILMAP_IDX sampler_DetailMap
#define SAMPLER_MASKMAP_IDX sampler_MaskMap
#define SAMPLER_HEIGHTMAP_IDX sampler_HeightMap

#define SAMPLER_SUBSURFACE_RADIUSMAP_IDX sampler_SubsurfaceRadiusMap
#define SAMPLER_THICKNESSMAP_IDX sampler_ThicknessMap

// include LitDataIndividualLayer to define GetSurfaceData
#define LAYER_INDEX 0
#define ADD_IDX(Name) Name
#define ADD_ZERO_IDX(Name) Name
#ifdef _NORMALMAP
#define _NORMALMAP_IDX
#endif
#ifdef _NORMALMAP_TANGENT_SPACE
#define _NORMALMAP_TANGENT_SPACE_IDX
#endif
#ifdef _DETAIL_MAP
#define _DETAIL_MAP_IDX
#endif
#ifdef _SUBSURFACE_RADIUS_MAP
#define _SUBSURFACE_RADIUS_MAP_IDX
#endif
#ifdef _THICKNESSMAP
#define _THICKNESSMAP_IDX
#endif
#ifdef _MASKMAP
#define _MASKMAP_IDX
#endif
#ifdef _BENTNORMALMAP
#define _BENTNORMALMAP_IDX
#endif
#include "LitDataIndividualLayer.hlsl"

// This maybe call directly by tessellation (domain) shader, thus all part regarding surface gradient must be done
// in function with FragInputs input as parameters
// layerTexCoord must have been initialize to 0 outside of this function
void GetLayerTexCoord(float2 texCoord0, float2 texCoord1, float2 texCoord2, float2 texCoord3,
                      float3 positionWS, float3 vertexNormalWS, inout LayerTexCoord layerTexCoord)
{
    layerTexCoord.vertexNormalWS = vertexNormalWS;
    layerTexCoord.triplanarWeights = ComputeTriplanarWeights(vertexNormalWS);

    int mappingType = UV_MAPPING_UVSET;
#if defined(_MAPPING_PLANAR)
    mappingType = UV_MAPPING_PLANAR;
#elif defined(_MAPPING_TRIPLANAR)
    mappingType = UV_MAPPING_TRIPLANAR;
#endif

    // Be sure that the compiler is aware that we don't use UV1 to UV3 for main layer so it can optimize code
    ComputeLayerTexCoord(   texCoord0, texCoord1, texCoord2, texCoord3, float4(1.0, 0.0, 0.0, 0.0), _UVDetailsMappingMask,
                            _BaseColorMap_ST.xy, _BaseColorMap_ST.zw, _DetailMap_ST.xy, _DetailMap_ST.zw, 1.0, _LinkDetailsWithBase,
                            positionWS, _TexWorldScale,
                            mappingType, layerTexCoord);
}

// This is call only in this file
// layerTexCoord must have been initialize to 0 outside of this function
void GetLayerTexCoord(FragInputs input, inout LayerTexCoord layerTexCoord)
{
#ifdef SURFACE_GRADIENT
    GenerateLayerTexCoordBasisTB(input, layerTexCoord);
#endif

    GetLayerTexCoord(   input.texCoord0, input.texCoord1, input.texCoord2, input.texCoord3,
                        input.positionWS, input.worldToTangent[2].xyz, layerTexCoord);
}

#include "LitDataDisplacement.hlsl"

void GetSurfaceAndBuiltinData(FragInputs input, float3 V, inout PositionInputs posInput, out SurfaceData surfaceData, out BuiltinData builtinData)
{
#ifdef LOD_FADE_CROSSFADE // enable dithering LOD transition if user select CrossFade transition in LOD group
    LODDitheringTransition(posInput.unPositionSS, unity_LODFade.x);
#endif

    ApplyDoubleSidedFlipOrMirror(input); // Apply double sided flip on the vertex normal

    LayerTexCoord layerTexCoord;
    ZERO_INITIALIZE(LayerTexCoord, layerTexCoord);
    GetLayerTexCoord(input, layerTexCoord);

    float depthOffset = ApplyPerPixelDisplacement(input, V, layerTexCoord);

#ifdef _DEPTHOFFSET_ON
    ApplyDepthOffsetPositionInput(V, depthOffset, GetWorldToHClipMatrix(), posInput);
#endif

    // We perform the conversion to world of the normalTS outside of the GetSurfaceData
    // so it allow us to correctly deal with detail normal map and optimize the code for the layered shaders
    float3 normalTS;
    float3 bentNormalTS;
    float3 bentNormalWS;
    float alpha = GetSurfaceData(input, layerTexCoord, surfaceData, normalTS, bentNormalTS);
    GetNormalWS(input, V, normalTS, surfaceData.normalWS);

    // Ensure that the normal is front-facing.
    float NdotV;
    surfaceData.normalWS = GetViewReflectedNormal(surfaceData.normalWS, V, NdotV);

    // Use bent normal to sample GI if available
#ifdef _BENTNORMALMAP
    GetNormalWS(input, V, bentNormalTS, bentNormalWS);
#else
    bentNormalWS = surfaceData.normalWS;
#endif

    // By default we use the ambient occlusion with Tri-ace trick (apply outside) for specular occlusion.
    // If user provide bent normal then we process a better term
#if defined(_BENTNORMALMAP) && defined(_ENABLESPECULAROCCLUSION)
    // If we have bent normal and ambient occlusion, process a specular occlusion
    surfaceData.specularOcclusion = GetSpecularOcclusionFromBentAO(V, bentNormalWS, surfaceData);
#elif defined(_MASKMAP)
    surfaceData.specularOcclusion = GetSpecularOcclusionFromAmbientOcclusion(NdotV, surfaceData.ambientOcclusion, PerceptualSmoothnessToRoughness(surfaceData.perceptualSmoothness));
#else
    surfaceData.specularOcclusion = 1.0;
#endif

    // This is use with anisotropic material
    surfaceData.tangentWS = Orthonormalize(surfaceData.tangentWS, surfaceData.normalWS);

    // Caution: surfaceData must be fully initialize before calling GetBuiltinData
    GetBuiltinData(input, surfaceData, alpha, bentNormalWS, depthOffset, builtinData);
}

#include "LitDataMeshModification.hlsl"

#endif // #ifndef LAYERED_LIT_SHADER<|MERGE_RESOLUTION|>--- conflicted
+++ resolved
@@ -12,11 +12,7 @@
     // Ambient occlusion is cosine weighted, thus use following equation. See slide 129
     float cosAv = sqrt(1.0 - surfaceData.ambientOcclusion);
     float roughness = max(PerceptualSmoothnessToRoughness(surfaceData.perceptualSmoothness), 0.01); // Clamp to 0.01 to avoid edge cases
-<<<<<<< HEAD
-    float cosAs = exp2(-3.32193 * Sq(roughness));
-=======
     float cosAs = exp2((-log(10.0)/log(2.0)) * Sq(roughness));
->>>>>>> ebe46e27
     float cosB = dot(bentNormalWS, reflect(-V, surfaceData.normalWS));
 
     return SphericalCapIntersectionSolidArea(cosAv, cosAs, cosB) / (TWO_PI * (1.0 - cosAs));
