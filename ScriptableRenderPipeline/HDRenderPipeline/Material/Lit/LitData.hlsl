#include "../../../Core/ShaderLibrary/SampleUVMapping.hlsl"
#include "../MaterialUtilities.hlsl"
#include "../Decal/DecalUtilities.hlsl"

//-------------------------------------------------------------------------------------
// Fill SurfaceData/Builtin data function
//-------------------------------------------------------------------------------------

// TODO: move this function to commonLighting.hlsl once validated it work correctly
float GetSpecularOcclusionFromBentAO(float3 V, float3 bentNormalWS, SurfaceData surfaceData)
{
    // Retrieve cone angle
    // Ambient occlusion is cosine weighted, thus use following equation. See slide 129
    float cosAv = sqrt(1.0 - surfaceData.ambientOcclusion);
    float roughness = max(PerceptualSmoothnessToRoughness(surfaceData.perceptualSmoothness), 0.01); // Clamp to 0.01 to avoid edge cases
    float cosAs = exp2(-3.32193 * Sqr(roughness));
    float cosB = dot(bentNormalWS, reflect(-V, surfaceData.normalWS));

    return SphericalCapIntersectionSolidArea(cosAv, cosAs, cosB) / (TWO_PI * (1.0 - cosAs));
}

void GetBuiltinData(FragInputs input, SurfaceData surfaceData, float alpha, float3 bentNormalWS, float depthOffset, out BuiltinData builtinData)
{
    // Builtin Data
    builtinData.opacity = alpha;

    // TODO: Sample lightmap/lightprobe/volume proxy
    // This should also handle projective lightmap
    builtinData.bakeDiffuseLighting = SampleBakedGI(input.positionWS, bentNormalWS, input.texCoord1, input.texCoord2);

    // It is safe to call this function here as surfaceData have been filled
    // We want to know if we must enable transmission on GI for SSS material, if the material have no SSS, this code will be remove by the compiler.
    BSDFData bsdfData = ConvertSurfaceDataToBSDFData(surfaceData);
    if (bsdfData.enableTransmission)
    {
        // For now simply recall the function with inverted normal, the compiler should be able to optimize the lightmap case to not resample the directional lightmap
        // however it will not optimize the lightprobe case due to the proxy volume relying on dynamic if (we rely must get right of this dynamic if), not a problem for SH9, but a problem for proxy volume.
        // TODO: optimize more this code.
        // Add GI transmission contribution by resampling the GI for inverted vertex normal
        builtinData.bakeDiffuseLighting += SampleBakedGI(input.positionWS, -input.worldToTangent[2], input.texCoord1, input.texCoord2) * bsdfData.transmittance;
    }

#ifdef SHADOWS_SHADOWMASK
    float4 shadowMask = SampleShadowMask(input.positionWS, input.texCoord1);
    builtinData.shadowMask0 = shadowMask.x;
    builtinData.shadowMask1 = shadowMask.y;
    builtinData.shadowMask2 = shadowMask.z;
    builtinData.shadowMask3 = shadowMask.w;
#else
    builtinData.shadowMask0 = 0.0;
    builtinData.shadowMask1 = 0.0;
    builtinData.shadowMask2 = 0.0;
    builtinData.shadowMask3 = 0.0;
#endif

    // Emissive Intensity is only use here, but is part of BuiltinData to enforce UI parameters as we want the users to fill one color and one intensity
    builtinData.emissiveIntensity = _EmissiveIntensity; // We still store intensity here so we can reuse it with debug code

    builtinData.emissiveColor = _EmissiveColor * builtinData.emissiveIntensity * lerp(float3(1.0, 1.0, 1.0), surfaceData.baseColor.rgb, _AlbedoAffectEmissive);
#ifdef _EMISSIVE_COLOR_MAP
    builtinData.emissiveColor *= SAMPLE_TEXTURE2D(_EmissiveColorMap, sampler_EmissiveColorMap, TRANSFORM_TEX(input.texCoord0, _EmissiveColorMap)).rgb;
#endif

    builtinData.velocity = float2(0.0, 0.0);

#if (SHADERPASS == SHADERPASS_DISTORTION) || defined(DEBUG_DISPLAY)
    float3 distortion = SAMPLE_TEXTURE2D(_DistortionVectorMap, sampler_DistortionVectorMap, input.texCoord0).rgb;
    distortion.rg = distortion.rg * _DistortionVectorScale.xx + _DistortionVectorBias.xx;
    builtinData.distortion = distortion.rg * _DistortionScale;
    builtinData.distortionBlur = clamp(distortion.b * _DistortionBlurScale, 0.0, 1.0) * (_DistortionBlurRemapMax - _DistortionBlurRemapMin) + _DistortionBlurRemapMin;
#else
    builtinData.distortion = float2(0.0, 0.0);
    builtinData.distortionBlur = 0.0;
#endif

    builtinData.depthOffset = depthOffset;
}

// Struct that gather UVMapping info of all layers + common calculation
// This is use to abstract the mapping that can differ on layers
struct LayerTexCoord
{
#ifndef LAYERED_LIT_SHADER
    UVMapping base;
    UVMapping details;
#else
    // Regular texcoord
    UVMapping base0;
    UVMapping base1;
    UVMapping base2;
    UVMapping base3;

    UVMapping details0;
    UVMapping details1;
    UVMapping details2;
    UVMapping details3;

    // Dedicated for blend mask
    UVMapping blendMask;
#endif

    // Store information that will be share by all UVMapping
    float3 vertexNormalWS; // TODO: store also object normal map for object triplanar
    float3 triplanarWeights;

#ifdef SURFACE_GRADIENT
    // tangent basis for each UVSet - up to 4 for now
    float3 vertexTangentWS0, vertexBitangentWS0;
    float3 vertexTangentWS1, vertexBitangentWS1;
    float3 vertexTangentWS2, vertexBitangentWS2;
    float3 vertexTangentWS3, vertexBitangentWS3;
#endif
};

#ifdef SURFACE_GRADIENT
void GenerateLayerTexCoordBasisTB(FragInputs input, inout LayerTexCoord layerTexCoord)
{
    float3 vertexNormalWS = input.worldToTangent[2];

    layerTexCoord.vertexTangentWS0 = input.worldToTangent[0];
    layerTexCoord.vertexBitangentWS0 = input.worldToTangent[1];

    // TODO: We should use relative camera position here - This will be automatic when we will move to camera relative space.
    float3 dPdx = ddx_fine(input.positionWS);
    float3 dPdy = ddy_fine(input.positionWS);

    float3 sigmaX = dPdx - dot(dPdx, vertexNormalWS) * vertexNormalWS;
    float3 sigmaY = dPdy - dot(dPdy, vertexNormalWS) * vertexNormalWS;
    //float flipSign = dot(sigmaY, cross(vertexNormalWS, sigmaX) ) ? -1.0 : 1.0;
    float flipSign = dot(dPdy, cross(vertexNormalWS, dPdx)) < 0.0 ? -1.0 : 1.0; // gives same as the commented out line above

    // TODO: Optimize! The compiler will not be able to remove the tangent space that are not use because it can't know due to our UVMapping constant we use for both base and details
    // To solve this we should track which UVSet is use for normal mapping... Maybe not as simple as it sounds
    SurfaceGradientGenBasisTB(vertexNormalWS, sigmaX, sigmaY, flipSign, input.texCoord1, layerTexCoord.vertexTangentWS1, layerTexCoord.vertexBitangentWS1);
    #if defined(_REQUIRE_UV2) || defined(_REQUIRE_UV3)
    SurfaceGradientGenBasisTB(vertexNormalWS, sigmaX, sigmaY, flipSign, input.texCoord2, layerTexCoord.vertexTangentWS2, layerTexCoord.vertexBitangentWS2);
    #endif
    #if defined(_REQUIRE_UV3)
    SurfaceGradientGenBasisTB(vertexNormalWS, sigmaX, sigmaY, flipSign, input.texCoord3, layerTexCoord.vertexTangentWS3, layerTexCoord.vertexBitangentWS3);
    #endif
}
#endif

#ifndef LAYERED_LIT_SHADER

// Want to use only one sampler for normalmap/bentnormalmap either we use OS or TS. And either we have normal map or bent normal or both.
#ifdef _NORMALMAP_TANGENT_SPACE
    #if defined(_NORMALMAP)
    #define SAMPLER_NORMALMAP_IDX sampler_NormalMap
    #elif defined(_BENTNORMALMAP)
    #define SAMPLER_NORMALMAP_IDX sampler_BentNormalMap
    #endif
#else
    #if defined(_NORMALMAP)
    #define SAMPLER_NORMALMAP_IDX sampler_NormalMapOS
    #elif defined(_BENTNORMALMAP)
    #define SAMPLER_NORMALMAP_IDX sampler_BentNormalMapOS
    #endif
#endif

#define SAMPLER_DETAILMAP_IDX sampler_DetailMap
#define SAMPLER_MASKMAP_IDX sampler_MaskMap
#define SAMPLER_HEIGHTMAP_IDX sampler_HeightMap

#define SAMPLER_SUBSURFACE_RADIUSMAP_IDX sampler_SubsurfaceRadiusMap
#define SAMPLER_THICKNESSMAP_IDX sampler_ThicknessMap

// include LitDataIndividualLayer to define GetSurfaceData
#define LAYER_INDEX 0
#define ADD_IDX(Name) Name
#define ADD_ZERO_IDX(Name) Name
#ifdef _NORMALMAP
#define _NORMALMAP_IDX
#endif
#ifdef _NORMALMAP_TANGENT_SPACE
#define _NORMALMAP_TANGENT_SPACE_IDX
#endif
#ifdef _DETAIL_MAP
#define _DETAIL_MAP_IDX
#endif
#ifdef _SUBSURFACE_RADIUS_MAP
#define _SUBSURFACE_RADIUS_MAP_IDX
#endif
#ifdef _THICKNESSMAP
#define _THICKNESSMAP_IDX
#endif
#ifdef _MASKMAP
#define _MASKMAP_IDX
#endif
#ifdef _BENTNORMALMAP
#define _BENTNORMALMAP_IDX
#endif
#include "LitDataIndividualLayer.hlsl"

// This maybe call directly by tessellation (domain) shader, thus all part regarding surface gradient must be done
// in function with FragInputs input as parameters
// layerTexCoord must have been initialize to 0 outside of this function
void GetLayerTexCoord(float2 texCoord0, float2 texCoord1, float2 texCoord2, float2 texCoord3,
                      float3 positionWS, float3 vertexNormalWS, inout LayerTexCoord layerTexCoord)
{
    layerTexCoord.vertexNormalWS = vertexNormalWS;
    layerTexCoord.triplanarWeights = ComputeTriplanarWeights(vertexNormalWS);

    int mappingType = UV_MAPPING_UVSET;
#if defined(_MAPPING_PLANAR)
    mappingType = UV_MAPPING_PLANAR;
#elif defined(_MAPPING_TRIPLANAR)
    mappingType = UV_MAPPING_TRIPLANAR;
#endif

    // Be sure that the compiler is aware that we don't use UV1 to UV3 for main layer so it can optimize code
    ComputeLayerTexCoord(   texCoord0, texCoord1, texCoord2, texCoord3, float4(1.0, 0.0, 0.0, 0.0), _UVDetailsMappingMask,
                            _BaseColorMap_ST.xy, _BaseColorMap_ST.zw, _DetailMap_ST.xy, _DetailMap_ST.zw, 1.0, _LinkDetailsWithBase,
                            positionWS, _TexWorldScale,
                            mappingType, layerTexCoord);
}

// This is call only in this file
// layerTexCoord must have been initialize to 0 outside of this function
void GetLayerTexCoord(FragInputs input, inout LayerTexCoord layerTexCoord)
{
#ifdef SURFACE_GRADIENT
    GenerateLayerTexCoordBasisTB(input, layerTexCoord);
#endif

    GetLayerTexCoord(   input.texCoord0, input.texCoord1, input.texCoord2, input.texCoord3,
                        input.positionWS, input.worldToTangent[2].xyz, layerTexCoord);
}

#include "LitDataDisplacement.hlsl"

void GetSurfaceAndBuiltinData(FragInputs input, float3 V, inout PositionInputs posInput, out SurfaceData surfaceData, out BuiltinData builtinData)
{
#ifdef LOD_FADE_CROSSFADE // enable dithering LOD transition if user select CrossFade transition in LOD group
    LODDitheringTransition(posInput.unPositionSS, unity_LODFade.x);
#endif

    ApplyDoubleSidedFlipOrMirror(input); // Apply double sided flip on the vertex normal

    LayerTexCoord layerTexCoord;
    ZERO_INITIALIZE(LayerTexCoord, layerTexCoord);
    GetLayerTexCoord(input, layerTexCoord);

    float depthOffset = ApplyPerPixelDisplacement(input, V, layerTexCoord);

#ifdef _DEPTHOFFSET_ON
    ApplyDepthOffsetPositionInput(V, depthOffset, GetWorldToHClipMatrix(), posInput);
#endif

    // We perform the conversion to world of the normalTS outside of the GetSurfaceData
    // so it allow us to correctly deal with detail normal map and optimize the code for the layered shaders
    float3 normalTS;
    float3 bentNormalTS;
    float3 bentNormalWS;
    float alpha = GetSurfaceData(input, layerTexCoord, surfaceData, normalTS, bentNormalTS);
    GetNormalWS(input, V, normalTS, surfaceData.normalWS);

    // Ensure that the normal is front-facing.
    float NdotV;
    surfaceData.normalWS = GetViewReflectedNormal(surfaceData.normalWS, V, NdotV);

    // Use bent normal to sample GI if available
#ifdef _BENTNORMALMAP
    GetNormalWS(input, V, bentNormalTS, bentNormalWS);
#else
    bentNormalWS = surfaceData.normalWS;
#endif
<<<<<<< HEAD
    // This is use with anisotropic material
    surfaceData.tangentWS = Orthonormalize(surfaceData.tangentWS, surfaceData.normalWS);

    // Caution: surfaceData must be fully initialize before calling GetBuiltinData
    GetBuiltinData(input, surfaceData, alpha, bentNormalWS, depthOffset, builtinData);
	AddDecalContribution(posInput.unPositionSS, surfaceData);
}

#else // if LAYERED_LIT_SHADER

#define LAYERS_HEIGHTMAP_ENABLE (defined(_HEIGHTMAP0) || defined(_HEIGHTMAP1) || (_LAYER_COUNT > 2 && defined(_HEIGHTMAP2)) || (_LAYER_COUNT > 3 && defined(_HEIGHTMAP3)))

// Number of sampler are limited, we need to share sampler as much as possible with lit material
// for this we put the constraint that the sampler are the same in a layered material for all textures of the same type
// then we take the sampler matching the first textures use of this type
#if defined(_NORMALMAP0)
    #if defined(_NORMALMAP_TANGENT_SPACE0)
    #define SAMPLER_NORMALMAP_IDX sampler_NormalMap0
    #else
    #define SAMPLER_NORMALMAP_IDX sampler_NormalMapOS0
    #endif
#elif defined(_NORMALMAP1)
    #if defined(_NORMALMAP_TANGENT_SPACE1)
    #define SAMPLER_NORMALMAP_IDX sampler_NormalMap1
    #else
    #define SAMPLER_NORMALMAP_IDX sampler_NormalMapOS1
    #endif
#elif defined(_NORMALMAP2)
    #if defined(_NORMALMAP_TANGENT_SPACE2)
    #define SAMPLER_NORMALMAP_IDX sampler_NormalMap2
    #else
    #define SAMPLER_NORMALMAP_IDX sampler_NormalMapOS2
    #endif
#elif defined(_NORMALMAP3)
    #if defined(_NORMALMAP_TANGENT_SPACE3)
    #define SAMPLER_NORMALMAP_IDX sampler_NormalMap3
    #else
    #define SAMPLER_NORMALMAP_IDX sampler_NormalMapOS3
    #endif
#elif defined(_BENTNORMALMAP0)
    #if defined(_NORMALMAP_TANGENT_SPACE0)
    #define SAMPLER_NORMALMAP_IDX sampler_BentNormalMap0
    #else
    #define SAMPLER_NORMALMAP_IDX sampler_BentNormalMapOS0
    #endif
#elif defined(_BENTNORMALMAP1)
    #if defined(_NORMALMAP_TANGENT_SPACE1)
    #define SAMPLER_NORMALMAP_IDX sampler_BentNormalMap1
    #else
    #define SAMPLER_NORMALMAP_IDX sampler_BentNormalMapOS1
    #endif
#elif defined(_BENTNORMALMAP2)
    #if defined(_NORMALMAP_TANGENT_SPACE2)
    #define SAMPLER_NORMALMAP_IDX sampler_BentNormalMap2
    #else
    #define SAMPLER_NORMALMAP_IDX sampler_BentNormalMapOS2
    #endif
#else
    #if defined(_NORMALMAP_TANGENT_SPACE3)
    #define SAMPLER_NORMALMAP_IDX sampler_BentNormalMap3
    #else
    #define SAMPLER_NORMALMAP_IDX sampler_BentNormalMapOS3
    #endif
#endif

#if defined(_DETAIL_MAP0)
#define SAMPLER_DETAILMAP_IDX sampler_DetailMap0
#elif defined(_DETAIL_MAP1)
#define SAMPLER_DETAILMAP_IDX sampler_DetailMap1
#elif defined(_DETAIL_MAP2)
#define SAMPLER_DETAILMAP_IDX sampler_DetailMap2
#else
#define SAMPLER_DETAILMAP_IDX sampler_DetailMap3
#endif

#if defined(_MASKMAP0)
#define SAMPLER_MASKMAP_IDX sampler_MaskMap0
#elif defined(_MASKMAP1)
#define SAMPLER_MASKMAP_IDX sampler_MaskMap1
#elif defined(_MASKMAP2)
#define SAMPLER_MASKMAP_IDX sampler_MaskMap2
#else
#define SAMPLER_MASKMAP_IDX sampler_MaskMap3
#endif

#if defined(_HEIGHTMAP0)
#define SAMPLER_HEIGHTMAP_IDX sampler_HeightMap0
#elif defined(_HEIGHTMAP1)
#define SAMPLER_HEIGHTMAP_IDX sampler_HeightMap1
#elif defined(_HEIGHTMAP2)
#define SAMPLER_HEIGHTMAP_IDX sampler_HeightMap2
#elif defined(_HEIGHTMAP3)
#define SAMPLER_HEIGHTMAP_IDX sampler_HeightMap3
#endif

#if defined(_SUBSURFACE_RADIUS_MAP0)
#define _SUBSURFACE_RADIUS_MAP_IDX sampler_SubsurfaceRadiusMap0
#elif defined(_SUBSURFACE_RADIUS_MAP1)
#define _SUBSURFACE_RADIUS_MAP_IDX sampler_SubsurfaceRadiusMap1
#elif defined(_SUBSURFACE_RADIUS_MAP2)
#define _SUBSURFACE_RADIUS_MAP_IDX sampler_SubsurfaceRadiusMap2
#elif defined(_SUBSURFACE_RADIUS_MAP3)
#define _SUBSURFACE_RADIUS_MAP_IDX sampler_SubsurfaceRadiusMap3
#endif

#if defined(_THICKNESSMAP0)
#define SAMPLER_THICKNESSMAP_IDX sampler_ThicknessMap0
#elif defined(_THICKNESSMAP1)
#define SAMPLER_THICKNESSMAP_IDX sampler_ThicknessMap1
#elif defined(_THICKNESSMAP2)
#define SAMPLER_THICKNESSMAP_IDX sampler_ThicknessMap2
#elif defined(_THICKNESSMAP3)
#define SAMPLER_THICKNESSMAP_IDX sampler_ThicknessMap3
#endif

// Define a helper macro

#define ADD_ZERO_IDX(Name) Name##0

// include LitDataInternal multiple time to define the variation of GetSurfaceData for each layer
#define LAYER_INDEX 0
#define ADD_IDX(Name) Name##0
#ifdef _NORMALMAP0
#define _NORMALMAP_IDX
#endif
#ifdef _NORMALMAP_TANGENT_SPACE0
#define _NORMALMAP_TANGENT_SPACE_IDX
#endif
#ifdef _DETAIL_MAP0
#define _DETAIL_MAP_IDX
#endif
#ifdef _SUBSURFACE_RADIUS_MAP0
#define _SUBSURFACE_RADIUS_MAP_IDX
#endif
#ifdef _THICKNESSMAP0
#define _THICKNESSMAP_IDX
#endif
#ifdef _MASKMAP0
#define _MASKMAP_IDX
#endif
#ifdef _BENTNORMALMAP0
#define _BENTNORMALMAP_IDX
#endif
#include "LitDataInternal.hlsl"
#undef LAYER_INDEX
#undef ADD_IDX
#undef _NORMALMAP_IDX
#undef _NORMALMAP_TANGENT_SPACE_IDX
#undef _DETAIL_MAP_IDX
#undef _SUBSURFACE_RADIUS_MAP_IDX
#undef _THICKNESSMAP_IDX
#undef _MASKMAP_IDX
#undef _BENTNORMALMAP_IDX

#define LAYER_INDEX 1
#define ADD_IDX(Name) Name##1
#ifdef _NORMALMAP1
#define _NORMALMAP_IDX
#endif
#ifdef _NORMALMAP_TANGENT_SPACE1
#define _NORMALMAP_TANGENT_SPACE_IDX
#endif
#ifdef _DETAIL_MAP1
#define _DETAIL_MAP_IDX
#endif
#ifdef _SUBSURFACE_RADIUS_MAP1
#define _SUBSURFACE_RADIUS_MAP_IDX
#endif
#ifdef _THICKNESSMAP1
#define _THICKNESSMAP_IDX
#endif
#ifdef _MASKMAP1
#define _MASKMAP_IDX
#endif
#ifdef _BENTNORMALMAP1
#define _BENTNORMALMAP_IDX
#endif
#include "LitDataInternal.hlsl"
#undef LAYER_INDEX
#undef ADD_IDX
#undef _NORMALMAP_IDX
#undef _NORMALMAP_TANGENT_SPACE_IDX
#undef _DETAIL_MAP_IDX
#undef _SUBSURFACE_RADIUS_MAP_IDX
#undef _THICKNESSMAP_IDX
#undef _MASKMAP_IDX
#undef _BENTNORMALMAP_IDX

#define LAYER_INDEX 2
#define ADD_IDX(Name) Name##2
#ifdef _NORMALMAP2
#define _NORMALMAP_IDX
#endif
#ifdef _NORMALMAP_TANGENT_SPACE2
#define _NORMALMAP_TANGENT_SPACE_IDX
#endif
#ifdef _DETAIL_MAP2
#define _DETAIL_MAP_IDX
#endif
#ifdef _SUBSURFACE_RADIUS_MAP2
#define _SUBSURFACE_RADIUS_MAP_IDX
#endif
#ifdef _THICKNESSMAP2
#define _THICKNESSMAP_IDX
#endif
#ifdef _MASKMAP2
#define _MASKMAP_IDX
#endif
#ifdef _BENTNORMALMAP2
#define _BENTNORMALMAP_IDX
#endif
#include "LitDataInternal.hlsl"
#undef LAYER_INDEX
#undef ADD_IDX
#undef _NORMALMAP_IDX
#undef _NORMALMAP_TANGENT_SPACE_IDX
#undef _DETAIL_MAP_IDX
#undef _SUBSURFACE_RADIUS_MAP_IDX
#undef _THICKNESSMAP_IDX
#undef _MASKMAP_IDX
#undef _BENTNORMALMAP_IDX

#define LAYER_INDEX 3
#define ADD_IDX(Name) Name##3
#ifdef _NORMALMAP3
#define _NORMALMAP_IDX
#endif
#ifdef _NORMALMAP_TANGENT_SPACE3
#define _NORMALMAP_TANGENT_SPACE_IDX
#endif
#ifdef _DETAIL_MAP3
#define _DETAIL_MAP_IDX
#endif
#ifdef _SUBSURFACE_RADIUS_MAP3
#define _SUBSURFACE_RADIUS_MAP_IDX
#endif
#ifdef _THICKNESSMAP3
#define _THICKNESSMAP_IDX
#endif
#ifdef _MASKMAP3
#define _MASKMAP_IDX
#endif
#ifdef _BENTNORMALMAP3
#define _BENTNORMALMAP_IDX
#endif
#include "LitDataInternal.hlsl"
#undef LAYER_INDEX
#undef ADD_IDX
#undef _NORMALMAP_IDX
#undef _NORMALMAP_TANGENT_SPACE_IDX
#undef _DETAIL_MAP_IDX
#undef _SUBSURFACE_RADIUS_MAP_IDX
#undef _THICKNESSMAP_IDX
#undef _MASKMAP_IDX
#undef _BENTNORMALMAP_IDX

float3 BlendLayeredVector3(float3 x0, float3 x1, float3 x2, float3 x3, float weight[4])
{
    float3 result = float3(0.0, 0.0, 0.0);

    result = x0 * weight[0] + x1 * weight[1];
#if _LAYER_COUNT >= 3
    result += (x2 * weight[2]);
#endif
#if _LAYER_COUNT >= 4
    result += x3 * weight[3];
#endif

    return result;
}

float BlendLayeredScalar(float x0, float x1, float x2, float x3, float weight[4])
{
    float result = 0.0;

    result = x0 * weight[0] + x1 * weight[1];
#if _LAYER_COUNT >= 3
    result += x2 * weight[2];
#endif
#if _LAYER_COUNT >= 4
    result += x3 * weight[3];
#endif

    return result;
}

// In the case of subsurface profile index, the goal is to take the index with the hights weights.
// Or the last found in case of equality.
float BlendLayeredSSSprofile(float x0, float x1, float x2, float x3, float weight[4])
{
    int sssProfileIndex = x0;
    float currentMax = weight[0];

    sssProfileIndex = currentMax < weight[1] ? x1 : sssProfileIndex;
    currentMax = max(currentMax, weight[1]);

#if _LAYER_COUNT >= 3
    sssProfileIndex = currentMax < weight[2] ? x2 : sssProfileIndex;
    currentMax = max(currentMax, weight[2]);
#endif
#if _LAYER_COUNT >= 4
    sssProfileIndex = currentMax < weight[3] ? x3 : sssProfileIndex;
#endif

    return sssProfileIndex;
}

#define SURFACEDATA_BLEND_VECTOR3(surfaceData, name, mask) BlendLayeredVector3(MERGE_NAME(surfaceData, 0) MERGE_NAME(., name), MERGE_NAME(surfaceData, 1) MERGE_NAME(., name), MERGE_NAME(surfaceData, 2) MERGE_NAME(., name), MERGE_NAME(surfaceData, 3) MERGE_NAME(., name), mask);
#define SURFACEDATA_BLEND_SCALAR(surfaceData, name, mask) BlendLayeredScalar(MERGE_NAME(surfaceData, 0) MERGE_NAME(., name), MERGE_NAME(surfaceData, 1) MERGE_NAME(., name), MERGE_NAME(surfaceData, 2) MERGE_NAME(., name), MERGE_NAME(surfaceData, 3) MERGE_NAME(., name), mask);
#define SURFACEDATA_BLEND_SSS_PROFILE(surfaceData, name, mask) BlendLayeredSSSprofile(MERGE_NAME(surfaceData, 0) MERGE_NAME(., name), MERGE_NAME(surfaceData, 1) MERGE_NAME(., name), MERGE_NAME(surfaceData, 2) MERGE_NAME(., name), MERGE_NAME(surfaceData, 3) MERGE_NAME(., name), mask);
#define PROP_BLEND_SCALAR(name, mask) BlendLayeredScalar(name##0, name##1, name##2, name##3, mask);

void GetLayerTexCoord(float2 texCoord0, float2 texCoord1, float2 texCoord2, float2 texCoord3,
                      float3 positionWS, float3 vertexNormalWS, inout LayerTexCoord layerTexCoord)
{
    layerTexCoord.vertexNormalWS = vertexNormalWS;
    layerTexCoord.triplanarWeights = ComputeTriplanarWeights(vertexNormalWS);

    int mappingType = UV_MAPPING_UVSET;
#if defined(_LAYER_MAPPING_PLANAR_BLENDMASK)
    mappingType = UV_MAPPING_PLANAR;
#elif defined(_LAYER_MAPPING_TRIPLANAR_BLENDMASK)
    mappingType = UV_MAPPING_TRIPLANAR;
#endif

    // Note: Blend mask have its dedicated mapping and tiling.
    // To share code, we simply call the regular code from the main layer for it then save the result, then do regular call for all layers.
    ComputeLayerTexCoord0(  texCoord0, texCoord1, texCoord2, texCoord3, _UVMappingMaskBlendMask, _UVMappingMaskBlendMask,
                            _LayerMaskMap_ST.xy, _LayerMaskMap_ST.zw, float2(0.0, 0.0), float2(0.0, 0.0), 1.0, false,
                            positionWS, _TexWorldScaleBlendMask,
                            mappingType, layerTexCoord);

    layerTexCoord.blendMask = layerTexCoord.base0;

    // On all layers (but not on blend mask) we can scale the tiling with object scale (only uniform supported)
    // Note: the object scale doesn't affect planar/triplanar mapping as they already handle the object scale.
    float tileObjectScale = 1.0;
#ifdef _LAYER_TILING_COUPLED_WITH_UNIFORM_OBJECT_SCALE
    // Extract scaling from world transform
    float4x4 worldTransform = GetObjectToWorldMatrix();
    // assuming uniform scaling, take only the first column
    tileObjectScale = length(float3(worldTransform._m00, worldTransform._m01, worldTransform._m02));
#endif

    mappingType = UV_MAPPING_UVSET;
#if defined(_LAYER_MAPPING_PLANAR0)
    mappingType = UV_MAPPING_PLANAR;
#elif defined(_LAYER_MAPPING_TRIPLANAR0)
    mappingType = UV_MAPPING_TRIPLANAR;
#endif

    ComputeLayerTexCoord0(  texCoord0, texCoord1, texCoord2, texCoord3, _UVMappingMask0, _UVDetailsMappingMask0,
                            _BaseColorMap0_ST.xy, _BaseColorMap0_ST.zw, _DetailMap0_ST.xy, _DetailMap0_ST.zw, 1.0
                            #if !defined(_MAIN_LAYER_INFLUENCE_MODE)
                            * tileObjectScale  // We only affect layer0 in case we are not in influence mode (i.e we should not change the base object)
                            #endif
                            , _LinkDetailsWithBase0
                            , positionWS, _TexWorldScale0,
                            mappingType, layerTexCoord);

    mappingType = UV_MAPPING_UVSET;
#if defined(_LAYER_MAPPING_PLANAR1)
    mappingType = UV_MAPPING_PLANAR;
#elif defined(_LAYER_MAPPING_TRIPLANAR1)
    mappingType = UV_MAPPING_TRIPLANAR;
#endif
    ComputeLayerTexCoord1(  texCoord0, texCoord1, texCoord2, texCoord3, _UVMappingMask1, _UVDetailsMappingMask1,
                            _BaseColorMap1_ST.xy, _BaseColorMap1_ST.zw, _DetailMap1_ST.xy, _DetailMap1_ST.zw, tileObjectScale, _LinkDetailsWithBase1,
                            positionWS, _TexWorldScale1,
                            mappingType, layerTexCoord);

    mappingType = UV_MAPPING_UVSET;
#if defined(_LAYER_MAPPING_PLANAR2)
    mappingType = UV_MAPPING_PLANAR;
#elif defined(_LAYER_MAPPING_TRIPLANAR2)
    mappingType = UV_MAPPING_TRIPLANAR;
#endif
    ComputeLayerTexCoord2(  texCoord0, texCoord1, texCoord2, texCoord3, _UVMappingMask2, _UVDetailsMappingMask2,
                            _BaseColorMap2_ST.xy, _BaseColorMap2_ST.zw, _DetailMap2_ST.xy, _DetailMap2_ST.zw, tileObjectScale, _LinkDetailsWithBase2,
                            positionWS, _TexWorldScale2,
                            mappingType, layerTexCoord);

    mappingType = UV_MAPPING_UVSET;
#if defined(_LAYER_MAPPING_PLANAR3)
    mappingType = UV_MAPPING_PLANAR;
#elif defined(_LAYER_MAPPING_TRIPLANAR3)
    mappingType = UV_MAPPING_TRIPLANAR;
#endif
    ComputeLayerTexCoord3(  texCoord0, texCoord1, texCoord2, texCoord3, _UVMappingMask3, _UVDetailsMappingMask3,
                            _BaseColorMap3_ST.xy, _BaseColorMap3_ST.zw, _DetailMap3_ST.xy, _DetailMap3_ST.zw, tileObjectScale, _LinkDetailsWithBase3,
                            positionWS, _TexWorldScale3,
                            mappingType, layerTexCoord);
}

// This is call only in this file
// layerTexCoord must have been initialize to 0 outside of this function
void GetLayerTexCoord(FragInputs input, inout LayerTexCoord layerTexCoord)
{
#ifdef SURFACE_GRADIENT
    GenerateLayerTexCoordBasisTB(input, layerTexCoord);
#endif

    GetLayerTexCoord(   input.texCoord0, input.texCoord1, input.texCoord2, input.texCoord3,
                        input.positionWS, input.worldToTangent[2].xyz, layerTexCoord);
}

void ApplyDisplacementTileScale(inout float height0, inout float height1, inout float height2, inout float height3)
{
    // When we change the tiling, we have want to conserve the ratio with the displacement (and this is consistent with per pixel displacement)
#ifdef _DISPLACEMENT_LOCK_TILING_SCALE
    float tileObjectScale = 1.0;
    #ifdef _LAYER_TILING_COUPLED_WITH_UNIFORM_OBJECT_SCALE
    // Extract scaling from world transform
    float4x4 worldTransform = GetObjectToWorldMatrix();
    // assuming uniform scaling, take only the first column
    tileObjectScale = length(float3(worldTransform._m00, worldTransform._m01, worldTransform._m02));
    #endif

    // TODO: precompute all these scaling factors!
    height0 *= _InvTilingScale0;
    #if !defined(_MAIN_LAYER_INFLUENCE_MODE)
    height0 /= tileObjectScale;  // We only affect layer0 in case we are not in influence mode (i.e we should not change the base object)
    #endif
    height1 = (height1 / tileObjectScale) * _InvTilingScale1;
    height2 = (height2 / tileObjectScale) * _InvTilingScale2;
    height3 = (height3 / tileObjectScale) * _InvTilingScale3;
#endif
}

// This function is just syntaxic sugar to nullify height not used based on heightmap avaibility and layer
void SetEnabledHeightByLayer(inout float height0, inout float height1, inout float height2, inout float height3)
{
#ifndef _HEIGHTMAP0
    height0 = 0.0;
#endif
#ifndef _HEIGHTMAP1
    height1 = 0.0;
#endif
#ifndef _HEIGHTMAP2
    height2 = 0.0;
#endif
#ifndef _HEIGHTMAP3
    height3 = 0.0;
#endif

#if _LAYER_COUNT < 4
    height3 = 0.0;
#endif
#if _LAYER_COUNT < 3
    height2 = 0.0;
#endif
}

void ComputeMaskWeights(float4 inputMasks, out float outWeights[_MAX_LAYER])
{
    float masks[_MAX_LAYER];
    masks[0] = inputMasks.a;

    masks[1] = inputMasks.r;
#if _LAYER_COUNT > 2
    masks[2] = inputMasks.g;
#else
    masks[2] = 0.0;
#endif
#if _LAYER_COUNT > 3
    masks[3] = inputMasks.b;
#else
    masks[3] = 0.0;
#endif

    // calculate weight of each layers
    // Algorithm is like this:
    // Top layer have priority on others layers
    // If a top layer doesn't use the full weight, the remaining can be use by the following layer.
    float weightsSum = 0.0;

    [unroll]
    for (int i = _LAYER_COUNT - 1; i >= 0; --i)
    {
        outWeights[i] = min(masks[i], (1.0 - weightsSum));
        weightsSum = saturate(weightsSum + masks[i]);
    }
}

// Caution: Blend mask are Layer 1 R - Layer 2 G - Layer 3 B - Main Layer A
float4 GetBlendMask(LayerTexCoord layerTexCoord, float4 vertexColor, bool useLodSampling = false, float lod = 0)
{
    // Caution:
    // Blend mask are Main Layer A - Layer 1 R - Layer 2 G - Layer 3 B
    // Value for main layer is not use for blending itself but for alternate weighting like density.
    // Settings this specific Main layer blend mask in alpha allow to be transparent in case we don't use it and 1 is provide by default.
    float4 blendMasks = useLodSampling ? SAMPLE_UVMAPPING_TEXTURE2D_LOD(_LayerMaskMap, sampler_LayerMaskMap, layerTexCoord.blendMask, lod) : SAMPLE_UVMAPPING_TEXTURE2D(_LayerMaskMap, sampler_LayerMaskMap, layerTexCoord.blendMask);

    // Wind uses vertex alpha as an intensity parameter.
    // So in case Layered shader uses wind, we need to hardcode the alpha here so that the main layer can be visible without affecting wind intensity.
    // It also means that when using wind, users can't use vertex color to modulate the effect of influence from the main layer.
    float4 maskVertexColor = vertexColor;
#if defined(_LAYER_MASK_VERTEX_COLOR_MUL)
    #if defined(_VERTEX_WIND)
    // For multiplicative vertex color blend mask. 1.0f is the neutral value
    maskVertexColor.a = 1.0f;
    #endif
    blendMasks *= maskVertexColor;
#elif defined(_LAYER_MASK_VERTEX_COLOR_ADD)
    #if defined(_VERTEX_WIND)
    // For additive vertex color blend mask. 0.5f is the neutral value (0.5 * 2.0 - 1.0 = 0.0)
    maskVertexColor.a = 0.5f;
    #endif
    blendMasks = saturate(blendMasks + maskVertexColor * 2.0 - 1.0);
#endif

    return blendMasks;
}

float GetInfluenceMask(LayerTexCoord layerTexCoord, bool useLodSampling = false, float lod = 0)
{
    // Sample influence mask with same mapping as Main layer
    return useLodSampling ? SAMPLE_UVMAPPING_TEXTURE2D_LOD(_LayerInfluenceMaskMap, sampler_LayerInfluenceMaskMap, layerTexCoord.base0, lod).r : SAMPLE_UVMAPPING_TEXTURE2D(_LayerInfluenceMaskMap, sampler_LayerInfluenceMaskMap, layerTexCoord.base0).r;
}

float GetMaxHeight(float4 heights)
{
    float maxHeight = max(heights.r, heights.g);
#ifdef _LAYEREDLIT_4_LAYERS
    maxHeight = max(Max3(heights.r, heights.g, heights.b), heights.a);
#endif
#ifdef _LAYEREDLIT_3_LAYERS
    maxHeight = Max3(heights.r, heights.g, heights.b);
#endif

    return maxHeight;
}

// Returns layering blend mask after application of height based blend.
float4 ApplyHeightBlend(float4 heights, float4 blendMask)
{
    // Add offsets for all the layers.
    heights = heights + float4(_HeightOffset0, _HeightOffset1, _HeightOffset2, _HeightOffset3);

    // We need to mask out inactive layers so that their height does not impact the result.
    float4 maskedHeights = heights * blendMask.argb;

    float maxHeight = GetMaxHeight(maskedHeights);
    // Make sure that transition is not zero otherwise the next computation will be wrong.
    // The epsilon here also has to be bigger than the epsilon in the next computation.
    float transition = max(_HeightTransition, 1e-5);

    // The goal here is to have all but the highest layer at negative heights, then we add the transition so that if the next highest layer is near transition it will have a positive value.
    // Then we clamp this to zero and normalize everything so that highest layer has a value of 1.
    maskedHeights = maskedHeights - maxHeight.xxxx;
    // We need to add an epsilon here for active layers (hence the blendMask again) so that at least a layer shows up if everything's too low.
    maskedHeights = (max(0, maskedHeights + transition) + 1e-6) * blendMask.argb;

    // Normalize
    maxHeight = GetMaxHeight(maskedHeights);
    maskedHeights = maskedHeights / maxHeight.xxxx;

    return maskedHeights.yzwx;
}

// Return the maximun amplitude use by all enabled heightmap
// use for tessellation culling and per pixel displacement
// TODO: For vertex displacement this should take into account the modification in ApplyTessellationTileScale but it should be conservative here (as long as tiling is not negative)
float GetMaxDisplacement()
{
    float maxDisplacement = 0.0;

    // _HeightAmplitudeX can be negative if min and max are inverted, but the max displacement must be positive, take abs()
#if defined(_HEIGHTMAP0)
    maxDisplacement = abs(_HeightAmplitude0);
#endif

#if defined(_HEIGHTMAP1)
    maxDisplacement = max(  abs(_HeightAmplitude1)
                            #if defined(_MAIN_LAYER_INFLUENCE_MODE)
                            + abs(_HeightAmplitude0) * _InheritBaseHeight1
                            #endif
                            , maxDisplacement);
#endif

#if _LAYER_COUNT >= 3
#if defined(_HEIGHTMAP2)
    maxDisplacement = max(  abs(_HeightAmplitude2)
                            #if defined(_MAIN_LAYER_INFLUENCE_MODE)
                            + abs(_HeightAmplitude0) * _InheritBaseHeight2
                            #endif
                            , maxDisplacement);
#endif
#endif

#if _LAYER_COUNT >= 4
#if defined(_HEIGHTMAP3)
    maxDisplacement = max(  abs(_HeightAmplitude3)
                            #if defined(_MAIN_LAYER_INFLUENCE_MODE)
                            + abs(_HeightAmplitude0) * _InheritBaseHeight3
                            #endif
                            , maxDisplacement);
#endif
#endif

    return maxDisplacement;
}

// Return the minimun uv size for all layers including triplanar
float2 GetMinUvSize(LayerTexCoord layerTexCoord)
{
    float2 minUvSize = float2(FLT_MAX, FLT_MAX);

#if defined(_HEIGHTMAP0)
    if (layerTexCoord.base0.mappingType == UV_MAPPING_TRIPLANAR)
    {
        minUvSize = min(layerTexCoord.base0.uvZY * _HeightMap0_TexelSize.zw, minUvSize);
        minUvSize = min(layerTexCoord.base0.uvXZ * _HeightMap0_TexelSize.zw, minUvSize);
        minUvSize = min(layerTexCoord.base0.uvXY * _HeightMap0_TexelSize.zw, minUvSize);
    }
    else
    {
        minUvSize = min(layerTexCoord.base0.uv * _HeightMap0_TexelSize.zw, minUvSize);
    }
#endif

#if defined(_HEIGHTMAP1)
    if (layerTexCoord.base1.mappingType == UV_MAPPING_TRIPLANAR)
    {
        minUvSize = min(layerTexCoord.base1.uvZY * _HeightMap1_TexelSize.zw, minUvSize);
        minUvSize = min(layerTexCoord.base1.uvXZ * _HeightMap1_TexelSize.zw, minUvSize);
        minUvSize = min(layerTexCoord.base1.uvXY * _HeightMap1_TexelSize.zw, minUvSize);
    }
    else
    {
        minUvSize = min(layerTexCoord.base1.uv * _HeightMap1_TexelSize.zw, minUvSize);
    }
#endif

#if _LAYER_COUNT >= 3
#if defined(_HEIGHTMAP2)
    if (layerTexCoord.base2.mappingType == UV_MAPPING_TRIPLANAR)
    {
        minUvSize = min(layerTexCoord.base2.uvZY * _HeightMap2_TexelSize.zw, minUvSize);
        minUvSize = min(layerTexCoord.base2.uvXZ * _HeightMap2_TexelSize.zw, minUvSize);
        minUvSize = min(layerTexCoord.base2.uvXY * _HeightMap2_TexelSize.zw, minUvSize);
    }
    else
    {
        minUvSize = min(layerTexCoord.base2.uv * _HeightMap2_TexelSize.zw, minUvSize);
    }
#endif
#endif

#if _LAYER_COUNT >= 4
#if defined(_HEIGHTMAP3)
    if (layerTexCoord.base3.mappingType == UV_MAPPING_TRIPLANAR)
    {
        minUvSize = min(layerTexCoord.base3.uvZY * _HeightMap3_TexelSize.zw, minUvSize);
        minUvSize = min(layerTexCoord.base3.uvXZ * _HeightMap3_TexelSize.zw, minUvSize);
        minUvSize = min(layerTexCoord.base3.uvXY * _HeightMap3_TexelSize.zw, minUvSize);
    }
    else
    {
        minUvSize = min(layerTexCoord.base3.uv * _HeightMap3_TexelSize.zw, minUvSize);
    }
#endif
#endif

    return minUvSize;
}

#if defined(_PIXEL_DISPLACEMENT) && LAYERS_HEIGHTMAP_ENABLE
struct PerPixelHeightDisplacementParam
{
    float4 blendMasks;
    float2 uv[_MAX_LAYER];
    float2 uvSpaceScale[_MAX_LAYER];
#if defined(_MAIN_LAYER_INFLUENCE_MODE) && defined(_HEIGHTMAP0)
    float heightInfluence[_MAX_LAYER];
#endif
};

// Calculate displacement for per vertex displacement mapping
float ComputePerPixelHeightDisplacement(float2 texOffsetCurrent, float lod, PerPixelHeightDisplacementParam param)
{
    // See function ComputePerVertexDisplacement() for comment about the weights/influenceMask/BlendMask

    // Note: Amplitude is handled in uvSpaceScale, no need to multiply by it here.
    float height0 = SAMPLE_TEXTURE2D_LOD(_HeightMap0, SAMPLER_HEIGHTMAP_IDX, param.uv[0] + texOffsetCurrent * param.uvSpaceScale[0], lod).r;
    float height1 = SAMPLE_TEXTURE2D_LOD(_HeightMap1, SAMPLER_HEIGHTMAP_IDX, param.uv[1] + texOffsetCurrent * param.uvSpaceScale[1], lod).r;
    float height2 = SAMPLE_TEXTURE2D_LOD(_HeightMap2, SAMPLER_HEIGHTMAP_IDX, param.uv[2] + texOffsetCurrent * param.uvSpaceScale[2], lod).r;
    float height3 = SAMPLE_TEXTURE2D_LOD(_HeightMap3, SAMPLER_HEIGHTMAP_IDX, param.uv[3] + texOffsetCurrent * param.uvSpaceScale[3], lod).r;

    SetEnabledHeightByLayer(height0, height1, height2, height3);

    float4 blendMasks = param.blendMasks;
#if defined(_HEIGHT_BASED_BLEND)
    // Modify blendMask to take into account the height of the layer. Higher height should be more visible.
    blendMasks = ApplyHeightBlend(float4(height0, height1, height2, height3), param.blendMasks);
#endif

    float weights[_MAX_LAYER];
    ComputeMaskWeights(blendMasks, weights);

#if defined(_MAIN_LAYER_INFLUENCE_MODE) && defined(_HEIGHTMAP0)
    float influenceMask = blendMasks.a;
    #ifdef _INFLUENCEMASK_MAP
    influenceMask *= SAMPLE_TEXTURE2D_LOD(_LayerInfluenceMaskMap, sampler_BaseColorMap0, param.uv[0], lod).r;
    #endif
    height1 += height0 * _InheritBaseHeight1 * influenceMask;
    height2 += height0 * _InheritBaseHeight2 * influenceMask;
    height3 += height0 * _InheritBaseHeight3 * influenceMask;
#endif

    return BlendLayeredScalar(height0, height1, height2, height3, weights);
}

#include "../../../Core/ShaderLibrary/PerPixelDisplacement.hlsl"

#endif // defined(_PIXEL_DISPLACEMENT) && LAYERS_HEIGHTMAP_ENABLE

// PPD is affecting only one mapping at the same time, mean we need to execute it for each mapping (UV0, UV1, 3 times for triplanar etc..)
// We chose to not support all this case that are extremely hard to manage (for example mixing different mapping, mean it also require different tangent space that is not supported in Unity)
// For these reasons we put the following rules
// Rules:
// - Mapping is the same for all layers that use an Heightmap (i.e all are UV, planar or triplanar)
// - Mapping UV is UV0 only because we need to convert view vector in texture space and this is only available for UV0
// - Heightmap can be enabled per layer
// - Blend Mask use same mapping as main layer (UVO, Planar, Triplanar)
// From these rules it mean that PPD is enable only if the user 1) ask for it, 2) if there is one heightmap enabled on active layer, 3) if mapping is the same for all layer respecting 2), 4) if mapping is UV0, planar or triplanar mapping
// Most contraint are handled by the inspector (i.e the UI) like the mapping constraint and is assumed in the shader.
float ApplyPerPixelDisplacement(FragInputs input, float3 V, inout LayerTexCoord layerTexCoord, float4 blendMasks)
{
#if defined(_PIXEL_DISPLACEMENT) && LAYERS_HEIGHTMAP_ENABLE
    bool isPlanar = false;
    bool isTriplanar = false;

    // To know if we are planar or triplanar just need to check if any of the active heightmap layer is true as they are enforce to be the same mapping
#if defined(_HEIGHTMAP0)
    isPlanar = layerTexCoord.base0.mappingType == UV_MAPPING_PLANAR;
    isTriplanar = layerTexCoord.base0.mappingType == UV_MAPPING_TRIPLANAR;
#endif

#if defined(_HEIGHTMAP1)
    isPlanar = layerTexCoord.base1.mappingType == UV_MAPPING_PLANAR;
    isTriplanar = layerTexCoord.base1.mappingType == UV_MAPPING_TRIPLANAR;
#endif

#if _LAYER_COUNT >= 3
#if defined(_HEIGHTMAP2)
    isPlanar = layerTexCoord.base2.mappingType == UV_MAPPING_PLANAR;
    isTriplanar = layerTexCoord.base2.mappingType == UV_MAPPING_TRIPLANAR;
#endif
#endif

#if _LAYER_COUNT >= 4
#if defined(_HEIGHTMAP3)
    isPlanar = layerTexCoord.base3.mappingType == UV_MAPPING_PLANAR;
    isTriplanar = layerTexCoord.base3.mappingType == UV_MAPPING_TRIPLANAR;
#endif
#endif

    // Compute lod as we will sample inside a loop(so can't use regular sampling)
    // Note: It appear that CALCULATE_TEXTURE2D_LOD only return interger lod. We want to use float lod to have smoother transition and fading, so do our own calculation.
    // Approximation of lod to used. Be conservative here, we will take the highest mip of all layers.
    // Remember, we assume that we used the same mapping for all layer, so only size matter.
    float2 minUvSize = GetMinUvSize(layerTexCoord);
    float lod = ComputeTextureLOD(minUvSize);

    // TODO: Here we calculate the scale transform from world to UV space , which is what we have done in GetLayerTexCoord but without the texBias.
    // Mean we must also apply the same "additionalTiling", currently not apply Also precompute all this!
    float  maxHeight0 = abs(_HeightAmplitude0);
    float  maxHeight1 = abs(_HeightAmplitude1);
    float  maxHeight2 = abs(_HeightAmplitude2);
    float  maxHeight3 = abs(_HeightAmplitude3);

    ApplyDisplacementTileScale(maxHeight0, maxHeight1, maxHeight2, maxHeight3);
#if defined(_MAIN_LAYER_INFLUENCE_MODE) && defined(_HEIGHTMAP0)
    maxHeight1 += abs(_HeightAmplitude0) * _InheritBaseHeight1;
    maxHeight2 += abs(_HeightAmplitude0) * _InheritBaseHeight2;
    maxHeight3 += abs(_HeightAmplitude0) * _InheritBaseHeight3;
#endif

    float weights[_MAX_LAYER];
    ComputeMaskWeights(blendMasks, weights);
    float maxHeight = BlendLayeredScalar(maxHeight0, maxHeight1, maxHeight2, maxHeight3, weights);

    float2 worldScale0 = (isPlanar || isTriplanar) ? _TexWorldScale0.xx : _InvPrimScale.xy;
    float2 worldScale1 = (isPlanar || isTriplanar) ? _TexWorldScale1.xx : _InvPrimScale.xy;
    float2 worldScale2 = (isPlanar || isTriplanar) ? _TexWorldScale2.xx : _InvPrimScale.xy;
    float2 worldScale3 = (isPlanar || isTriplanar) ? _TexWorldScale3.xx : _InvPrimScale.xy;

    PerPixelHeightDisplacementParam ppdParam;
    ppdParam.blendMasks = blendMasks;
    ppdParam.uvSpaceScale[0] = _BaseColorMap0_ST.xy * worldScale0;// *maxHeight0;
    ppdParam.uvSpaceScale[1] = _BaseColorMap1_ST.xy * worldScale1;// *maxHeight1;
    ppdParam.uvSpaceScale[2] = _BaseColorMap2_ST.xy * worldScale2;// *maxHeight2;
    ppdParam.uvSpaceScale[3] = _BaseColorMap3_ST.xy * worldScale3;// *maxHeight3;

    float uvSpaceScale = BlendLayeredScalar(ppdParam.uvSpaceScale[0], ppdParam.uvSpaceScale[1], ppdParam.uvSpaceScale[2], ppdParam.uvSpaceScale[3], weights);

    float2 scaleOffsetDetails0 =_DetailMap0_ST.xy;
    float2 scaleOffsetDetails1 =_DetailMap1_ST.xy;
    float2 scaleOffsetDetails2 =_DetailMap2_ST.xy;
    float2 scaleOffsetDetails3 =_DetailMap3_ST.xy;

    float height; // final height processed
    float NdotV;

    // planar/triplanar
    float2 uvXZ;
    float2 uvXY;
    float2 uvZY;
    GetTriplanarCoordinate(V, uvXZ, uvXY, uvZY);

    // We need to calculate the texture space direction. It depends on the mapping.
    if (isTriplanar)
    {
        // This is not supported currently
        height = 1.0;
        NdotV  = 1.0;
    }
    else
    {
        // For planar it is uv too, not uvXZ
        ppdParam.uv[0] = layerTexCoord.base0.uv;
        ppdParam.uv[1] = layerTexCoord.base1.uv;
        ppdParam.uv[2] = layerTexCoord.base2.uv;
        ppdParam.uv[3] = layerTexCoord.base3.uv;

        // Note: The TBN is not normalize as it is based on mikkt. We should normalize it, but POM is always use on simple enough surface that mean it is not required (save 2 normalize). Tag: SURFACE_GRADIENT
        // Note: worldToTangent is only define for UVSet0, so we expect that layer that use POM have UVSet0
        float3 viewDirTS = isPlanar ? float3(uvXZ, V.y) : TransformWorldToTangent(V, input.worldToTangent) * GetDisplacementObjectScale(false).xzy; // Switch from Y-up to Z-up (as we move to tangent space)
        NdotV = viewDirTS.z;

        // Transform the view vector into the UV space.
        float3 viewDirUV = normalize(float3(viewDirTS.xy * maxHeight, viewDirTS.z));
        float  unitAngle = saturate(FastACosPos(viewDirUV.z) * INV_HALF_PI);            // TODO: optimize
        int    numSteps = (int)lerp(_PPDMinSamples, _PPDMaxSamples, unitAngle);
        float2 offset = ParallaxOcclusionMapping(lod, _PPDLodThreshold, numSteps, viewDirUV, ppdParam, height);
        offset *= uvSpaceScale;

        layerTexCoord.base0.uv += offset;
        layerTexCoord.base1.uv += offset;
        layerTexCoord.base2.uv += offset;
        layerTexCoord.base3.uv += offset;

        layerTexCoord.details0.uv += offset * scaleOffsetDetails0;
        layerTexCoord.details1.uv += offset * scaleOffsetDetails1;
        layerTexCoord.details2.uv += offset * scaleOffsetDetails2;
        layerTexCoord.details3.uv += offset * scaleOffsetDetails3;
    }

    // Since POM "pushes" geometry inwards (rather than extrude it), { height = height - 1 }.
    // Since the result is used as a 'depthOffsetVS', it needs to be positive, so we flip the sign. { height = -height + 1 }.

    float verticalDisplacement = maxHeight - height * maxHeight;
    return verticalDisplacement / max(NdotV, 0.001);
#else
    return 0.0;
#endif
}

// Calculate displacement for per vertex displacement mapping
float3 ComputePerVertexDisplacement(LayerTexCoord layerTexCoord, float4 vertexColor, float lod)
{
#if LAYERS_HEIGHTMAP_ENABLE
    float height0 = (SAMPLE_UVMAPPING_TEXTURE2D_LOD(_HeightMap0, SAMPLER_HEIGHTMAP_IDX, layerTexCoord.base0, lod).r - _HeightCenter0) * _HeightAmplitude0;
    float height1 = (SAMPLE_UVMAPPING_TEXTURE2D_LOD(_HeightMap1, SAMPLER_HEIGHTMAP_IDX, layerTexCoord.base1, lod).r - _HeightCenter1) * _HeightAmplitude1;
    float height2 = (SAMPLE_UVMAPPING_TEXTURE2D_LOD(_HeightMap2, SAMPLER_HEIGHTMAP_IDX, layerTexCoord.base2, lod).r - _HeightCenter2) * _HeightAmplitude2;
    float height3 = (SAMPLE_UVMAPPING_TEXTURE2D_LOD(_HeightMap3, SAMPLER_HEIGHTMAP_IDX, layerTexCoord.base3, lod).r - _HeightCenter3) * _HeightAmplitude3;
    // Height is affected by tiling property and by object scale (depends on option).
    // Apply scaling from tiling properties (TexWorldScale and tiling from BaseColor)
    ApplyDisplacementTileScale(height0, height1, height2, height3);
    // Nullify height that are not used, so compiler can remove unused case
    SetEnabledHeightByLayer(height0, height1, height2, height3);

    float4 blendMasks = GetBlendMask(layerTexCoord, vertexColor, true, lod);

    #if defined(_HEIGHT_BASED_BLEND)
    // Modify blendMask to take into account the height of the layer. Higher height should be more visible.
    blendMasks = ApplyHeightBlend(float4(height0, height1, height2, height3), blendMasks);
    #endif

    float weights[_MAX_LAYER];
    ComputeMaskWeights(blendMasks, weights);

    // _MAIN_LAYER_INFLUENCE_MODE is a pure visual mode that doesn't contribute to the weights of a layer
    // The motivation is like this: if a layer is visible, then we will apply influence on top of it (so it is only visual).
    // This is what is done for normal and baseColor and we do the same for height.
    // Note that if we apply influence before ApplyHeightBlend, then have a different behavior.
#if defined(_MAIN_LAYER_INFLUENCE_MODE) && defined(_HEIGHTMAP0)
    // Add main layer influence if any (simply add main layer add on other layer)
    // We multiply by the input mask for the first layer (blendMask.a) because if the mask here is black it means that the layer
    // is not actually underneath any visible layer so we don't want to inherit its height.
    float influenceMask = blendMasks.a;
    #ifdef _INFLUENCEMASK_MAP
    influenceMask *= GetInfluenceMask(layerTexCoord, true, lod);
    #endif
    height1 += height0 * _InheritBaseHeight1 * influenceMask;
    height2 += height0 * _InheritBaseHeight2 * influenceMask;
    height3 += height0 * _InheritBaseHeight3 * influenceMask;
#endif

    float heightResult = BlendLayeredScalar(height0, height1, height2, height3, weights).xxx;

   // Applying scaling of the object if requested
    #ifdef _VERTEX_DISPLACEMENT_LOCK_OBJECT_SCALE
    float3 objectScale = GetDisplacementObjectScale(true);
    // Reminder: mappingType is know statically, so code below is optimize by the compiler
    // Planar and Triplanar are in world space thus it is independent of object scale
    return heightResult.xxx * BlendLayeredVector3( ((layerTexCoord.base0.mappingType == UV_MAPPING_UVSET) ? objectScale : float3(1.0, 1.0, 1.0)),
                                                   ((layerTexCoord.base1.mappingType == UV_MAPPING_UVSET) ? objectScale : float3(1.0, 1.0, 1.0)),
                                                   ((layerTexCoord.base2.mappingType == UV_MAPPING_UVSET) ? objectScale : float3(1.0, 1.0, 1.0)),
                                                   ((layerTexCoord.base3.mappingType == UV_MAPPING_UVSET) ? objectScale : float3(1.0, 1.0, 1.0)), weights);
    #else
    return heightResult.xxx;
    #endif
#else
    return float3(0.0, 0.0, 0.0);
#endif
}

// Calculate weights to apply to each layer
// Caution: This function must not be use for per vertex/pixel displacement, there is a dedicated function for them.
// This function handle triplanar
void ComputeLayerWeights(FragInputs input, LayerTexCoord layerTexCoord, float4 inputAlphaMask, float4 blendMasks, out float outWeights[_MAX_LAYER])
{
    for (int i = 0; i < _MAX_LAYER; ++i)
    {
        outWeights[i] = 0.0f;
    }

#if defined(_DENSITY_MODE)
    // Note: blendMasks.argb because a is main layer
    float4 opacityAsDensity = saturate((inputAlphaMask - (float4(1.0, 1.0, 1.0, 1.0) - blendMasks.argb)) * 20.0); // 20.0 is the number of steps in inputAlphaMask (Density mask. We decided 20 empirically)
    float4 useOpacityAsDensityParam = float4(_OpacityAsDensity0, _OpacityAsDensity1, _OpacityAsDensity2, _OpacityAsDensity3);
    blendMasks.argb = lerp(blendMasks.argb, opacityAsDensity, useOpacityAsDensityParam);
#endif

#if LAYERS_HEIGHTMAP_ENABLE
    float height0 = (SAMPLE_UVMAPPING_TEXTURE2D(_HeightMap0, SAMPLER_HEIGHTMAP_IDX, layerTexCoord.base0).r - _HeightCenter0) * _HeightAmplitude0;
    float height1 = (SAMPLE_UVMAPPING_TEXTURE2D(_HeightMap1, SAMPLER_HEIGHTMAP_IDX, layerTexCoord.base1).r - _HeightCenter1) * _HeightAmplitude1;
    float height2 = (SAMPLE_UVMAPPING_TEXTURE2D(_HeightMap2, SAMPLER_HEIGHTMAP_IDX, layerTexCoord.base2).r - _HeightCenter2) * _HeightAmplitude2;
    float height3 = (SAMPLE_UVMAPPING_TEXTURE2D(_HeightMap3, SAMPLER_HEIGHTMAP_IDX, layerTexCoord.base3).r - _HeightCenter3) * _HeightAmplitude3;
    // Height is affected by tiling property and by object scale (depends on option).
    // Apply scaling from tiling properties (TexWorldScale and tiling from BaseColor)
    ApplyDisplacementTileScale(height0, height1, height2, height3);
    // Nullify height that are not used, so compiler can remove unused case
    SetEnabledHeightByLayer(height0, height1, height2, height3);

    // Reminder: _MAIN_LAYER_INFLUENCE_MODE is a purely visual mode, it is not take into account for the blendMasks
    // As it is purely visual, it is not apply in ComputeLayerWeights

    #if defined(_HEIGHT_BASED_BLEND)
    // Modify blendMask to take into account the height of the layer. Higher height should be more visible.
    blendMasks = ApplyHeightBlend(float4(height0, height1, height2, height3), blendMasks);
    #endif
#endif

    ComputeMaskWeights(blendMasks, outWeights);
}

float3 ComputeMainNormalInfluence(float influenceMask, FragInputs input, float3 normalTS0, float3 normalTS1, float3 normalTS2, float3 normalTS3, LayerTexCoord layerTexCoord, float inputMainLayerMask, float weights[_MAX_LAYER])
{
    // Get our regular normal from regular layering
    float3 normalTS = BlendLayeredVector3(normalTS0, normalTS1, normalTS2, normalTS3, weights);

    // THen get Main Layer Normal influence factor. Main layer is 0 because it can't be influence. In this case the final lerp return normalTS.
    float influenceFactor = BlendLayeredScalar(0.0, _InheritBaseNormal1, _InheritBaseNormal2, _InheritBaseNormal3, weights) * influenceMask;
    // We will add smoothly the contribution of the normal map by lerping between vertex normal ( (0,0,1) in tangent space) and the actual normal from the main layer depending on the influence factor.
    // Note: that we don't take details map into account here.
    #ifdef SURFACE_GRADIENT
    float3 neutralNormalTS = float3(0.0, 0.0, 0.0);
    #else
    float3 neutralNormalTS = float3(0.0, 0.0, 1.0);
    #endif
    float3 mainNormalTS = lerp(neutralNormalTS, normalTS0, influenceFactor);

    // Add on our regular normal a bit of Main Layer normal base on influence factor. Note that this affect only the "visible" normal.
    #ifdef SURFACE_GRADIENT
    return normalTS + influenceFactor * mainNormalTS * inputMainLayerMask;
    #else
    return lerp(normalTS, BlendNormalRNM(normalTS, mainNormalTS), influenceFactor * inputMainLayerMask); // Multiply by inputMainLayerMask in order to avoid influence where main layer should never be present
    #endif
}

float3 ComputeMainBaseColorInfluence(float influenceMask, float3 baseColor0, float3 baseColor1, float3 baseColor2, float3 baseColor3, LayerTexCoord layerTexCoord, float inputMainLayerMask, float weights[_MAX_LAYER])
{
    float3 baseColor = BlendLayeredVector3(baseColor0, baseColor1, baseColor2, baseColor3, weights);

    float influenceFactor = BlendLayeredScalar(0.0, _InheritBaseColor1, _InheritBaseColor2, _InheritBaseColor3, weights) * influenceMask * inputMainLayerMask; // Multiply by inputMainLayerMask in order to avoid influence where main layer should never be present

    // We want to calculate the mean color of the texture. For this we will sample a low mipmap
    float textureBias = 15.0; // Use maximum bias
    float3 baseMeanColor0 = SAMPLE_UVMAPPING_TEXTURE2D_BIAS(_BaseColorMap0, sampler_BaseColorMap0, layerTexCoord.base0, textureBias).rgb *_BaseColor0.rgb;
    float3 baseMeanColor1 = SAMPLE_UVMAPPING_TEXTURE2D_BIAS(_BaseColorMap1, sampler_BaseColorMap0, layerTexCoord.base1, textureBias).rgb *_BaseColor1.rgb;
    float3 baseMeanColor2 = SAMPLE_UVMAPPING_TEXTURE2D_BIAS(_BaseColorMap2, sampler_BaseColorMap0, layerTexCoord.base2, textureBias).rgb *_BaseColor2.rgb;
    float3 baseMeanColor3 = SAMPLE_UVMAPPING_TEXTURE2D_BIAS(_BaseColorMap3, sampler_BaseColorMap0, layerTexCoord.base3, textureBias).rgb *_BaseColor3.rgb;

    float3 meanColor = BlendLayeredVector3(baseMeanColor0, baseMeanColor1, baseMeanColor2, baseMeanColor3, weights);

    // If we inherit from base layer, we will add a bit of it
    // We add variance of current visible level and the base color 0 or mean (to retrieve initial color) depends on influence
    // (baseColor - meanColor) + lerp(meanColor, baseColor0, inheritBaseColor) simplify to
    // saturate(influenceFactor * (baseColor0 - meanColor) + baseColor);
    // There is a special case when baseColor < meanColor to avoid getting negative values.
    float3 factor = baseColor > meanColor ? (baseColor0 - meanColor) : (baseColor0 * baseColor / max(meanColor, 0.001) - baseColor); // max(to avoid divide by 0)
    return influenceFactor * factor + baseColor;
}

void GetSurfaceAndBuiltinData(FragInputs input, float3 V, inout PositionInputs posInput, out SurfaceData surfaceData, out BuiltinData builtinData)
{
#ifdef LOD_FADE_CROSSFADE // enable dithering LOD transition if user select CrossFade transition in LOD group
    LODDitheringTransition(posInput.unPositionSS, unity_LODFade.x);
#endif

    ApplyDoubleSidedFlipOrMirror(input); // Apply double sided flip on the vertex normal

    LayerTexCoord layerTexCoord;
    ZERO_INITIALIZE(LayerTexCoord, layerTexCoord);
    GetLayerTexCoord(input, layerTexCoord);

    float4 blendMasks = GetBlendMask(layerTexCoord, input.color);
    float depthOffset = ApplyPerPixelDisplacement(input, V, layerTexCoord, blendMasks);

#ifdef _DEPTHOFFSET_ON
    ApplyDepthOffsetPositionInput(V, depthOffset, GetWorldToHClipMatrix(), posInput);
#endif

    SurfaceData surfaceData0, surfaceData1, surfaceData2, surfaceData3;
    float3 normalTS0, normalTS1, normalTS2, normalTS3;
    float3 bentNormalTS0, bentNormalTS1, bentNormalTS2, bentNormalTS3;
    float alpha0 = GetSurfaceData0(input, layerTexCoord, surfaceData0, normalTS0, bentNormalTS0);
    float alpha1 = GetSurfaceData1(input, layerTexCoord, surfaceData1, normalTS1, bentNormalTS1);
    float alpha2 = GetSurfaceData2(input, layerTexCoord, surfaceData2, normalTS2, bentNormalTS2);
    float alpha3 = GetSurfaceData3(input, layerTexCoord, surfaceData3, normalTS3, bentNormalTS3);

    // Note: If per pixel displacement is enabled it mean we will fetch again the various heightmaps at the intersection location. Not sure the compiler can optimize.
    float weights[_MAX_LAYER];
    ComputeLayerWeights(input, layerTexCoord, float4(alpha0, alpha1, alpha2, alpha3), blendMasks, weights);

    // For layered shader, alpha of base color is used as either an opacity mask, a composition mask for inheritance parameters or a density mask.
    float alpha = PROP_BLEND_SCALAR(alpha, weights);

#ifdef _ALPHATEST_ON
    DoAlphaTest(alpha, _AlphaCutoff);
#endif

    float3 normalTS;
    float3 bentNormalTS;
    float3 bentNormalWS;
#if defined(_MAIN_LAYER_INFLUENCE_MODE)

    #ifdef _INFLUENCEMASK_MAP
    float influenceMask = GetInfluenceMask(layerTexCoord);
    #else
    float influenceMask = 1.0;
    #endif

    if (influenceMask > 0.0f)
    {
        surfaceData.baseColor = ComputeMainBaseColorInfluence(influenceMask, surfaceData0.baseColor, surfaceData1.baseColor, surfaceData2.baseColor, surfaceData3.baseColor, layerTexCoord, blendMasks.a, weights);
        normalTS = ComputeMainNormalInfluence(influenceMask, input, normalTS0, normalTS1, normalTS2, normalTS3, layerTexCoord, blendMasks.a, weights);
        bentNormalTS = ComputeMainNormalInfluence(influenceMask, input, bentNormalTS0, bentNormalTS1, bentNormalTS2, bentNormalTS3, layerTexCoord, blendMasks.a, weights);
    }
    else
#endif
    {
        surfaceData.baseColor = SURFACEDATA_BLEND_VECTOR3(surfaceData, baseColor, weights);
        normalTS = BlendLayeredVector3(normalTS0, normalTS1, normalTS2, normalTS3, weights);
        bentNormalTS = BlendLayeredVector3(bentNormalTS0, bentNormalTS1, bentNormalTS2, bentNormalTS3, weights);
    }

    surfaceData.perceptualSmoothness = SURFACEDATA_BLEND_SCALAR(surfaceData, perceptualSmoothness, weights);
    surfaceData.ambientOcclusion = SURFACEDATA_BLEND_SCALAR(surfaceData, ambientOcclusion, weights);
    surfaceData.metallic = SURFACEDATA_BLEND_SCALAR(surfaceData, metallic, weights);
    surfaceData.tangentWS = normalize(input.worldToTangent[0].xyz); // The tangent is not normalize in worldToTangent for mikkt. Tag: SURFACE_GRADIENT
    surfaceData.subsurfaceRadius = SURFACEDATA_BLEND_SCALAR(surfaceData, subsurfaceRadius, weights);
    surfaceData.thickness = SURFACEDATA_BLEND_SCALAR(surfaceData, thickness, weights);
    surfaceData.subsurfaceProfile = SURFACEDATA_BLEND_SSS_PROFILE(surfaceData, subsurfaceProfile, weights);

    // Layered shader support either SSS or standard (can't mix them)
#ifdef _MATID_SSS
    surfaceData.materialId = MATERIALID_LIT_SSS;
#else // Default
    surfaceData.materialId = MATERIALID_LIT_STANDARD;
#endif

    // Init other parameters
    surfaceData.anisotropy = 0;
    surfaceData.specularColor = float3(0.0, 0.0, 0.0);
    surfaceData.coatNormalWS = float3(0.0, 0.0, 0.0);
    surfaceData.coatCoverage = 0.0f;
    surfaceData.coatIOR = 0.5;

    // Transparency parameters
    // Use thickness from SSS
    surfaceData.ior = 1.0;
    surfaceData.transmittanceColor = float3(1.0, 1.0, 1.0);
    surfaceData.atDistance = 1000000.0;
    surfaceData.transmittanceMask = 0.0;

	GetNormalWS(input, V, normalTS, surfaceData.normalWS);
    // Use bent normal to sample GI if available
    // If any layer use a bent normal map, then bentNormalTS contain the interpolated result of bentnormal and normalmap (in case no bent normal are available)
    // Note: the code in LitDataInternal ensure that we fallback on normal map for layer that have no bentnormal
    surfaceData.specularOcclusion = 1.0;
#if defined(_BENTNORMALMAP0) || defined(_BENTNORMALMAP1) || defined(_BENTNORMALMAP2) || defined(_BENTNORMALMAP3)
    GetNormalWS(input, V, bentNormalTS, bentNormalWS);
    #ifdef _ENABLESPECULAROCCLUSION
=======

    // By default we use the ambient occlusion with Tri-ace trick (apply outside) for specular occlusion.
    // If user provide bent normal then we process a better term
#if defined(_BENTNORMALMAP) && defined(_ENABLESPECULAROCCLUSION)
>>>>>>> 67aa8fd0
    // If we have bent normal and ambient occlusion, process a specular occlusion
    surfaceData.specularOcclusion = GetSpecularOcclusionFromBentAO(V, bentNormalWS, surfaceData);
#elif defined(_MASKMAP)
    surfaceData.specularOcclusion = GetSpecularOcclusionFromAmbientOcclusion(NdotV, surfaceData.ambientOcclusion, PerceptualSmoothnessToRoughness(surfaceData.perceptualSmoothness));
#else
    surfaceData.specularOcclusion = 1.0;
#endif

    // This is use with anisotropic material
    surfaceData.tangentWS = Orthonormalize(surfaceData.tangentWS, surfaceData.normalWS);

    // Caution: surfaceData must be fully initialize before calling GetBuiltinData
    GetBuiltinData(input, surfaceData, alpha, bentNormalWS, depthOffset, builtinData);
	AddDecalContribution(posInput.unPositionSS, surfaceData);
}

#include "LitDataMeshModification.hlsl"

#endif // #ifndef LAYERED_LIT_SHADER<|MERGE_RESOLUTION|>--- conflicted
+++ resolved
@@ -1,10 +1,9 @@
+//-------------------------------------------------------------------------------------
+// Fill SurfaceData/Builtin data function
+//-------------------------------------------------------------------------------------
 #include "../../../Core/ShaderLibrary/SampleUVMapping.hlsl"
 #include "../MaterialUtilities.hlsl"
 #include "../Decal/DecalUtilities.hlsl"
-
-//-------------------------------------------------------------------------------------
-// Fill SurfaceData/Builtin data function
-//-------------------------------------------------------------------------------------
 
 // TODO: move this function to commonLighting.hlsl once validated it work correctly
 float GetSpecularOcclusionFromBentAO(float3 V, float3 bentNormalWS, SurfaceData surfaceData)
@@ -265,1120 +264,10 @@
 #else
     bentNormalWS = surfaceData.normalWS;
 #endif
-<<<<<<< HEAD
-    // This is use with anisotropic material
-    surfaceData.tangentWS = Orthonormalize(surfaceData.tangentWS, surfaceData.normalWS);
-
-    // Caution: surfaceData must be fully initialize before calling GetBuiltinData
-    GetBuiltinData(input, surfaceData, alpha, bentNormalWS, depthOffset, builtinData);
-	AddDecalContribution(posInput.unPositionSS, surfaceData);
-}
-
-#else // if LAYERED_LIT_SHADER
-
-#define LAYERS_HEIGHTMAP_ENABLE (defined(_HEIGHTMAP0) || defined(_HEIGHTMAP1) || (_LAYER_COUNT > 2 && defined(_HEIGHTMAP2)) || (_LAYER_COUNT > 3 && defined(_HEIGHTMAP3)))
-
-// Number of sampler are limited, we need to share sampler as much as possible with lit material
-// for this we put the constraint that the sampler are the same in a layered material for all textures of the same type
-// then we take the sampler matching the first textures use of this type
-#if defined(_NORMALMAP0)
-    #if defined(_NORMALMAP_TANGENT_SPACE0)
-    #define SAMPLER_NORMALMAP_IDX sampler_NormalMap0
-    #else
-    #define SAMPLER_NORMALMAP_IDX sampler_NormalMapOS0
-    #endif
-#elif defined(_NORMALMAP1)
-    #if defined(_NORMALMAP_TANGENT_SPACE1)
-    #define SAMPLER_NORMALMAP_IDX sampler_NormalMap1
-    #else
-    #define SAMPLER_NORMALMAP_IDX sampler_NormalMapOS1
-    #endif
-#elif defined(_NORMALMAP2)
-    #if defined(_NORMALMAP_TANGENT_SPACE2)
-    #define SAMPLER_NORMALMAP_IDX sampler_NormalMap2
-    #else
-    #define SAMPLER_NORMALMAP_IDX sampler_NormalMapOS2
-    #endif
-#elif defined(_NORMALMAP3)
-    #if defined(_NORMALMAP_TANGENT_SPACE3)
-    #define SAMPLER_NORMALMAP_IDX sampler_NormalMap3
-    #else
-    #define SAMPLER_NORMALMAP_IDX sampler_NormalMapOS3
-    #endif
-#elif defined(_BENTNORMALMAP0)
-    #if defined(_NORMALMAP_TANGENT_SPACE0)
-    #define SAMPLER_NORMALMAP_IDX sampler_BentNormalMap0
-    #else
-    #define SAMPLER_NORMALMAP_IDX sampler_BentNormalMapOS0
-    #endif
-#elif defined(_BENTNORMALMAP1)
-    #if defined(_NORMALMAP_TANGENT_SPACE1)
-    #define SAMPLER_NORMALMAP_IDX sampler_BentNormalMap1
-    #else
-    #define SAMPLER_NORMALMAP_IDX sampler_BentNormalMapOS1
-    #endif
-#elif defined(_BENTNORMALMAP2)
-    #if defined(_NORMALMAP_TANGENT_SPACE2)
-    #define SAMPLER_NORMALMAP_IDX sampler_BentNormalMap2
-    #else
-    #define SAMPLER_NORMALMAP_IDX sampler_BentNormalMapOS2
-    #endif
-#else
-    #if defined(_NORMALMAP_TANGENT_SPACE3)
-    #define SAMPLER_NORMALMAP_IDX sampler_BentNormalMap3
-    #else
-    #define SAMPLER_NORMALMAP_IDX sampler_BentNormalMapOS3
-    #endif
-#endif
-
-#if defined(_DETAIL_MAP0)
-#define SAMPLER_DETAILMAP_IDX sampler_DetailMap0
-#elif defined(_DETAIL_MAP1)
-#define SAMPLER_DETAILMAP_IDX sampler_DetailMap1
-#elif defined(_DETAIL_MAP2)
-#define SAMPLER_DETAILMAP_IDX sampler_DetailMap2
-#else
-#define SAMPLER_DETAILMAP_IDX sampler_DetailMap3
-#endif
-
-#if defined(_MASKMAP0)
-#define SAMPLER_MASKMAP_IDX sampler_MaskMap0
-#elif defined(_MASKMAP1)
-#define SAMPLER_MASKMAP_IDX sampler_MaskMap1
-#elif defined(_MASKMAP2)
-#define SAMPLER_MASKMAP_IDX sampler_MaskMap2
-#else
-#define SAMPLER_MASKMAP_IDX sampler_MaskMap3
-#endif
-
-#if defined(_HEIGHTMAP0)
-#define SAMPLER_HEIGHTMAP_IDX sampler_HeightMap0
-#elif defined(_HEIGHTMAP1)
-#define SAMPLER_HEIGHTMAP_IDX sampler_HeightMap1
-#elif defined(_HEIGHTMAP2)
-#define SAMPLER_HEIGHTMAP_IDX sampler_HeightMap2
-#elif defined(_HEIGHTMAP3)
-#define SAMPLER_HEIGHTMAP_IDX sampler_HeightMap3
-#endif
-
-#if defined(_SUBSURFACE_RADIUS_MAP0)
-#define _SUBSURFACE_RADIUS_MAP_IDX sampler_SubsurfaceRadiusMap0
-#elif defined(_SUBSURFACE_RADIUS_MAP1)
-#define _SUBSURFACE_RADIUS_MAP_IDX sampler_SubsurfaceRadiusMap1
-#elif defined(_SUBSURFACE_RADIUS_MAP2)
-#define _SUBSURFACE_RADIUS_MAP_IDX sampler_SubsurfaceRadiusMap2
-#elif defined(_SUBSURFACE_RADIUS_MAP3)
-#define _SUBSURFACE_RADIUS_MAP_IDX sampler_SubsurfaceRadiusMap3
-#endif
-
-#if defined(_THICKNESSMAP0)
-#define SAMPLER_THICKNESSMAP_IDX sampler_ThicknessMap0
-#elif defined(_THICKNESSMAP1)
-#define SAMPLER_THICKNESSMAP_IDX sampler_ThicknessMap1
-#elif defined(_THICKNESSMAP2)
-#define SAMPLER_THICKNESSMAP_IDX sampler_ThicknessMap2
-#elif defined(_THICKNESSMAP3)
-#define SAMPLER_THICKNESSMAP_IDX sampler_ThicknessMap3
-#endif
-
-// Define a helper macro
-
-#define ADD_ZERO_IDX(Name) Name##0
-
-// include LitDataInternal multiple time to define the variation of GetSurfaceData for each layer
-#define LAYER_INDEX 0
-#define ADD_IDX(Name) Name##0
-#ifdef _NORMALMAP0
-#define _NORMALMAP_IDX
-#endif
-#ifdef _NORMALMAP_TANGENT_SPACE0
-#define _NORMALMAP_TANGENT_SPACE_IDX
-#endif
-#ifdef _DETAIL_MAP0
-#define _DETAIL_MAP_IDX
-#endif
-#ifdef _SUBSURFACE_RADIUS_MAP0
-#define _SUBSURFACE_RADIUS_MAP_IDX
-#endif
-#ifdef _THICKNESSMAP0
-#define _THICKNESSMAP_IDX
-#endif
-#ifdef _MASKMAP0
-#define _MASKMAP_IDX
-#endif
-#ifdef _BENTNORMALMAP0
-#define _BENTNORMALMAP_IDX
-#endif
-#include "LitDataInternal.hlsl"
-#undef LAYER_INDEX
-#undef ADD_IDX
-#undef _NORMALMAP_IDX
-#undef _NORMALMAP_TANGENT_SPACE_IDX
-#undef _DETAIL_MAP_IDX
-#undef _SUBSURFACE_RADIUS_MAP_IDX
-#undef _THICKNESSMAP_IDX
-#undef _MASKMAP_IDX
-#undef _BENTNORMALMAP_IDX
-
-#define LAYER_INDEX 1
-#define ADD_IDX(Name) Name##1
-#ifdef _NORMALMAP1
-#define _NORMALMAP_IDX
-#endif
-#ifdef _NORMALMAP_TANGENT_SPACE1
-#define _NORMALMAP_TANGENT_SPACE_IDX
-#endif
-#ifdef _DETAIL_MAP1
-#define _DETAIL_MAP_IDX
-#endif
-#ifdef _SUBSURFACE_RADIUS_MAP1
-#define _SUBSURFACE_RADIUS_MAP_IDX
-#endif
-#ifdef _THICKNESSMAP1
-#define _THICKNESSMAP_IDX
-#endif
-#ifdef _MASKMAP1
-#define _MASKMAP_IDX
-#endif
-#ifdef _BENTNORMALMAP1
-#define _BENTNORMALMAP_IDX
-#endif
-#include "LitDataInternal.hlsl"
-#undef LAYER_INDEX
-#undef ADD_IDX
-#undef _NORMALMAP_IDX
-#undef _NORMALMAP_TANGENT_SPACE_IDX
-#undef _DETAIL_MAP_IDX
-#undef _SUBSURFACE_RADIUS_MAP_IDX
-#undef _THICKNESSMAP_IDX
-#undef _MASKMAP_IDX
-#undef _BENTNORMALMAP_IDX
-
-#define LAYER_INDEX 2
-#define ADD_IDX(Name) Name##2
-#ifdef _NORMALMAP2
-#define _NORMALMAP_IDX
-#endif
-#ifdef _NORMALMAP_TANGENT_SPACE2
-#define _NORMALMAP_TANGENT_SPACE_IDX
-#endif
-#ifdef _DETAIL_MAP2
-#define _DETAIL_MAP_IDX
-#endif
-#ifdef _SUBSURFACE_RADIUS_MAP2
-#define _SUBSURFACE_RADIUS_MAP_IDX
-#endif
-#ifdef _THICKNESSMAP2
-#define _THICKNESSMAP_IDX
-#endif
-#ifdef _MASKMAP2
-#define _MASKMAP_IDX
-#endif
-#ifdef _BENTNORMALMAP2
-#define _BENTNORMALMAP_IDX
-#endif
-#include "LitDataInternal.hlsl"
-#undef LAYER_INDEX
-#undef ADD_IDX
-#undef _NORMALMAP_IDX
-#undef _NORMALMAP_TANGENT_SPACE_IDX
-#undef _DETAIL_MAP_IDX
-#undef _SUBSURFACE_RADIUS_MAP_IDX
-#undef _THICKNESSMAP_IDX
-#undef _MASKMAP_IDX
-#undef _BENTNORMALMAP_IDX
-
-#define LAYER_INDEX 3
-#define ADD_IDX(Name) Name##3
-#ifdef _NORMALMAP3
-#define _NORMALMAP_IDX
-#endif
-#ifdef _NORMALMAP_TANGENT_SPACE3
-#define _NORMALMAP_TANGENT_SPACE_IDX
-#endif
-#ifdef _DETAIL_MAP3
-#define _DETAIL_MAP_IDX
-#endif
-#ifdef _SUBSURFACE_RADIUS_MAP3
-#define _SUBSURFACE_RADIUS_MAP_IDX
-#endif
-#ifdef _THICKNESSMAP3
-#define _THICKNESSMAP_IDX
-#endif
-#ifdef _MASKMAP3
-#define _MASKMAP_IDX
-#endif
-#ifdef _BENTNORMALMAP3
-#define _BENTNORMALMAP_IDX
-#endif
-#include "LitDataInternal.hlsl"
-#undef LAYER_INDEX
-#undef ADD_IDX
-#undef _NORMALMAP_IDX
-#undef _NORMALMAP_TANGENT_SPACE_IDX
-#undef _DETAIL_MAP_IDX
-#undef _SUBSURFACE_RADIUS_MAP_IDX
-#undef _THICKNESSMAP_IDX
-#undef _MASKMAP_IDX
-#undef _BENTNORMALMAP_IDX
-
-float3 BlendLayeredVector3(float3 x0, float3 x1, float3 x2, float3 x3, float weight[4])
-{
-    float3 result = float3(0.0, 0.0, 0.0);
-
-    result = x0 * weight[0] + x1 * weight[1];
-#if _LAYER_COUNT >= 3
-    result += (x2 * weight[2]);
-#endif
-#if _LAYER_COUNT >= 4
-    result += x3 * weight[3];
-#endif
-
-    return result;
-}
-
-float BlendLayeredScalar(float x0, float x1, float x2, float x3, float weight[4])
-{
-    float result = 0.0;
-
-    result = x0 * weight[0] + x1 * weight[1];
-#if _LAYER_COUNT >= 3
-    result += x2 * weight[2];
-#endif
-#if _LAYER_COUNT >= 4
-    result += x3 * weight[3];
-#endif
-
-    return result;
-}
-
-// In the case of subsurface profile index, the goal is to take the index with the hights weights.
-// Or the last found in case of equality.
-float BlendLayeredSSSprofile(float x0, float x1, float x2, float x3, float weight[4])
-{
-    int sssProfileIndex = x0;
-    float currentMax = weight[0];
-
-    sssProfileIndex = currentMax < weight[1] ? x1 : sssProfileIndex;
-    currentMax = max(currentMax, weight[1]);
-
-#if _LAYER_COUNT >= 3
-    sssProfileIndex = currentMax < weight[2] ? x2 : sssProfileIndex;
-    currentMax = max(currentMax, weight[2]);
-#endif
-#if _LAYER_COUNT >= 4
-    sssProfileIndex = currentMax < weight[3] ? x3 : sssProfileIndex;
-#endif
-
-    return sssProfileIndex;
-}
-
-#define SURFACEDATA_BLEND_VECTOR3(surfaceData, name, mask) BlendLayeredVector3(MERGE_NAME(surfaceData, 0) MERGE_NAME(., name), MERGE_NAME(surfaceData, 1) MERGE_NAME(., name), MERGE_NAME(surfaceData, 2) MERGE_NAME(., name), MERGE_NAME(surfaceData, 3) MERGE_NAME(., name), mask);
-#define SURFACEDATA_BLEND_SCALAR(surfaceData, name, mask) BlendLayeredScalar(MERGE_NAME(surfaceData, 0) MERGE_NAME(., name), MERGE_NAME(surfaceData, 1) MERGE_NAME(., name), MERGE_NAME(surfaceData, 2) MERGE_NAME(., name), MERGE_NAME(surfaceData, 3) MERGE_NAME(., name), mask);
-#define SURFACEDATA_BLEND_SSS_PROFILE(surfaceData, name, mask) BlendLayeredSSSprofile(MERGE_NAME(surfaceData, 0) MERGE_NAME(., name), MERGE_NAME(surfaceData, 1) MERGE_NAME(., name), MERGE_NAME(surfaceData, 2) MERGE_NAME(., name), MERGE_NAME(surfaceData, 3) MERGE_NAME(., name), mask);
-#define PROP_BLEND_SCALAR(name, mask) BlendLayeredScalar(name##0, name##1, name##2, name##3, mask);
-
-void GetLayerTexCoord(float2 texCoord0, float2 texCoord1, float2 texCoord2, float2 texCoord3,
-                      float3 positionWS, float3 vertexNormalWS, inout LayerTexCoord layerTexCoord)
-{
-    layerTexCoord.vertexNormalWS = vertexNormalWS;
-    layerTexCoord.triplanarWeights = ComputeTriplanarWeights(vertexNormalWS);
-
-    int mappingType = UV_MAPPING_UVSET;
-#if defined(_LAYER_MAPPING_PLANAR_BLENDMASK)
-    mappingType = UV_MAPPING_PLANAR;
-#elif defined(_LAYER_MAPPING_TRIPLANAR_BLENDMASK)
-    mappingType = UV_MAPPING_TRIPLANAR;
-#endif
-
-    // Note: Blend mask have its dedicated mapping and tiling.
-    // To share code, we simply call the regular code from the main layer for it then save the result, then do regular call for all layers.
-    ComputeLayerTexCoord0(  texCoord0, texCoord1, texCoord2, texCoord3, _UVMappingMaskBlendMask, _UVMappingMaskBlendMask,
-                            _LayerMaskMap_ST.xy, _LayerMaskMap_ST.zw, float2(0.0, 0.0), float2(0.0, 0.0), 1.0, false,
-                            positionWS, _TexWorldScaleBlendMask,
-                            mappingType, layerTexCoord);
-
-    layerTexCoord.blendMask = layerTexCoord.base0;
-
-    // On all layers (but not on blend mask) we can scale the tiling with object scale (only uniform supported)
-    // Note: the object scale doesn't affect planar/triplanar mapping as they already handle the object scale.
-    float tileObjectScale = 1.0;
-#ifdef _LAYER_TILING_COUPLED_WITH_UNIFORM_OBJECT_SCALE
-    // Extract scaling from world transform
-    float4x4 worldTransform = GetObjectToWorldMatrix();
-    // assuming uniform scaling, take only the first column
-    tileObjectScale = length(float3(worldTransform._m00, worldTransform._m01, worldTransform._m02));
-#endif
-
-    mappingType = UV_MAPPING_UVSET;
-#if defined(_LAYER_MAPPING_PLANAR0)
-    mappingType = UV_MAPPING_PLANAR;
-#elif defined(_LAYER_MAPPING_TRIPLANAR0)
-    mappingType = UV_MAPPING_TRIPLANAR;
-#endif
-
-    ComputeLayerTexCoord0(  texCoord0, texCoord1, texCoord2, texCoord3, _UVMappingMask0, _UVDetailsMappingMask0,
-                            _BaseColorMap0_ST.xy, _BaseColorMap0_ST.zw, _DetailMap0_ST.xy, _DetailMap0_ST.zw, 1.0
-                            #if !defined(_MAIN_LAYER_INFLUENCE_MODE)
-                            * tileObjectScale  // We only affect layer0 in case we are not in influence mode (i.e we should not change the base object)
-                            #endif
-                            , _LinkDetailsWithBase0
-                            , positionWS, _TexWorldScale0,
-                            mappingType, layerTexCoord);
-
-    mappingType = UV_MAPPING_UVSET;
-#if defined(_LAYER_MAPPING_PLANAR1)
-    mappingType = UV_MAPPING_PLANAR;
-#elif defined(_LAYER_MAPPING_TRIPLANAR1)
-    mappingType = UV_MAPPING_TRIPLANAR;
-#endif
-    ComputeLayerTexCoord1(  texCoord0, texCoord1, texCoord2, texCoord3, _UVMappingMask1, _UVDetailsMappingMask1,
-                            _BaseColorMap1_ST.xy, _BaseColorMap1_ST.zw, _DetailMap1_ST.xy, _DetailMap1_ST.zw, tileObjectScale, _LinkDetailsWithBase1,
-                            positionWS, _TexWorldScale1,
-                            mappingType, layerTexCoord);
-
-    mappingType = UV_MAPPING_UVSET;
-#if defined(_LAYER_MAPPING_PLANAR2)
-    mappingType = UV_MAPPING_PLANAR;
-#elif defined(_LAYER_MAPPING_TRIPLANAR2)
-    mappingType = UV_MAPPING_TRIPLANAR;
-#endif
-    ComputeLayerTexCoord2(  texCoord0, texCoord1, texCoord2, texCoord3, _UVMappingMask2, _UVDetailsMappingMask2,
-                            _BaseColorMap2_ST.xy, _BaseColorMap2_ST.zw, _DetailMap2_ST.xy, _DetailMap2_ST.zw, tileObjectScale, _LinkDetailsWithBase2,
-                            positionWS, _TexWorldScale2,
-                            mappingType, layerTexCoord);
-
-    mappingType = UV_MAPPING_UVSET;
-#if defined(_LAYER_MAPPING_PLANAR3)
-    mappingType = UV_MAPPING_PLANAR;
-#elif defined(_LAYER_MAPPING_TRIPLANAR3)
-    mappingType = UV_MAPPING_TRIPLANAR;
-#endif
-    ComputeLayerTexCoord3(  texCoord0, texCoord1, texCoord2, texCoord3, _UVMappingMask3, _UVDetailsMappingMask3,
-                            _BaseColorMap3_ST.xy, _BaseColorMap3_ST.zw, _DetailMap3_ST.xy, _DetailMap3_ST.zw, tileObjectScale, _LinkDetailsWithBase3,
-                            positionWS, _TexWorldScale3,
-                            mappingType, layerTexCoord);
-}
-
-// This is call only in this file
-// layerTexCoord must have been initialize to 0 outside of this function
-void GetLayerTexCoord(FragInputs input, inout LayerTexCoord layerTexCoord)
-{
-#ifdef SURFACE_GRADIENT
-    GenerateLayerTexCoordBasisTB(input, layerTexCoord);
-#endif
-
-    GetLayerTexCoord(   input.texCoord0, input.texCoord1, input.texCoord2, input.texCoord3,
-                        input.positionWS, input.worldToTangent[2].xyz, layerTexCoord);
-}
-
-void ApplyDisplacementTileScale(inout float height0, inout float height1, inout float height2, inout float height3)
-{
-    // When we change the tiling, we have want to conserve the ratio with the displacement (and this is consistent with per pixel displacement)
-#ifdef _DISPLACEMENT_LOCK_TILING_SCALE
-    float tileObjectScale = 1.0;
-    #ifdef _LAYER_TILING_COUPLED_WITH_UNIFORM_OBJECT_SCALE
-    // Extract scaling from world transform
-    float4x4 worldTransform = GetObjectToWorldMatrix();
-    // assuming uniform scaling, take only the first column
-    tileObjectScale = length(float3(worldTransform._m00, worldTransform._m01, worldTransform._m02));
-    #endif
-
-    // TODO: precompute all these scaling factors!
-    height0 *= _InvTilingScale0;
-    #if !defined(_MAIN_LAYER_INFLUENCE_MODE)
-    height0 /= tileObjectScale;  // We only affect layer0 in case we are not in influence mode (i.e we should not change the base object)
-    #endif
-    height1 = (height1 / tileObjectScale) * _InvTilingScale1;
-    height2 = (height2 / tileObjectScale) * _InvTilingScale2;
-    height3 = (height3 / tileObjectScale) * _InvTilingScale3;
-#endif
-}
-
-// This function is just syntaxic sugar to nullify height not used based on heightmap avaibility and layer
-void SetEnabledHeightByLayer(inout float height0, inout float height1, inout float height2, inout float height3)
-{
-#ifndef _HEIGHTMAP0
-    height0 = 0.0;
-#endif
-#ifndef _HEIGHTMAP1
-    height1 = 0.0;
-#endif
-#ifndef _HEIGHTMAP2
-    height2 = 0.0;
-#endif
-#ifndef _HEIGHTMAP3
-    height3 = 0.0;
-#endif
-
-#if _LAYER_COUNT < 4
-    height3 = 0.0;
-#endif
-#if _LAYER_COUNT < 3
-    height2 = 0.0;
-#endif
-}
-
-void ComputeMaskWeights(float4 inputMasks, out float outWeights[_MAX_LAYER])
-{
-    float masks[_MAX_LAYER];
-    masks[0] = inputMasks.a;
-
-    masks[1] = inputMasks.r;
-#if _LAYER_COUNT > 2
-    masks[2] = inputMasks.g;
-#else
-    masks[2] = 0.0;
-#endif
-#if _LAYER_COUNT > 3
-    masks[3] = inputMasks.b;
-#else
-    masks[3] = 0.0;
-#endif
-
-    // calculate weight of each layers
-    // Algorithm is like this:
-    // Top layer have priority on others layers
-    // If a top layer doesn't use the full weight, the remaining can be use by the following layer.
-    float weightsSum = 0.0;
-
-    [unroll]
-    for (int i = _LAYER_COUNT - 1; i >= 0; --i)
-    {
-        outWeights[i] = min(masks[i], (1.0 - weightsSum));
-        weightsSum = saturate(weightsSum + masks[i]);
-    }
-}
-
-// Caution: Blend mask are Layer 1 R - Layer 2 G - Layer 3 B - Main Layer A
-float4 GetBlendMask(LayerTexCoord layerTexCoord, float4 vertexColor, bool useLodSampling = false, float lod = 0)
-{
-    // Caution:
-    // Blend mask are Main Layer A - Layer 1 R - Layer 2 G - Layer 3 B
-    // Value for main layer is not use for blending itself but for alternate weighting like density.
-    // Settings this specific Main layer blend mask in alpha allow to be transparent in case we don't use it and 1 is provide by default.
-    float4 blendMasks = useLodSampling ? SAMPLE_UVMAPPING_TEXTURE2D_LOD(_LayerMaskMap, sampler_LayerMaskMap, layerTexCoord.blendMask, lod) : SAMPLE_UVMAPPING_TEXTURE2D(_LayerMaskMap, sampler_LayerMaskMap, layerTexCoord.blendMask);
-
-    // Wind uses vertex alpha as an intensity parameter.
-    // So in case Layered shader uses wind, we need to hardcode the alpha here so that the main layer can be visible without affecting wind intensity.
-    // It also means that when using wind, users can't use vertex color to modulate the effect of influence from the main layer.
-    float4 maskVertexColor = vertexColor;
-#if defined(_LAYER_MASK_VERTEX_COLOR_MUL)
-    #if defined(_VERTEX_WIND)
-    // For multiplicative vertex color blend mask. 1.0f is the neutral value
-    maskVertexColor.a = 1.0f;
-    #endif
-    blendMasks *= maskVertexColor;
-#elif defined(_LAYER_MASK_VERTEX_COLOR_ADD)
-    #if defined(_VERTEX_WIND)
-    // For additive vertex color blend mask. 0.5f is the neutral value (0.5 * 2.0 - 1.0 = 0.0)
-    maskVertexColor.a = 0.5f;
-    #endif
-    blendMasks = saturate(blendMasks + maskVertexColor * 2.0 - 1.0);
-#endif
-
-    return blendMasks;
-}
-
-float GetInfluenceMask(LayerTexCoord layerTexCoord, bool useLodSampling = false, float lod = 0)
-{
-    // Sample influence mask with same mapping as Main layer
-    return useLodSampling ? SAMPLE_UVMAPPING_TEXTURE2D_LOD(_LayerInfluenceMaskMap, sampler_LayerInfluenceMaskMap, layerTexCoord.base0, lod).r : SAMPLE_UVMAPPING_TEXTURE2D(_LayerInfluenceMaskMap, sampler_LayerInfluenceMaskMap, layerTexCoord.base0).r;
-}
-
-float GetMaxHeight(float4 heights)
-{
-    float maxHeight = max(heights.r, heights.g);
-#ifdef _LAYEREDLIT_4_LAYERS
-    maxHeight = max(Max3(heights.r, heights.g, heights.b), heights.a);
-#endif
-#ifdef _LAYEREDLIT_3_LAYERS
-    maxHeight = Max3(heights.r, heights.g, heights.b);
-#endif
-
-    return maxHeight;
-}
-
-// Returns layering blend mask after application of height based blend.
-float4 ApplyHeightBlend(float4 heights, float4 blendMask)
-{
-    // Add offsets for all the layers.
-    heights = heights + float4(_HeightOffset0, _HeightOffset1, _HeightOffset2, _HeightOffset3);
-
-    // We need to mask out inactive layers so that their height does not impact the result.
-    float4 maskedHeights = heights * blendMask.argb;
-
-    float maxHeight = GetMaxHeight(maskedHeights);
-    // Make sure that transition is not zero otherwise the next computation will be wrong.
-    // The epsilon here also has to be bigger than the epsilon in the next computation.
-    float transition = max(_HeightTransition, 1e-5);
-
-    // The goal here is to have all but the highest layer at negative heights, then we add the transition so that if the next highest layer is near transition it will have a positive value.
-    // Then we clamp this to zero and normalize everything so that highest layer has a value of 1.
-    maskedHeights = maskedHeights - maxHeight.xxxx;
-    // We need to add an epsilon here for active layers (hence the blendMask again) so that at least a layer shows up if everything's too low.
-    maskedHeights = (max(0, maskedHeights + transition) + 1e-6) * blendMask.argb;
-
-    // Normalize
-    maxHeight = GetMaxHeight(maskedHeights);
-    maskedHeights = maskedHeights / maxHeight.xxxx;
-
-    return maskedHeights.yzwx;
-}
-
-// Return the maximun amplitude use by all enabled heightmap
-// use for tessellation culling and per pixel displacement
-// TODO: For vertex displacement this should take into account the modification in ApplyTessellationTileScale but it should be conservative here (as long as tiling is not negative)
-float GetMaxDisplacement()
-{
-    float maxDisplacement = 0.0;
-
-    // _HeightAmplitudeX can be negative if min and max are inverted, but the max displacement must be positive, take abs()
-#if defined(_HEIGHTMAP0)
-    maxDisplacement = abs(_HeightAmplitude0);
-#endif
-
-#if defined(_HEIGHTMAP1)
-    maxDisplacement = max(  abs(_HeightAmplitude1)
-                            #if defined(_MAIN_LAYER_INFLUENCE_MODE)
-                            + abs(_HeightAmplitude0) * _InheritBaseHeight1
-                            #endif
-                            , maxDisplacement);
-#endif
-
-#if _LAYER_COUNT >= 3
-#if defined(_HEIGHTMAP2)
-    maxDisplacement = max(  abs(_HeightAmplitude2)
-                            #if defined(_MAIN_LAYER_INFLUENCE_MODE)
-                            + abs(_HeightAmplitude0) * _InheritBaseHeight2
-                            #endif
-                            , maxDisplacement);
-#endif
-#endif
-
-#if _LAYER_COUNT >= 4
-#if defined(_HEIGHTMAP3)
-    maxDisplacement = max(  abs(_HeightAmplitude3)
-                            #if defined(_MAIN_LAYER_INFLUENCE_MODE)
-                            + abs(_HeightAmplitude0) * _InheritBaseHeight3
-                            #endif
-                            , maxDisplacement);
-#endif
-#endif
-
-    return maxDisplacement;
-}
-
-// Return the minimun uv size for all layers including triplanar
-float2 GetMinUvSize(LayerTexCoord layerTexCoord)
-{
-    float2 minUvSize = float2(FLT_MAX, FLT_MAX);
-
-#if defined(_HEIGHTMAP0)
-    if (layerTexCoord.base0.mappingType == UV_MAPPING_TRIPLANAR)
-    {
-        minUvSize = min(layerTexCoord.base0.uvZY * _HeightMap0_TexelSize.zw, minUvSize);
-        minUvSize = min(layerTexCoord.base0.uvXZ * _HeightMap0_TexelSize.zw, minUvSize);
-        minUvSize = min(layerTexCoord.base0.uvXY * _HeightMap0_TexelSize.zw, minUvSize);
-    }
-    else
-    {
-        minUvSize = min(layerTexCoord.base0.uv * _HeightMap0_TexelSize.zw, minUvSize);
-    }
-#endif
-
-#if defined(_HEIGHTMAP1)
-    if (layerTexCoord.base1.mappingType == UV_MAPPING_TRIPLANAR)
-    {
-        minUvSize = min(layerTexCoord.base1.uvZY * _HeightMap1_TexelSize.zw, minUvSize);
-        minUvSize = min(layerTexCoord.base1.uvXZ * _HeightMap1_TexelSize.zw, minUvSize);
-        minUvSize = min(layerTexCoord.base1.uvXY * _HeightMap1_TexelSize.zw, minUvSize);
-    }
-    else
-    {
-        minUvSize = min(layerTexCoord.base1.uv * _HeightMap1_TexelSize.zw, minUvSize);
-    }
-#endif
-
-#if _LAYER_COUNT >= 3
-#if defined(_HEIGHTMAP2)
-    if (layerTexCoord.base2.mappingType == UV_MAPPING_TRIPLANAR)
-    {
-        minUvSize = min(layerTexCoord.base2.uvZY * _HeightMap2_TexelSize.zw, minUvSize);
-        minUvSize = min(layerTexCoord.base2.uvXZ * _HeightMap2_TexelSize.zw, minUvSize);
-        minUvSize = min(layerTexCoord.base2.uvXY * _HeightMap2_TexelSize.zw, minUvSize);
-    }
-    else
-    {
-        minUvSize = min(layerTexCoord.base2.uv * _HeightMap2_TexelSize.zw, minUvSize);
-    }
-#endif
-#endif
-
-#if _LAYER_COUNT >= 4
-#if defined(_HEIGHTMAP3)
-    if (layerTexCoord.base3.mappingType == UV_MAPPING_TRIPLANAR)
-    {
-        minUvSize = min(layerTexCoord.base3.uvZY * _HeightMap3_TexelSize.zw, minUvSize);
-        minUvSize = min(layerTexCoord.base3.uvXZ * _HeightMap3_TexelSize.zw, minUvSize);
-        minUvSize = min(layerTexCoord.base3.uvXY * _HeightMap3_TexelSize.zw, minUvSize);
-    }
-    else
-    {
-        minUvSize = min(layerTexCoord.base3.uv * _HeightMap3_TexelSize.zw, minUvSize);
-    }
-#endif
-#endif
-
-    return minUvSize;
-}
-
-#if defined(_PIXEL_DISPLACEMENT) && LAYERS_HEIGHTMAP_ENABLE
-struct PerPixelHeightDisplacementParam
-{
-    float4 blendMasks;
-    float2 uv[_MAX_LAYER];
-    float2 uvSpaceScale[_MAX_LAYER];
-#if defined(_MAIN_LAYER_INFLUENCE_MODE) && defined(_HEIGHTMAP0)
-    float heightInfluence[_MAX_LAYER];
-#endif
-};
-
-// Calculate displacement for per vertex displacement mapping
-float ComputePerPixelHeightDisplacement(float2 texOffsetCurrent, float lod, PerPixelHeightDisplacementParam param)
-{
-    // See function ComputePerVertexDisplacement() for comment about the weights/influenceMask/BlendMask
-
-    // Note: Amplitude is handled in uvSpaceScale, no need to multiply by it here.
-    float height0 = SAMPLE_TEXTURE2D_LOD(_HeightMap0, SAMPLER_HEIGHTMAP_IDX, param.uv[0] + texOffsetCurrent * param.uvSpaceScale[0], lod).r;
-    float height1 = SAMPLE_TEXTURE2D_LOD(_HeightMap1, SAMPLER_HEIGHTMAP_IDX, param.uv[1] + texOffsetCurrent * param.uvSpaceScale[1], lod).r;
-    float height2 = SAMPLE_TEXTURE2D_LOD(_HeightMap2, SAMPLER_HEIGHTMAP_IDX, param.uv[2] + texOffsetCurrent * param.uvSpaceScale[2], lod).r;
-    float height3 = SAMPLE_TEXTURE2D_LOD(_HeightMap3, SAMPLER_HEIGHTMAP_IDX, param.uv[3] + texOffsetCurrent * param.uvSpaceScale[3], lod).r;
-
-    SetEnabledHeightByLayer(height0, height1, height2, height3);
-
-    float4 blendMasks = param.blendMasks;
-#if defined(_HEIGHT_BASED_BLEND)
-    // Modify blendMask to take into account the height of the layer. Higher height should be more visible.
-    blendMasks = ApplyHeightBlend(float4(height0, height1, height2, height3), param.blendMasks);
-#endif
-
-    float weights[_MAX_LAYER];
-    ComputeMaskWeights(blendMasks, weights);
-
-#if defined(_MAIN_LAYER_INFLUENCE_MODE) && defined(_HEIGHTMAP0)
-    float influenceMask = blendMasks.a;
-    #ifdef _INFLUENCEMASK_MAP
-    influenceMask *= SAMPLE_TEXTURE2D_LOD(_LayerInfluenceMaskMap, sampler_BaseColorMap0, param.uv[0], lod).r;
-    #endif
-    height1 += height0 * _InheritBaseHeight1 * influenceMask;
-    height2 += height0 * _InheritBaseHeight2 * influenceMask;
-    height3 += height0 * _InheritBaseHeight3 * influenceMask;
-#endif
-
-    return BlendLayeredScalar(height0, height1, height2, height3, weights);
-}
-
-#include "../../../Core/ShaderLibrary/PerPixelDisplacement.hlsl"
-
-#endif // defined(_PIXEL_DISPLACEMENT) && LAYERS_HEIGHTMAP_ENABLE
-
-// PPD is affecting only one mapping at the same time, mean we need to execute it for each mapping (UV0, UV1, 3 times for triplanar etc..)
-// We chose to not support all this case that are extremely hard to manage (for example mixing different mapping, mean it also require different tangent space that is not supported in Unity)
-// For these reasons we put the following rules
-// Rules:
-// - Mapping is the same for all layers that use an Heightmap (i.e all are UV, planar or triplanar)
-// - Mapping UV is UV0 only because we need to convert view vector in texture space and this is only available for UV0
-// - Heightmap can be enabled per layer
-// - Blend Mask use same mapping as main layer (UVO, Planar, Triplanar)
-// From these rules it mean that PPD is enable only if the user 1) ask for it, 2) if there is one heightmap enabled on active layer, 3) if mapping is the same for all layer respecting 2), 4) if mapping is UV0, planar or triplanar mapping
-// Most contraint are handled by the inspector (i.e the UI) like the mapping constraint and is assumed in the shader.
-float ApplyPerPixelDisplacement(FragInputs input, float3 V, inout LayerTexCoord layerTexCoord, float4 blendMasks)
-{
-#if defined(_PIXEL_DISPLACEMENT) && LAYERS_HEIGHTMAP_ENABLE
-    bool isPlanar = false;
-    bool isTriplanar = false;
-
-    // To know if we are planar or triplanar just need to check if any of the active heightmap layer is true as they are enforce to be the same mapping
-#if defined(_HEIGHTMAP0)
-    isPlanar = layerTexCoord.base0.mappingType == UV_MAPPING_PLANAR;
-    isTriplanar = layerTexCoord.base0.mappingType == UV_MAPPING_TRIPLANAR;
-#endif
-
-#if defined(_HEIGHTMAP1)
-    isPlanar = layerTexCoord.base1.mappingType == UV_MAPPING_PLANAR;
-    isTriplanar = layerTexCoord.base1.mappingType == UV_MAPPING_TRIPLANAR;
-#endif
-
-#if _LAYER_COUNT >= 3
-#if defined(_HEIGHTMAP2)
-    isPlanar = layerTexCoord.base2.mappingType == UV_MAPPING_PLANAR;
-    isTriplanar = layerTexCoord.base2.mappingType == UV_MAPPING_TRIPLANAR;
-#endif
-#endif
-
-#if _LAYER_COUNT >= 4
-#if defined(_HEIGHTMAP3)
-    isPlanar = layerTexCoord.base3.mappingType == UV_MAPPING_PLANAR;
-    isTriplanar = layerTexCoord.base3.mappingType == UV_MAPPING_TRIPLANAR;
-#endif
-#endif
-
-    // Compute lod as we will sample inside a loop(so can't use regular sampling)
-    // Note: It appear that CALCULATE_TEXTURE2D_LOD only return interger lod. We want to use float lod to have smoother transition and fading, so do our own calculation.
-    // Approximation of lod to used. Be conservative here, we will take the highest mip of all layers.
-    // Remember, we assume that we used the same mapping for all layer, so only size matter.
-    float2 minUvSize = GetMinUvSize(layerTexCoord);
-    float lod = ComputeTextureLOD(minUvSize);
-
-    // TODO: Here we calculate the scale transform from world to UV space , which is what we have done in GetLayerTexCoord but without the texBias.
-    // Mean we must also apply the same "additionalTiling", currently not apply Also precompute all this!
-    float  maxHeight0 = abs(_HeightAmplitude0);
-    float  maxHeight1 = abs(_HeightAmplitude1);
-    float  maxHeight2 = abs(_HeightAmplitude2);
-    float  maxHeight3 = abs(_HeightAmplitude3);
-
-    ApplyDisplacementTileScale(maxHeight0, maxHeight1, maxHeight2, maxHeight3);
-#if defined(_MAIN_LAYER_INFLUENCE_MODE) && defined(_HEIGHTMAP0)
-    maxHeight1 += abs(_HeightAmplitude0) * _InheritBaseHeight1;
-    maxHeight2 += abs(_HeightAmplitude0) * _InheritBaseHeight2;
-    maxHeight3 += abs(_HeightAmplitude0) * _InheritBaseHeight3;
-#endif
-
-    float weights[_MAX_LAYER];
-    ComputeMaskWeights(blendMasks, weights);
-    float maxHeight = BlendLayeredScalar(maxHeight0, maxHeight1, maxHeight2, maxHeight3, weights);
-
-    float2 worldScale0 = (isPlanar || isTriplanar) ? _TexWorldScale0.xx : _InvPrimScale.xy;
-    float2 worldScale1 = (isPlanar || isTriplanar) ? _TexWorldScale1.xx : _InvPrimScale.xy;
-    float2 worldScale2 = (isPlanar || isTriplanar) ? _TexWorldScale2.xx : _InvPrimScale.xy;
-    float2 worldScale3 = (isPlanar || isTriplanar) ? _TexWorldScale3.xx : _InvPrimScale.xy;
-
-    PerPixelHeightDisplacementParam ppdParam;
-    ppdParam.blendMasks = blendMasks;
-    ppdParam.uvSpaceScale[0] = _BaseColorMap0_ST.xy * worldScale0;// *maxHeight0;
-    ppdParam.uvSpaceScale[1] = _BaseColorMap1_ST.xy * worldScale1;// *maxHeight1;
-    ppdParam.uvSpaceScale[2] = _BaseColorMap2_ST.xy * worldScale2;// *maxHeight2;
-    ppdParam.uvSpaceScale[3] = _BaseColorMap3_ST.xy * worldScale3;// *maxHeight3;
-
-    float uvSpaceScale = BlendLayeredScalar(ppdParam.uvSpaceScale[0], ppdParam.uvSpaceScale[1], ppdParam.uvSpaceScale[2], ppdParam.uvSpaceScale[3], weights);
-
-    float2 scaleOffsetDetails0 =_DetailMap0_ST.xy;
-    float2 scaleOffsetDetails1 =_DetailMap1_ST.xy;
-    float2 scaleOffsetDetails2 =_DetailMap2_ST.xy;
-    float2 scaleOffsetDetails3 =_DetailMap3_ST.xy;
-
-    float height; // final height processed
-    float NdotV;
-
-    // planar/triplanar
-    float2 uvXZ;
-    float2 uvXY;
-    float2 uvZY;
-    GetTriplanarCoordinate(V, uvXZ, uvXY, uvZY);
-
-    // We need to calculate the texture space direction. It depends on the mapping.
-    if (isTriplanar)
-    {
-        // This is not supported currently
-        height = 1.0;
-        NdotV  = 1.0;
-    }
-    else
-    {
-        // For planar it is uv too, not uvXZ
-        ppdParam.uv[0] = layerTexCoord.base0.uv;
-        ppdParam.uv[1] = layerTexCoord.base1.uv;
-        ppdParam.uv[2] = layerTexCoord.base2.uv;
-        ppdParam.uv[3] = layerTexCoord.base3.uv;
-
-        // Note: The TBN is not normalize as it is based on mikkt. We should normalize it, but POM is always use on simple enough surface that mean it is not required (save 2 normalize). Tag: SURFACE_GRADIENT
-        // Note: worldToTangent is only define for UVSet0, so we expect that layer that use POM have UVSet0
-        float3 viewDirTS = isPlanar ? float3(uvXZ, V.y) : TransformWorldToTangent(V, input.worldToTangent) * GetDisplacementObjectScale(false).xzy; // Switch from Y-up to Z-up (as we move to tangent space)
-        NdotV = viewDirTS.z;
-
-        // Transform the view vector into the UV space.
-        float3 viewDirUV = normalize(float3(viewDirTS.xy * maxHeight, viewDirTS.z));
-        float  unitAngle = saturate(FastACosPos(viewDirUV.z) * INV_HALF_PI);            // TODO: optimize
-        int    numSteps = (int)lerp(_PPDMinSamples, _PPDMaxSamples, unitAngle);
-        float2 offset = ParallaxOcclusionMapping(lod, _PPDLodThreshold, numSteps, viewDirUV, ppdParam, height);
-        offset *= uvSpaceScale;
-
-        layerTexCoord.base0.uv += offset;
-        layerTexCoord.base1.uv += offset;
-        layerTexCoord.base2.uv += offset;
-        layerTexCoord.base3.uv += offset;
-
-        layerTexCoord.details0.uv += offset * scaleOffsetDetails0;
-        layerTexCoord.details1.uv += offset * scaleOffsetDetails1;
-        layerTexCoord.details2.uv += offset * scaleOffsetDetails2;
-        layerTexCoord.details3.uv += offset * scaleOffsetDetails3;
-    }
-
-    // Since POM "pushes" geometry inwards (rather than extrude it), { height = height - 1 }.
-    // Since the result is used as a 'depthOffsetVS', it needs to be positive, so we flip the sign. { height = -height + 1 }.
-
-    float verticalDisplacement = maxHeight - height * maxHeight;
-    return verticalDisplacement / max(NdotV, 0.001);
-#else
-    return 0.0;
-#endif
-}
-
-// Calculate displacement for per vertex displacement mapping
-float3 ComputePerVertexDisplacement(LayerTexCoord layerTexCoord, float4 vertexColor, float lod)
-{
-#if LAYERS_HEIGHTMAP_ENABLE
-    float height0 = (SAMPLE_UVMAPPING_TEXTURE2D_LOD(_HeightMap0, SAMPLER_HEIGHTMAP_IDX, layerTexCoord.base0, lod).r - _HeightCenter0) * _HeightAmplitude0;
-    float height1 = (SAMPLE_UVMAPPING_TEXTURE2D_LOD(_HeightMap1, SAMPLER_HEIGHTMAP_IDX, layerTexCoord.base1, lod).r - _HeightCenter1) * _HeightAmplitude1;
-    float height2 = (SAMPLE_UVMAPPING_TEXTURE2D_LOD(_HeightMap2, SAMPLER_HEIGHTMAP_IDX, layerTexCoord.base2, lod).r - _HeightCenter2) * _HeightAmplitude2;
-    float height3 = (SAMPLE_UVMAPPING_TEXTURE2D_LOD(_HeightMap3, SAMPLER_HEIGHTMAP_IDX, layerTexCoord.base3, lod).r - _HeightCenter3) * _HeightAmplitude3;
-    // Height is affected by tiling property and by object scale (depends on option).
-    // Apply scaling from tiling properties (TexWorldScale and tiling from BaseColor)
-    ApplyDisplacementTileScale(height0, height1, height2, height3);
-    // Nullify height that are not used, so compiler can remove unused case
-    SetEnabledHeightByLayer(height0, height1, height2, height3);
-
-    float4 blendMasks = GetBlendMask(layerTexCoord, vertexColor, true, lod);
-
-    #if defined(_HEIGHT_BASED_BLEND)
-    // Modify blendMask to take into account the height of the layer. Higher height should be more visible.
-    blendMasks = ApplyHeightBlend(float4(height0, height1, height2, height3), blendMasks);
-    #endif
-
-    float weights[_MAX_LAYER];
-    ComputeMaskWeights(blendMasks, weights);
-
-    // _MAIN_LAYER_INFLUENCE_MODE is a pure visual mode that doesn't contribute to the weights of a layer
-    // The motivation is like this: if a layer is visible, then we will apply influence on top of it (so it is only visual).
-    // This is what is done for normal and baseColor and we do the same for height.
-    // Note that if we apply influence before ApplyHeightBlend, then have a different behavior.
-#if defined(_MAIN_LAYER_INFLUENCE_MODE) && defined(_HEIGHTMAP0)
-    // Add main layer influence if any (simply add main layer add on other layer)
-    // We multiply by the input mask for the first layer (blendMask.a) because if the mask here is black it means that the layer
-    // is not actually underneath any visible layer so we don't want to inherit its height.
-    float influenceMask = blendMasks.a;
-    #ifdef _INFLUENCEMASK_MAP
-    influenceMask *= GetInfluenceMask(layerTexCoord, true, lod);
-    #endif
-    height1 += height0 * _InheritBaseHeight1 * influenceMask;
-    height2 += height0 * _InheritBaseHeight2 * influenceMask;
-    height3 += height0 * _InheritBaseHeight3 * influenceMask;
-#endif
-
-    float heightResult = BlendLayeredScalar(height0, height1, height2, height3, weights).xxx;
-
-   // Applying scaling of the object if requested
-    #ifdef _VERTEX_DISPLACEMENT_LOCK_OBJECT_SCALE
-    float3 objectScale = GetDisplacementObjectScale(true);
-    // Reminder: mappingType is know statically, so code below is optimize by the compiler
-    // Planar and Triplanar are in world space thus it is independent of object scale
-    return heightResult.xxx * BlendLayeredVector3( ((layerTexCoord.base0.mappingType == UV_MAPPING_UVSET) ? objectScale : float3(1.0, 1.0, 1.0)),
-                                                   ((layerTexCoord.base1.mappingType == UV_MAPPING_UVSET) ? objectScale : float3(1.0, 1.0, 1.0)),
-                                                   ((layerTexCoord.base2.mappingType == UV_MAPPING_UVSET) ? objectScale : float3(1.0, 1.0, 1.0)),
-                                                   ((layerTexCoord.base3.mappingType == UV_MAPPING_UVSET) ? objectScale : float3(1.0, 1.0, 1.0)), weights);
-    #else
-    return heightResult.xxx;
-    #endif
-#else
-    return float3(0.0, 0.0, 0.0);
-#endif
-}
-
-// Calculate weights to apply to each layer
-// Caution: This function must not be use for per vertex/pixel displacement, there is a dedicated function for them.
-// This function handle triplanar
-void ComputeLayerWeights(FragInputs input, LayerTexCoord layerTexCoord, float4 inputAlphaMask, float4 blendMasks, out float outWeights[_MAX_LAYER])
-{
-    for (int i = 0; i < _MAX_LAYER; ++i)
-    {
-        outWeights[i] = 0.0f;
-    }
-
-#if defined(_DENSITY_MODE)
-    // Note: blendMasks.argb because a is main layer
-    float4 opacityAsDensity = saturate((inputAlphaMask - (float4(1.0, 1.0, 1.0, 1.0) - blendMasks.argb)) * 20.0); // 20.0 is the number of steps in inputAlphaMask (Density mask. We decided 20 empirically)
-    float4 useOpacityAsDensityParam = float4(_OpacityAsDensity0, _OpacityAsDensity1, _OpacityAsDensity2, _OpacityAsDensity3);
-    blendMasks.argb = lerp(blendMasks.argb, opacityAsDensity, useOpacityAsDensityParam);
-#endif
-
-#if LAYERS_HEIGHTMAP_ENABLE
-    float height0 = (SAMPLE_UVMAPPING_TEXTURE2D(_HeightMap0, SAMPLER_HEIGHTMAP_IDX, layerTexCoord.base0).r - _HeightCenter0) * _HeightAmplitude0;
-    float height1 = (SAMPLE_UVMAPPING_TEXTURE2D(_HeightMap1, SAMPLER_HEIGHTMAP_IDX, layerTexCoord.base1).r - _HeightCenter1) * _HeightAmplitude1;
-    float height2 = (SAMPLE_UVMAPPING_TEXTURE2D(_HeightMap2, SAMPLER_HEIGHTMAP_IDX, layerTexCoord.base2).r - _HeightCenter2) * _HeightAmplitude2;
-    float height3 = (SAMPLE_UVMAPPING_TEXTURE2D(_HeightMap3, SAMPLER_HEIGHTMAP_IDX, layerTexCoord.base3).r - _HeightCenter3) * _HeightAmplitude3;
-    // Height is affected by tiling property and by object scale (depends on option).
-    // Apply scaling from tiling properties (TexWorldScale and tiling from BaseColor)
-    ApplyDisplacementTileScale(height0, height1, height2, height3);
-    // Nullify height that are not used, so compiler can remove unused case
-    SetEnabledHeightByLayer(height0, height1, height2, height3);
-
-    // Reminder: _MAIN_LAYER_INFLUENCE_MODE is a purely visual mode, it is not take into account for the blendMasks
-    // As it is purely visual, it is not apply in ComputeLayerWeights
-
-    #if defined(_HEIGHT_BASED_BLEND)
-    // Modify blendMask to take into account the height of the layer. Higher height should be more visible.
-    blendMasks = ApplyHeightBlend(float4(height0, height1, height2, height3), blendMasks);
-    #endif
-#endif
-
-    ComputeMaskWeights(blendMasks, outWeights);
-}
-
-float3 ComputeMainNormalInfluence(float influenceMask, FragInputs input, float3 normalTS0, float3 normalTS1, float3 normalTS2, float3 normalTS3, LayerTexCoord layerTexCoord, float inputMainLayerMask, float weights[_MAX_LAYER])
-{
-    // Get our regular normal from regular layering
-    float3 normalTS = BlendLayeredVector3(normalTS0, normalTS1, normalTS2, normalTS3, weights);
-
-    // THen get Main Layer Normal influence factor. Main layer is 0 because it can't be influence. In this case the final lerp return normalTS.
-    float influenceFactor = BlendLayeredScalar(0.0, _InheritBaseNormal1, _InheritBaseNormal2, _InheritBaseNormal3, weights) * influenceMask;
-    // We will add smoothly the contribution of the normal map by lerping between vertex normal ( (0,0,1) in tangent space) and the actual normal from the main layer depending on the influence factor.
-    // Note: that we don't take details map into account here.
-    #ifdef SURFACE_GRADIENT
-    float3 neutralNormalTS = float3(0.0, 0.0, 0.0);
-    #else
-    float3 neutralNormalTS = float3(0.0, 0.0, 1.0);
-    #endif
-    float3 mainNormalTS = lerp(neutralNormalTS, normalTS0, influenceFactor);
-
-    // Add on our regular normal a bit of Main Layer normal base on influence factor. Note that this affect only the "visible" normal.
-    #ifdef SURFACE_GRADIENT
-    return normalTS + influenceFactor * mainNormalTS * inputMainLayerMask;
-    #else
-    return lerp(normalTS, BlendNormalRNM(normalTS, mainNormalTS), influenceFactor * inputMainLayerMask); // Multiply by inputMainLayerMask in order to avoid influence where main layer should never be present
-    #endif
-}
-
-float3 ComputeMainBaseColorInfluence(float influenceMask, float3 baseColor0, float3 baseColor1, float3 baseColor2, float3 baseColor3, LayerTexCoord layerTexCoord, float inputMainLayerMask, float weights[_MAX_LAYER])
-{
-    float3 baseColor = BlendLayeredVector3(baseColor0, baseColor1, baseColor2, baseColor3, weights);
-
-    float influenceFactor = BlendLayeredScalar(0.0, _InheritBaseColor1, _InheritBaseColor2, _InheritBaseColor3, weights) * influenceMask * inputMainLayerMask; // Multiply by inputMainLayerMask in order to avoid influence where main layer should never be present
-
-    // We want to calculate the mean color of the texture. For this we will sample a low mipmap
-    float textureBias = 15.0; // Use maximum bias
-    float3 baseMeanColor0 = SAMPLE_UVMAPPING_TEXTURE2D_BIAS(_BaseColorMap0, sampler_BaseColorMap0, layerTexCoord.base0, textureBias).rgb *_BaseColor0.rgb;
-    float3 baseMeanColor1 = SAMPLE_UVMAPPING_TEXTURE2D_BIAS(_BaseColorMap1, sampler_BaseColorMap0, layerTexCoord.base1, textureBias).rgb *_BaseColor1.rgb;
-    float3 baseMeanColor2 = SAMPLE_UVMAPPING_TEXTURE2D_BIAS(_BaseColorMap2, sampler_BaseColorMap0, layerTexCoord.base2, textureBias).rgb *_BaseColor2.rgb;
-    float3 baseMeanColor3 = SAMPLE_UVMAPPING_TEXTURE2D_BIAS(_BaseColorMap3, sampler_BaseColorMap0, layerTexCoord.base3, textureBias).rgb *_BaseColor3.rgb;
-
-    float3 meanColor = BlendLayeredVector3(baseMeanColor0, baseMeanColor1, baseMeanColor2, baseMeanColor3, weights);
-
-    // If we inherit from base layer, we will add a bit of it
-    // We add variance of current visible level and the base color 0 or mean (to retrieve initial color) depends on influence
-    // (baseColor - meanColor) + lerp(meanColor, baseColor0, inheritBaseColor) simplify to
-    // saturate(influenceFactor * (baseColor0 - meanColor) + baseColor);
-    // There is a special case when baseColor < meanColor to avoid getting negative values.
-    float3 factor = baseColor > meanColor ? (baseColor0 - meanColor) : (baseColor0 * baseColor / max(meanColor, 0.001) - baseColor); // max(to avoid divide by 0)
-    return influenceFactor * factor + baseColor;
-}
-
-void GetSurfaceAndBuiltinData(FragInputs input, float3 V, inout PositionInputs posInput, out SurfaceData surfaceData, out BuiltinData builtinData)
-{
-#ifdef LOD_FADE_CROSSFADE // enable dithering LOD transition if user select CrossFade transition in LOD group
-    LODDitheringTransition(posInput.unPositionSS, unity_LODFade.x);
-#endif
-
-    ApplyDoubleSidedFlipOrMirror(input); // Apply double sided flip on the vertex normal
-
-    LayerTexCoord layerTexCoord;
-    ZERO_INITIALIZE(LayerTexCoord, layerTexCoord);
-    GetLayerTexCoord(input, layerTexCoord);
-
-    float4 blendMasks = GetBlendMask(layerTexCoord, input.color);
-    float depthOffset = ApplyPerPixelDisplacement(input, V, layerTexCoord, blendMasks);
-
-#ifdef _DEPTHOFFSET_ON
-    ApplyDepthOffsetPositionInput(V, depthOffset, GetWorldToHClipMatrix(), posInput);
-#endif
-
-    SurfaceData surfaceData0, surfaceData1, surfaceData2, surfaceData3;
-    float3 normalTS0, normalTS1, normalTS2, normalTS3;
-    float3 bentNormalTS0, bentNormalTS1, bentNormalTS2, bentNormalTS3;
-    float alpha0 = GetSurfaceData0(input, layerTexCoord, surfaceData0, normalTS0, bentNormalTS0);
-    float alpha1 = GetSurfaceData1(input, layerTexCoord, surfaceData1, normalTS1, bentNormalTS1);
-    float alpha2 = GetSurfaceData2(input, layerTexCoord, surfaceData2, normalTS2, bentNormalTS2);
-    float alpha3 = GetSurfaceData3(input, layerTexCoord, surfaceData3, normalTS3, bentNormalTS3);
-
-    // Note: If per pixel displacement is enabled it mean we will fetch again the various heightmaps at the intersection location. Not sure the compiler can optimize.
-    float weights[_MAX_LAYER];
-    ComputeLayerWeights(input, layerTexCoord, float4(alpha0, alpha1, alpha2, alpha3), blendMasks, weights);
-
-    // For layered shader, alpha of base color is used as either an opacity mask, a composition mask for inheritance parameters or a density mask.
-    float alpha = PROP_BLEND_SCALAR(alpha, weights);
-
-#ifdef _ALPHATEST_ON
-    DoAlphaTest(alpha, _AlphaCutoff);
-#endif
-
-    float3 normalTS;
-    float3 bentNormalTS;
-    float3 bentNormalWS;
-#if defined(_MAIN_LAYER_INFLUENCE_MODE)
-
-    #ifdef _INFLUENCEMASK_MAP
-    float influenceMask = GetInfluenceMask(layerTexCoord);
-    #else
-    float influenceMask = 1.0;
-    #endif
-
-    if (influenceMask > 0.0f)
-    {
-        surfaceData.baseColor = ComputeMainBaseColorInfluence(influenceMask, surfaceData0.baseColor, surfaceData1.baseColor, surfaceData2.baseColor, surfaceData3.baseColor, layerTexCoord, blendMasks.a, weights);
-        normalTS = ComputeMainNormalInfluence(influenceMask, input, normalTS0, normalTS1, normalTS2, normalTS3, layerTexCoord, blendMasks.a, weights);
-        bentNormalTS = ComputeMainNormalInfluence(influenceMask, input, bentNormalTS0, bentNormalTS1, bentNormalTS2, bentNormalTS3, layerTexCoord, blendMasks.a, weights);
-    }
-    else
-#endif
-    {
-        surfaceData.baseColor = SURFACEDATA_BLEND_VECTOR3(surfaceData, baseColor, weights);
-        normalTS = BlendLayeredVector3(normalTS0, normalTS1, normalTS2, normalTS3, weights);
-        bentNormalTS = BlendLayeredVector3(bentNormalTS0, bentNormalTS1, bentNormalTS2, bentNormalTS3, weights);
-    }
-
-    surfaceData.perceptualSmoothness = SURFACEDATA_BLEND_SCALAR(surfaceData, perceptualSmoothness, weights);
-    surfaceData.ambientOcclusion = SURFACEDATA_BLEND_SCALAR(surfaceData, ambientOcclusion, weights);
-    surfaceData.metallic = SURFACEDATA_BLEND_SCALAR(surfaceData, metallic, weights);
-    surfaceData.tangentWS = normalize(input.worldToTangent[0].xyz); // The tangent is not normalize in worldToTangent for mikkt. Tag: SURFACE_GRADIENT
-    surfaceData.subsurfaceRadius = SURFACEDATA_BLEND_SCALAR(surfaceData, subsurfaceRadius, weights);
-    surfaceData.thickness = SURFACEDATA_BLEND_SCALAR(surfaceData, thickness, weights);
-    surfaceData.subsurfaceProfile = SURFACEDATA_BLEND_SSS_PROFILE(surfaceData, subsurfaceProfile, weights);
-
-    // Layered shader support either SSS or standard (can't mix them)
-#ifdef _MATID_SSS
-    surfaceData.materialId = MATERIALID_LIT_SSS;
-#else // Default
-    surfaceData.materialId = MATERIALID_LIT_STANDARD;
-#endif
-
-    // Init other parameters
-    surfaceData.anisotropy = 0;
-    surfaceData.specularColor = float3(0.0, 0.0, 0.0);
-    surfaceData.coatNormalWS = float3(0.0, 0.0, 0.0);
-    surfaceData.coatCoverage = 0.0f;
-    surfaceData.coatIOR = 0.5;
-
-    // Transparency parameters
-    // Use thickness from SSS
-    surfaceData.ior = 1.0;
-    surfaceData.transmittanceColor = float3(1.0, 1.0, 1.0);
-    surfaceData.atDistance = 1000000.0;
-    surfaceData.transmittanceMask = 0.0;
-
-	GetNormalWS(input, V, normalTS, surfaceData.normalWS);
-    // Use bent normal to sample GI if available
-    // If any layer use a bent normal map, then bentNormalTS contain the interpolated result of bentnormal and normalmap (in case no bent normal are available)
-    // Note: the code in LitDataInternal ensure that we fallback on normal map for layer that have no bentnormal
-    surfaceData.specularOcclusion = 1.0;
-#if defined(_BENTNORMALMAP0) || defined(_BENTNORMALMAP1) || defined(_BENTNORMALMAP2) || defined(_BENTNORMALMAP3)
-    GetNormalWS(input, V, bentNormalTS, bentNormalWS);
-    #ifdef _ENABLESPECULAROCCLUSION
-=======
 
     // By default we use the ambient occlusion with Tri-ace trick (apply outside) for specular occlusion.
     // If user provide bent normal then we process a better term
 #if defined(_BENTNORMALMAP) && defined(_ENABLESPECULAROCCLUSION)
->>>>>>> 67aa8fd0
     // If we have bent normal and ambient occlusion, process a specular occlusion
     surfaceData.specularOcclusion = GetSpecularOcclusionFromBentAO(V, bentNormalWS, surfaceData);
 #elif defined(_MASKMAP)
