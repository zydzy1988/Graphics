//-----------------------------------------------------------------------------
// SurfaceData and BSDFData
//-----------------------------------------------------------------------------

// SurfaceData is define in Lit.cs which generate Lit.cs.hlsl
#include "Lit.cs.hlsl"
#include "../SubsurfaceScattering/SubsurfaceScattering.hlsl"

#include "../../../Core/ShaderLibrary/VolumeRendering.hlsl"

#ifdef VOLUMETRIC_LIGHTING_ENABLED
    // Apparently, not all shaders include "ShaderVariables.hlsl".
    #include "../../ShaderVariables.hlsl"
#endif

// Define refraction keyword helpers
#define HAS_REFRACTION (defined(_REFRACTION_PLANE) || defined(_REFRACTION_SPHERE))
#if HAS_REFRACTION
# include "ShaderLibrary/Refraction.hlsl"

# if defined(_REFRACTION_PLANE)
#  define REFRACTION_MODEL(V, posInputs, bsdfData) RefractionModelPlane(V, posInputs.positionWS, bsdfData.normalWS, bsdfData.ior, bsdfData.thickness)
# elif defined(_REFRACTION_SPHERE)
#  define REFRACTION_MODEL(V, posInputs, bsdfData) RefractionModelSphere(V, posInputs.positionWS, bsdfData.normalWS, bsdfData.ior, bsdfData.thickness)
# endif
#endif

#define GBufferType0 float4
#define GBufferType1 float4
#define GBufferType2 float4
#define GBufferType3 float4

// GBuffer texture declaration
TEXTURE2D(_GBufferTexture0);
TEXTURE2D(_GBufferTexture1);
TEXTURE2D(_GBufferTexture2);
TEXTURE2D(_GBufferTexture3);

// Reference Lambert diffuse / GGX Specular for IBL and area lights
#ifdef HAS_LIGHTLOOP // Both reference define below need to be define only if LightLoop is present, else we get a compile error
// #define LIT_DISPLAY_REFERENCE_AREA
// #define LIT_DISPLAY_REFERENCE_IBL
#endif
// Use Lambert diffuse instead of Disney diffuse
// #define LIT_DIFFUSE_LAMBERT_BRDF
#define LIT_USE_GGX_ENERGY_COMPENSATION

// Rough refraction texture
// Color pyramid (width, height, lodcount, Unused)
TEXTURE2D(_GaussianPyramidColorTexture);
// Depth pyramid (width, height, lodcount, Unused)
TEXTURE2D(_PyramidDepthTexture);

CBUFFER_START(UnityGaussianPyramidParameters)
float4 _GaussianPyramidColorMipSize;
float4 _PyramidDepthMipSize;
CBUFFER_END

// Ambient occlusion texture
TEXTURE2D(_AmbientOcclusionTexture);

CBUFFER_START(UnityAmbientOcclusionParameters)
float4 _AmbientOcclusionParam; // xyz occlusion color, w directLightStrenght
CBUFFER_END

// Area light textures
// TODO: This one should be set into a constant Buffer at pass frequency (with _Screensize)
TEXTURE2D(_PreIntegratedFGD);
TEXTURE2D_ARRAY(_LtcData); // We pack the 3 Ltc data inside a texture array
#define LTC_GGX_MATRIX_INDEX 0 // RGBA
#define LTC_DISNEY_DIFFUSE_MATRIX_INDEX 1 // RGBA
#define LTC_MULTI_GGX_FRESNEL_DISNEY_DIFFUSE_INDEX 2 // RGB, A unused
#define LTC_LUT_SIZE   64
#define LTC_LUT_SCALE  ((LTC_LUT_SIZE - 1) * rcp(LTC_LUT_SIZE))
#define LTC_LUT_OFFSET (0.5 * rcp(LTC_LUT_SIZE))

//-----------------------------------------------------------------------------
// Helper for cheap screen space raycasting
//-----------------------------------------------------------------------------

float3 EstimateRaycast(float3 V, PositionInputs posInputs, float3 positionWS, float3 rayWS)
{
    // For all refraction approximation, to calculate the refracted point in world space,
    //   we approximate the scene as a plane (back plane) with normal -V at the depth hit point.
    //   (We avoid to raymarch the depth texture to get the refracted point.)

    uint2 depthSize = uint2(_PyramidDepthMipSize.xy);

    // Get the depth of the approximated back plane
    float pyramidDepth = LOAD_TEXTURE2D_LOD(_PyramidDepthTexture, posInputs.positionNDC * (depthSize >> 2), 2).r;
    float depth = LinearEyeDepth(pyramidDepth, _ZBufferParams);

    // Distance from point to the back plane
    float depthFromPositionInput = depth - posInputs.linearDepth;

    float offset = dot(-V, positionWS - posInputs.positionWS);
    float depthFromPosition = depthFromPositionInput - offset;

    float hitDistanceFromPosition = depthFromPosition / dot(-V, rayWS);

    return positionWS + rayWS * hitDistanceFromPosition;
}

//-----------------------------------------------------------------------------
// Ligth and material classification for the deferred rendering path
// Configure what kind of combination is supported
//-----------------------------------------------------------------------------

// Lighting architecture and material are suppose to be decoupled files.
// However as we use material classification it is hard to be fully separated
// the dependecy is define in this include where there is shared define for material and lighting in case of deferred material.
// If a user do a lighting architecture without material classification, this can be remove
#include "../../Lighting/LightLoop/LightLoop.cs.hlsl"

static uint g_FeatureFlags = UINT_MAX;

// This method allows us to know at compile time what shader features should be removed from the code when the materialID cannot be known on the whole tile (any combination of 2 or more differnet materials in the same tile)
// This is only useful for classification during lighting, so it's not needed in EncodeIntoGBuffer and ConvertSurfaceDataToBSDFData (where we always know exactly what the MaterialID is)
bool HasMaterialFeatureFlag(uint flag)
{
    return ((g_FeatureFlags & flag) != 0);
}

// Combination need to be define in increasing "comlexity" order as define by FeatureFlagsToTileVariant
static const uint kFeatureVariantFlags[NUM_FEATURE_VARIANTS] =
{
    // Precomputed illumination (no dynamic lights) for all material types (except for the clear coat)
    /*  0 */ LIGHTFEATUREFLAGS_SKY | LIGHTFEATUREFLAGS_ENV | (MATERIAL_FEATURE_MASK_FLAGS & (~MATERIALFEATUREFLAGS_LIT_CLEAR_COAT)),

    // Standard>Specular
    /*  1 */ LIGHTFEATUREFLAGS_SKY | LIGHTFEATUREFLAGS_DIRECTIONAL | LIGHTFEATUREFLAGS_PUNCTUAL | MATERIALFEATUREFLAGS_LIT_STANDARD,
    /*  2 */ LIGHTFEATUREFLAGS_SKY | LIGHTFEATUREFLAGS_DIRECTIONAL | LIGHTFEATUREFLAGS_AREA | MATERIALFEATUREFLAGS_LIT_STANDARD,
    /*  3 */ LIGHTFEATUREFLAGS_SKY | LIGHTFEATUREFLAGS_DIRECTIONAL | LIGHTFEATUREFLAGS_ENV | MATERIALFEATUREFLAGS_LIT_STANDARD,
    /*  4 */ LIGHTFEATUREFLAGS_SKY | LIGHTFEATUREFLAGS_DIRECTIONAL | LIGHTFEATUREFLAGS_PUNCTUAL | LIGHTFEATUREFLAGS_ENV | MATERIALFEATUREFLAGS_LIT_STANDARD,
    /*  5 */ LIGHT_FEATURE_MASK_FLAGS_OPAQUE | MATERIALFEATUREFLAGS_LIT_STANDARD,

    // SSS
    /*  6 */ LIGHTFEATUREFLAGS_SKY | LIGHTFEATUREFLAGS_DIRECTIONAL | LIGHTFEATUREFLAGS_PUNCTUAL | MATERIALFEATUREFLAGS_LIT_SSS,
    /*  7 */ LIGHTFEATUREFLAGS_SKY | LIGHTFEATUREFLAGS_DIRECTIONAL | LIGHTFEATUREFLAGS_AREA | MATERIALFEATUREFLAGS_LIT_SSS,
    /*  8 */ LIGHTFEATUREFLAGS_SKY | LIGHTFEATUREFLAGS_DIRECTIONAL | LIGHTFEATUREFLAGS_ENV | MATERIALFEATUREFLAGS_LIT_SSS,
    /*  9 */ LIGHTFEATUREFLAGS_SKY | LIGHTFEATUREFLAGS_DIRECTIONAL | LIGHTFEATUREFLAGS_PUNCTUAL | LIGHTFEATUREFLAGS_ENV | MATERIALFEATUREFLAGS_LIT_SSS,
    /* 10 */ LIGHT_FEATURE_MASK_FLAGS_OPAQUE | MATERIALFEATUREFLAGS_LIT_SSS,

    // Aniso
    /* 11 */ LIGHTFEATUREFLAGS_SKY | LIGHTFEATUREFLAGS_DIRECTIONAL | LIGHTFEATUREFLAGS_PUNCTUAL | MATERIALFEATUREFLAGS_LIT_ANISO,
    /* 12 */ LIGHTFEATUREFLAGS_SKY | LIGHTFEATUREFLAGS_DIRECTIONAL | LIGHTFEATUREFLAGS_AREA | MATERIALFEATUREFLAGS_LIT_ANISO,
    /* 13 */ LIGHTFEATUREFLAGS_SKY | LIGHTFEATUREFLAGS_DIRECTIONAL | LIGHTFEATUREFLAGS_ENV | MATERIALFEATUREFLAGS_LIT_ANISO,
    /* 14 */ LIGHTFEATUREFLAGS_SKY | LIGHTFEATUREFLAGS_DIRECTIONAL | LIGHTFEATUREFLAGS_PUNCTUAL | LIGHTFEATUREFLAGS_ENV | MATERIALFEATUREFLAGS_LIT_ANISO,
    /* 15 */ LIGHT_FEATURE_MASK_FLAGS_OPAQUE | MATERIALFEATUREFLAGS_LIT_ANISO,

    // With foliage or crowd with SSS and standard can overlap a lot, better to have a dedicated combination
    /* 16 */ LIGHTFEATUREFLAGS_SKY | LIGHTFEATUREFLAGS_DIRECTIONAL | LIGHTFEATUREFLAGS_PUNCTUAL | MATERIALFEATUREFLAGS_LIT_SSS | MATERIALFEATUREFLAGS_LIT_STANDARD,
    /* 17 */ LIGHTFEATUREFLAGS_SKY | LIGHTFEATUREFLAGS_DIRECTIONAL | LIGHTFEATUREFLAGS_AREA | MATERIALFEATUREFLAGS_LIT_SSS | MATERIALFEATUREFLAGS_LIT_STANDARD,
    /* 18 */ LIGHTFEATUREFLAGS_SKY | LIGHTFEATUREFLAGS_DIRECTIONAL | LIGHTFEATUREFLAGS_ENV | MATERIALFEATUREFLAGS_LIT_SSS | MATERIALFEATUREFLAGS_LIT_STANDARD,
    /* 19 */ LIGHTFEATUREFLAGS_SKY | LIGHTFEATUREFLAGS_DIRECTIONAL | LIGHTFEATUREFLAGS_PUNCTUAL | LIGHTFEATUREFLAGS_ENV | MATERIALFEATUREFLAGS_LIT_SSS | MATERIALFEATUREFLAGS_LIT_STANDARD,
    /* 20 */ LIGHT_FEATURE_MASK_FLAGS_OPAQUE | MATERIALFEATUREFLAGS_LIT_SSS | MATERIALFEATUREFLAGS_LIT_STANDARD,

    // ClearCoat
    /* 21 */ LIGHTFEATUREFLAGS_SKY | LIGHTFEATUREFLAGS_DIRECTIONAL | LIGHTFEATUREFLAGS_PUNCTUAL | MATERIALFEATUREFLAGS_LIT_CLEAR_COAT,
    /* 22 */ LIGHTFEATUREFLAGS_SKY | LIGHTFEATUREFLAGS_DIRECTIONAL | LIGHTFEATUREFLAGS_AREA | MATERIALFEATUREFLAGS_LIT_CLEAR_COAT,
    /* 23 */ LIGHTFEATUREFLAGS_SKY | LIGHTFEATUREFLAGS_DIRECTIONAL | LIGHTFEATUREFLAGS_ENV | MATERIALFEATUREFLAGS_LIT_CLEAR_COAT,
    /* 24 */ LIGHTFEATUREFLAGS_SKY | LIGHTFEATUREFLAGS_DIRECTIONAL | LIGHTFEATUREFLAGS_PUNCTUAL | LIGHTFEATUREFLAGS_ENV | MATERIALFEATUREFLAGS_LIT_CLEAR_COAT,
    /* 25 */ LIGHT_FEATURE_MASK_FLAGS_OPAQUE | MATERIALFEATUREFLAGS_LIT_CLEAR_COAT,

    /* 26 */ LIGHT_FEATURE_MASK_FLAGS_OPAQUE | MATERIAL_FEATURE_MASK_FLAGS, // Catch all case with MATERIAL_FEATURE_MASK_FLAGS is needed in case we disable material classification
};

uint FeatureFlagsToTileVariant(uint featureFlags)
{
    for (int i = 0; i < NUM_FEATURE_VARIANTS; i++)
    {
        if ((featureFlags & kFeatureVariantFlags[i]) == featureFlags)
            return i;
    }
    return NUM_FEATURE_VARIANTS - 1;
}

// This function need to return a compile time value, else there is no optimization
uint TileVariantToFeatureFlags(uint variant)
{
    return kFeatureVariantFlags[variant];
}

//-----------------------------------------------------------------------------
// Helper functions/variable specific to this material
//-----------------------------------------------------------------------------

float PackMaterialId(int materialId)
{
    return float(materialId) / 3.0;
}

int UnpackMaterialId(float f)
{
    return int(round(f * 3.0));
}

float3 ComputeDiffuseColor(float3 baseColor, float metallic)
{
    return baseColor * (1.0 - metallic);
}

float3 ComputeFresnel0(float3 baseColor, float metallic, float dielectricF0)
{
    return lerp(dielectricF0.xxx, baseColor, metallic);
}

// Fills the data which may be accessed if MATERIALFEATUREFLAGS_LIT_SSS is set.
void FillMaterialIdSssData(int subsurfaceProfile, float radius, float thickness, uint transmissionMode,
                           inout BSDFData bsdfData)
{
    bsdfData.subsurfaceProfile  = subsurfaceProfile;
    bsdfData.subsurfaceRadius   = radius;
    bsdfData.enableTransmission = _EnableSSSAndTransmission != 0;

    if (bsdfData.enableTransmission && transmissionMode != SSS_TRSM_MODE_NONE)
    {
        bsdfData.thickness = _ThicknessRemaps[subsurfaceProfile].x + _ThicknessRemaps[subsurfaceProfile].y * thickness;
        bsdfData.useThickObjectMode = transmissionMode != SSS_TRSM_MODE_THIN;

        if (_UseDisneySSS != 0)
        {
            bsdfData.transmittance = ComputeTransmittanceDisney(_ShapeParams[subsurfaceProfile].rgb,
                                                                _TransmissionTints[subsurfaceProfile].rgb,
                                                                bsdfData.thickness, bsdfData.subsurfaceRadius);
        }
        else
        {
            bsdfData.transmittance = ComputeTransmittanceJimenez(_HalfRcpVariancesAndWeights[subsurfaceProfile][0].rgb,
                                                                 _HalfRcpVariancesAndWeights[subsurfaceProfile][0].a,
                                                                 _HalfRcpVariancesAndWeights[subsurfaceProfile][1].rgb,
                                                                 _HalfRcpVariancesAndWeights[subsurfaceProfile][1].a,
                                                                 _TransmissionTints[subsurfaceProfile].rgb,
                                                                 bsdfData.thickness, bsdfData.subsurfaceRadius);
        }
    }
}

void FillMaterialIdClearCoatData(float3 coatNormalWS, float coatCoverage, float coatIOR, inout BSDFData bsdfData)
{
    bsdfData.coatNormalWS = lerp(bsdfData.normalWS, coatNormalWS, coatCoverage);
    bsdfData.coatIOR = lerp(1.0, 1.0 + coatIOR, coatCoverage);
    bsdfData.coatCoverage = coatCoverage;
}

void FillMaterialIdTransparencyData(float3 baseColor, float metallic, float ior, float3 transmittanceColor, float atDistance, float thickness, float transmittanceMask, inout BSDFData bsdfData)
{
    // Uses thickness from SSS's property set
    bsdfData.ior = ior;

    // IOR define the fresnel0 value, so update it also for consistency (and even if not physical we still need to take into account any metal mask)
    bsdfData.fresnel0 = lerp(IORToFresnel0(ior).xxx, baseColor, metallic);

    bsdfData.absorptionCoefficient = TransmittanceColorAtDistanceToAbsorption (transmittanceColor, atDistance);
    bsdfData.transmittanceMask = transmittanceMask;
    bsdfData.thickness = max(thickness, 0.0001);
}

// For image based lighting, a part of the BSDF is pre-integrated.
// This is done both for specular and diffuse (in case of DisneyDiffuse)
void GetPreIntegratedFGD(float NdotV, float perceptualRoughness, float3 fresnel0, out float3 specularFGD, out float diffuseFGD, out float reflectivity)
{
    // Pre-integrate GGX FGD
    // Integral{BSDF * <N,L> dw} =
    // Integral{(F0 + (1 - F0) * (1 - <V,H>)^5) * (BSDF / F) * <N,L> dw} =
    // F0 * Integral{(BSDF / F) * <N,L> dw} +
    // (1 - F0) * Integral{(1 - <V,H>)^5 * (BSDF / F) * <N,L> dw} =
    // (1 - F0) * x + F0 * y = lerp(x, y, F0)
    // Pre integrate DisneyDiffuse FGD:
    // z = DisneyDiffuse
    float3 preFGD = SAMPLE_TEXTURE2D_LOD(_PreIntegratedFGD, s_linear_clamp_sampler, float2(NdotV, perceptualRoughness), 0).xyz;

    specularFGD = lerp(preFGD.xxx, preFGD.yyy, fresnel0);

#ifdef LIT_DIFFUSE_LAMBERT_BRDF
    diffuseFGD = 1.0;
#else
    // Remap from the [0, 1] to the [0.5, 1.5] range.
    diffuseFGD = preFGD.z + 0.5;
#endif

    reflectivity = preFGD.y;
}

void ApplyDebugToSurfaceData(inout SurfaceData surfaceData)
{
#ifdef DEBUG_DISPLAY
    if (_DebugLightingMode == DEBUGLIGHTINGMODE_SPECULAR_LIGHTING)
    {
        bool overrideSmoothness = _DebugLightingSmoothness.x != 0.0;
        float overrideSmoothnessValue = _DebugLightingSmoothness.y;

        if (overrideSmoothness)
        {
            surfaceData.perceptualSmoothness = overrideSmoothnessValue;
        }
    }

    if (_DebugLightingMode == DEBUGLIGHTINGMODE_DIFFUSE_LIGHTING)
    {
        surfaceData.baseColor = _DebugLightingAlbedo.xyz;
    }
#endif
}

SSSData ConvertSurfaceDataToSSSData(SurfaceData surfaceData)
{
    SSSData sssData;

    sssData.diffuseColor = surfaceData.baseColor;
    sssData.subsurfaceRadius = surfaceData.subsurfaceRadius;
    sssData.subsurfaceProfile = surfaceData.subsurfaceProfile;

    return sssData;
}

//-----------------------------------------------------------------------------
// conversion function for forward
//-----------------------------------------------------------------------------

BSDFData ConvertSurfaceDataToBSDFData(SurfaceData surfaceData)
{
    ApplyDebugToSurfaceData(surfaceData);

    BSDFData bsdfData;
    ZERO_INITIALIZE(BSDFData, bsdfData);

    bsdfData.materialId          = surfaceData.materialId;
    bsdfData.specularOcclusion   = surfaceData.specularOcclusion;
    bsdfData.normalWS            = surfaceData.normalWS;
    bsdfData.anisotropy          = surfaceData.anisotropy;
    bsdfData.perceptualRoughness = PerceptualSmoothnessToPerceptualRoughness(surfaceData.perceptualSmoothness);

    ConvertAnisotropyToRoughness(bsdfData.perceptualRoughness, bsdfData.anisotropy, bsdfData.roughnessT, bsdfData.roughnessB);

    if (surfaceData.materialId != MATERIALID_LIT_ANISO)
    {
        // Notify the material classification system that we should not use the anisotropic GGX for forward rendering.
        // Forward rendering implies automatic material classification, so normally we don't use our material classification
        // system, and set 'g_FeatureFlags' to UINT_MAX. However, since our rendering pipeline supports both forward and
        // deferred rendering, 'g_FeatureFlags' is always available, so we can use it to control GGX evaluation.
        g_FeatureFlags &= ~MATERIALFEATUREFLAGS_LIT_ANISO;
    }

    // IMPORTANT: In case of foward or gbuffer pass we must know what we are statically, so compiler can do compile time optimization
    if (bsdfData.materialId == MATERIALID_LIT_STANDARD)
    {
        bsdfData.diffuseColor = ComputeDiffuseColor(surfaceData.baseColor, surfaceData.metallic);
        bsdfData.fresnel0     = ComputeFresnel0(surfaceData.baseColor, surfaceData.metallic, DEFAULT_SPECULAR_VALUE);
    }
    else if (bsdfData.materialId == MATERIALID_LIT_SPECULAR)
    {
        // Note: Specular is not a material id but just a way to parameterize the standard materialid, thus we reset materialId to MATERIALID_LIT_STANDARD
        bsdfData.materialId   = MATERIALID_LIT_STANDARD;
        bsdfData.diffuseColor = surfaceData.baseColor;
        bsdfData.fresnel0     = surfaceData.specularColor;
    }
    else if (bsdfData.materialId == MATERIALID_LIT_SSS)
    {
        bsdfData.diffuseColor = surfaceData.baseColor;
        bsdfData.fresnel0     = SKIN_SPECULAR_VALUE; // TODO: take from the SSS profile
        uint transmissionMode = BitFieldExtract(asuint(_TransmissionFlags), 2u, 2u * surfaceData.subsurfaceProfile);

        FillMaterialIdSssData(surfaceData.subsurfaceProfile,
                              surfaceData.subsurfaceRadius,
                              surfaceData.thickness,
                              transmissionMode, bsdfData);
    }
    else if (bsdfData.materialId == MATERIALID_LIT_ANISO)
    {
        bsdfData.diffuseColor = ComputeDiffuseColor(surfaceData.baseColor, surfaceData.metallic);
        bsdfData.fresnel0     = ComputeFresnel0(surfaceData.baseColor, surfaceData.metallic, DEFAULT_SPECULAR_VALUE);
        bsdfData.tangentWS    = surfaceData.tangentWS;
        bsdfData.bitangentWS  = cross(bsdfData.normalWS, bsdfData.tangentWS);
    }
    else if (bsdfData.materialId == MATERIALID_LIT_CLEAR_COAT)
    {
        bsdfData.diffuseColor = ComputeDiffuseColor(surfaceData.baseColor, surfaceData.metallic);
        bsdfData.fresnel0     = ComputeFresnel0(surfaceData.baseColor, surfaceData.metallic, DEFAULT_SPECULAR_VALUE);
        // When using clear coat we assume that bottom layer is regular
        FillMaterialIdClearCoatData(surfaceData.coatNormalWS, surfaceData.coatCoverage, surfaceData.coatIOR, bsdfData);
    }

#if HAS_REFRACTION
    // Note: Will override thickness of SSS's property set
    FillMaterialIdTransparencyData(
        surfaceData.baseColor, surfaceData.metallic, surfaceData.ior, surfaceData.transmittanceColor, surfaceData.atDistance, surfaceData.thickness, surfaceData.transmittanceMask,
        bsdfData);
#endif

    return bsdfData;
}

//-----------------------------------------------------------------------------
// conversion function for deferred
//-----------------------------------------------------------------------------

// Encode SurfaceData (BSDF parameters) into GBuffer
// Must be in sync with RT declared in HDRenderPipeline.cs ::Rebuild
void EncodeIntoGBuffer( SurfaceData surfaceData,
                        float3 bakeDiffuseLighting,
                        uint2 positionSS,
                        out GBufferType0 outGBuffer0,
                        out GBufferType1 outGBuffer1,
                        out GBufferType2 outGBuffer2,
                        out GBufferType3 outGBuffer3
                        )
{
    ApplyDebugToSurfaceData(surfaceData);

    // RT0 - 8:8:8:8 sRGB
    outGBuffer0 = float4(surfaceData.baseColor, surfaceData.specularOcclusion);

    // RT1 - 10:10:10:2
    // We store perceptualRoughness instead of roughness because it save a sqrt ALU when decoding
    // (as we want both perceptualRoughness and roughness for the lighting due to Disney Diffuse model)
    // Encode normal on 20bit with oct compression + 2bit of sign
    float2 octNormalWS = PackNormalOctEncode((surfaceData.materialId == MATERIALID_LIT_CLEAR_COAT) ? surfaceData.coatNormalWS : surfaceData.normalWS);
    // To have more precision encode the sign of xy in a separate uint
    uint octNormalSign = (octNormalWS.x < 0.0 ? 1 : 0) | (octNormalWS.y < 0.0 ? 2 : 0);
    // Store octNormalSign on two bits with perceptualRoughness
    outGBuffer1 = float4(abs(octNormalWS), PackFloatInt10bit(PerceptualSmoothnessToPerceptualRoughness(surfaceData.perceptualSmoothness), octNormalSign, 4.0), PackMaterialId(surfaceData.materialId));

    // RT2 - 8:8:8:8
    if (surfaceData.materialId == MATERIALID_LIT_STANDARD)
    {
        outGBuffer2 = float4(float3(0.0, 0.0, 0.0), PackFloatInt8bit(surfaceData.metallic, GBUFFER_LIT_STANDARD_REGULAR_ID, 4.0));
    }
    else if (surfaceData.materialId == MATERIALID_LIT_SPECULAR)
    {
        outGBuffer1.a = PackMaterialId(MATERIALID_LIT_STANDARD); // Encode MATERIALID_LIT_SPECULAR as MATERIALID_LIT_STANDARD + GBUFFER_LIT_STANDARD_SPECULAR_COLOR_ID value in GBuffer2
        outGBuffer2 = float4(surfaceData.specularColor, PackFloatInt8bit(0.0, GBUFFER_LIT_STANDARD_SPECULAR_COLOR_ID, 4.0));
    }
    else if (surfaceData.materialId == MATERIALID_LIT_SSS)
    {
        // Special case: For SSS we will store the profile id and the subsurface radius at the location of the specular occlusion (in alpha channel of GBuffer0)
        // and we will move the specular occlusion in GBuffer2. This is an optimization for SSSSS and have no other side effect as specular occlusion is always used
        // during lighting pass when other buffer (Gbuffer0, 1, 2) and read anyway.
        EncodeIntoSSSBuffer(ConvertSurfaceDataToSSSData(surfaceData), positionSS, outGBuffer0);
        outGBuffer2 = float4(surfaceData.specularOcclusion, surfaceData.thickness, 0.0, 0.0); // Thickness is use for transmission
    }
    else if (surfaceData.materialId == MATERIALID_LIT_ANISO)
    {
        // Encode tangent on 16bit with oct compression
        float2 octTangentWS = PackNormalOctEncode(surfaceData.tangentWS);
        // To have more precision encode the sign of xy in a separate uint
        uint octTangentSign = (octTangentWS.x < 0.0 ? 1 : 0) | (octTangentWS.y < 0.0 ? 2 : 0);

        outGBuffer2 = float4(abs(octTangentWS), surfaceData.anisotropy * 0.5 + 0.5, PackFloatInt8bit(surfaceData.metallic, octTangentSign, 4.0));
    }
    else if (surfaceData.materialId == MATERIALID_LIT_CLEAR_COAT)
    {
        // In the cae of clear coat, we want more precision for the coat normal than for the bottom normal (as it is expected to be smooth). So swap the normal encoding storage in Gbuffer.
        // It also allow to use clear coat normal for SSR
        float2 octBottomNormalWS = PackNormalOctEncode(surfaceData.normalWS);
        outGBuffer2 = float4(octBottomNormalWS * 0.5 + 0.5, surfaceData.coatCoverage, PackFloatInt8bit(surfaceData.coatIOR, (int)(surfaceData.metallic * 15.5f), 16.0) );
    }

    // Lighting
    outGBuffer3 = float4(bakeDiffuseLighting, 0.0);
}

void DecodeFromGBuffer(
    uint2 positionSS,
    uint featureFlags,
    out BSDFData bsdfData,
    out float3 bakeDiffuseLighting)
{
    GBufferType0 inGBuffer0 = LOAD_TEXTURE2D(_GBufferTexture0, positionSS);
    GBufferType1 inGBuffer1 = LOAD_TEXTURE2D(_GBufferTexture1, positionSS);
    GBufferType2 inGBuffer2 = LOAD_TEXTURE2D(_GBufferTexture2, positionSS);
    GBufferType3 inGBuffer3 = LOAD_TEXTURE2D(_GBufferTexture3, positionSS);

    ZERO_INITIALIZE(BSDFData, bsdfData);

    g_FeatureFlags = featureFlags;

    float3 baseColor = inGBuffer0.rgb;
    bsdfData.specularOcclusion = inGBuffer0.a;

    int octNormalSign;
    UnpackFloatInt10bit(inGBuffer1.b, 4.0, bsdfData.perceptualRoughness, octNormalSign);
    inGBuffer1.r = (octNormalSign & 1) ? -inGBuffer1.r : inGBuffer1.r;
    inGBuffer1.g = (octNormalSign & 2) ? -inGBuffer1.g : inGBuffer1.g;

    bsdfData.normalWS = UnpackNormalOctEncode(float2(inGBuffer1.r, inGBuffer1.g));

    // The material features system for material classification must allow compile time optimization (i.e everything should be static)
    // Note that as we store materialId for Aniso based on content of RT2 we need to add few extra condition.
    // The code is also call from MaterialFeatureFlagsFromGBuffer, so must work fully dynamic if featureFlags is UINT_MAX
    int supportsStandard = HasMaterialFeatureFlag(MATERIALFEATUREFLAGS_LIT_STANDARD);
    int supportsSSS = HasMaterialFeatureFlag(MATERIALFEATUREFLAGS_LIT_SSS);
    int supportsAniso = HasMaterialFeatureFlag(MATERIALFEATUREFLAGS_LIT_ANISO);
    int supportClearCoat = HasMaterialFeatureFlag(MATERIALFEATUREFLAGS_LIT_CLEAR_COAT);

    if (supportsStandard + supportsSSS + supportsAniso + supportClearCoat > 1)
    {
        // only fetch materialid if it is not statically known from feature flags
        bsdfData.materialId = UnpackMaterialId(inGBuffer1.a);
    }
    else
    {
        // materialid is statically known. this allows the compiler to eliminate a lot of code.
        if (supportsStandard)
            bsdfData.materialId = MATERIALID_LIT_STANDARD;
        else if (supportsSSS)
            bsdfData.materialId = MATERIALID_LIT_SSS;
        else if (supportsAniso)
            bsdfData.materialId = MATERIALID_LIT_ANISO;
        else
            bsdfData.materialId = MATERIALID_LIT_CLEAR_COAT;
    }

    float metallic          = 0;
    float dielectricF0      = DEFAULT_SPECULAR_VALUE;
    bool  specularColorMode = false;

    // We avoid divergent evaluation of the GGX, as that nearly doubles the cost.
    // If the tile has anisotropy, all the pixels within the tile are evaluated as anisotropic.
    if (HasMaterialFeatureFlag(MATERIALFEATUREFLAGS_LIT_ANISO))
    {
        bsdfData.anisotropy = 0;
        bsdfData.tangentWS  = GetLocalFrame(bsdfData.normalWS)[0];

        if (bsdfData.materialId == MATERIALID_LIT_ANISO)
        {
            int octTangentSign;
            UnpackFloatInt8bit(inGBuffer2.a, 4.0, metallic, octTangentSign);

            inGBuffer2.r = (octTangentSign & 1) ? -inGBuffer2.r : inGBuffer2.r;
            inGBuffer2.g = (octTangentSign & 2) ? -inGBuffer2.g : inGBuffer2.g;

            bsdfData.anisotropy = inGBuffer2.b * 2 - 1;
            bsdfData.tangentWS  = UnpackNormalOctEncode(inGBuffer2.rg);
        }

        bsdfData.bitangentWS = cross(bsdfData.normalWS, bsdfData.tangentWS);
    }

    ConvertAnisotropyToRoughness(bsdfData.perceptualRoughness, bsdfData.anisotropy, bsdfData.roughnessT, bsdfData.roughnessB);

    if (HasMaterialFeatureFlag(MATERIALFEATUREFLAGS_LIT_SSS))
    {
        int   subsurfaceProfile = SSS_NEUTRAL_PROFILE_ID;
        uint  transmissionMode  = SSS_TRSM_MODE_NONE;
        float radius            = 0;
        float thickness         = 0;

        if (bsdfData.materialId == MATERIALID_LIT_SSS)
        {
            // Reminder: when using SSS we exchange specular occlusion and subsurfaceRadius/profileID
            bsdfData.specularOcclusion = inGBuffer2.r;

            SSSData sssData;
            DecodeFromSSSBuffer(inGBuffer0, positionSS, sssData);

            subsurfaceProfile = sssData.subsurfaceProfile;
            transmissionMode  = BitFieldExtract(asuint(_TransmissionFlags), 2u, 2u * subsurfaceProfile);
            radius            = sssData.subsurfaceRadius;
            thickness         = inGBuffer2.g;

            dielectricF0      = SKIN_SPECULAR_VALUE; // TODO: take from the SSS profile
        }

        FillMaterialIdSssData(subsurfaceProfile, radius, thickness, transmissionMode, bsdfData);
    }

    if (bsdfData.materialId == MATERIALID_LIT_STANDARD && HasMaterialFeatureFlag(MATERIALFEATUREFLAGS_LIT_STANDARD))
    {
        int materialIdExtent;
        UnpackFloatInt8bit(inGBuffer2.a, 4.0, metallic, materialIdExtent);
        specularColorMode = (materialIdExtent == GBUFFER_LIT_STANDARD_SPECULAR_COLOR_ID);
    }
    else if (bsdfData.materialId == MATERIALID_LIT_CLEAR_COAT && HasMaterialFeatureFlag(MATERIALFEATUREFLAGS_LIT_CLEAR_COAT))
    {
        // We have swap the encoding of the normal to have more precision for coat normal as it is more smooth
        float3 coatNormalWS = bsdfData.normalWS;
        bsdfData.normalWS = UnpackNormalOctEncode(float2(inGBuffer2.rg * 2.0 - 1.0));

        float coatCoverage = inGBuffer2.b;
        float coatIOR;
        int metallic15;
        UnpackFloatInt8bit(inGBuffer2.a, 16.0, coatIOR, metallic15);
        metallic = metallic15 / 15.0;

        // When using clear coat we assume that bottom layer is regular
        FillMaterialIdClearCoatData(coatNormalWS, coatCoverage, coatIOR, bsdfData);
    }

    if (specularColorMode)
    {
        // Note: Specular is not a material id but just a way to parameterize the standard materialid, thus we reset materialId to MATERIALID_LIT_STANDARD
        // For material classification it will be consider as Standard as well, thus no need to create special case
        bsdfData.diffuseColor = baseColor;
        bsdfData.fresnel0     = inGBuffer2.rgb;
    }
    else
    {
        bsdfData.diffuseColor = ComputeDiffuseColor(baseColor, metallic);
        bsdfData.fresnel0     = ComputeFresnel0(baseColor, metallic, dielectricF0);
    }

    bakeDiffuseLighting = inGBuffer3.rgb;
}

// Function call from the material classification compute shader
// Note that as we store materialId on two buffer (for anisotropy case), the code need to load 2 RGBA8 buffer
uint MaterialFeatureFlagsFromGBuffer(uint2 positionSS)
{
    BSDFData bsdfData;
    float3 unused;

    DecodeFromGBuffer(
        positionSS,
        UINT_MAX,
        bsdfData,
        unused
    );

    return (1 << bsdfData.materialId); // This match all the MATERIALFEATUREFLAGS_LIT_XXX flag
}


//-----------------------------------------------------------------------------
// Debug method (use to display values)
//-----------------------------------------------------------------------------

void GetSurfaceDataDebug(uint paramId, SurfaceData surfaceData, inout float3 result, inout bool needLinearToSRGB)
{
    GetGeneratedSurfaceDataDebug(paramId, surfaceData, result, needLinearToSRGB);
}

void GetBSDFDataDebug(uint paramId, BSDFData bsdfData, inout float3 result, inout bool needLinearToSRGB)
{
    GetGeneratedBSDFDataDebug(paramId, bsdfData, result, needLinearToSRGB);
}

//-----------------------------------------------------------------------------
// PreLightData
//-----------------------------------------------------------------------------

// Precomputed lighting data to send to the various lighting functions
struct PreLightData
{
    // General
    float NdotV;

    // GGX
    float partLambdaV;
    float energyCompensation;

    // Clear coat
    float coatNdotV;
    float ieta;
    float coatFresnel0;
    float3 refractV; // The view vector refracted through clear coat interface

    // IBL
    float3 iblDirWS;                     // Dominant specular direction, used for IBL in EvaluateBSDF_Env()
    float  iblMipLevel;

    // IBL clear coat
    float3 coatIblDirWS;

    float3 specularFGD;                  // Store preconvoled BRDF for both specular and diffuse
    float diffuseFGD;

    // Area lights (17 VGPRs)
    // TODO: 'orthoBasisViewNormal' is just a rotation around the normal and should thus be just 1x VGPR.
    float3x3 orthoBasisViewNormal; // Right-handed view-dependent orthogonal basis around the normal (6x VGPRs)
    float3x3 ltcTransformDiffuse;  // Inverse transformation for Lambertian or Disney Diffuse        (4x VGPRs)
    float3x3 ltcTransformSpecular; // Inverse transformation for GGX                                 (4x VGPRs)
    float    ltcMagnitudeDiffuse;
    float3   ltcMagnitudeFresnel;

    // area light clear coat
    float3x3 ltcXformClearCoat;                // TODO: make sure the compiler not wasting VGPRs on constants
    float    ltcClearCoatFresnelTerm;
    float3x3 ltcCoatT;

    // Refraction
    float3 transmissionRefractV;            // refracted view vector after exiting the shape
    float3 transmissionPositionWS;          // start of the refracted ray after exiting the shape
    float3 transmissionTransmittance;       // transmittance due to absorption
    float transmissionSSMipLevel;           // mip level of the screen space gaussian pyramid for rough refraction
};

// This is a refract - TODO: do we call original refract or this one, original maybe slightly more expensive, to check
float3 ClearCoatTransform(float3 X, float3 N, float ieta)
{
    float XdotN = saturate(dot(N, X));
    return ieta * X + (sqrt(1 + ieta * ieta * (XdotN * XdotN - 1)) - ieta * XdotN) * N;
}

PreLightData GetPreLightData(float3 V, PositionInputs posInput, BSDFData bsdfData)
{
    PreLightData preLightData;

    float3 N;
    float  NdotV;

    if (bsdfData.materialId == MATERIALID_LIT_CLEAR_COAT && HasMaterialFeatureFlag(MATERIALFEATUREFLAGS_LIT_CLEAR_COAT))
    {
        N     = bsdfData.coatNormalWS;
        NdotV = saturate(dot(N, V));
        preLightData.coatNdotV = NdotV;

        float ieta = 1.0 / bsdfData.coatIOR; // inverse eta
        preLightData.ieta = ieta;
        preLightData.coatFresnel0 = Sq(bsdfData.coatIOR - 1.0) / Sq(bsdfData.coatIOR + 1.0);

        // Clear coat IBL
        preLightData.coatIblDirWS = reflect(-V, N);

        // Clear coat area light
        float theta = FastACosPos(NdotV);
        float2 uv = LTC_LUT_OFFSET + LTC_LUT_SCALE * float2(0.0, theta * INV_HALF_PI); // Use Roughness of 0.0 for clearCoat roughness

                                                                                       // Get the inverse LTC matrix for GGX
                                                                                       // Note we load the matrix transpose (avoid to have to transpose it in shader)
        preLightData.ltcXformClearCoat = 0.0;
        preLightData.ltcXformClearCoat._m22 = 1.0;
        preLightData.ltcXformClearCoat._m00_m02_m11_m20 = SAMPLE_TEXTURE2D_ARRAY_LOD(_LtcData, s_linear_clamp_sampler, uv, LTC_GGX_MATRIX_INDEX, 0);

        float3 ltcMagnitude = SAMPLE_TEXTURE2D_ARRAY_LOD(_LtcData, s_linear_clamp_sampler, uv, LTC_MULTI_GGX_FRESNEL_DISNEY_DIFFUSE_INDEX, 0).rgb;
        float ltcClearCoatFresnelMagnitudeDiff = ltcMagnitude.r; // The difference of magnitudes of GGX and Fresnel
        float ltcClearCoatFresnelMagnitude = ltcMagnitude.g;
        preLightData.ltcClearCoatFresnelTerm = preLightData.coatFresnel0 * ltcClearCoatFresnelMagnitudeDiff + ltcClearCoatFresnelMagnitude;

        // TODO: Convert the area light with respect to Fresnel transmission
        preLightData.ltcCoatT = float3x3(   ieta + (1.0 - ieta) * N.x * N.x, 0.0 + (1.0 - ieta) * N.y * N.x, 0.0 + (1.0 - ieta) * N.z * N.x,
                                            0.0 + (1.0 - ieta) * N.x * N.y, ieta + (1.0 - ieta) * N.y * N.y, 0.0 + (1.0 - ieta) * N.z * N.y,
                                            0.0 + (1.0 - ieta) * N.x * N.z, 0.0 + (1.0 - ieta) * N.y * N.z, ieta + (1.0 - ieta) * N.z * N.z );

        // Modify V for following calculation
        preLightData.refractV = ClearCoatTransform(V, N, ieta);
        V = preLightData.refractV;
    }

    N     = bsdfData.normalWS;
    NdotV = saturate(dot(N, V));
    preLightData.NdotV = NdotV;

    float3 iblN, iblR;

    // We avoid divergent evaluation of the GGX, as that nearly doubles the cost.
    // If the tile has anisotropy, all the pixels within the tile are evaluated as anisotropic.
    if (HasMaterialFeatureFlag(MATERIALFEATUREFLAGS_LIT_ANISO))
    {
        float TdotV = dot(bsdfData.tangentWS,   V);
        float BdotV = dot(bsdfData.bitangentWS, V);

        preLightData.partLambdaV = GetSmithJointGGXAnisoPartLambdaV(TdotV, BdotV, NdotV, bsdfData.roughnessT, bsdfData.roughnessB);

        // For GGX aniso and IBL we have done an empirical (eye balled) approximation compare to the reference.
        // We use a single fetch, and we stretch the normal to use based on various criteria.
        // result are far away from the reference but better than nothing
        // For positive anisotropy values: tangent = highlight stretch (anisotropy) direction, bitangent = grain (brush) direction.
        float3 grainDirWS = (bsdfData.anisotropy >= 0) ? bsdfData.bitangentWS : bsdfData.tangentWS;
        // Reduce stretching for (perceptualRoughness < 0.2).
        float  stretch = abs(bsdfData.anisotropy) * saturate(5 * bsdfData.perceptualRoughness);
        // NOTE: If we follow the theory we should use the modified normal for the different calculation implying a normal (like NdotV) and use 'anisoIblNormalWS'
        // into function like GetSpecularDominantDir(). However modified normal is just a hack. The goal is just to stretch a cubemap, no accuracy here.
        // With this in mind and for performance reasons we chose to only use modified normal to calculate R.
        iblN = GetAnisotropicModifiedNormal(grainDirWS, N, V, stretch);
    }
    else
    {
        preLightData.partLambdaV = GetSmithJointGGXPartLambdaV(NdotV, bsdfData.roughnessT);
        iblN = N;
    }

    iblR = reflect(-V, iblN);

    float reflectivity;

    // IBL
    GetPreIntegratedFGD(NdotV, bsdfData.perceptualRoughness, bsdfData.fresnel0, preLightData.specularFGD, preLightData.diffuseFGD, reflectivity);

    if (bsdfData.materialId == MATERIALID_LIT_CLEAR_COAT && HasMaterialFeatureFlag(MATERIALFEATUREFLAGS_LIT_CLEAR_COAT))
    {
        // Update the roughness and the IBL miplevel
        // Bottom layer is affected by upper layer BRDF, result can't be more sharp than input (it is to mimic what a path tracer will do)
        float roughness = PerceptualRoughnessToRoughness(bsdfData.perceptualRoughness);
        float shininess = Sq(preLightData.ieta) * (2.0 / Sq(roughness) - 2.0);
        roughness = sqrt(2.0 / (shininess + 2.0));
        preLightData.iblDirWS = GetSpecularDominantDir(N, iblR, roughness, NdotV);
        preLightData.iblMipLevel = PerceptualRoughnessToMipmapLevel(RoughnessToPerceptualRoughness(roughness));
    }
    else
    {
        // Note: this is a ad-hoc tweak.
        // TODO: we need a better hack.
        float iblPerceptualRoughness = bsdfData.perceptualRoughness * saturate(1.2 - abs(bsdfData.anisotropy));
        float iblRoughness           = PerceptualRoughnessToRoughness(iblPerceptualRoughness);
        preLightData.iblDirWS        = GetSpecularDominantDir(N, iblR, iblRoughness, NdotV);
        preLightData.iblMipLevel     = PerceptualRoughnessToMipmapLevel(iblPerceptualRoughness);
    }

#ifdef LIT_USE_GGX_ENERGY_COMPENSATION
    // Ref: Practical multiple scattering compensation for microfacet models.
    // We only apply the formulation for metals.
    // For dielectrics, the change of reflectance is negligible.
    // We deem the intensity difference of a couple of percent for high values of roughness
    // to not be worth the cost of another precomputed table.
    // Note: this formulation bakes the BSDF non-symmetric!
    preLightData.energyCompensation = 1.0 / reflectivity - 1.0;
#else
    preLightData.energyCompensation = 0.0;
#endif // LIT_USE_GGX_ENERGY_COMPENSATION

    // Area light
    // UVs for sampling the LUTs
    float theta = FastACosPos(NdotV); // For Area light - UVs for sampling the LUTs
    float2 uv = LTC_LUT_OFFSET + LTC_LUT_SCALE * float2(bsdfData.perceptualRoughness, theta * INV_HALF_PI);

    // Note we load the matrix transpose (avoid to have to transpose it in shader)
#ifdef LIT_DIFFUSE_LAMBERT_BRDF
    preLightData.ltcTransformDiffuse = k_identity3x3;
#else
    // Get the inverse LTC matrix for Disney Diffuse
    preLightData.ltcTransformDiffuse      = 0.0;
    preLightData.ltcTransformDiffuse._m22 = 1.0;
    preLightData.ltcTransformDiffuse._m00_m02_m11_m20 = SAMPLE_TEXTURE2D_ARRAY_LOD(_LtcData, s_linear_clamp_sampler, uv, LTC_DISNEY_DIFFUSE_MATRIX_INDEX, 0);
#endif

    // Get the inverse LTC matrix for GGX
    // Note we load the matrix transpose (avoid to have to transpose it in shader)
    preLightData.ltcTransformSpecular      = 0.0;
    preLightData.ltcTransformSpecular._m22 = 1.0;
    preLightData.ltcTransformSpecular._m00_m02_m11_m20 = SAMPLE_TEXTURE2D_ARRAY_LOD(_LtcData, s_linear_clamp_sampler, uv, LTC_GGX_MATRIX_INDEX, 0);

    // Construct a right-handed view-dependent orthogonal basis around the normal
    preLightData.orthoBasisViewNormal[0] = normalize(V - N * NdotV);
    preLightData.orthoBasisViewNormal[2] = N;
    preLightData.orthoBasisViewNormal[1] = cross(preLightData.orthoBasisViewNormal[2], preLightData.orthoBasisViewNormal[0]);

    float3 ltcMagnitude = SAMPLE_TEXTURE2D_ARRAY_LOD(_LtcData, s_linear_clamp_sampler, uv, LTC_MULTI_GGX_FRESNEL_DISNEY_DIFFUSE_INDEX, 0).rgb;
    float  ltcGGXFresnelMagnitudeDiff = ltcMagnitude.r; // The difference of magnitudes of GGX and Fresnel
    float  ltcGGXFresnelMagnitude     = ltcMagnitude.g;
    float  ltcDisneyDiffuseMagnitude  = ltcMagnitude.b;

#ifdef LIT_DIFFUSE_LAMBERT_BRDF
    preLightData.ltcMagnitudeDiffuse = 1;
#else
    preLightData.ltcMagnitudeDiffuse = ltcDisneyDiffuseMagnitude;
#endif

    // TODO: the fit seems rather poor. The scaling factor of 0.5 allows us
    // to match the reference for rough metals, but further darkens dielectrics.
    if (bsdfData.materialId == MATERIALID_LIT_CLEAR_COAT && HasMaterialFeatureFlag(MATERIALFEATUREFLAGS_LIT_CLEAR_COAT))
    {
        // Change the Fresnel term to account for transmission through Clear Coat and reflection on the base layer
        float F = F_Schlick(preLightData.coatFresnel0, preLightData.coatNdotV);
        F = Sq(-F * bsdfData.coatCoverage + 1.0);
        F /= preLightData.ieta; //TODO: LaurentB why / ieta here and not for other lights ?

        preLightData.ltcMagnitudeFresnel = F * bsdfData.fresnel0 * ltcGGXFresnelMagnitudeDiff + (float3)ltcGGXFresnelMagnitude;
    }
    else
    {
        preLightData.ltcMagnitudeFresnel = bsdfData.fresnel0 * ltcGGXFresnelMagnitudeDiff + (float3)ltcGGXFresnelMagnitude;
    }

#ifdef REFRACTION_MODEL
    RefractionModelResult refraction = REFRACTION_MODEL(V, posInput, bsdfData);
    preLightData.transmissionRefractV = refraction.rayWS;
    preLightData.transmissionPositionWS = refraction.positionWS;
    preLightData.transmissionTransmittance = exp(-bsdfData.absorptionCoefficient * refraction.distance);
    // Empirical remap to try to match a bit the refractio probe blurring for the fallback
    preLightData.transmissionSSMipLevel = sqrt(bsdfData.perceptualRoughness) * uint(_GaussianPyramidColorMipSize.z);
#else
    preLightData.transmissionRefractV = -V;
    preLightData.transmissionPositionWS = posInput.positionWS;
    preLightData.transmissionTransmittance = float3(1.0, 1.0, 1.0);
    preLightData.transmissionSSMipLevel = 0;
#endif

    return preLightData;
}

//-----------------------------------------------------------------------------
// bake lighting function
//-----------------------------------------------------------------------------

// GetBakedDiffuseLigthing function compute the bake lighting + emissive color to be store in emissive buffer (Deferred case)
// In forward it must be add to the final contribution.
// This function require the 3 structure surfaceData, builtinData, bsdfData because it may require both the engine side data, and data that will not be store inside the gbuffer.
float3 GetBakedDiffuseLigthing(SurfaceData surfaceData, BuiltinData builtinData, BSDFData bsdfData, PreLightData preLightData)
{
    if (bsdfData.materialId == MATERIALID_LIT_SSS)
    {
        bsdfData.diffuseColor = ApplyDiffuseTexturingMode(bsdfData.diffuseColor, bsdfData.subsurfaceProfile);
    }

    // Premultiply bake diffuse lighting information with DisneyDiffuse pre-integration
    return builtinData.bakeDiffuseLighting * preLightData.diffuseFGD * surfaceData.ambientOcclusion * bsdfData.diffuseColor + builtinData.emissiveColor;
}

//-----------------------------------------------------------------------------
// light transport functions
//-----------------------------------------------------------------------------

LightTransportData GetLightTransportData(SurfaceData surfaceData, BuiltinData builtinData, BSDFData bsdfData)
{
    LightTransportData lightTransportData;

    // diffuseColor for lightmapping should basically be diffuse color.
    // But rough metals (black diffuse) still scatter quite a lot of light around, so
    // we want to take some of that into account too.

    float roughness = PerceptualRoughnessToRoughness(bsdfData.perceptualRoughness);
    lightTransportData.diffuseColor = bsdfData.diffuseColor + bsdfData.fresnel0 * roughness * 0.5 * surfaceData.metallic;
    lightTransportData.emissiveColor = builtinData.emissiveColor;

    return lightTransportData;
}

//-----------------------------------------------------------------------------
// LightLoop related function (Only include if required)
// HAS_LIGHTLOOP is define in Lighting.hlsl
//-----------------------------------------------------------------------------

#ifdef HAS_LIGHTLOOP

#ifndef _SURFACE_TYPE_TRANSPARENT
#define USE_DEFERRED_DIRECTIONAL_SHADOWS // Deferred shadows are always enabled for opaque objects
#endif

#include "../../Lighting/LightEvaluation.hlsl"

//-----------------------------------------------------------------------------
// Lighting structure for light accumulation
//-----------------------------------------------------------------------------

// These structure allow to accumulate lighting accross the Lit material
// AggregateLighting is init to zero and transfer to EvaluateBSDF, but the LightLoop can't access its content.
struct DirectLighting
{
    float3 diffuse;
    float3 specular;
};

struct IndirectLighting
{
    float3 specularReflected;
    float3 specularTransmitted;
};

struct AggregateLighting
{
    DirectLighting   direct;
    IndirectLighting indirect;
};

void AccumulateDirectLighting(DirectLighting src, inout AggregateLighting dst)
{
    dst.direct.diffuse += src.diffuse;
    dst.direct.specular += src.specular;
}

void AccumulateIndirectLighting(IndirectLighting src, inout AggregateLighting dst)
{
    dst.indirect.specularReflected += src.specularReflected;
    dst.indirect.specularTransmitted += src.specularTransmitted;
}

//-----------------------------------------------------------------------------
// BSDF share between directional light, punctual light and area light (reference)
//-----------------------------------------------------------------------------

void BSDF(  float3 V, float3 L, float3 positionWS, PreLightData preLightData, BSDFData bsdfData,
            out float3 diffuseLighting,
            out float3 specularLighting)
{
    float3 F = 1.0;
    specularLighting = float3(0.0, 0.0, 0.0);

    if (bsdfData.materialId == MATERIALID_LIT_CLEAR_COAT && HasMaterialFeatureFlag(MATERIALFEATUREFLAGS_LIT_CLEAR_COAT) )
    {
        // Optimized math. Ref: PBR Diffuse Lighting for GGX + Smith Microsurfaces (slide 114).
        float NdotL = saturate(dot(bsdfData.coatNormalWS, L));
        float NdotV = preLightData.coatNdotV;
        float LdotV = dot(L, V);
        float invLenLV = rsqrt(max(2 * LdotV + 2, FLT_EPS));
        float NdotH = saturate((NdotL + NdotV) * invLenLV);
        float LdotH = saturate(invLenLV * LdotV + invLenLV);

        // Evaluate Fresnel on the Clear Coat
        F = F_Schlick(preLightData.coatFresnel0, LdotH);
        // TODO: No need to call D (to see with LaurentB) + question on * NdotL
        specularLighting += F * D_GGX(NdotH, 0.01) * NdotL * bsdfData.coatCoverage;

        // Change the Fresnel term to account for transmission through Clear Coat and reflection on the base layer
        F = Sq(-F * bsdfData.coatCoverage + 1.0);

        // Change the Light and View direction to account for IOR change.
        // Update the half vector accordingly
        V = preLightData.refractV;
        L = ClearCoatTransform(L, bsdfData.coatNormalWS, preLightData.ieta);
    }

    // Optimized math. Ref: PBR Diffuse Lighting for GGX + Smith Microsurfaces (slide 114).
    float NdotL    = saturate(dot(bsdfData.normalWS, L)); // Must have the same value without the clamp
    float NdotV    = preLightData.NdotV;                  // Get the unaltered (geometric) version
    float LdotV    = dot(L, V);
    float invLenLV = rsqrt(max(2 * LdotV + 2, FLT_EPS));  // invLenLV = rcp(length(L + V)) - caution about the case where V and L are opposite, it can happen, use max to avoid this
    float NdotH    = saturate((NdotL + NdotV) * invLenLV);
    float LdotH    = saturate(invLenLV * LdotV + invLenLV);

    F *= F_Schlick(bsdfData.fresnel0, LdotH);

    float DV;

    // We avoid divergent evaluation of the GGX, as that nearly doubles the cost.
    // If the tile has anisotropy, all the pixels within the tile are evaluated as anisotropic.
    if (HasMaterialFeatureFlag(MATERIALFEATUREFLAGS_LIT_ANISO))
    {
        float3 H = (L + V) * invLenLV;
        // For anisotropy we must not saturate these values
        float TdotH = dot(bsdfData.tangentWS, H);
        float TdotL = dot(bsdfData.tangentWS, L);
        float BdotH = dot(bsdfData.bitangentWS, H);
        float BdotL = dot(bsdfData.bitangentWS, L);


        // TODO: Do comparison between this correct version and the one from isotropic and see if there is any visual difference
        DV = DV_SmithJointGGXAniso(TdotH, BdotH, NdotH, NdotV, TdotL, BdotL, NdotL,
                                   bsdfData.roughnessT, bsdfData.roughnessB, preLightData.partLambdaV);
    }
    else
    {

        DV = DV_SmithJointGGX(NdotH, NdotL, NdotV, bsdfData.roughnessT, preLightData.partLambdaV);
    }
    specularLighting += F * DV;

#ifdef LIT_DIFFUSE_LAMBERT_BRDF
    float  diffuseTerm = Lambert();
#elif LIT_DIFFUSE_GGX_BRDF
    float  roughness   = PerceptualRoughnessToRoughness(bsdfData.perceptualRoughness);
    float3 diffuseTerm = DiffuseGGX(bsdfData.diffuseColor, NdotV, NdotL, NdotH, LdotV, roughness);
#else
    // A note on subsurface scattering: [SSS-NOTE-TRSM]
    // The correct way to handle SSS is to transmit light inside the surface, perform SSS,
    // and then transmit it outside towards the viewer.
    // Transmit(X) = F_Transm_Schlick(F0, F90, NdotX), where F0 = 0, F90 = 1.
    // Therefore, the diffuse BSDF should be decomposed as follows:
    // f_d = A / Pi * F_Transm_Schlick(0, 1, NdotL) * F_Transm_Schlick(0, 1, NdotV) + f_d_reflection,
    // with F_Transm_Schlick(0, 1, NdotV) applied after the SSS pass.
    // The alternative (artistic) formulation of Disney is to set F90 = 0.5:
    // f_d = A / Pi * F_Transm_Schlick(0, 0.5, NdotL) * F_Transm_Schlick(0, 0.5, NdotV) + f_retro_reflection.
    // That way, darkening at grading angles is reduced to 0.5.
    // In practice, applying F_Transm_Schlick(F0, F90, NdotV) after the SSS pass is expensive,
    // as it forces us to read the normal buffer at the end of the SSS pass.
    // Separating f_retro_reflection also has a small cost (mostly due to energy compensation
    // for multi-bounce GGX), and the visual difference is negligible.
    // Therefore, we choose not to separate diffuse lighting into reflected and transmitted.
    float diffuseTerm = DisneyDiffuse(NdotV, NdotL, LdotV, bsdfData.perceptualRoughness);
#endif

    // We don't multiply by 'bsdfData.diffuseColor' here. It's done only once in PostEvaluateBSDF().
    diffuseLighting = diffuseTerm;
}

// In the "thin object" mode (for cards), we assume that the geometry is very thin.
// We apply wrapped lighting to compensate for that, and do not modify the shading position.
// Otherwise, in the "thick object" mode, we can have EITHER reflected (front) lighting
// OR transmitted (back) lighting, never both at the same time. For transmitted lighting,
// we need to push the shading position back to avoid self-shadowing problems.
float3 ComputeThicknessDisplacement(BSDFData bsdfData, float3 L, float NdotL)
{
    // Compute the thickness in world units along the normal.
    float thicknessInMeters = bsdfData.thickness * METERS_PER_MILLIMETER;
    float thicknessInUnits  = thicknessInMeters * _WorldScales[bsdfData.subsurfaceProfile].y;

    // Compute the thickness in world units along the light vector.
    float unprojectedThickness = thicknessInUnits / -NdotL;

    return unprojectedThickness * L;
}

// Currently, we only model diffuse transmission. Specular transmission is not yet supported.
// Transmitted lighting is computed as follows:
// - we assume that the object is a thick plane (slab);
// - we reverse the front-facing normal for the back of the object;
// - we assume that the incoming radiance is constant along the entire back surface;
// - we apply BSDF-specific diffuse transmission to transmit the light subsurface and back;
// - we integrate the diffuse reflectance profile w.r.t. the radius (while also accounting
//   for the thickness) to compute the transmittance;
// - we multiply the transmitted radiance by the transmittance.
float3 EvaluateTransmission(BSDFData bsdfData, float NdotL, float NdotV, float attenuation)
{
    float wrappedNdotL = ComputeWrappedDiffuseLighting(-NdotL, SSS_WRAP_LIGHT);
    float negatedNdotL = saturate(-NdotL);

    // Apply wrapped lighting to better handle thin objects (cards) at grazing angles.
    float backNdotL = bsdfData.useThickObjectMode ? negatedNdotL : wrappedNdotL;

    // Apply BSDF-specific diffuse transmission to attenuation. See also: [SSS-NOTE-TRSM]
    // We don't multiply by 'bsdfData.diffuseColor' here. It's done only once in PostEvaluateBSDF().
#ifdef LIT_DIFFUSE_LAMBERT_BRDF
    attenuation *= Lambert();
#else
    attenuation *= INV_PI * F_Transm_Schlick(0, 0.5, NdotV) * F_Transm_Schlick(0, 0.5, backNdotL);
#endif

    float intensity = attenuation * backNdotL;

    return intensity * bsdfData.transmittance;
}

//-----------------------------------------------------------------------------
// EvaluateBSDF_Directional
//-----------------------------------------------------------------------------

<<<<<<< HEAD
float3 EvaluateCookie_Directional(LightLoopContext lightLoopContext, DirectionalLightData lightData,
                                  float3 lighToSample)
{
    // Compute the CS position (in [-1, 1]^2) by projecting 'positionWS' onto the near plane.
    // 'lightData.right' and 'lightData.up' are pre-scaled on CPU.
    float3x3 lightToWorld = float3x3(lightData.right, lightData.up, lightData.forward);
    float3   positionLS   = mul(lighToSample, transpose(lightToWorld));
    float2   positionCS   = positionLS.xy;

    // Remap the texture coordinates from [-1, 1]^2 to [0, 1]^2.
    float2 positionNDC = positionCS * 0.5 + 0.5;

    // Tile the texture if the 'repeat' wrap mode is enabled.
    positionNDC = lightData.tileCookie ? frac(positionNDC) : positionNDC;

    // We let the sampler handle clamping to border.
    return SampleCookie2D(lightLoopContext, positionNDC, lightData.cookieIndex);
}

// None of the outputs are premultiplied.
void EvaluateLight_Directional(LightLoopContext lightLoopContext, PositionInputs posInput,
                               DirectionalLightData lightData, BakeLightingData bakeLightingData,
                               float3 N, float3 L,
                               out float3 color, out float attenuation)
{
    float3 positionWS = posInput.positionWS;
    float  shadow     = 1.0;
    float  shadowMask = 1.0;

    color       = lightData.color;
    attenuation = 1.0;

#ifdef SHADOWS_SHADOWMASK
    // shadowMaskSelector.x is -1 if there is no shadow mask
    // Note that we override shadow value (in case we don't have any dynamic shadow)
    shadow = shadowMask = (lightData.shadowMaskSelector.x >= 0.0) ? dot(bakeLightingData.bakeShadowMask, lightData.shadowMaskSelector) : 1.0;
#endif

    [branch] if (lightData.shadowIndex >= 0)
    {
#ifdef USE_DEFERRED_DIRECTIONAL_SHADOWS
        shadow = LOAD_TEXTURE2D(_DeferredShadowTexture, posInput.positionSS).x;
#else
        shadow = GetDirectionalShadowAttenuation(lightLoopContext.shadowContext, positionWS, N, lightData.shadowIndex, L, posInput.positionSS);
#endif

#ifdef SHADOWS_SHADOWMASK
        float fade = saturate(posInput.linearDepth * lightData.fadeDistanceScaleAndBias.x + lightData.fadeDistanceScaleAndBias.y);

        // See comment in EvaluateBSDF_Punctual
        shadow = lightData.dynamicShadowCasterOnly ? min(shadowMask, shadow) : shadow;
        shadow = lerp(shadow, shadowMask, fade); // Caution to lerp parameter: fade is the reverse of shadowDimmer

        // Note: There is no shadowDimmer when there is no shadow mask
#endif
    }

    // Note: no fog attenuation along shadow rays for directional lights.
    attenuation *= shadow;

    [branch] if (lightData.cookieIndex >= 0)
    {
        float3 lightToSample = positionWS - lightData.positionWS;
        float3 cookie = EvaluateCookie_Directional(lightLoopContext, lightData, lightToSample);

        color *= cookie;
    }
}

=======
>>>>>>> 103cfcf4
DirectLighting EvaluateBSDF_Directional(LightLoopContext lightLoopContext,
                                        float3 V, PositionInputs posInput, PreLightData preLightData,
                                        DirectionalLightData lightData, BSDFData bsdfData,
                                        BakeLightingData bakeLightingData)
{
    DirectLighting lighting;
    ZERO_INITIALIZE(DirectLighting, lighting);

    float3 N     = bsdfData.normalWS;
    float3 L     = -lightData.forward; // Lights point backward in Unity
    float  NdotL = dot(N, L);

    [flatten] if (bsdfData.useThickObjectMode && NdotL < 0)
    {
        posInput.positionWS += ComputeThicknessDisplacement(bsdfData, L, NdotL);
    }

    float3 color; float attenuation;
    EvaluateLight_Directional(lightLoopContext, posInput, lightData, bakeLightingData, N, L,
                              color, attenuation);

    float intensity = attenuation * saturate(NdotL);

    [branch] if (intensity > 0.0)
    {
        BSDF(V, L, posInput.positionWS, preLightData, bsdfData, lighting.diffuse, lighting.specular);

        lighting.diffuse  *= intensity * lightData.diffuseScale;
        lighting.specular *= intensity * lightData.specularScale;
    }

    [flatten] if (bsdfData.enableTransmission)
    {
        // We use diffuse lighting for accumulation since it is going to be blurred during the SSS pass.
        lighting.diffuse += EvaluateTransmission(bsdfData, NdotL, preLightData.NdotV, attenuation * lightData.diffuseScale);
    }

    // Save ALU by applying light and cookie colors only once.
    lighting.diffuse  *= color;
    lighting.specular *= color;

    return lighting;
}

//-----------------------------------------------------------------------------
// EvaluateBSDF_Punctual (supports spot, point and projector lights)
//-----------------------------------------------------------------------------

<<<<<<< HEAD
float4 EvaluateCookie_Punctual(LightLoopContext lightLoopContext, LightData lightData,
                               float3 lighToSample)
{
    int lightType = lightData.lightType;

    // Translate and rotate 'positionWS' into the light space.
    // 'lightData.right' and 'lightData.up' are pre-scaled on CPU.
    float3x3 lightToWorld = float3x3(lightData.right, lightData.up, lightData.forward);
    float3   positionLS   = mul(lighToSample, transpose(lightToWorld));

    float4 cookie;

    [branch] if (lightType == GPULIGHTTYPE_POINT)
    {
        cookie.rgb = SampleCookieCube(lightLoopContext, positionLS, lightData.cookieIndex);
        cookie.a   = 1;
    }
    else
    {
        // Compute the NDC position (in [-1, 1]^2) by projecting 'positionWS' onto the plane at 1m distance.
        // Box projector lights require no perspective division.
        float  perspectiveZ = (lightType != GPULIGHTTYPE_PROJECTOR_BOX) ? positionLS.z : 1.0;
        float2 positionCS   = positionLS.xy / perspectiveZ;
        bool   isInBounds   = Max3(abs(positionCS.x), abs(positionCS.y), 1.0 - positionLS.z) <= 1.0;

        // Remap the texture coordinates from [-1, 1]^2 to [0, 1]^2.
        float2 positionNDC = positionCS * 0.5 + 0.5;

        // Manually clamp to border (black).
        cookie.rgb = SampleCookie2D(lightLoopContext, positionNDC, lightData.cookieIndex);
        cookie.a   = isInBounds ? 1 : 0;
    }

    return cookie;
}

float GetPunctualShapeAttenuation(LightData lightData, float3 L, float distSq)
{
    // Note: lightData.invSqrAttenuationRadius is 0 when applyRangeAttenuation is false
    float attenuation = GetDistanceAttenuation(distSq, lightData.invSqrAttenuationRadius);
    // Reminder: lights are oriented backward (-Z)
    return attenuation * GetAngleAttenuation(L, -lightData.forward, lightData.angleScale, lightData.angleOffset);
}

// None of the outputs are premultiplied.
void EvaluateLight_Punctual(LightLoopContext lightLoopContext, PositionInputs posInput,
                            LightData lightData, BakeLightingData bakeLightingData,
                            float3 N, float3 L, float dist, float distSq,
                            out float3 color, out float attenuation)
{
    float3 positionWS = posInput.positionWS;
    float  shadow     = 1.0;
    float  shadowMask = 1.0;

    color       = lightData.color;
    attenuation = GetPunctualShapeAttenuation(lightData, L, distSq);
    shadow      = 1.0;

#ifdef SHADOWS_SHADOWMASK
    // shadowMaskSelector.x is -1 if there is no shadow mask
    // Note that we override shadow value (in case we don't have any dynamic shadow)
    shadow = shadowMask = (lightData.shadowMaskSelector.x >= 0.0) ? dot(bakeLightingData.bakeShadowMask, lightData.shadowMaskSelector) : 1.0;
#endif

    [branch] if (lightData.shadowIndex >= 0)
    {
        // TODO: make projector lights cast shadows.
        float3 offset = float3(0.0, 0.0, 0.0); // GetShadowPosOffset(nDotL, normal);
        float4 L_dist = float4(L, dist);
        shadow = GetPunctualShadowAttenuation(lightLoopContext.shadowContext, positionWS + offset, N, lightData.shadowIndex, L_dist, posInput.positionSS);
#ifdef SHADOWS_SHADOWMASK
        // Note: Legacy Unity have two shadow mask mode. ShadowMask (ShadowMask contain static objects shadow and ShadowMap contain only dynamic objects shadow, final result is the minimun of both value)
        // and ShadowMask_Distance (ShadowMask contain static objects shadow and ShadowMap contain everything and is blend with ShadowMask based on distance (Global distance setup in QualitySettigns)).
        // HDRenderPipeline change this behavior. Only ShadowMask mode is supported but we support both blend with distance AND minimun of both value. Distance is control by light.
        // The following code do this.
        // The min handle the case of having only dynamic objects in the ShadowMap
        // The second case for blend with distance is handled with ShadowDimmer. ShadowDimmer is define manually and by shadowDistance by light.
        // With distance, ShadowDimmer become one and only the ShadowMask appear, we get the blend with distance behavior.
        shadow = lightData.dynamicShadowCasterOnly ? min(shadowMask, shadow) : shadow;
        shadow = lerp(shadowMask, shadow, lightData.shadowDimmer);
#else
        shadow = lerp(1.0, shadow, lightData.shadowDimmer);
#endif
    }

#ifdef VOLUMETRIC_LIGHTING_ENABLED
    shadow *= TransmittanceHomogeneousMedium(_GlobalFog_Extinction, dist);
#endif

    attenuation *= shadow;

    // Projector lights always have cookies, so we can perform clipping inside the if().
    [branch] if (lightData.cookieIndex >= 0)
    {
        float3 lightToSample = positionWS - lightData.positionWS;
        float4 cookie = EvaluateCookie_Punctual(lightLoopContext, lightData, lightToSample);

        color       *= cookie.rgb;
        attenuation *= cookie.a;
    }
}

=======
>>>>>>> 103cfcf4
DirectLighting EvaluateBSDF_Punctual(LightLoopContext lightLoopContext,
                                     float3 V, PositionInputs posInput,
                                     PreLightData preLightData, LightData lightData, BSDFData bsdfData, BakeLightingData bakeLightingData)
{
    DirectLighting lighting;
    ZERO_INITIALIZE(DirectLighting, lighting);

    float3 lightToSample = posInput.positionWS - lightData.positionWS;
    int    lightType     = lightData.lightType;

    float3 unL     = (lightType != GPULIGHTTYPE_PROJECTOR_BOX) ? -lightToSample : -lightData.forward;
    float  distSq  = dot(unL, unL);
    float  distRcp = rsqrt(distSq);
    float  dist    = distSq * distRcp;
    float3 N       = bsdfData.normalWS;
    float3 L       = unL * distRcp;
    float  NdotL   = dot(N, L);

    [flatten] if (bsdfData.useThickObjectMode && NdotL < 0)
    {
        posInput.positionWS += ComputeThicknessDisplacement(bsdfData, L, NdotL);
    }

    float3 color; float attenuation;
    EvaluateLight_Punctual(lightLoopContext, posInput, lightData, bakeLightingData, N, L, dist, distSq,
                           color, attenuation);

    float intensity = attenuation * saturate(NdotL);

    [branch] if (intensity > 0.0)
    {
        // Simulate a sphere light with this hack.
        bsdfData.roughnessT = max(bsdfData.roughnessT, lightData.minRoughness);
        bsdfData.roughnessB = max(bsdfData.roughnessB, lightData.minRoughness);

        BSDF(V, L, posInput.positionWS, preLightData, bsdfData, lighting.diffuse, lighting.specular);

        lighting.diffuse  *= intensity * lightData.diffuseScale;
        lighting.specular *= intensity * lightData.specularScale;
    }

    [flatten] if (bsdfData.enableTransmission)
    {
        // We use diffuse lighting for accumulation since it is going to be blurred during the SSS pass.
        lighting.diffuse += EvaluateTransmission(bsdfData, NdotL, preLightData.NdotV, attenuation * lightData.diffuseScale);
    }

    // Save ALU by applying light and cookie colors only once.
    lighting.diffuse  *= color;
    lighting.specular *= color;

    return lighting;
}

#include "LitReference.hlsl"

//-----------------------------------------------------------------------------
// EvaluateBSDF_Line - Approximation with Linearly Transformed Cosines
//-----------------------------------------------------------------------------

DirectLighting EvaluateBSDF_Line(   LightLoopContext lightLoopContext,
                                    float3 V, PositionInputs posInput,
                                    PreLightData preLightData, LightData lightData, BSDFData bsdfData, BakeLightingData bakeLightingData)
{
    DirectLighting lighting;
    ZERO_INITIALIZE(DirectLighting, lighting);

    float3 positionWS = posInput.positionWS;

#ifdef LIT_DISPLAY_REFERENCE_AREA
    IntegrateBSDF_LineRef(V, positionWS, preLightData, lightData, bsdfData,
                          lighting.diffuse, lighting.specular);
#else
    float  len = lightData.size.x;
    float3 T   = lightData.right;

    float3 unL = lightData.positionWS - positionWS;

    // Pick the major axis of the ellipsoid.
    float3 axis = lightData.right;

    // We define the ellipsoid s.t. r1 = (r + len / 2), r2 = r3 = r.
    // TODO: This could be precomputed.
    float radius         = rsqrt(lightData.invSqrAttenuationRadius);
    float invAspectRatio = radius / (radius + (0.5 * len));

    // Compute the light attenuation.
    float intensity = GetEllipsoidalDistanceAttenuation(unL,  lightData.invSqrAttenuationRadius,
                                                        axis, invAspectRatio);

    // Terminate if the shaded point is too far away.
    if (intensity == 0.0)
        return lighting;

    lightData.diffuseScale  *= intensity;
    lightData.specularScale *= intensity;

    // Translate the light s.t. the shaded point is at the origin of the coordinate system.
    lightData.positionWS -= positionWS;

    // TODO: some of this could be precomputed.
    float3 P1 = lightData.positionWS - T * (0.5 * len);
    float3 P2 = lightData.positionWS + T * (0.5 * len);

    // Rotate the endpoints into the local coordinate system.
    P1 = mul(P1, transpose(preLightData.orthoBasisViewNormal));
    P2 = mul(P2, transpose(preLightData.orthoBasisViewNormal));

    // Compute the binormal in the local coordinate system.
    float3 B = normalize(cross(P1, P2));

    float ltcValue;

    // Evaluate the diffuse part
    {
        ltcValue  = LTCEvaluate(P1, P2, B, preLightData.ltcTransformDiffuse);
        ltcValue *= lightData.diffuseScale;
        // We don't multiply by 'bsdfData.diffuseColor' here. It's done only once in PostEvaluateBSDF().
        lighting.diffuse = preLightData.ltcMagnitudeDiffuse * ltcValue;
    }

    [branch] if (bsdfData.enableTransmission)
    {
        // Flip the view vector and the normal. The bitangent stays the same.
        float3x3 flipMatrix = float3x3(-1,  0,  0,
                                        0,  1,  0,
                                        0,  0, -1);

        // Use the Lambertian approximation for performance reasons.
        // The matrix multiplication should not generate any extra ALU on GCN.
        // TODO: double evaluation is very inefficient! This is a temporary solution.
        ltcValue  = LTCEvaluate(P1, P2, B, mul(flipMatrix, k_identity3x3));
        ltcValue *= lightData.diffuseScale;

        // We use diffuse lighting for accumulation since it is going to be blurred during the SSS pass.
        // We don't multiply by 'bsdfData.diffuseColor' here. It's done only once in PostEvaluateBSDF().
        lighting.diffuse += bsdfData.transmittance * ltcValue;
    }

    // Evaluate the coat part
    if (bsdfData.materialId == MATERIALID_LIT_CLEAR_COAT && HasMaterialFeatureFlag(MATERIALFEATUREFLAGS_LIT_CLEAR_COAT))
    {
        // TODO
        // ltcValue  = LTCEvaluate(P1, P2, B, preLightData.ltcXformClearCoat);
        // ltcValue *= lightData.specularScale;
        // specularLighting = preLightData.ltcClearCoatFresnelTerm * (ltcValue * bsdfData.coatCoverage);
    }

    // Evaluate the specular part
    {
        ltcValue  = LTCEvaluate(P1, P2, B, preLightData.ltcTransformSpecular);
        ltcValue *= lightData.specularScale;
        lighting.specular += preLightData.ltcMagnitudeFresnel * ltcValue;
    }

    // Save ALU by applying 'lightData.color' only once.
    lighting.diffuse *= lightData.color;
    lighting.specular *= lightData.color;
#endif // LIT_DISPLAY_REFERENCE_AREA

    return lighting;
}

//-----------------------------------------------------------------------------
// EvaluateBSDF_Area - Approximation with Linearly Transformed Cosines
//-----------------------------------------------------------------------------

// #define ELLIPSOIDAL_ATTENUATION

DirectLighting EvaluateBSDF_Rect(   LightLoopContext lightLoopContext,
                                    float3 V, PositionInputs posInput,
                                    PreLightData preLightData, LightData lightData, BSDFData bsdfData, BakeLightingData bakeLightingData)
{
    DirectLighting lighting;
    ZERO_INITIALIZE(DirectLighting, lighting);

    float3 positionWS = posInput.positionWS;

#ifdef LIT_DISPLAY_REFERENCE_AREA
    IntegrateBSDF_AreaRef(V, positionWS, preLightData, lightData, bsdfData,
                          lighting.diffuse, lighting.specular);
#else
    float3 unL = lightData.positionWS - positionWS;

    if (dot(lightData.forward, unL) >= 0.0001)
    {
        // The light is back-facing.
        return lighting;
    }

    // Rotate the light direction into the light space.
    float3x3 lightToWorld = float3x3(lightData.right, lightData.up, -lightData.forward);
    unL = mul(unL, transpose(lightToWorld));

    // TODO: This could be precomputed.
    float halfWidth  = lightData.size.x * 0.5;
    float halfHeight = lightData.size.y * 0.5;

    // Define the dimensions of the attenuation volume.
    // TODO: This could be precomputed.
    float  radius     = rsqrt(lightData.invSqrAttenuationRadius);
    float3 invHalfDim = rcp(float3(radius + halfWidth,
                                   radius + halfHeight,
                                   radius));

    // Compute the light attenuation.
#ifdef ELLIPSOIDAL_ATTENUATION
    // The attenuation volume is an axis-aligned ellipsoid s.t.
    // r1 = (r + w / 2), r2 = (r + h / 2), r3 = r.
    float intensity = GetEllipsoidalDistanceAttenuation(unL, invHalfDim);
#else
    // The attenuation volume is an axis-aligned box s.t.
    // hX = (r + w / 2), hY = (r + h / 2), hZ = r.
    float intensity = GetBoxDistanceAttenuation(unL, invHalfDim);
#endif

    // Terminate if the shaded point is too far away.
    if (intensity == 0.0)
        return lighting;

    lightData.diffuseScale  *= intensity;
    lightData.specularScale *= intensity;

    // Translate the light s.t. the shaded point is at the origin of the coordinate system.
    lightData.positionWS -= positionWS;

    float4x3 lightVerts;

    // TODO: some of this could be precomputed.
    lightVerts[0] = lightData.positionWS + lightData.right *  halfWidth + lightData.up *  halfHeight;
    lightVerts[1] = lightData.positionWS + lightData.right *  halfWidth + lightData.up * -halfHeight;
    lightVerts[2] = lightData.positionWS + lightData.right * -halfWidth + lightData.up * -halfHeight;
    lightVerts[3] = lightData.positionWS + lightData.right * -halfWidth + lightData.up *  halfHeight;

    // Rotate the endpoints into the local coordinate system.
    lightVerts = mul(lightVerts, transpose(preLightData.orthoBasisViewNormal));

    float ltcValue;

    // Evaluate the diffuse part
    {
        // Polygon irradiance in the transformed configuration.
        ltcValue  = PolygonIrradiance(mul(lightVerts, preLightData.ltcTransformDiffuse));
        ltcValue *= lightData.diffuseScale;
        // We don't multiply by 'bsdfData.diffuseColor' here. It's done only once in PostEvaluateBSDF().
        lighting.diffuse = preLightData.ltcMagnitudeDiffuse * ltcValue;
    }

    [branch] if (bsdfData.enableTransmission)
    {
        // Flip the view vector and the normal. The bitangent stays the same.
        float3x3 flipMatrix = float3x3(-1,  0,  0,
                                        0,  1,  0,
                                        0,  0, -1);

        // Use the Lambertian approximation for performance reasons.
        // The matrix multiplication should not generate any extra ALU on GCN.
        float3x3 ltcTransform = mul(flipMatrix, k_identity3x3);

        // Polygon irradiance in the transformed configuration.
        // TODO: double evaluation is very inefficient! This is a temporary solution.
        ltcValue  = PolygonIrradiance(mul(lightVerts, ltcTransform));
        ltcValue *= lightData.diffuseScale;

        // We use diffuse lighting for accumulation since it is going to be blurred during the SSS pass.
        // We don't multiply by 'bsdfData.diffuseColor' here. It's done only once in PostEvaluateBSDF().
        lighting.diffuse += bsdfData.transmittance * ltcValue;
    }

    // Evaluate the coat part
    if (bsdfData.materialId == MATERIALID_LIT_CLEAR_COAT && HasMaterialFeatureFlag(MATERIALFEATUREFLAGS_LIT_CLEAR_COAT))
    {
        // TODO
        // ltcValue = LTCEvaluate(lightVerts, V, bsdfData.coatNormalWS, preLightData.coatNdotV, preLightData.ltcXformClearCoat);
        // lighting.specular = preLightData.ltcClearCoatFresnelTerm  * (ltcValue * bsdfData.coatCoverage);

        // modify matL value based on Fresnel transmission
        // matL = mul(matL, preLightData.ltcCoatT);

        // V = preLightData.refractV;
    }

    // Evaluate the specular part
    {
        // Polygon irradiance in the transformed configuration.
        ltcValue  = PolygonIrradiance(mul(lightVerts, preLightData.ltcTransformSpecular));
        ltcValue *= lightData.specularScale;
        lighting.specular += preLightData.ltcMagnitudeFresnel * ltcValue;
    }

    // Save ALU by applying 'lightData.color' only once.
    lighting.diffuse *= lightData.color;
    lighting.specular *= lightData.color;
#endif // LIT_DISPLAY_REFERENCE_AREA

    return lighting;
}

//-----------------------------------------------------------------------------
// EvaluateBSDF_SSLighting for screen space lighting
// ----------------------------------------------------------------------------

IndirectLighting EvaluateBSDF_SSReflection(LightLoopContext lightLoopContext,
                                            float3 V, PositionInputs posInput,
                                            PreLightData preLightData, BSDFData bsdfData,
                                            inout float hierarchyWeight)
{
    IndirectLighting lighting;
    ZERO_INITIALIZE(IndirectLighting, lighting);

    // TODO

    return lighting;
}

IndirectLighting EvaluateBSDF_SSRefraction(LightLoopContext lightLoopContext,
                                            float3 V, PositionInputs posInput,
                                            PreLightData preLightData, BSDFData bsdfData,
                                            inout float hierarchyWeight)
{
    IndirectLighting lighting;
    ZERO_INITIALIZE(IndirectLighting, lighting);

#if HAS_REFRACTION
    // Refraction process:
    //  1. Depending on the shape model, we calculate the refracted point in world space and the optical depth
    //  2. We calculate the screen space position of the refracted point
    //  3. If this point is available (ie: in color buffer and point is not in front of the object)
    //    a. Get the corresponding color depending on the roughness from the gaussian pyramid of the color buffer
    //    b. Multiply by the transmittance for absorption (depends on the optical depth)

    float3 refractedBackPointWS = EstimateRaycast(V, posInput, preLightData.transmissionPositionWS, preLightData.transmissionRefractV);

    // Calculate screen space coordinates of refracted point in back plane
    float2 refractedBackPointNDC = ComputeNormalizedDeviceCoordinates(refractedBackPointWS, UNITY_MATRIX_VP);
    uint2 depthSize = uint2(_PyramidDepthMipSize.xy);
    float refractedBackPointDepth = LinearEyeDepth(LOAD_TEXTURE2D_LOD(_PyramidDepthTexture, refractedBackPointNDC * depthSize, 0).r, _ZBufferParams);

    // Exit if texel is out of color buffer
    // Or if the texel is from an object in front of the object
    if (refractedBackPointDepth < posInput.linearDepth
        || any(refractedBackPointNDC < 0.0)
        || any(refractedBackPointNDC > 1.0))
    {
        // Do nothing and don't update the hierarchy weight so we can fall back on refraction probe
        return lighting;
    }

    // Map the roughness to the correct mip map level of the color pyramid
    lighting.specularTransmitted = SAMPLE_TEXTURE2D_LOD(_GaussianPyramidColorTexture, s_trilinear_clamp_sampler, refractedBackPointNDC, preLightData.transmissionSSMipLevel).rgb;

    // Beer-Lamber law for absorption
    lighting.specularTransmitted *= preLightData.transmissionTransmittance;

    float weight = 1.0;
    UpdateLightingHierarchyWeights(hierarchyWeight, weight); // Shouldn't be needed, but safer in case we decide to change hierarchy priority
    // We use specularFGD as an approximation of the fresnel effect (that also handle smoothness), so take the remaining for transmission
    lighting.specularTransmitted *= (1.0 - preLightData.specularFGD) * weight;
#else
    // No refraction, no need to go further
    hierarchyWeight = 1.0;
#endif

    return lighting;
}

DirectLighting EvaluateBSDF_Area(LightLoopContext lightLoopContext,
                                 float3 V, PositionInputs posInput,
                                 PreLightData preLightData, LightData lightData,
                                 BSDFData bsdfData, BakeLightingData bakeLightingData)
{
    if (lightData.lightType == GPULIGHTTYPE_LINE)
    {
        return EvaluateBSDF_Line(lightLoopContext, V, posInput, preLightData, lightData, bsdfData, bakeLightingData);
    }
    else
    {
        return EvaluateBSDF_Rect(lightLoopContext, V, posInput, preLightData, lightData, bsdfData, bakeLightingData);
    }
}

//-----------------------------------------------------------------------------
// EvaluateBSDF_Env
// ----------------------------------------------------------------------------

// _preIntegratedFGD and _CubemapLD are unique for each BRDF
IndirectLighting EvaluateBSDF_Env(  LightLoopContext lightLoopContext,
                                    float3 V, PositionInputs posInput,
                                    PreLightData preLightData, EnvLightData lightData, BSDFData bsdfData, int envShapeType, int GPUImageBasedLightingType,
                                    inout float hierarchyWeight)
{
    IndirectLighting lighting;
    ZERO_INITIALIZE(IndirectLighting, lighting);
#if !HAS_REFRACTION
    if (GPUImageBasedLightingType == GPUIMAGEBASEDLIGHTINGTYPE_REFRACTION)
        return lighting;
#endif

    float3 envLighting = float3(0.0, 0.0, 0.0);
    float3 positionWS = posInput.positionWS;
    float weight = 1.0;

#ifdef LIT_DISPLAY_REFERENCE_IBL

    envLighting = IntegrateSpecularGGXIBLRef(lightLoopContext, V, preLightData, lightData, bsdfData);

    // TODO: Do refraction reference (is it even possible ?)


//    #ifdef LIT_DIFFUSE_LAMBERT_BRDF
//    envLighting += IntegrateLambertIBLRef(lightData, V, bsdfData);
//    #else
//    envLighting += IntegrateDisneyDiffuseIBLRef(lightLoopContext, V, preLightData, lightData, bsdfData);
//    #endif

    weight = 1.0;

#else

    // TODO: factor this code in common, so other material authoring don't require to rewrite everything,
    // TODO: test the strech from Tomasz
    // float roughness       = PerceptualRoughnessToRoughness(bsdfData.perceptualRoughness);
    // float shrunkRoughness = AnisotropicStrechAtGrazingAngle(roughness, roughness, NdotV);

    // Guideline for reflection volume: In HDRenderPipeline we separate the projection volume (the proxy of the scene) from the influence volume (what pixel on the screen is affected)
    // However we add the constrain that the shape of the projection and influence volume is the same (i.e if we have a sphere shape projection volume, we have a shape influence).
    // It allow to have more coherence for the dynamic if in shader code.
    // Users can also chose to not have any projection, in this case we use the property minProjectionDistance to minimize code change. minProjectionDistance is set to huge number
    // that simulate effect of no shape projection

    float3 R = preLightData.iblDirWS;
    float3 coatR = preLightData.coatIblDirWS;

    if (GPUImageBasedLightingType == GPUIMAGEBASEDLIGHTINGTYPE_REFRACTION)
    {
        positionWS = preLightData.transmissionPositionWS;
        R = preLightData.transmissionRefractV;
    }

    // In Unity the cubemaps are capture with the localToWorld transform of the component.
    // This mean that location and orientation matter. So after intersection of proxy volume we need to convert back to world.

    // CAUTION: localToWorld is the transform use to convert the cubemap capture point to world space (mean it include the offset)
    // the center of the bounding box is thus in locals space: positionLS - offsetLS
    // We use this formulation as it is the one of legacy unity that was using only AABB box.
    float3x3 worldToLocal = transpose(float3x3(lightData.right, lightData.up, lightData.forward)); // worldToLocal assume no scaling
    float3 positionLS = positionWS - lightData.positionWS;
    positionLS = mul(positionLS, worldToLocal).xyz - lightData.offsetLS; // We want to calculate the intersection from the center of the bounding box.

    // Note: using envShapeType instead of lightData.envShapeType allow to make compiler optimization in case the type is know (like for sky)
    if (envShapeType == ENVSHAPETYPE_SPHERE)
    {
        // 1. First process the projection
        float3 dirLS = mul(R, worldToLocal);
        float sphereOuterDistance = lightData.innerDistance.x + lightData.blendDistance;
        float dist = SphereRayIntersectSimple(positionLS, dirLS, sphereOuterDistance);
        dist = max(dist, lightData.minProjectionDistance); // Setup projection to infinite if requested (mean no projection shape)
        // We can reuse dist calculate in LS directly in WS as there is no scaling. Also the offset is already include in lightData.positionWS
        R = (positionWS + dist * R) - lightData.positionWS;

        // Test again for clear code
        if (bsdfData.materialId == MATERIALID_LIT_CLEAR_COAT && HasMaterialFeatureFlag(MATERIALFEATUREFLAGS_LIT_CLEAR_COAT))
        {
            dirLS = mul(coatR, worldToLocal);
            dist = SphereRayIntersectSimple(positionLS, dirLS, sphereOuterDistance);
            coatR = (positionWS + dist * coatR) - lightData.positionWS;
        }

        // 2. Process the influence
        float distFade = max(length(positionLS) - lightData.innerDistance.x, 0.0);
        weight = saturate(1.0 - distFade / max(lightData.blendDistance, 0.0001)); // avoid divide by zero
    }
    else if (envShapeType == ENVSHAPETYPE_BOX)
    {
        float3 dirLS = mul(R, worldToLocal);
        float3 boxOuterDistance = lightData.innerDistance + float3(lightData.blendDistance, lightData.blendDistance, lightData.blendDistance);
        float dist = BoxRayIntersectSimple(positionLS, dirLS, -boxOuterDistance, boxOuterDistance);
        dist = max(dist, lightData.minProjectionDistance); // Setup projection to infinite if requested (mean no projection shape)
        // No need to normalize for fetching cubemap
        // We can reuse dist calculate in LS directly in WS as there is no scaling. Also the offset is already include in lightData.positionWS
        R = (positionWS + dist * R) - lightData.positionWS;

        // TODO: add distance based roughness

        // Test again for clear code
        if (bsdfData.materialId == MATERIALID_LIT_CLEAR_COAT && HasMaterialFeatureFlag(MATERIALFEATUREFLAGS_LIT_CLEAR_COAT))
        {
            dirLS = mul(coatR, worldToLocal);
            dist = BoxRayIntersectSimple(positionLS, dirLS, -boxOuterDistance, boxOuterDistance);
            coatR = (positionWS + dist * coatR) - lightData.positionWS;
        }

        // Influence volume
        // Calculate falloff value, so reflections on the edges of the volume would gradually blend to previous reflection.
        float distFade = DistancePointBox(positionLS, -lightData.innerDistance, lightData.innerDistance);
        weight = saturate(1.0 - distFade / max(lightData.blendDistance, 0.0001)); // avoid divide by zero
    }

    // Smooth weighting
    weight = Smoothstep01(weight);

    float3 F = 1.0;

    // Evaluate the Clear Coat component if needed and change the BSDF roughness to match Fresnel transmission
    if (bsdfData.materialId == MATERIALID_LIT_CLEAR_COAT && HasMaterialFeatureFlag(MATERIALFEATUREFLAGS_LIT_CLEAR_COAT))
    {
        F = F_Schlick(preLightData.coatFresnel0, preLightData.coatNdotV);

        // Evaluate the Clear Coat color
        float4 preLD = SampleEnv(lightLoopContext, lightData.envIndex, coatR, 0.0);
        envLighting += F * preLD.rgb * bsdfData.coatCoverage;

        // Change the Fresnel term to account for transmission through Clear Coat and reflection on the base layer.
        F = Sq(-F * bsdfData.coatCoverage + 1.0);
    }

    float4 preLD = SampleEnv(lightLoopContext, lightData.envIndex, R, preLightData.iblMipLevel);
    envLighting += F * preLD.rgb;

#endif

    UpdateLightingHierarchyWeights(hierarchyWeight, weight);
    envLighting *= weight;

    if (GPUImageBasedLightingType == GPUIMAGEBASEDLIGHTINGTYPE_REFLECTION)
        lighting.specularReflected = envLighting * preLightData.specularFGD;
    else
        // specular transmisted lighting is the remaining of the reflection (let's use this approx)
        lighting.specularTransmitted = (1.0 - preLightData.specularFGD) * envLighting * preLightData.transmissionTransmittance;

    return lighting;
}

//-----------------------------------------------------------------------------
// PostEvaluateBSDF
// ----------------------------------------------------------------------------

void PostEvaluateBSDF(  LightLoopContext lightLoopContext,
                        float3 V, PositionInputs posInput,
                        PreLightData preLightData, BSDFData bsdfData, BakeLightingData bakeLightingData, AggregateLighting lighting,
                        out float3 diffuseLighting, out float3 specularLighting)
{
    float3 bakeDiffuseLighting = bakeLightingData.bakeDiffuseLighting;

    // Use GTAOMultiBounce approximation for ambient occlusion (allow to get a tint from the baseColor)
#define GTAO_MULTIBOUNCE_APPROX 1

    // Note: When we ImageLoad outside of texture size, the value returned by Load is 0 (Note: On Metal maybe it clamp to value of texture which is also fine)
    // We use this property to have a neutral value for AO that doesn't consume a sampler and work also with compute shader (i.e use ImageLoad)
    // We store inverse AO so neutral is black. So either we sample inside or outside the texture it return 0 in case of neutral

    // Ambient occlusion use for indirect lighting (reflection probe, baked diffuse lighting)
#ifndef _SURFACE_TYPE_TRANSPARENT
    float indirectAmbientOcclusion = 1.0 - LOAD_TEXTURE2D(_AmbientOcclusionTexture, posInput.positionSS).x;
    // Ambient occlusion use for direct lighting (directional, punctual, area)
    float directAmbientOcclusion = lerp(1.0, indirectAmbientOcclusion, _AmbientOcclusionParam.w);
#else
    float indirectAmbientOcclusion = 1.0;
    float directAmbientOcclusion = 1.0;
#endif

    // Add indirect diffuse + emissive (if any) - Ambient occlusion is multiply by emissive which is wrong but not a big deal
#if GTAO_MULTIBOUNCE_APPROX
    bakeDiffuseLighting *= GTAOMultiBounce(indirectAmbientOcclusion, bsdfData.diffuseColor);
#else
    bakeDiffuseLighting *= lerp(_AmbientOcclusionParam.rgb, float3(1.0, 1.0, 1.0), indirectAmbientOcclusion);
#endif

    float roughness         = PerceptualRoughnessToRoughness(bsdfData.perceptualRoughness);
    float specularOcclusion = GetSpecularOcclusionFromAmbientOcclusion(preLightData.NdotV, indirectAmbientOcclusion, roughness);
    // Try to mimic multibounce with specular color. Not the point of the original formula but ok result.
    // Take the min of screenspace specular occlusion and visibility cone specular occlusion
#if GTAO_MULTIBOUNCE_APPROX
    lighting.indirect.specularReflected *= GTAOMultiBounce(min(bsdfData.specularOcclusion, specularOcclusion), bsdfData.fresnel0);
#else
    lighting.indirect.specularReflected *= lerp(_AmbientOcclusionParam.rgb, float3(1.0, 1.0, 1.0), min(bsdfData.specularOcclusion, specularOcclusion));
#endif

    lighting.direct.diffuse *=
#if GTAO_MULTIBOUNCE_APPROX
                                GTAOMultiBounce(directAmbientOcclusion, bsdfData.diffuseColor);
#else
                                lerp(_AmbientOcclusionParam.rgb, float3(1.0, 1.0, 1.0), directAmbientOcclusion);
#endif

    float3 modifiedDiffuseColor;
    if (bsdfData.materialId == MATERIALID_LIT_SSS)
        modifiedDiffuseColor = ApplyDiffuseTexturingMode(bsdfData.diffuseColor, bsdfData.subsurfaceProfile);
    else
        modifiedDiffuseColor = bsdfData.diffuseColor;

    // Apply the albedo to the direct diffuse lighting (only once). The indirect (baked)
    // diffuse lighting has already had the albedo applied in GetBakedDiffuseLigthing().
    diffuseLighting = modifiedDiffuseColor * lighting.direct.diffuse + bakeDiffuseLighting;

    // If refraction is enable we use the transmittanceMask to lerp between current diffuse lighting and refraction value
    // Physically speaking, it should be transmittanceMask should be 1, but for artistic reasons, we let the value vary
#if HAS_REFRACTION
    diffuseLighting = lerp(diffuseLighting, lighting.indirect.specularTransmitted, bsdfData.transmittanceMask);
#endif

    specularLighting = lighting.direct.specular + lighting.indirect.specularReflected;
    // Rescale the GGX to account for the multiple scattering.
    specularLighting *= 1.0 + bsdfData.fresnel0 * preLightData.energyCompensation;

#ifdef DEBUG_DISPLAY
    if (_DebugLightingMode == DEBUGLIGHTINGMODE_INDIRECT_DIFFUSE_OCCLUSION_FROM_SSAO)
    {
        diffuseLighting = indirectAmbientOcclusion;
        specularLighting = float3(0.0, 0.0, 0.0); // Disable specular lighting
    }
    else if (_DebugLightingMode == DEBUGLIGHTINGMODE_INDIRECT_SPECULAR_OCCLUSION_FROM_SSAO)
    {
        diffuseLighting = specularOcclusion;
        specularLighting = float3(0.0, 0.0, 0.0); // Disable specular lighting
    }
    #if GTAO_MULTIBOUNCE_APPROX
    else if (_DebugLightingMode == DEBUGLIGHTINGMODE_INDIRECT_DIFFUSE_GTAO_FROM_SSAO)
    {
        diffuseLighting = GTAOMultiBounce(indirectAmbientOcclusion, bsdfData.diffuseColor);
        specularLighting = float3(0.0, 0.0, 0.0); // Disable specular lighting
    }
    else if (_DebugLightingMode == DEBUGLIGHTINGMODE_INDIRECT_SPECULAR_GTAO_FROM_SSAO)
    {
        diffuseLighting = GTAOMultiBounce(specularOcclusion, bsdfData.fresnel0);
        specularLighting = float3(0.0, 0.0, 0.0); // Disable specular lighting
    }
    #endif
#endif
}

#endif // #ifdef HAS_LIGHTLOOP<|MERGE_RESOLUTION|>--- conflicted
+++ resolved
@@ -5,13 +5,6 @@
 // SurfaceData is define in Lit.cs which generate Lit.cs.hlsl
 #include "Lit.cs.hlsl"
 #include "../SubsurfaceScattering/SubsurfaceScattering.hlsl"
-
-#include "../../../Core/ShaderLibrary/VolumeRendering.hlsl"
-
-#ifdef VOLUMETRIC_LIGHTING_ENABLED
-    // Apparently, not all shaders include "ShaderVariables.hlsl".
-    #include "../../ShaderVariables.hlsl"
-#endif
 
 // Define refraction keyword helpers
 #define HAS_REFRACTION (defined(_REFRACTION_PLANE) || defined(_REFRACTION_SPHERE))
@@ -1114,78 +1107,6 @@
 // EvaluateBSDF_Directional
 //-----------------------------------------------------------------------------
 
-<<<<<<< HEAD
-float3 EvaluateCookie_Directional(LightLoopContext lightLoopContext, DirectionalLightData lightData,
-                                  float3 lighToSample)
-{
-    // Compute the CS position (in [-1, 1]^2) by projecting 'positionWS' onto the near plane.
-    // 'lightData.right' and 'lightData.up' are pre-scaled on CPU.
-    float3x3 lightToWorld = float3x3(lightData.right, lightData.up, lightData.forward);
-    float3   positionLS   = mul(lighToSample, transpose(lightToWorld));
-    float2   positionCS   = positionLS.xy;
-
-    // Remap the texture coordinates from [-1, 1]^2 to [0, 1]^2.
-    float2 positionNDC = positionCS * 0.5 + 0.5;
-
-    // Tile the texture if the 'repeat' wrap mode is enabled.
-    positionNDC = lightData.tileCookie ? frac(positionNDC) : positionNDC;
-
-    // We let the sampler handle clamping to border.
-    return SampleCookie2D(lightLoopContext, positionNDC, lightData.cookieIndex);
-}
-
-// None of the outputs are premultiplied.
-void EvaluateLight_Directional(LightLoopContext lightLoopContext, PositionInputs posInput,
-                               DirectionalLightData lightData, BakeLightingData bakeLightingData,
-                               float3 N, float3 L,
-                               out float3 color, out float attenuation)
-{
-    float3 positionWS = posInput.positionWS;
-    float  shadow     = 1.0;
-    float  shadowMask = 1.0;
-
-    color       = lightData.color;
-    attenuation = 1.0;
-
-#ifdef SHADOWS_SHADOWMASK
-    // shadowMaskSelector.x is -1 if there is no shadow mask
-    // Note that we override shadow value (in case we don't have any dynamic shadow)
-    shadow = shadowMask = (lightData.shadowMaskSelector.x >= 0.0) ? dot(bakeLightingData.bakeShadowMask, lightData.shadowMaskSelector) : 1.0;
-#endif
-
-    [branch] if (lightData.shadowIndex >= 0)
-    {
-#ifdef USE_DEFERRED_DIRECTIONAL_SHADOWS
-        shadow = LOAD_TEXTURE2D(_DeferredShadowTexture, posInput.positionSS).x;
-#else
-        shadow = GetDirectionalShadowAttenuation(lightLoopContext.shadowContext, positionWS, N, lightData.shadowIndex, L, posInput.positionSS);
-#endif
-
-#ifdef SHADOWS_SHADOWMASK
-        float fade = saturate(posInput.linearDepth * lightData.fadeDistanceScaleAndBias.x + lightData.fadeDistanceScaleAndBias.y);
-
-        // See comment in EvaluateBSDF_Punctual
-        shadow = lightData.dynamicShadowCasterOnly ? min(shadowMask, shadow) : shadow;
-        shadow = lerp(shadow, shadowMask, fade); // Caution to lerp parameter: fade is the reverse of shadowDimmer
-
-        // Note: There is no shadowDimmer when there is no shadow mask
-#endif
-    }
-
-    // Note: no fog attenuation along shadow rays for directional lights.
-    attenuation *= shadow;
-
-    [branch] if (lightData.cookieIndex >= 0)
-    {
-        float3 lightToSample = positionWS - lightData.positionWS;
-        float3 cookie = EvaluateCookie_Directional(lightLoopContext, lightData, lightToSample);
-
-        color *= cookie;
-    }
-}
-
-=======
->>>>>>> 103cfcf4
 DirectLighting EvaluateBSDF_Directional(LightLoopContext lightLoopContext,
                                         float3 V, PositionInputs posInput, PreLightData preLightData,
                                         DirectionalLightData lightData, BSDFData bsdfData,
@@ -1234,111 +1155,6 @@
 // EvaluateBSDF_Punctual (supports spot, point and projector lights)
 //-----------------------------------------------------------------------------
 
-<<<<<<< HEAD
-float4 EvaluateCookie_Punctual(LightLoopContext lightLoopContext, LightData lightData,
-                               float3 lighToSample)
-{
-    int lightType = lightData.lightType;
-
-    // Translate and rotate 'positionWS' into the light space.
-    // 'lightData.right' and 'lightData.up' are pre-scaled on CPU.
-    float3x3 lightToWorld = float3x3(lightData.right, lightData.up, lightData.forward);
-    float3   positionLS   = mul(lighToSample, transpose(lightToWorld));
-
-    float4 cookie;
-
-    [branch] if (lightType == GPULIGHTTYPE_POINT)
-    {
-        cookie.rgb = SampleCookieCube(lightLoopContext, positionLS, lightData.cookieIndex);
-        cookie.a   = 1;
-    }
-    else
-    {
-        // Compute the NDC position (in [-1, 1]^2) by projecting 'positionWS' onto the plane at 1m distance.
-        // Box projector lights require no perspective division.
-        float  perspectiveZ = (lightType != GPULIGHTTYPE_PROJECTOR_BOX) ? positionLS.z : 1.0;
-        float2 positionCS   = positionLS.xy / perspectiveZ;
-        bool   isInBounds   = Max3(abs(positionCS.x), abs(positionCS.y), 1.0 - positionLS.z) <= 1.0;
-
-        // Remap the texture coordinates from [-1, 1]^2 to [0, 1]^2.
-        float2 positionNDC = positionCS * 0.5 + 0.5;
-
-        // Manually clamp to border (black).
-        cookie.rgb = SampleCookie2D(lightLoopContext, positionNDC, lightData.cookieIndex);
-        cookie.a   = isInBounds ? 1 : 0;
-    }
-
-    return cookie;
-}
-
-float GetPunctualShapeAttenuation(LightData lightData, float3 L, float distSq)
-{
-    // Note: lightData.invSqrAttenuationRadius is 0 when applyRangeAttenuation is false
-    float attenuation = GetDistanceAttenuation(distSq, lightData.invSqrAttenuationRadius);
-    // Reminder: lights are oriented backward (-Z)
-    return attenuation * GetAngleAttenuation(L, -lightData.forward, lightData.angleScale, lightData.angleOffset);
-}
-
-// None of the outputs are premultiplied.
-void EvaluateLight_Punctual(LightLoopContext lightLoopContext, PositionInputs posInput,
-                            LightData lightData, BakeLightingData bakeLightingData,
-                            float3 N, float3 L, float dist, float distSq,
-                            out float3 color, out float attenuation)
-{
-    float3 positionWS = posInput.positionWS;
-    float  shadow     = 1.0;
-    float  shadowMask = 1.0;
-
-    color       = lightData.color;
-    attenuation = GetPunctualShapeAttenuation(lightData, L, distSq);
-    shadow      = 1.0;
-
-#ifdef SHADOWS_SHADOWMASK
-    // shadowMaskSelector.x is -1 if there is no shadow mask
-    // Note that we override shadow value (in case we don't have any dynamic shadow)
-    shadow = shadowMask = (lightData.shadowMaskSelector.x >= 0.0) ? dot(bakeLightingData.bakeShadowMask, lightData.shadowMaskSelector) : 1.0;
-#endif
-
-    [branch] if (lightData.shadowIndex >= 0)
-    {
-        // TODO: make projector lights cast shadows.
-        float3 offset = float3(0.0, 0.0, 0.0); // GetShadowPosOffset(nDotL, normal);
-        float4 L_dist = float4(L, dist);
-        shadow = GetPunctualShadowAttenuation(lightLoopContext.shadowContext, positionWS + offset, N, lightData.shadowIndex, L_dist, posInput.positionSS);
-#ifdef SHADOWS_SHADOWMASK
-        // Note: Legacy Unity have two shadow mask mode. ShadowMask (ShadowMask contain static objects shadow and ShadowMap contain only dynamic objects shadow, final result is the minimun of both value)
-        // and ShadowMask_Distance (ShadowMask contain static objects shadow and ShadowMap contain everything and is blend with ShadowMask based on distance (Global distance setup in QualitySettigns)).
-        // HDRenderPipeline change this behavior. Only ShadowMask mode is supported but we support both blend with distance AND minimun of both value. Distance is control by light.
-        // The following code do this.
-        // The min handle the case of having only dynamic objects in the ShadowMap
-        // The second case for blend with distance is handled with ShadowDimmer. ShadowDimmer is define manually and by shadowDistance by light.
-        // With distance, ShadowDimmer become one and only the ShadowMask appear, we get the blend with distance behavior.
-        shadow = lightData.dynamicShadowCasterOnly ? min(shadowMask, shadow) : shadow;
-        shadow = lerp(shadowMask, shadow, lightData.shadowDimmer);
-#else
-        shadow = lerp(1.0, shadow, lightData.shadowDimmer);
-#endif
-    }
-
-#ifdef VOLUMETRIC_LIGHTING_ENABLED
-    shadow *= TransmittanceHomogeneousMedium(_GlobalFog_Extinction, dist);
-#endif
-
-    attenuation *= shadow;
-
-    // Projector lights always have cookies, so we can perform clipping inside the if().
-    [branch] if (lightData.cookieIndex >= 0)
-    {
-        float3 lightToSample = positionWS - lightData.positionWS;
-        float4 cookie = EvaluateCookie_Punctual(lightLoopContext, lightData, lightToSample);
-
-        color       *= cookie.rgb;
-        attenuation *= cookie.a;
-    }
-}
-
-=======
->>>>>>> 103cfcf4
 DirectLighting EvaluateBSDF_Punctual(LightLoopContext lightLoopContext,
                                      float3 V, PositionInputs posInput,
                                      PreLightData preLightData, LightData lightData, BSDFData bsdfData, BakeLightingData bakeLightingData)
