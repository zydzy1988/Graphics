--- conflicted
+++ resolved
@@ -159,19 +159,14 @@
 
 half RealtimeShadowAttenuation(float4 shadowCoord)
 {
-<<<<<<< HEAD
-#if SHADOWS_SCREEN
+#if NO_SHADOWS
+    return 1.0h;    
+#elif SHADOWS_SCREEN
     return SampleScreenSpaceShadowMap(shadowCoord);
-#endif
+#else
 
     return SampleShadowmap(shadowCoord);
-=======
-#if NO_SHADOWS
-    return 1.0h;
-#else
-    return SampleScreenSpaceShadowMap(shadowCoord);
 #endif
->>>>>>> a77e8bf1
 }
 
 #endif