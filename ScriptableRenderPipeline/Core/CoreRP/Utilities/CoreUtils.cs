--- conflicted
+++ resolved
@@ -462,7 +462,17 @@
             return mesh;
         }
 
-<<<<<<< HEAD
+        public static void DisplayUnsupportedAPIMessage()
+        {
+            Debug.LogError("Platform " + SystemInfo.operatingSystem + " with device " + SystemInfo.graphicsDeviceType.ToString() + " is not supported, no rendering will occur");
+
+#if UNITY_EDITOR
+            foreach (UnityEditor.SceneView sv in Resources.FindObjectsOfTypeAll(typeof(UnityEditor.SceneView)))
+                sv.ShowNotification(new GUIContent("Platform " + SystemInfo.operatingSystem + " with device " + SystemInfo.graphicsDeviceType.ToString() + " is not supported, no rendering will occur"));
+#endif
+
+        }
+
         // Returns 'true' if "Animated Materials" are enabled for the view associated with the given camera.
         public static  bool AreAnimatedMaterialsEnabled(Camera camera)
         {
@@ -521,18 +531,5 @@
 
             return animateMaterials;
         }
-=======
-        public static void DisplayUnsupportedAPIMessage()
-        {
-            Debug.LogError("Platform " + SystemInfo.operatingSystem + " with device " + SystemInfo.graphicsDeviceType.ToString() + " is not supported, no rendering will occur");
-
-#if UNITY_EDITOR
-            foreach (UnityEditor.SceneView sv in Resources.FindObjectsOfTypeAll(typeof(UnityEditor.SceneView)))
-                sv.ShowNotification(new GUIContent("Platform " + SystemInfo.operatingSystem + " with device " + SystemInfo.graphicsDeviceType.ToString() + " is not supported, no rendering will occur"));
-#endif
-
-        }
-
->>>>>>> 88a7fc40
     }
 }