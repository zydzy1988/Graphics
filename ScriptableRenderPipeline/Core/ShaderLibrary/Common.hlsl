--- conflicted
+++ resolved
@@ -99,22 +99,9 @@
 }
 
 #ifndef INTRINSIC_WAVEREADFIRSTLANE
-<<<<<<< HEAD
-// Warning: for correctness, the value you pass to the function must be constant across the wave!
-uint WaveReadFirstLane(uint scalarValue)
-{
-    return scalarValue;
-}
-
-uint2 WaveReadFirstLane(uint2 scalarValue)
-{
-    return scalarValue;
-}
-=======
     // Warning: for correctness, the argument must have the same value across the wave!
     TEMPLATE_1_FLT(WaveReadFirstLane, scalarValue, return scalarValue)
     TEMPLATE_1_INT(WaveReadFirstLane, scalarValue, return scalarValue)
->>>>>>> ebe46e27
 #endif
 
 #ifndef INTRINSIC_MUL24
@@ -198,10 +185,6 @@
 #define HALF_PI     1.57079632679
 #define INV_HALF_PI 0.636619772367
 #define INFINITY    asfloat(0x7F800000)
-<<<<<<< HEAD
-#define FLT_SMALL   1e-8
-=======
->>>>>>> ebe46e27
 #define LOG2_E      1.44269504089
 
 #define FLT_EPSILON 1.192092896e-07 // Smallest positive number, such that 1.0 + FLT_EPSILON != 1.0
@@ -220,22 +203,9 @@
     return rad * (180.0 / PI);
 }
 
-<<<<<<< HEAD
-// Square functions for cleaner code (SQ = SQuare. SQRT = SQuareRooT).
-float Sq(float x)
-{
-    return x * x;
-}
-
-float3 Sq(float3 x)
-{
-    return x * x;
-}
-=======
 // Square functions for cleaner code
 TEMPLATE_1_FLT(Sq, x, return x * x)
 TEMPLATE_1_INT(Sq, x, return x * x)
->>>>>>> ebe46e27
 
 bool IsPower2(uint x)
 {
