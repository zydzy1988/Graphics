--- conflicted
+++ resolved
@@ -190,7 +190,18 @@
 	return saturate(PositivePow(NdotV + ambientOcclusion, exp2(-16.0 * roughness - 1.0)) - 1.0 + ambientOcclusion);
 }
 
-<<<<<<< HEAD
+// ref: Practical Realtime Strategies for Accurate Indirect Occlusion
+// Update ambient occlusion to colored ambient occlusion based on statitics of how light is bouncing in an object and with the albedo of the object
+float3 GTAOMultiBounce(float visibility, float3 albedo)
+{
+    float3 a =  2.0404 * albedo - 0.3324;
+    float3 b = -4.7951 * albedo + 0.6417;
+    float3 c =  2.7552 * albedo + 0.6903;
+
+    float x = visibility;
+    return max(x, ((x * a + b) * x + c) * x);
+}
+
 // Based on Oat and Sander's 2008 technique
 // Area/solidAngle of intersection of two cone
 float SphericalCapIntersectionSolidArea(float cosC1, float cosC2, float cosB)
@@ -220,18 +231,6 @@
     }
 
     return area;
-=======
-// ref: Practical Realtime Strategies for Accurate Indirect Occlusion
-// Update ambient occlusion to colored ambient occlusion based on statitics of how light is bouncing in an object and with the albedo of the object
-float3 GTAOMultiBounce(float visibility, float3 albedo)
-{
-    float3 a =  2.0404 * albedo - 0.3324;
-    float3 b = -4.7951 * albedo + 0.6417;
-    float3 c =  2.7552 * albedo + 0.6903;
-
-    float x = visibility;
-    return max(x, ((x * a + b) * x + c) * x);
->>>>>>> 2cce9f4e
 }
 
 //-----------------------------------------------------------------------------
