--- conflicted
+++ resolved
@@ -166,7 +166,7 @@
     materialQuality: 0
   m_RenderingPathDefaultBakedOrCustomReflectionFrameSettings:
     bitDatas:
-      data1: 69340090203933
+      data1: 69344385171229
       data2: 4539628424389459968
     lodBias: 1
     lodBiasMode: 0
@@ -177,11 +177,7 @@
     materialQuality: 0
   m_RenderingPathDefaultRealtimeReflectionFrameSettings:
     bitDatas:
-<<<<<<< HEAD
-      data1: 69692277456669
-=======
       data1: 69696572423965
->>>>>>> e7b8200d
       data2: 4539628424389459968
     lodBias: 1
     lodBiasMode: 0
@@ -249,17 +245,6 @@
         shadowAtlasDepthBits: 32
         useDynamicViewportRescale: 0
       shadowResolutionDirectional:
-<<<<<<< HEAD
-        m_Values: 00010000000200000004000000080000
-        m_SchemaId:
-          m_Id: With4Levels
-      shadowResolutionPunctual:
-        m_Values: 00010000000200000004000000080000
-        m_SchemaId:
-          m_Id: With4Levels
-      shadowResolutionArea:
-        m_Values: 00010000000200000004000000080000
-=======
         m_Values: 00010000000200000004000000000000
         m_SchemaId:
           m_Id: With4Levels
@@ -269,7 +254,6 @@
           m_Id: With4Levels
       shadowResolutionArea:
         m_Values: 00010000000200000004000000000000
->>>>>>> e7b8200d
         m_SchemaId:
           m_Id: With4Levels
       maxDirectionalShadowMapResolution: 2048
