--- conflicted
+++ resolved
@@ -121,11 +121,8 @@
 - Fixed undo not being recorded properly for setting active master node, graph precision, and node defaults.
 - Fixed an issue where Custum Function nodes and Sub Graph Output nodes could no longer rename slots. 
 - Fixed a bug where searcher entries would not repopulate correctly after an undo was perfromed (https://fogbugz.unity3d.com/f/cases/1241018/)
-<<<<<<< HEAD
 - Fixed a bug where pasting a keyword node to another graph with the same reference name would nullref (https://fogbugz.unity3d.com/f/cases/1238913/)
-=======
 - Fixed a bug where Redirect Nodes did not work as inputs to Custom Function Nodes. [1235999](https://issuetracker.unity3d.com/product/unity/issues/guid/1235999/)
->>>>>>> 1e6817e9
 - Fixed a bug where changeing the default value on a keyword would reset the node input type to vec4 (https://fogbugz.unity3d.com/f/cases/1216760/)
 - Fixed a soft lock when you open a graph when the blackboard hidden.
 - Fixed an issue where keyboard navigation in the Create Node menu no longer worked. [1253544]
