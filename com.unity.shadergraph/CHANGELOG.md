--- conflicted
+++ resolved
@@ -21,14 +21,12 @@
 - Fixed an issue where Mesh Deformation nodes did not have a category color. [1227081](https://issuetracker.unity3d.com/issues/shadergraph-color-mode-vertex-skinning-catagory-has-no-color-associated-with-it)
 - Fixed SampleTexture2DLOD node to return opaque black on unsupported platforms [1241602]
 - ShaderGraph now detects when a SubGraph is deleted while being used by a SubGraph node, and displays appropriate errors [1206438]
-<<<<<<< HEAD
 - Fixed some issues with our Convert To Subgraph contextual menu to allow passthrough and fix inputs/outputs getting lost.
-=======
 - Fixed an issue where the Main Preview window rendered too large on small monitors during first open. [1254392]
 - Fixed an issue where Block nodes using Color slots would not be automatically removed from the Master Stack. [1259794]
 - Fixed an issue where the Create Node menu would not close when pressing the Escape key. [1263667]
 - Fixed an issue with the Preview Manager not updating correctly when deleting an edge that was created with a node (dragging off an existing node slot)
->>>>>>> 6a790e63
+
 
 ## [10.1.0] - 2020-10-12
 
