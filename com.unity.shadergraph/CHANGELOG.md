--- conflicted
+++ resolved
@@ -86,12 +86,9 @@
 - Fixed a bug where shaders fail to compile due to `#pragma target` generation when your system locale uses commas instead of periods.
 - Fixed a compilation error when using Hybrid Renderer due to incorrect positioning of macros.
 - Fixed a bug with the `Transform` node where converting from `Absolute World` space in a sub graph causes invalid subscript errors. [1190813](https://issuetracker.unity3d.com/issues/shadergraph-invalid-subscript-errors-are-thrown-when-connecting-a-subgraph-with-transform-node-with-unlit-master-node)
-<<<<<<< HEAD
+- Fixed a bug where instanced shaders wouldn't compile on PS4.
 - Fixed issue where `Linear Blend Skinning` node could not be converted to Sub Graph [1227087](https://issuetracker.unity3d.com/issues/shadergraph-linear-blend-skinning-node-reports-an-error-and-prevents-shader-compilation-when-used-within-a-sub-graph)
-- Added documentation to Linear Blend Skinning node
-=======
-- Fixed a bug where instanced shaders wouldn't compile on PS4.
->>>>>>> b7a3794e
+- Added documentation for `Linear Blend Skinning` node
 
 ## [7.1.1] - 2019-09-05
 ### Added
