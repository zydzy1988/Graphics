using System;
using System.Collections.Generic;
using System.Linq;
using UnityEngine;
using UnityEditor.ShaderGraph;

namespace UnityEditor.Graphing.Util
{
    [Serializable]
    sealed class CopyPasteGraph : ISerializationCallbackReceiver
    {
        [NonSerialized]
        HashSet<ShaderEdge> m_Edges = new HashSet<ShaderEdge>();

        [NonSerialized]
        HashSet<INode> m_Nodes = new HashSet<INode>();

        [SerializeField]
        List<GroupData> m_Groups = new List<GroupData>();

        [NonSerialized]
        HashSet<IShaderProperty> m_Properties = new HashSet<IShaderProperty>();

        // The meta properties are properties that are not copied into the tatget graph
        // but sent along to allow property nodes to still hvae the data from the original
        // property present.
        [NonSerialized]
        HashSet<IShaderProperty> m_MetaProperties = new HashSet<IShaderProperty>();

        [NonSerialized]
        SerializableGuid m_SourceGraphGuid;

        [SerializeField]
        List<SerializationHelper.JSONSerializedElement> m_SerializableNodes = new List<SerializationHelper.JSONSerializedElement>();

        [SerializeField]
        List<SerializationHelper.JSONSerializedElement> m_SerializableEdges = new List<SerializationHelper.JSONSerializedElement>();

        [SerializeField]
        List<SerializationHelper.JSONSerializedElement> m_SerilaizeableProperties = new List<SerializationHelper.JSONSerializedElement>();

        [SerializeField]
        List<SerializationHelper.JSONSerializedElement> m_SerializableMetaProperties = new List<SerializationHelper.JSONSerializedElement>();

        [SerializeField]
        SerializationHelper.JSONSerializedElement m_SerializeableSourceGraphGuid = new SerializationHelper.JSONSerializedElement();

        public CopyPasteGraph() {}

<<<<<<< HEAD
        public CopyPasteGraph(Guid sourceGraphGuid, IEnumerable<INode> nodes, IEnumerable<ShaderEdge> edges, IEnumerable<IShaderProperty> properties, IEnumerable<IShaderProperty> metaProperties)
=======
        public CopyPasteGraph(Guid sourceGraphGuid, IEnumerable<GroupData> groups, IEnumerable<INode> nodes, IEnumerable<IEdge> edges, IEnumerable<IShaderProperty> properties, IEnumerable<IShaderProperty> metaProperties)
>>>>>>> 0cd33220
        {
            m_SourceGraphGuid = new SerializableGuid(sourceGraphGuid);

            foreach (var groupData in groups)
            {
                AddGroup(groupData);
            }

            foreach (var node in nodes)
            {
                AddNode(node);
                foreach (var edge in NodeUtils.GetAllEdges(node))
                    AddEdge(edge);
            }

            foreach (var edge in edges)
                AddEdge(edge);

            foreach (var property in properties)
                AddProperty(property);

            foreach (var metaProperty in metaProperties)
                AddMetaProperty(metaProperty);
        }

        public void AddGroup(GroupData group)
        {
            m_Groups.Add(group);
        }

        public void AddNode(INode node)
        {
            m_Nodes.Add(node);
        }

        public void AddEdge(ShaderEdge edge)
        {
            m_Edges.Add(edge);
        }

        public void AddProperty(IShaderProperty property)
        {
            m_Properties.Add(property);
        }

        public void AddMetaProperty(IShaderProperty metaProperty)
        {
            m_MetaProperties.Add(metaProperty);
        }

        public IEnumerable<T> GetNodes<T>() where T : INode
        {
            return m_Nodes.OfType<T>();
        }

<<<<<<< HEAD
        public IEnumerable<ShaderEdge> edges
=======
        public IEnumerable<GroupData> groups
        {
            get { return m_Groups; }
        }

        public IEnumerable<IEdge> edges
>>>>>>> 0cd33220
        {
            get { return m_Edges; }
        }

        public IEnumerable<IShaderProperty> properties
        {
            get { return m_Properties; }
        }

        public IEnumerable<IShaderProperty> metaProperties
        {
            get { return m_MetaProperties; }
        }

        public Guid sourceGraphGuid
        {
            get { return m_SourceGraphGuid.guid; }
        }

        public void OnBeforeSerialize()
        {
            m_SerializeableSourceGraphGuid = SerializationHelper.Serialize(m_SourceGraphGuid);
            m_SerializableNodes = SerializationHelper.Serialize<INode>(m_Nodes);
            m_SerializableEdges = SerializationHelper.Serialize<ShaderEdge>(m_Edges);
            m_SerilaizeableProperties = SerializationHelper.Serialize<IShaderProperty>(m_Properties);
            m_SerializableMetaProperties = SerializationHelper.Serialize<IShaderProperty>(m_MetaProperties);
        }

        public void OnAfterDeserialize()
        {
            m_SourceGraphGuid = SerializationHelper.Deserialize<SerializableGuid>(m_SerializeableSourceGraphGuid, GraphUtil.GetLegacyTypeRemapping());

            var nodes = SerializationHelper.Deserialize<INode>(m_SerializableNodes, GraphUtil.GetLegacyTypeRemapping());
            m_Nodes.Clear();
            foreach (var node in nodes)
                m_Nodes.Add(node);
            m_SerializableNodes = null;

            var edges = SerializationHelper.Deserialize<ShaderEdge>(m_SerializableEdges, GraphUtil.GetLegacyTypeRemapping());
            m_Edges.Clear();
            foreach (var edge in edges)
                m_Edges.Add(edge);
            m_SerializableEdges = null;

            var properties = SerializationHelper.Deserialize<IShaderProperty>(m_SerilaizeableProperties, GraphUtil.GetLegacyTypeRemapping());
            m_Properties.Clear();
            foreach (var property in properties)
                m_Properties.Add(property);
            m_SerilaizeableProperties = null;

            var metaProperties = SerializationHelper.Deserialize<IShaderProperty>(m_SerializableMetaProperties, GraphUtil.GetLegacyTypeRemapping());
            m_MetaProperties.Clear();
            foreach (var metaProperty in metaProperties)
            {
                m_MetaProperties.Add(metaProperty);
            }
            m_SerializableMetaProperties = null;
        }

        internal static CopyPasteGraph FromJson(string copyBuffer)
        {
            try
            {
                return JsonUtility.FromJson<CopyPasteGraph>(copyBuffer);
            }
            catch
            {
                // ignored. just means copy buffer was not a graph :(
                return null;
            }
        }
    }
}<|MERGE_RESOLUTION|>--- conflicted
+++ resolved
@@ -47,11 +47,7 @@
 
         public CopyPasteGraph() {}
 
-<<<<<<< HEAD
-        public CopyPasteGraph(Guid sourceGraphGuid, IEnumerable<INode> nodes, IEnumerable<ShaderEdge> edges, IEnumerable<IShaderProperty> properties, IEnumerable<IShaderProperty> metaProperties)
-=======
-        public CopyPasteGraph(Guid sourceGraphGuid, IEnumerable<GroupData> groups, IEnumerable<INode> nodes, IEnumerable<IEdge> edges, IEnumerable<IShaderProperty> properties, IEnumerable<IShaderProperty> metaProperties)
->>>>>>> 0cd33220
+        public CopyPasteGraph(Guid sourceGraphGuid, IEnumerable<GroupData> groups, IEnumerable<INode> nodes, IEnumerable<ShaderEdge> edges, IEnumerable<IShaderProperty> properties, IEnumerable<IShaderProperty> metaProperties)
         {
             m_SourceGraphGuid = new SerializableGuid(sourceGraphGuid);
 
@@ -107,16 +103,12 @@
             return m_Nodes.OfType<T>();
         }
 
-<<<<<<< HEAD
-        public IEnumerable<ShaderEdge> edges
-=======
         public IEnumerable<GroupData> groups
         {
             get { return m_Groups; }
         }
 
-        public IEnumerable<IEdge> edges
->>>>>>> 0cd33220
+        public IEnumerable<ShaderEdge> edges
         {
             get { return m_Edges; }
         }
