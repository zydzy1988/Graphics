<<<<<<< HEAD
﻿using System.Linq;
using Data.Util;
using UnityEditor.ShaderGraph.Internal;

namespace UnityEditor.ShaderGraph
{
    static class IConditionalExtensions
    {
        public static bool TestActive(this IConditional conditional, ActiveFields fields)
        {
            // Test FieldCondition against current active Fields
            bool TestFieldCondition(FieldCondition fieldCondition)
            {
                // Required active field is not active
                if(fieldCondition.condition == true && !fields.baseInstance.Contains(fieldCondition.field))
                    return false;

                // Required non-active field is active
                else if(fieldCondition.condition == false && fields.baseInstance.Contains(fieldCondition.field))
                    return false;

                return true;
            }

            // No FieldConditions
            if(conditional.fieldConditions == null)
                return true;

            // One or more FieldConditions failed
            if(conditional.fieldConditions.Where(x => !TestFieldCondition(x)).Any())
                return false;

            // All FieldConditions passed
            return true;
        }
    }
}
=======
﻿﻿using System.Linq;
using UnityEditor.ShaderGraph.Internal;

namespace UnityEditor.ShaderGraph
{
    static class IConditionalExtensions
    {
        public static bool TestActive(this IConditional conditional, ActiveFields fields)
        {
            // Test FieldCondition against current active Fields
            bool TestFieldCondition(FieldCondition fieldCondition)
            {
                // Required active field is not active
                if(fieldCondition.condition == true && !fields.baseInstance.Contains(fieldCondition.field))
                    return false;

                // Required non-active field is active
                else if(fieldCondition.condition == false && fields.baseInstance.Contains(fieldCondition.field))
                    return false;

                return true;
            }

            // No FieldConditions
            if(conditional.fieldConditions == null)
                return true;

            // One or more FieldConditions failed
            if(conditional.fieldConditions.Where(x => !TestFieldCondition(x)).Any())
                return false;

            // All FieldConditions passed
            return true;
        }
    }
}
>>>>>>> 86263ab5
<|MERGE_RESOLUTION|>--- conflicted
+++ resolved
@@ -1,76 +1,36 @@
-<<<<<<< HEAD
-﻿using System.Linq;
-using Data.Util;
-using UnityEditor.ShaderGraph.Internal;
-
-namespace UnityEditor.ShaderGraph
-{
-    static class IConditionalExtensions
-    {
-        public static bool TestActive(this IConditional conditional, ActiveFields fields)
-        {
-            // Test FieldCondition against current active Fields
-            bool TestFieldCondition(FieldCondition fieldCondition)
-            {
-                // Required active field is not active
-                if(fieldCondition.condition == true && !fields.baseInstance.Contains(fieldCondition.field))
-                    return false;
-
-                // Required non-active field is active
-                else if(fieldCondition.condition == false && fields.baseInstance.Contains(fieldCondition.field))
-                    return false;
-
-                return true;
-            }
-
-            // No FieldConditions
-            if(conditional.fieldConditions == null)
-                return true;
-
-            // One or more FieldConditions failed
-            if(conditional.fieldConditions.Where(x => !TestFieldCondition(x)).Any())
-                return false;
-
-            // All FieldConditions passed
-            return true;
-        }
-    }
-}
-=======
-﻿﻿using System.Linq;
-using UnityEditor.ShaderGraph.Internal;
-
-namespace UnityEditor.ShaderGraph
-{
-    static class IConditionalExtensions
-    {
-        public static bool TestActive(this IConditional conditional, ActiveFields fields)
-        {
-            // Test FieldCondition against current active Fields
-            bool TestFieldCondition(FieldCondition fieldCondition)
-            {
-                // Required active field is not active
-                if(fieldCondition.condition == true && !fields.baseInstance.Contains(fieldCondition.field))
-                    return false;
-
-                // Required non-active field is active
-                else if(fieldCondition.condition == false && fields.baseInstance.Contains(fieldCondition.field))
-                    return false;
-
-                return true;
-            }
-
-            // No FieldConditions
-            if(conditional.fieldConditions == null)
-                return true;
-
-            // One or more FieldConditions failed
-            if(conditional.fieldConditions.Where(x => !TestFieldCondition(x)).Any())
-                return false;
-
-            // All FieldConditions passed
-            return true;
-        }
-    }
-}
->>>>>>> 86263ab5
+﻿﻿using System.Linq;
+using UnityEditor.ShaderGraph.Internal;
+
+namespace UnityEditor.ShaderGraph
+{
+    static class IConditionalExtensions
+    {
+        public static bool TestActive(this IConditional conditional, ActiveFields fields)
+        {
+            // Test FieldCondition against current active Fields
+            bool TestFieldCondition(FieldCondition fieldCondition)
+            {
+                // Required active field is not active
+                if(fieldCondition.condition == true && !fields.baseInstance.Contains(fieldCondition.field))
+                    return false;
+
+                // Required non-active field is active
+                else if(fieldCondition.condition == false && fields.baseInstance.Contains(fieldCondition.field))
+                    return false;
+
+                return true;
+            }
+
+            // No FieldConditions
+            if(conditional.fieldConditions == null)
+                return true;
+
+            // One or more FieldConditions failed
+            if(conditional.fieldConditions.Where(x => !TestFieldCondition(x)).Any())
+                return false;
+
+            // All FieldConditions passed
+            return true;
+        }
+    }
+}