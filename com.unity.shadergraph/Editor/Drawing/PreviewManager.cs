--- conflicted
+++ resolved
@@ -35,7 +35,7 @@
         HashSet<AbstractMaterialNode> m_NodesToDraw = new HashSet<AbstractMaterialNode>();                  // nodes to rebuild the texture for
         HashSet<AbstractMaterialNode> m_TimedNodes = new HashSet<AbstractMaterialNode>();                   // nodes that are dependent on a time node -- i.e. animated -- need to redraw every frame
         HashSet<BlockNode> m_Blocks = new HashSet<BlockNode>();                                             // all blocks used for previous generation. this includes temporary blocks.
-        bool m_RefreshTimedNodes;
+        bool m_RefreshTimedNodes;                                                                           // flag to trigger rebuilding the list of timed nodes
 
         PreviewSceneResources m_SceneResources;
         Texture2D m_ErrorTexture;
@@ -89,15 +89,14 @@
         {
             PreviewRenderData result = null;
             if (node != null)
-<<<<<<< HEAD
-                m_RenderDatas.TryGetValue(node.guid, out result);
+            {
+                m_RenderDatas.TryGetValue(node.objectId, out result);
+            }
             else
+            {
                 result = m_MasterRenderData;
-=======
-            {
-                m_RenderDatas.TryGetValue(node.objectId, out result);
-            }
->>>>>>> 54cc796b
+            }
+            
             return result;
         }
 
@@ -119,7 +118,6 @@
 
             var shaderData = new PreviewShaderData
             {
-<<<<<<< HEAD
                 node = null,
                 passesCompiling = 0,
                 isOutOfDate = true,
@@ -152,13 +150,6 @@
                 node.RegisterCallback(OnNodeModified);
                 return;
             }
-=======
-                // we don't build preview render data for output nodes that aren't the active output node
-                if (masterRenderData != null || (node is IMasterNode && node != node.owner.outputNode))
-                {
-                    return;
-                }
->>>>>>> 54cc796b
 
             if (node is SubGraphOutputNode && masterRenderData != null)
             {
@@ -192,7 +183,7 @@
             {
                 m_RefreshTimedNodes = true;
             }
-
+            
             m_NodesNeedsRecompile.Add(node);
         }
 
@@ -201,7 +192,6 @@
             if (scope == ModificationScope.Topological ||
                 scope == ModificationScope.Graph)
             {
-
                 m_NodesShaderChanged.Add(node);
                 m_RefreshTimedNodes = true;
             }
@@ -210,7 +200,6 @@
                 // if we only changed a constant on the node, we don't have to recompile the shader for it, just re-render it with the updated constant
                 m_NodesToDraw.Add(node);
             }
-            m_NodesToDraw.Remove(node);
         }
 
         // temp structures that are kept around statically to avoid GC churn
@@ -298,7 +287,6 @@
 
         public void HandleGraphChanges()
         {
-<<<<<<< HEAD
             foreach (var node in m_Graph.removedNodes)
             {
                 if(node is BlockNode)
@@ -308,17 +296,7 @@
                     continue;
                 }
 
-                DestroyPreview(node.guid);
-=======
-            if (m_Graph.didActiveOutputNodeChange)
-            {
-                DestroyPreview(masterRenderData.shaderData.node.objectId);
-            }
-
-            foreach (var node in m_Graph.removedNodes)
-            {
                 DestroyPreview(node.objectId);
->>>>>>> 54cc796b
                 m_RefreshTimedNodes = true;
             }
 
@@ -347,11 +325,7 @@
             foreach (var edge in m_Graph.removedEdges)
             {
                 var node = edge.inputSlot.node;
-<<<<<<< HEAD
                 if(node is BlockNode)
-=======
-                if (node != null)
->>>>>>> 54cc796b
                 {
                     UpdateMasterPreview(ModificationScope.Topological);
                     continue;
@@ -363,15 +337,12 @@
             foreach (var edge in m_Graph.addedEdges)
             {
                 var node = edge.inputSlot.node;
-<<<<<<< HEAD
                 if(node is BlockNode)
                 {
                     UpdateMasterPreview(ModificationScope.Topological);
                     continue;
                 }
 
-=======
->>>>>>> 54cc796b
                 if(node != null)
                 {
                     if(node is BlockNode)
@@ -443,23 +414,17 @@
                 bool renderMasterPreview = false;
 
                 using (PrepareNodesMarker.Auto())
-<<<<<<< HEAD
-                foreach (var node in m_NodesToDraw)
-                {
-                    if (node == null || node is BlockNode)
-                    {
-                        renderMasterPreview = true;
-                        continue;
-                    }
-
-                    if (!node.hasPreview || !node.previewExpanded)
-                        continue;
-=======
+                {
                     foreach (var node in m_NodesToDraw)
                     {
-                        if (node == null || !node.hasPreview || !node.previewExpanded)
+                        if (node == null || node is BlockNode)
+                        {
+                            renderMasterPreview = true;
                             continue;
->>>>>>> 54cc796b
+                        }
+
+                        if (!node.hasPreview || !node.previewExpanded)
+                            continue;
 
                         var renderData = GetPreviewRenderData(node);
                         if (renderData == null) // non-active output nodes can have NULL render data (no preview)
@@ -490,6 +455,7 @@
                         else
                             renderList3D.Add(renderData);
                     }
+                }
 
                 EditorUtility.SetCameraAnimateMaterialsTime(m_SceneResources.camera, time);
 
@@ -684,11 +650,7 @@
                 // kick async compiles for all nodes in m_NodeToCompile
                 foreach (var node in nodesToCompile)
                 {
-<<<<<<< HEAD
                     if (node is BlockNode || node == null)
-=======
-                    if (node is IMasterNode && masterRenderData != null && node == masterRenderData.shaderData.node && !(node is VfxMasterNode))
->>>>>>> 54cc796b
                     {
                         UpdateMasterNodeShader();
                         continue;
@@ -891,13 +853,10 @@
                 var messages = ShaderUtil.GetShaderMessages(shaderData.shader);
                 if (messages.Length > 0)
                 {
-<<<<<<< HEAD
                     // TODO: Where to add errors to the stack??
                     if(shaderData.node == null)
                         return;
 
-=======
->>>>>>> 54cc796b
                     m_Messenger.AddOrAppendError(this, shaderData.node.objectId, messages[0]);
                 }
             }
@@ -966,22 +925,6 @@
 
             DestroyRenderData(renderData);
             m_RenderDatas.Remove(nodeId);
-<<<<<<< HEAD
-=======
-
-            // Check if we're destroying the shader data used by the master preview
-            if (masterRenderData == renderData)
-            {
-                m_MasterRenderData = null;
-                if (!m_Graph.isSubGraph && renderData.shaderData.node != m_Graph.outputNode)
-                {
-                    AddPreview(m_Graph.outputNode);
-                }
-
-                if (onPrimaryMasterChanged != null)
-                    onPrimaryMasterChanged();
-            }
->>>>>>> 54cc796b
         }
 
         void ReleaseUnmanagedResources()
