--- conflicted
+++ resolved
@@ -139,33 +139,8 @@
 
             if(node is BlockNode blockData)
             {
-<<<<<<< HEAD
-                AddToClassList("master");
-                bool validTarget = false;
-                foreach(Target activeTarget in node.owner.validTargets)
-                {
-                    //if we have a valid active target implementation and render pipeline, don't display the error
-                    if (activeTarget.IsPipelineCompatible(QualitySettings.renderPipeline))
-                    {
-                        validTarget = true;
-                        break;
-                    }
-                }
-
-                //if no active target implementations are valid with the current pipeline, display the error
-                m_GraphView.graph.messageManager?.ClearAllFromProvider(this);
-                if (!validTarget)
-                {
-                    m_GraphView.graph.messageManager?.AddOrAppendError(this, node.objectId,
-                        new ShaderMessage("The active Master Node is not compatible with the current Render Pipeline," +
-                                          " or no Render Pipeline is assigned." +
-                                          " Assign a Render Pipeline in the graphics settings that is compatible with this Master Node.",
-                            ShaderCompilerMessageSeverity.Error));
-                }
-=======
                 AddToClassList("blockData");
                 m_TitleContainer.RemoveFromHierarchy();
->>>>>>> 2d17d40a
             }
             else
             {
