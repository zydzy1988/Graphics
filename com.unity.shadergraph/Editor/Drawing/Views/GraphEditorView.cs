--- conflicted
+++ resolved
@@ -338,22 +338,20 @@
 
         void UpdateSubWindowsVisibility()
         {
-<<<<<<< HEAD
             // TODO: Temporary Inspector
             if (m_UserViewSettings.isInspectorVisible)
                 m_GraphView.Insert(m_GraphView.childCount, m_InspectorView);
             else
                 m_InspectorView.RemoveFromHierarchy();
             
-            if (m_UserViewSettings.isBlackboardVisible)
-                m_GraphView.Insert(m_GraphView.childCount, m_BlackboardProvider.blackboard);
-            else
-                m_BlackboardProvider.blackboard.RemoveFromHierarchy();
-=======
+            // if (m_UserViewSettings.isBlackboardVisible)
+            //     m_GraphView.Insert(m_GraphView.childCount, m_BlackboardProvider.blackboard);
+            // else
+            //     m_BlackboardProvider.blackboard.RemoveFromHierarchy();
+            
             // Master Preview and Blackboard both need to keep their layouts when hidden in order to restore user preferences.
             // Because of their differences we do this is different ways, for now. + Blackboard needs to be effectively removed when hidden to avoid bugs.
             m_MasterPreviewView.visible = m_UserViewSettings.isPreviewVisible;
->>>>>>> 5ac1f6cc
 
             if (m_UserViewSettings.isBlackboardVisible)
                 m_BlackboardProvider.blackboard.style.display = DisplayStyle.Flex;
