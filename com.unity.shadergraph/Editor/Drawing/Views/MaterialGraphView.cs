using System;
using System.Collections;
using System.Collections.Generic;
using System.Linq;
using System.Xml;
using UnityEditor.Graphing.Util;
using UnityEngine;
using UnityEditor.Graphing;
using Object = UnityEngine.Object;
using UnityEditor.Graphs;

using UnityEditor.Experimental.GraphView;
using UnityEditor.ShaderGraph.Drawing.Colors;
using UnityEditor.ShaderGraph.Internal;
using UnityEngine.UIElements;
using Edge = UnityEditor.Experimental.GraphView.Edge;
using Node = UnityEditor.Experimental.GraphView.Node;
using SlotType = UnityEditor.Graphing.SlotType;

namespace UnityEditor.ShaderGraph.Drawing
{
    sealed class MaterialGraphView : GraphView
    {
        public MaterialGraphView()
        {
            styleSheets.Add(Resources.Load<StyleSheet>("Styles/MaterialGraphView"));
            serializeGraphElements = SerializeGraphElementsImplementation;
            canPasteSerializedData = CanPasteSerializedDataImplementation;
            unserializeAndPaste = UnserializeAndPasteImplementation;
            deleteSelection = DeleteSelectionImplementation;
            RegisterCallback<DragUpdatedEvent>(OnDragUpdatedEvent);
            RegisterCallback<DragPerformEvent>(OnDragPerformEvent);
            RegisterCallback<MouseMoveEvent>(OnMouseMoveEvent);
        }

        protected override bool canCopySelection
        {
            get { return selection.OfType<IShaderNodeView>().Any(x => x.node.canCopyNode) || selection.OfType<Group>().Any() || selection.OfType<BlackboardField>().Any(); }
        }

        public MaterialGraphView(GraphData graph) : this()
        {
            this.graph = graph;
        }

        public GraphData graph { get; private set; }
        public Action onConvertToSubgraphClick { get; set; }
        public Vector2 cachedMousePosition { get; private set; }

        public override List<Port> GetCompatiblePorts(Port startAnchor, NodeAdapter nodeAdapter)
        {
            var compatibleAnchors = new List<Port>();
            var startSlot = startAnchor.GetSlot();
            if (startSlot == null)
                return compatibleAnchors;

            var startStage = startSlot.stageCapability;
            if (startStage == ShaderStageCapability.All)
                startStage = NodeUtils.GetEffectiveShaderStageCapability(startSlot, true) & NodeUtils.GetEffectiveShaderStageCapability(startSlot, false);

            foreach (var candidateAnchor in ports.ToList())
            {
                var candidateSlot = candidateAnchor.GetSlot();

                if (!startSlot.IsCompatibleWith(candidateSlot))
                    continue;

                if (startStage != ShaderStageCapability.All)
                {
                    var candidateStage = candidateSlot.stageCapability;
                    if (candidateStage == ShaderStageCapability.All)
                        candidateStage = NodeUtils.GetEffectiveShaderStageCapability(candidateSlot, true)
                            & NodeUtils.GetEffectiveShaderStageCapability(candidateSlot, false);
                    if (candidateStage != ShaderStageCapability.All && candidateStage != startStage)
                        continue;
                }

                compatibleAnchors.Add(candidateAnchor);
            }
            return compatibleAnchors;
        }

        public override void BuildContextualMenu(ContextualMenuPopulateEvent evt)
        {
            Vector2 mousePosition = evt.mousePosition;
            base.BuildContextualMenu(evt);
            if(evt.target is GraphView)
            {
                evt.menu.InsertAction(1, "Create Sticky Note", (e) => { AddStickyNote(mousePosition); });

                foreach (AbstractMaterialNode node in graph.GetNodes<AbstractMaterialNode>())
                {
                    if (node.hasPreview && node.previewExpanded == true)
                        evt.menu.InsertAction(2, "Collapse All Previews", CollapsePreviews, (a) => DropdownMenuAction.Status.Normal);
                    if (node.hasPreview && node.previewExpanded == false)
                        evt.menu.InsertAction(2, "Expand All Previews", ExpandPreviews, (a) => DropdownMenuAction.Status.Normal);
                }
                evt.menu.AppendSeparator();
            }

            if (evt.target is GraphView || evt.target is Node)
            {
                if (evt.target is Node node)
                {
                    if (!selection.Contains(node))
                    {
                        selection.Clear();
                        selection.Add(node);
                    }
                }

                evt.menu.AppendAction("Select/Unused Nodes", SelectUnusedNodes);

                InitializeViewSubMenu(evt);
                InitializePrecisionSubMenu(evt);

                evt.menu.AppendAction("Convert To/Sub-graph", ConvertToSubgraph, ConvertToSubgraphStatus);
                evt.menu.AppendAction("Convert To/Inline Node", ConvertToInlineNode, ConvertToInlineNodeStatus);
                evt.menu.AppendAction("Convert To/Property", ConvertToProperty, ConvertToPropertyStatus);
                evt.menu.AppendSeparator();

                var editorView = GetFirstAncestorOfType<GraphEditorView>();
                if (editorView.colorManager.activeSupportsCustom && selection.OfType<MaterialNodeView>().Any())
                {
                    evt.menu.AppendSeparator();
                    evt.menu.AppendAction("Color/Change...", ChangeCustomNodeColor,
                        eventBase => DropdownMenuAction.Status.Normal);

                    evt.menu.AppendAction("Color/Reset", menuAction =>
                    {
                        graph.owner.RegisterCompleteObjectUndo("Reset Node Color");
                        foreach (var selectable in selection)
                        {
                            if (selectable is MaterialNodeView nodeView)
                            {
                                nodeView.node.ResetColor(editorView.colorManager.activeProviderName);
                                editorView.colorManager.UpdateNodeView(nodeView);
                            }
                        }
                    }, eventBase => DropdownMenuAction.Status.Normal);
                }

                if (selection.OfType<IShaderNodeView>().Count() == 1)
                {
                    evt.menu.AppendSeparator();
                    evt.menu.AppendAction("Open Documentation _F1", SeeDocumentation, SeeDocumentationStatus);
                }
                if (selection.OfType<IShaderNodeView>().Count() == 1 && selection.OfType<IShaderNodeView>().First().node is SubGraphNode)
                {
                    evt.menu.AppendSeparator();
                    evt.menu.AppendAction("Open Sub Graph", OpenSubGraph, (a) => DropdownMenuAction.Status.Normal);
                }
            }
            evt.menu.AppendSeparator();
            if (evt.target is StickyNote)
            {
                evt.menu.AppendAction("Select/Unused Nodes", SelectUnusedNodes);
                evt.menu.AppendSeparator();
            }

            // This needs to work on nodes, groups and properties
            if ((evt.target is Node) || (evt.target is StickyNote))
            {
                evt.menu.AppendAction("Group Selection %g", _ => GroupSelection(), (a) =>
                {
                    List<ISelectable> filteredSelection = new List<ISelectable>();

                    foreach (ISelectable selectedObject in selection)
                    {
                        if (selectedObject is Group)
                            return DropdownMenuAction.Status.Disabled;
                        GraphElement ge = selectedObject as GraphElement;
                        if (ge.userData is IGroupItem)
                        {
                            filteredSelection.Add(ge);
                        }
                    }

                    if (filteredSelection.Count > 0)
                        return DropdownMenuAction.Status.Normal;

                    return DropdownMenuAction.Status.Disabled;
                });

                evt.menu.AppendAction("Ungroup Selection %u", _ => RemoveFromGroupNode(), (a) =>
                {
                    List<ISelectable> filteredSelection = new List<ISelectable>();

                    foreach (ISelectable selectedObject in selection)
                    {
                        if (selectedObject is Group)
                            return DropdownMenuAction.Status.Disabled;
                        GraphElement ge = selectedObject as GraphElement;
                        if (ge.userData is IGroupItem)
                        {
                            if (ge.GetContainingScope() is Group)
                                filteredSelection.Add(ge);
                        }
                    }

                    if (filteredSelection.Count > 0)
                        return DropdownMenuAction.Status.Normal;

                    return DropdownMenuAction.Status.Disabled;
                });
            }

            if (evt.target is ShaderGroup shaderGroup)
            {
                evt.menu.AppendAction("Select/Unused Nodes", SelectUnusedNodes);
                evt.menu.AppendSeparator();
                if (!selection.Contains(shaderGroup))
                {
                    selection.Add(shaderGroup);
                }

                var data = shaderGroup.userData;
                int count = evt.menu.MenuItems().Count;
                evt.menu.InsertAction(count, "Delete Group and Contents", (e) => RemoveNodesInsideGroup(e, data), DropdownMenuAction.AlwaysEnabled);
            }

            if (evt.target is BlackboardField)
            {
                PopulateBlackboardField(evt);
            }

<<<<<<< HEAD
            if (evt.target is BlackboardCateogrySection)
            {
                PopulateBlackboardCateogrySectionMenu(evt);
            }
        }

        void PopulateBlackboardField(ContextualMenuPopulateEvent evt)
        {
            // TODO: y Make this option more clear, son.
            evt.menu.AppendAction("Delete", (e) => DeleteSelectionImplementation("Delete", AskUser.DontAskUser), (e) => canDeleteSelection ? DropdownMenuAction.Status.Normal : DropdownMenuAction.Status.Disabled);
            evt.menu.AppendAction("Duplicate %d", (e) => DuplicateSelection(), (a) => canDuplicateSelection ? DropdownMenuAction.Status.Normal : DropdownMenuAction.Status.Disabled);

            BlackboardField blackboardField = evt.target as BlackboardField;
            int indexInsideCategory = blackboardField.parent.IndexOf(blackboardField);
            int categoryIndex = blackboardField.parent.parent.IndexOf(blackboardField.parent);
            ShaderInput input = graph.GetInputCategory(categoryIndex).GetInput(indexInsideCategory);

            InputCategory myCategory = graph.GetContainingInputCategory(input);
            foreach (InputCategory otherCategory in graph.categories)
            {
                int count = otherCategory.inputs.Count() + 1;
                for (int x = 0; x < count; x++)
                {
                    // TODO: After testing is done, disable moving to self.
                    string menuString = "Drag & Drop To/" + otherCategory.header + "/Index " + x.ToString();
                    evt.menu.AppendAction(menuString, (e) => graph.MoveInput(input, myCategory, otherCategory, x), DropdownMenuAction.AlwaysEnabled);
                }
            }
        }

        void PopulateBlackboardCateogrySectionMenu(ContextualMenuPopulateEvent evt)
        {
            BlackboardCateogrySection section = evt.target as BlackboardCateogrySection;
            InputCategory category = graph.GetInputCategory(section.GetIndexWithinBlackboard());

            // TODO: Current blackboard sections don't support remaing
            // evt.menu.AppendAction("Rename", (a) => category.blackboardSection.OpenTextEditor(), DropdownMenuAction.AlwaysEnabled);
            evt.menu.AppendAction("Rename", (a) => category.header = BlackboardCateogrySection.GetRandomTrollName(), DropdownMenuAction.AlwaysEnabled);

            // Don't allow deletion of the last remaining category
            DropdownMenuAction.Status deletionStatus = (graph.categories.Count() > 1)
                ? DropdownMenuAction.Status.Normal
                : DropdownMenuAction.Status.Disabled;
            evt.menu.AppendAction("Delete", (a) => RemoveCategory(category), deletionStatus);
            evt.menu.AppendAction("Delete All", (a) => RemoveCategoryAndContents(category), deletionStatus);

            evt.menu.AppendAction("Collapse", (a) => ToggleCollapse(category), DropdownMenuAction.AlwaysEnabled);

            evt.menu.AppendSeparator("/");

            int count = graph.categories.Count() + 1;
            int myIndex = graph.GetInputCategoryIndex(category);
            for (int x = 0; x < count; x++)
            {
                // TODO: After testing is done, disable moving to self.
                string menuString = "Drag & Drop To/Index " + x.ToString();
                evt.menu.AppendAction(menuString, (e) => graph.MoveInputCategory(category, x), DropdownMenuAction.AlwaysEnabled);
            }

            evt.menu.AppendSeparator("/");

            evt.menu.AppendAction($"Insert New/Vector1", (a) => graph.AddShaderInput(new Vector1ShaderProperty(), category), DropdownMenuAction.AlwaysEnabled);
            evt.menu.AppendAction($"Insert New/Vector2", (a) => graph.AddShaderInput(new Vector2ShaderProperty(), category), DropdownMenuAction.AlwaysEnabled);
            evt.menu.AppendAction($"Insert New/Vector3", (a) => graph.AddShaderInput(new Vector3ShaderProperty(), category), DropdownMenuAction.AlwaysEnabled);
            evt.menu.AppendAction($"Insert New/Vector4", (a) => graph.AddShaderInput(new Vector4ShaderProperty(), category), DropdownMenuAction.AlwaysEnabled);
            evt.menu.AppendAction($"Insert New/Color", (a) => graph.AddShaderInput(new ColorShaderProperty(), category), DropdownMenuAction.AlwaysEnabled);
            evt.menu.AppendAction($"Insert New/Texture2D", (a) => graph.AddShaderInput(new Texture2DShaderProperty(), category), DropdownMenuAction.AlwaysEnabled);
            evt.menu.AppendAction($"Insert New/Texture2D Array", (a) => graph.AddShaderInput(new Texture2DArrayShaderProperty(), category), DropdownMenuAction.AlwaysEnabled);
            evt.menu.AppendAction($"Insert New/Texture3D", (a) => graph.AddShaderInput(new Texture3DShaderProperty(), category), DropdownMenuAction.AlwaysEnabled);
            evt.menu.AppendAction($"Insert New/Cubemap", (a) => graph.AddShaderInput(new CubemapShaderProperty(), category), DropdownMenuAction.AlwaysEnabled);
            evt.menu.AppendAction($"Insert New/Boolean", (a) => graph.AddShaderInput(new BooleanShaderProperty(), category), DropdownMenuAction.AlwaysEnabled);
            evt.menu.AppendAction($"Insert New/Matrix2x2", (a) => graph.AddShaderInput(new Matrix2ShaderProperty(), category), DropdownMenuAction.AlwaysEnabled);
            evt.menu.AppendAction($"Insert New/Matrix3x3", (a) => graph.AddShaderInput(new Matrix3ShaderProperty(), category), DropdownMenuAction.AlwaysEnabled);
            evt.menu.AppendAction($"Insert New/Matrix4x4", (a) => graph.AddShaderInput(new Matrix4ShaderProperty(), category), DropdownMenuAction.AlwaysEnabled);
            evt.menu.AppendAction($"Insert New/SamplerState", (a) => graph.AddShaderInput(new SamplerStateShaderProperty(), category), DropdownMenuAction.AlwaysEnabled);
            evt.menu.AppendAction($"Insert New/Gradient", (a) => graph.AddShaderInput(new GradientShaderProperty(), category), DropdownMenuAction.AlwaysEnabled);
=======
            // Contextual menu
            if (evt.target is Edge)
            {
                var target = evt.target as Edge;
                var pos = evt.mousePosition;

                evt.menu.AppendSeparator();
                evt.menu.AppendAction("Add Redirect Node", e => CreateRedirectNode(pos, target));
            }
        }

        public void CreateRedirectNode(Vector2 position, Edge edgeTarget)
        {
            var outputSlot = edgeTarget.output.GetSlot();
            var inputSlot = edgeTarget.input.GetSlot();
            // Need to check if the Nodes that are connected are in a group or not
            // If they are in the same group we also add in the Redirect Node
            // var groupGuidOutputNode = graph.GetNodeFromGuid(outputSlot.slotReference.nodeGuid).groupGuid;
            // var groupGuidInputNode = graph.GetNodeFromGuid(inputSlot.slotReference.nodeGuid).groupGuid;
            var groupId = Guid.Empty;
            if (outputSlot.owner.groupGuid == inputSlot.owner.groupGuid)
            {
                groupId = inputSlot.owner.groupGuid;
            }

            RedirectNodeData.Create(graph, outputSlot.valueType, contentViewContainer.WorldToLocal(position), inputSlot.slotReference,
                outputSlot.slotReference, groupId);
>>>>>>> 3c551649
        }

        void SelectUnusedNodes(DropdownMenuAction action)
        {
            graph.owner.RegisterCompleteObjectUndo("Select Unused Nodes");
            ClearSelection();

            List<AbstractMaterialNode> endNodes = new List<AbstractMaterialNode>();
            if (!graph.isSubGraph)
            {
                var nodeView = graph.GetNodes<IMasterNode>();
                foreach (IMasterNode masterNode in nodeView)
                {
                    endNodes.Add(masterNode as AbstractMaterialNode);
                }
            }
            else
            {
                var nodes = graph.GetNodes<SubGraphOutputNode>();
                foreach (var node in nodes)
                {
                    endNodes.Add(node);
                }
            }

            var nodesConnectedToAMasterNode = new List<AbstractMaterialNode>();

            // Get the list of nodes from Master nodes or SubGraphOutputNode
            foreach (var abs in endNodes)
            {
                NodeUtils.DepthFirstCollectNodesFromNode(nodesConnectedToAMasterNode, abs);
            }

            selection.Clear();
            // Get all nodes and then compare with the master nodes list
            var nodesConnectedHash = new HashSet<AbstractMaterialNode>(nodesConnectedToAMasterNode);
            var allNodes = nodes.ToList().OfType<IShaderNodeView>();
            foreach (IShaderNodeView materialNodeView in allNodes)
            {
                if (!nodesConnectedHash.Contains(materialNodeView.node))
                {
                    var nd = materialNodeView as GraphElement;
                    AddToSelection(nd);
                }
            }
        }

        void RemoveCategory(InputCategory category)
        {
            foreach (ShaderInput input in category.inputs)
            {
                graph.AddShaderInputToDefaultCategory(input);
            }

            RemoveCategoryAndContents(category);
        }

        void RemoveCategoryAndContents(InputCategory category)
        {
            graph.RemoveInputCategory(category);
        }

        void ToggleCollapse(InputCategory category)
        {
            category.ToggleCollapse();
        }

        void RemoveNodesInsideGroup(DropdownMenuAction action, GroupData data)
        {
            graph.owner.RegisterCompleteObjectUndo("Delete Group and Contents");
            var groupItems = graph.GetItemsInGroup(data);
            graph.RemoveElements(groupItems.OfType<AbstractMaterialNode>().ToArray(), new IEdge[] {}, new [] {data}, groupItems.OfType<StickyNoteData>().ToArray());
        }

        private void InitializePrecisionSubMenu(ContextualMenuPopulateEvent evt)
        {
            // Default the evt.menu buttons to disabled
            DropdownMenuAction.Status inheritPrecisionAction = DropdownMenuAction.Status.Disabled;
            DropdownMenuAction.Status floatPrecisionAction = DropdownMenuAction.Status.Disabled;
            DropdownMenuAction.Status halfPrecisionAction = DropdownMenuAction.Status.Disabled;

            // Check which precisions are available to switch to
            foreach (MaterialNodeView selectedNode in selection.Where(x => x is MaterialNodeView).Select(x => x as MaterialNodeView))
            {
                if (selectedNode.node.precision != Precision.Inherit)
                    inheritPrecisionAction = DropdownMenuAction.Status.Normal;
                if (selectedNode.node.precision != Precision.Float)
                    floatPrecisionAction = DropdownMenuAction.Status.Normal;
                if (selectedNode.node.precision != Precision.Half)
                    halfPrecisionAction = DropdownMenuAction.Status.Normal;
            }

            // Create the menu options
            evt.menu.AppendAction("Precision/Inherit", _ => SetNodePrecisionOnSelection(Precision.Inherit), (a) => inheritPrecisionAction);
            evt.menu.AppendAction("Precision/Float", _ => SetNodePrecisionOnSelection(Precision.Float), (a) => floatPrecisionAction);
            evt.menu.AppendAction("Precision/Half", _ => SetNodePrecisionOnSelection(Precision.Half), (a) => halfPrecisionAction);
        }

        private void InitializeViewSubMenu(ContextualMenuPopulateEvent evt)
        {
            // Default the menu buttons to disabled
            DropdownMenuAction.Status expandPreviewAction = DropdownMenuAction.Status.Disabled;
            DropdownMenuAction.Status collapsePreviewAction = DropdownMenuAction.Status.Disabled;
            DropdownMenuAction.Status minimizeAction = DropdownMenuAction.Status.Disabled;
            DropdownMenuAction.Status maximizeAction = DropdownMenuAction.Status.Disabled;

            // Initialize strings
            string expandPreviewText = "View/Expand Previews";
            string collapsePreviewText = "View/Collapse Previews";
            string expandPortText = "View/Expand Ports";
            string collapsePortText = "View/Collapse Ports";
            if (selection.Count == 1)
            {
                collapsePreviewText = "View/Collapse Preview";
                expandPreviewText = "View/Expand Preview";
            }

            // Check if we can expand or collapse the ports/previews
            foreach (MaterialNodeView selectedNode in selection.Where(x => x is MaterialNodeView).Select(x => x as MaterialNodeView))
            {
                if (selectedNode.node.hasPreview)
                {
                    if (selectedNode.node.previewExpanded)
                        collapsePreviewAction = DropdownMenuAction.Status.Normal;
                    else
                        expandPreviewAction = DropdownMenuAction.Status.Normal;
                }

                if (selectedNode.CanToggleNodeExpanded())
                {
                    if (selectedNode.expanded)
                        minimizeAction = DropdownMenuAction.Status.Normal;
                    else
                        maximizeAction = DropdownMenuAction.Status.Normal;
                }
            }

            // Create the menu options
            evt.menu.AppendAction(collapsePortText, _ => SetNodeExpandedForSelectedNodes(false), (a) => minimizeAction);
            evt.menu.AppendAction(expandPortText, _ => SetNodeExpandedForSelectedNodes(true), (a) => maximizeAction);

            evt.menu.AppendSeparator("View/");

            evt.menu.AppendAction(expandPreviewText, _ => SetPreviewExpandedForSelectedNodes(true), (a) => expandPreviewAction);
            evt.menu.AppendAction(collapsePreviewText, _ => SetPreviewExpandedForSelectedNodes(false), (a) => collapsePreviewAction);
        }

        void ChangeCustomNodeColor(DropdownMenuAction menuAction)
        {
            // Color Picker is internal :(
            var t = typeof(EditorWindow).Assembly.GetTypes().FirstOrDefault(ty => ty.Name == "ColorPicker");
            var m = t?.GetMethod("Show", new[] {typeof(Action<Color>), typeof(Color), typeof(bool), typeof(bool)});
            if (m == null)
            {
                Debug.LogWarning("Could not invoke Color Picker for ShaderGraph.");
                return;
            }

            var editorView = GetFirstAncestorOfType<GraphEditorView>();
            var defaultColor = Color.gray;
            if (selection.FirstOrDefault(sel => sel is MaterialNodeView) is MaterialNodeView selNode1)
            {
                defaultColor = selNode1.GetColor();
                defaultColor.a = 1.0f;
            }

            void ApplyColor(Color pickedColor)
            {
                foreach (var selectable in selection)
                {
                    if(selectable is MaterialNodeView nodeView)
                    {
                        nodeView.node.SetColor(editorView.colorManager.activeProviderName, pickedColor);
                        editorView.colorManager.UpdateNodeView(nodeView);
                    }
                }
            }
            graph.owner.RegisterCompleteObjectUndo("Change Node Color");
            m.Invoke(null, new object[] {(Action<Color>) ApplyColor, defaultColor, true, false});
        }

        protected override bool canDeleteSelection
        {
            get
            {
                Debug.Log("Selection Count... " + selection.Count());
                foreach (ISelectable isss in selection) Debug.Log("my type is... " + isss.GetType() + "  --> " + (isss is IShaderNodeView).ToString());
                Debug.Log(selection.Any(x => !(x is IShaderNodeView nodeView) || nodeView.node.canDeleteNode).ToString());
                return selection.Any(x => !(x is IShaderNodeView nodeView) || nodeView.node.canDeleteNode);
            }
        }

        public void GroupSelection()
        {
            var title = "New Group";
            var groupData = new GroupData(title, new Vector2(10f,10f));

            graph.owner.RegisterCompleteObjectUndo("Create Group Node");
            graph.CreateGroup(groupData);

            foreach (var element in selection.OfType<GraphElement>())
            {
                if (element.userData is IGroupItem groupItem)
                {
                    graph.SetGroup(groupItem, groupData);
                }
            }
        }

        public void AddStickyNote(Vector2 position)
        {
            position = contentViewContainer.WorldToLocal(position);
            string title = "New Note";
            string content = "Write something here";
            var stickyNoteData  = new StickyNoteData(title, content, new Rect(position.x, position.y, 200, 160));
            graph.owner.RegisterCompleteObjectUndo("Create Sticky Note");
            graph.AddStickyNote(stickyNoteData);
        }

        public void RemoveFromGroupNode()
        {
            graph.owner.RegisterCompleteObjectUndo("Ungroup Node(s)");
            foreach (var element in selection.OfType<GraphElement>())
            {
                if (element.userData is IGroupItem)
                {
                    Group group = element.GetContainingScope() as Group;
                    if (group != null)
                    {
                        group.RemoveElement(element);
                    }
                }
            }
        }

        public void SetNodeExpandedForSelectedNodes(bool state, bool recordUndo = true)
        {
            if (recordUndo)
            {
                graph.owner.RegisterCompleteObjectUndo(state ? "Expand Nodes" : "Collapse Nodes");
            }

            foreach (MaterialNodeView selectedNode in selection.Where(x => x is MaterialNodeView).Select(x => x as MaterialNodeView))
            {
                if (selectedNode.CanToggleNodeExpanded() && selectedNode.expanded != state)
                {
                    selectedNode.expanded = state;
                    selectedNode.node.Dirty(ModificationScope.Topological);
                }
            }
        }

        public void SetPreviewExpandedForSelectedNodes(bool state)
        {
            graph.owner.RegisterCompleteObjectUndo(state ? "Expand Nodes" : "Collapse Nodes");

            foreach (MaterialNodeView selectedNode in selection.Where(x => x is MaterialNodeView).Select(x => x as MaterialNodeView))
            {
                selectedNode.node.previewExpanded = state;
            }
        }

        public void SetNodePrecisionOnSelection(Precision inPrecision)
        {
            var editorView = GetFirstAncestorOfType<GraphEditorView>();
            IEnumerable<MaterialNodeView> nodes = selection.Where(x => x is MaterialNodeView node && node.node.canSetPrecision).Select(x => x as MaterialNodeView);

            graph.owner.RegisterCompleteObjectUndo("Set Precisions");
            editorView.colorManager.SetNodesDirty(nodes);

            foreach (MaterialNodeView selectedNode in nodes)
            {
                selectedNode.node.precision = inPrecision;
            }

            // Reflect the data down
            graph.ValidateGraph();
            editorView.colorManager.UpdateNodeViews(nodes);

            // Update the views
            foreach (MaterialNodeView selectedNode in nodes)
                selectedNode.node.Dirty(ModificationScope.Topological);
        }

        void CollapsePreviews(DropdownMenuAction action)
        {
            graph.owner.RegisterCompleteObjectUndo("Collapse Previews");

            foreach (AbstractMaterialNode node in graph.GetNodes<AbstractMaterialNode>())
            {
                node.previewExpanded = false;
            }
        }

        void ExpandPreviews(DropdownMenuAction action)
        {
            graph.owner.RegisterCompleteObjectUndo("Expand Previews");

            foreach (AbstractMaterialNode node in graph.GetNodes<AbstractMaterialNode>())
            {
                node.previewExpanded = true;
            }
        }

        void SeeDocumentation(DropdownMenuAction action)
        {
            var node = selection.OfType<IShaderNodeView>().First().node;
            if (node.documentationURL != null)
                System.Diagnostics.Process.Start(node.documentationURL);
        }

        void OpenSubGraph(DropdownMenuAction action)
        {
            SubGraphNode subgraphNode = selection.OfType<IShaderNodeView>().First().node as SubGraphNode;

            var path = AssetDatabase.GetAssetPath(subgraphNode.asset);
            ShaderGraphImporterEditor.ShowGraphEditWindow(path);
        }

        DropdownMenuAction.Status SeeDocumentationStatus(DropdownMenuAction action)
        {
            if (selection.OfType<IShaderNodeView>().First().node.documentationURL == null)
                return DropdownMenuAction.Status.Disabled;
            return DropdownMenuAction.Status.Normal;
        }

        DropdownMenuAction.Status ConvertToPropertyStatus(DropdownMenuAction action)
        {
            if (selection.OfType<IShaderNodeView>().Any(v => v.node != null))
            {
                if (selection.OfType<IShaderNodeView>().Any(v => v.node is IPropertyFromNode))
                    return DropdownMenuAction.Status.Normal;
                return DropdownMenuAction.Status.Disabled;
            }
            return DropdownMenuAction.Status.Hidden;
        }

        void ConvertToProperty(DropdownMenuAction action)
        {
            graph.owner.RegisterCompleteObjectUndo("Convert to Property");
            var selectedNodeViews = selection.OfType<IShaderNodeView>().Select(x => x.node).ToList();
            foreach (var node in selectedNodeViews)
            {
                if (!(node is IPropertyFromNode))
                    continue;

                var converter = node as IPropertyFromNode;
                var prop = converter.AsShaderProperty();
                graph.SanitizeGraphInputName(prop);
                graph.AddShaderInputToDefaultCategory(prop);

                var propNode = new PropertyNode();
                propNode.drawState = node.drawState;
                propNode.groupGuid = node.groupGuid;
                graph.AddNode(propNode);
                propNode.propertyGuid = prop.guid;

                var oldSlot = node.FindSlot<MaterialSlot>(converter.outputSlotId);
                var newSlot = propNode.FindSlot<MaterialSlot>(PropertyNode.OutputSlotId);

                foreach (var edge in graph.GetEdges(oldSlot.slotReference))
                    graph.Connect(newSlot.slotReference, edge.inputSlot);

                graph.RemoveNode(node);
            }
        }

        DropdownMenuAction.Status ConvertToInlineNodeStatus(DropdownMenuAction action)
        {
            if (selection.OfType<IShaderNodeView>().Any(v => v.node != null))
            {
                if (selection.OfType<IShaderNodeView>().Any(v => v.node is PropertyNode))
                    return DropdownMenuAction.Status.Normal;
                return DropdownMenuAction.Status.Disabled;
            }
            return DropdownMenuAction.Status.Hidden;
        }

        void ConvertToInlineNode(DropdownMenuAction action)
        {
            graph.owner.RegisterCompleteObjectUndo("Convert to Inline Node");
            var selectedNodeViews = selection.OfType<IShaderNodeView>()
                .Select(x => x.node)
                .OfType<PropertyNode>();

            foreach (var propNode in selectedNodeViews)
                ((GraphData)propNode.owner).ReplacePropertyNodeWithConcreteNode(propNode);
        }

        void DuplicateSelection()
        {
            graph.owner.RegisterCompleteObjectUndo("Duplicate Blackboard Property");

            List<ShaderInput> selectedProperties = new List<ShaderInput>();
            foreach (var selectable in selection)
            {
                ShaderInput shaderProp = (ShaderInput)((BlackboardField)selectable).userData;
                if (shaderProp != null)
                {
                    selectedProperties.Add(shaderProp);
                }
            }

            // TODO: z this was based on there only being two sections, and now needs an update
            // Sort so that the ShaderInputs are in the correct order
//            selectedProperties.Sort((x, y) => graph.GetGraphInputIndex(x) > graph.GetGraphInputIndex(y) ? 1 : -1);

            CopyPasteGraph copiedProperties = new CopyPasteGraph("", null, null, null, selectedProperties,
                null, null, null);

            GraphViewExtensions.InsertCopyPasteGraph(this, copiedProperties);

            // TODO: Needs to be pre section, not the entire thing.
            graph.SectionChangesHappened();
        }

        DropdownMenuAction.Status ConvertToSubgraphStatus(DropdownMenuAction action)
        {
            if (onConvertToSubgraphClick == null) return DropdownMenuAction.Status.Hidden;
            return selection.OfType<IShaderNodeView>().Any(v => v.node != null && v.node.allowedInSubGraph && !(v.node is SubGraphOutputNode) ) ? DropdownMenuAction.Status.Normal : DropdownMenuAction.Status.Hidden;
        }

        void ConvertToSubgraph(DropdownMenuAction action)
        {
            onConvertToSubgraphClick();
        }

        string SerializeGraphElementsImplementation(IEnumerable<GraphElement> elements)
        {
            var groups = elements.OfType<ShaderGroup>().Select(x => x.userData);
            var nodes = elements.OfType<IShaderNodeView>().Select(x => x.node).Where(x => x.canCopyNode);
            var edges = elements.OfType<Edge>().Select(x => x.userData).OfType<IEdge>();
            var inputs = selection.OfType<BlackboardField>().Select(x => x.userData as ShaderInput).ToList();
            var notes = elements.OfType<StickyNote>().Select(x => x.userData);

            // Collect the property nodes and get the corresponding properties
            var propertyNodeGuids = nodes.OfType<PropertyNode>().Select(x => x.propertyGuid);
            var metaProperties = this.graph.properties.Where(x => propertyNodeGuids.Contains(x.guid));

            // Collect the keyword nodes and get the corresponding keywords
            var keywordNodeGuids = nodes.OfType<KeywordNode>().Select(x => x.keywordGuid);
            var metaKeywords = this.graph.keywords.Where(x => keywordNodeGuids.Contains(x.guid));

            // TODO: z this was based on there only being two sections, and now needs an update
            // Sort so that the ShaderInputs are in the correct order
//            selectedProperties.Sort((x, y) => graph.GetGraphInputIndex(x) > graph.GetGraphInputIndex(y) ? 1 : -1);

            var copyPasteGraph = new CopyPasteGraph(this.graph.assetGuid, groups, nodes, edges, inputs, metaProperties, metaKeywords, notes);
            return JsonUtility.ToJson(copyPasteGraph, true);
        }

        bool CanPasteSerializedDataImplementation(string serializedData)
        {
            return CopyPasteGraph.FromJson(serializedData) != null;
        }

        void UnserializeAndPasteImplementation(string operationName, string serializedData)
        {
            graph.owner.RegisterCompleteObjectUndo(operationName);

            var pastedGraph = CopyPasteGraph.FromJson(serializedData);
            this.InsertCopyPasteGraph(pastedGraph);
        }

        void DeleteSelectionImplementation(string operationName, GraphView.AskUser askUser)
        {
            bool containsProperty = false;

            // Keywords need to be tested against variant limit based on multiple factors
            bool keywordsDirty = false;

            // Track dependent keyword nodes to remove them
            List<KeywordNode> keywordNodes = new List<KeywordNode>();

            foreach (var selectable in selection)
            {
                var field = selectable as BlackboardField;
                if (field != null && field.userData != null)
                {
                    switch(field.userData)
                    {
                        case AbstractShaderProperty property:
                            containsProperty = true;
                            break;
                        case ShaderKeyword keyword:
                            keywordNodes.AddRange(graph.GetNodes<KeywordNode>().Where(x => x.keywordGuid == keyword.guid));
                            break;
                        default:
                            throw new ArgumentOutOfRangeException();
                    }
                }
            }

            if(containsProperty)
            {
                if (graph.isSubGraph)
                {
                    if (!EditorUtility.DisplayDialog("Sub Graph Will Change", "If you remove a property and save the sub graph, you might change other graphs that are using this sub graph.\n\nDo you want to continue?", "Yes", "No"))
                        return;
                }
            }

            // Filter nodes that cannot be deleted
            var nodesToDelete = selection.OfType<IShaderNodeView>().Where(v => !(v.node is SubGraphOutputNode) && v.node.canDeleteNode).Select(x => x.node);

            // Add keyword nodes dependent on deleted keywords
            nodesToDelete = nodesToDelete.Union(keywordNodes);

            // If deleting a Sub Graph node whose asset contains Keywords test variant limit
            foreach(SubGraphNode subGraphNode in nodesToDelete.OfType<SubGraphNode>())
            {
                if (subGraphNode.asset == null)
                {
                    continue;
                }
                if(subGraphNode.asset.keywords.Count > 0)
                {
                    keywordsDirty = true;
                }
            }

            graph.owner.RegisterCompleteObjectUndo(operationName);
            graph.RemoveElements(nodesToDelete.ToArray(),
                selection.OfType<Edge>().Select(x => x.userData).OfType<IEdge>().ToArray(),
                selection.OfType<ShaderGroup>().Select(x => x.userData).ToArray(),
                selection.OfType<StickyNote>().Select(x => x.userData).ToArray());

            // Blackboard deletion
            foreach (var selectable in selection)
            {
                var field = selectable as BlackboardField;
                if (field != null && field.userData != null)
                {
                    var input = (ShaderInput)field.userData;
                    graph.RemoveGraphInput(input);

                    // If deleting a Keyword test variant limit
                    if(input is ShaderKeyword keyword)
                    {
                        keywordsDirty = true;
                    }
                }
            }

            // Test Keywords against variant limit
            if(keywordsDirty)
            {
                graph.OnKeywordChangedNoValidate();
            }

            selection.Clear();
        }

        // Gets the index after the currently selected shader input per row.
        public static List<int> GetIndicesToInsert(Blackboard blackboard, int numberOfSections = 2)
        {
            List<int> indexPerSection = new List<int>();

            for (int x = 0; x < numberOfSections; x++)
                indexPerSection.Add(-1);

            if (blackboard == null || !blackboard.selection.Any())
                return indexPerSection;

            foreach (ISelectable selection in blackboard.selection)
            {
                BlackboardField selectedBlackboardField = selection as BlackboardField;
                if (selectedBlackboardField != null)
                {
                    BlackboardRow row = selectedBlackboardField.GetFirstAncestorOfType<BlackboardRow>();
                    BlackboardSection section = selectedBlackboardField.GetFirstAncestorOfType<BlackboardSection>();
                    if (row == null || section == null)
                        continue;
                    VisualElement sectionContainer = section.parent;

                    int sectionIndex = sectionContainer.IndexOf(section);
                    if (sectionIndex > numberOfSections)
                        continue;

                    int rowAfterIndex = section.IndexOf(row) + 1;
                    if (rowAfterIndex  > indexPerSection[sectionIndex])
                    {
                        indexPerSection[sectionIndex] = rowAfterIndex;
                    }
                }
            }

            return indexPerSection;
        }

        #region Drag and drop

        bool ValidateObjectForDrop(Object obj)
        {
            return EditorUtility.IsPersistent(obj) && (
                obj is Texture2D ||
                obj is Cubemap ||
                obj is SubGraphAsset asset && !asset.descendents.Contains(graph.assetGuid) && asset.assetGuid != graph.assetGuid ||
                obj is Texture2DArray ||
                obj is Texture3D);
        }

        void OnDragUpdatedEvent(DragUpdatedEvent e)
        {
            var selection = DragAndDrop.GetGenericData("DragSelection") as List<ISelectable>;
            bool dragging = false;
            if (selection != null)
            {
                // Blackboard
                if (selection.OfType<BlackboardField>().Any())
                    dragging = true;
            }
            else
            {
                // Handle unity objects
                var objects = DragAndDrop.objectReferences;
                foreach (Object obj in objects)
                {
                    if (ValidateObjectForDrop(obj))
                    {
                        dragging = true;
                        break;
                    }
                }
            }

            if (dragging)
            {
                DragAndDrop.visualMode = DragAndDropVisualMode.Generic;
            }
        }

        void OnDragPerformEvent(DragPerformEvent e)
        {
            Vector2 localPos = (e.currentTarget as VisualElement).ChangeCoordinatesTo(contentViewContainer, e.localMousePosition);

            var selection = DragAndDrop.GetGenericData("DragSelection") as List<ISelectable>;
            if (selection != null)
            {
                // Blackboard
                if (selection.OfType<BlackboardField>().Any())
                {
                    IEnumerable<BlackboardField> fields = selection.OfType<BlackboardField>();
                    foreach (BlackboardField field in fields)
                    {
                        CreateNode(field, localPos);
                    }
                }
            }
            else
            {
                // Handle unity objects
                var objects = DragAndDrop.objectReferences;
                foreach (Object obj in objects)
                {
                    if (ValidateObjectForDrop(obj))
                    {
                        CreateNode(obj, localPos);
                    }
                }
            }
        }

        void OnMouseMoveEvent(MouseMoveEvent evt)
        {
            this.cachedMousePosition = evt.mousePosition;
        }

        void CreateNode(object obj, Vector2 nodePosition)
        {
            var texture2D = obj as Texture2D;
            if (texture2D != null)
            {
                graph.owner.RegisterCompleteObjectUndo("Drag Texture");

                bool isNormalMap = false;
                if (EditorUtility.IsPersistent(texture2D) && !string.IsNullOrEmpty(AssetDatabase.GetAssetPath(texture2D)))
                {
                    var importer = AssetImporter.GetAtPath(AssetDatabase.GetAssetPath(texture2D)) as TextureImporter;
                    if (importer != null)
                        isNormalMap = importer.textureType == TextureImporterType.NormalMap;
                }

                var node = new SampleTexture2DNode();
                var drawState = node.drawState;
                drawState.position = new Rect(nodePosition, drawState.position.size);
                node.drawState = drawState;
                graph.AddNode(node);

                if (isNormalMap)
                    node.textureType = TextureType.Normal;

                var inputslot = node.FindInputSlot<Texture2DInputMaterialSlot>(SampleTexture2DNode.TextureInputId);
                if (inputslot != null)
                    inputslot.texture = texture2D;
            }

            var textureArray = obj as Texture2DArray;
            if (textureArray != null)
            {
                graph.owner.RegisterCompleteObjectUndo("Drag Texture Array");

                var node = new SampleTexture2DArrayNode();
                var drawState = node.drawState;
                drawState.position = new Rect(nodePosition, drawState.position.size);
                node.drawState = drawState;
                graph.AddNode(node);

                var inputslot = node.FindSlot<Texture2DArrayInputMaterialSlot>(SampleTexture2DArrayNode.TextureInputId);
                if (inputslot != null)
                    inputslot.textureArray = textureArray;
            }

            var texture3D = obj as Texture3D;
            if (texture3D != null)
            {
                graph.owner.RegisterCompleteObjectUndo("Drag Texture 3D");

                var node = new SampleTexture3DNode();
                var drawState = node.drawState;
                drawState.position = new Rect(nodePosition, drawState.position.size);
                node.drawState = drawState;
                graph.AddNode(node);

                var inputslot = node.FindSlot<Texture3DInputMaterialSlot>(SampleTexture3DNode.TextureInputId);
                if (inputslot != null)
                    inputslot.texture = texture3D;
            }

            var cubemap = obj as Cubemap;
            if (cubemap != null)
            {
                graph.owner.RegisterCompleteObjectUndo("Drag Cubemap");

                var node = new SampleCubemapNode();
                var drawState = node.drawState;
                drawState.position = new Rect(nodePosition, drawState.position.size);
                node.drawState = drawState;
                graph.AddNode(node);

                var inputslot = node.FindInputSlot<CubemapInputMaterialSlot>(SampleCubemapNode.CubemapInputId);
                if (inputslot != null)
                    inputslot.cubemap = cubemap;
            }

            var subGraphAsset = obj as SubGraphAsset;
            if (subGraphAsset != null)
            {
                graph.owner.RegisterCompleteObjectUndo("Drag Sub-Graph");
                var node = new SubGraphNode();

                var drawState = node.drawState;
                drawState.position = new Rect(nodePosition, drawState.position.size);
                node.drawState = drawState;
                node.asset = subGraphAsset;
                graph.AddNode(node);
            }

            var blackboardField = obj as BlackboardField;
            if (blackboardField != null)
            {
                graph.owner.RegisterCompleteObjectUndo("Drag Graph Input");

                switch(blackboardField.userData)
                {
                    case AbstractShaderProperty property:
                    {
                        // TODO: z
                        // This could be from another graph, in which case we add a copy of the ShaderInput to this graph.
//                        if (graph.properties.FirstOrDefault(p => p.guid == property.guid) == null)
//                        {
//                            var copy = (AbstractShaderProperty)property.Copy();
//                            graph.SanitizeGraphInputName(copy);
//                            graph.SanitizeGraphInputReferenceName(copy, property.overrideReferenceName); // We do want to copy the overrideReferenceName
//
//                            property = copy;
//                            graph.AddGraphInput(property);
//                        }

                        var node = new PropertyNode();
                        var drawState = node.drawState;
                        drawState.position =  new Rect(nodePosition, drawState.position.size);
                        node.drawState = drawState;
                        graph.AddNode(node);

                        // Setting the guid requires the graph to be set first.
                        node.propertyGuid = property.guid;
                        break;
                    }
                    case ShaderKeyword keyword:
                    {
                        // TODO: z
                        // This could be from another graph, in which case we add a copy of the ShaderInput to this graph.
//                        if (graph.keywords.FirstOrDefault(k => k.guid == keyword.guid) == null)
//                        {
//                            var copy = (ShaderKeyword)keyword.Copy();
//                            graph.SanitizeGraphInputName(copy);
//                            graph.SanitizeGraphInputReferenceName(copy, keyword.overrideReferenceName); // We do want to copy the overrideReferenceName
//
//                            keyword = copy;
//                            graph.AddGraphInput(keyword);
//                        }

                        var node = new KeywordNode();
                        var drawState = node.drawState;
                        drawState.position =  new Rect(nodePosition, drawState.position.size);
                        node.drawState = drawState;
                        graph.AddNode(node);

                        // Setting the guid requires the graph to be set first.
                        node.keywordGuid = keyword.guid;
                        break;
                    }
                    default:
                        throw new ArgumentOutOfRangeException();
                }
            }
        }

        #endregion
    }

    static class GraphViewExtensions
    {
        // Sorts based on their position on the blackboard
        internal class PropertyOrder : IComparer<ShaderInput>
        {
            GraphData graphData;

            internal PropertyOrder(GraphData data)
            {
                graphData = data;
            }

            public int Compare(ShaderInput x, ShaderInput y)
            {
                if (graphData.GetContainingCategory(x).GetInputIndex(x) > graphData.GetContainingCategory(y).GetInputIndex(y)) return 1;
                else return -1;
            }
        }

        internal static void InsertCopyPasteGraph(this MaterialGraphView graphView, CopyPasteGraph copyGraph)
        {
            if (copyGraph == null)
                return;

            graphView.graph.SectionChangesHappened();

            // Keywords need to be tested against variant limit based on multiple factors
            bool keywordsDirty = false;

            Blackboard blackboard = graphView.GetFirstAncestorOfType<GraphEditorView>().blackboardProvider.blackboard;

            // Get the position to insert the new shader inputs per section.
            List<int> indicies = MaterialGraphView.GetIndicesToInsert(blackboard);

            // Make new inputs from the copied graph
            foreach (ShaderInput input in copyGraph.inputs)
            {
                ShaderInput copiedInput;

                switch(input)
                {
                    case AbstractShaderProperty property:
                        copiedInput = DuplicateShaderInputs(input, graphView.graph, indicies[BlackboardProvider.k_PropertySectionIndex]);

                        // Increment for next within the same section
                        if (indicies[BlackboardProvider.k_PropertySectionIndex] >= 0)
                            indicies[BlackboardProvider.k_PropertySectionIndex]++;

                        // Update the property nodes that depends on the copied node
                        var dependentPropertyNodes = copyGraph.GetNodes<PropertyNode>().Where(x => x.propertyGuid == input.guid);
                        foreach (var node in dependentPropertyNodes)
                        {
                            node.owner = graphView.graph;
                            node.propertyGuid = copiedInput.guid;
                        }
                        break;

                    case ShaderKeyword shaderKeyword:
                        // Don't duplicate built-in keywords within the same graph
                        if ((input as ShaderKeyword).isBuiltIn && graphView.graph.keywords.Where(p => p.referenceName == input.referenceName).Any())
                            continue;

                        copiedInput = DuplicateShaderInputs(input, graphView.graph, indicies[BlackboardProvider.k_KeywordSectionIndex]);

                        // Increment for next within the same section
                        if (indicies[BlackboardProvider.k_KeywordSectionIndex] >= 0)
                            indicies[BlackboardProvider.k_KeywordSectionIndex]++;

                        // Update the keyword nodes that depends on the copied node
                        var dependentKeywordNodes = copyGraph.GetNodes<KeywordNode>().Where(x => x.keywordGuid == input.guid);
                        foreach (var node in dependentKeywordNodes)
                        {
                            node.owner = graphView.graph;
                            node.keywordGuid = copiedInput.guid;
                        }

                        // Pasting a new Keyword so need to test against variant limit
                        keywordsDirty = true;
                        break;

                    default:
                        throw new ArgumentOutOfRangeException();
                }
            }

            // Pasting a Sub Graph node that contains Keywords so need to test against variant limit
            foreach(SubGraphNode subGraphNode in copyGraph.GetNodes<SubGraphNode>())
            {
                if(subGraphNode.asset.keywords.Count > 0)
                {
                    keywordsDirty = true;
                }
            }

            // Test Keywords against variant limit
            if(keywordsDirty)
            {
                graphView.graph.OnKeywordChangedNoValidate();
            }

            using (var remappedNodesDisposable = ListPool<AbstractMaterialNode>.GetDisposable())
            {

                using (var remappedEdgesDisposable = ListPool<IEdge>.GetDisposable())
                {
                    var remappedNodes = remappedNodesDisposable.value;
                    var remappedEdges = remappedEdgesDisposable.value;
                    var nodeList = copyGraph.GetNodes<AbstractMaterialNode>();

                    ClampNodesWithinView(graphView, nodeList);

                    graphView.graph.PasteGraph(copyGraph, remappedNodes, remappedEdges);

                    // Add new elements to selection
                    graphView.ClearSelection();
                    graphView.graphElements.ForEach(element =>
                    {
                            if (element is Edge edge && remappedEdges.Contains(edge.userData as IEdge))
                                graphView.AddToSelection(edge);

                            if (element is IShaderNodeView nodeView && remappedNodes.Contains(nodeView.node))
                                graphView.AddToSelection((Node)nodeView);
                        });
                }
            }
        }

        static ShaderInput DuplicateShaderInputs(ShaderInput original, GraphData graph, int index)
        {
            ShaderInput copy = original.Copy();
            graph.SanitizeGraphInputName(copy);
            // TODO: We don't want to use the default here
            // graph.AddShaderInput(copy, index);
            graph.AddShaderInputToDefaultCategory(copy);
            copy.generatePropertyBlock = original.generatePropertyBlock;
            return copy;
        }

        private static void ClampNodesWithinView(MaterialGraphView graphView, IEnumerable<AbstractMaterialNode> nodeList)
        {
            // Compute the centroid of the copied nodes at their original positions
            var nodePositions = nodeList.Select(n => n.drawState.position.position);
            var centroid = UIUtilities.CalculateCentroid(nodePositions);

            /* Ensure nodes get pasted at cursor */
            var graphMousePosition = graphView.contentViewContainer.WorldToLocal(graphView.cachedMousePosition);
            var copiedNodesOrigin = graphMousePosition;
            float xMin = float.MaxValue, xMax = float.MinValue, yMin = float.MaxValue, yMax = float.MinValue;

            // Calculate bounding rectangle min and max coordinates for these nodes, to use in clamping later
            foreach (var node in nodeList)
            {
                var drawState = node.drawState;
                var position = drawState.position;
                xMin = Mathf.Min(xMin, position.x);
                yMin = Mathf.Min(yMin, position.y);
                xMax = Mathf.Max(xMax, position.x);
                yMax = Mathf.Max(yMax, position.y);
            }

            // Get center of the current view
            var center = graphView.contentViewContainer.WorldToLocal(graphView.layout.center);
            // Get offset from center of view to mouse position
            var mouseOffset = center - graphMousePosition;

            var zoomAdjustedViewScale = 1.0f / graphView.scale;
            var graphViewScaledHalfWidth = (graphView.layout.width * zoomAdjustedViewScale) / 2.0f;
            var graphViewScaledHalfHeight = (graphView.layout.height * zoomAdjustedViewScale) / 2.0f;
            const float widthThreshold = 40.0f;
            const float heightThreshold = 20.0f;

            if ((Mathf.Abs(mouseOffset.x) + widthThreshold > graphViewScaledHalfWidth ||
                 (Mathf.Abs(mouseOffset.y) + heightThreshold > graphViewScaledHalfHeight)))
            {
                // Out of bounds - Adjust taking into account the size of the bounding box around nodes and the current graph zoom level
                var adjustedPositionX = (xMax - xMin) + widthThreshold * zoomAdjustedViewScale;
                var adjustedPositionY = (yMax - yMin) + heightThreshold * zoomAdjustedViewScale;
                adjustedPositionY *= -1.0f * Mathf.Sign(copiedNodesOrigin.y);
                adjustedPositionX *= -1.0f * Mathf.Sign(copiedNodesOrigin.x);
                copiedNodesOrigin.x += adjustedPositionX;
                copiedNodesOrigin.y += adjustedPositionY;
            }

            foreach (var node in nodeList)
            {
                var drawState = node.drawState;
                var position = drawState.position;

                // Get the relative offset from the calculated centroid
                var relativeOffsetFromCentroid = position.position - centroid;
                // Reapply that offset to ensure node positions are consistent when multiple nodes are copied
                position.x = copiedNodesOrigin.x + relativeOffsetFromCentroid.x;
                position.y = copiedNodesOrigin.y + relativeOffsetFromCentroid.y;
                drawState.position = position;
                node.drawState = drawState;
            }
        }
    }
}<|MERGE_RESOLUTION|>--- conflicted
+++ resolved
@@ -219,16 +219,43 @@
                 evt.menu.InsertAction(count, "Delete Group and Contents", (e) => RemoveNodesInsideGroup(e, data), DropdownMenuAction.AlwaysEnabled);
             }
 
+            // Contextual menu
+            if (evt.target is Edge)
+            {
+                var target = evt.target as Edge;
+                var pos = evt.mousePosition;
+
+                evt.menu.AppendSeparator();
+                evt.menu.AppendAction("Add Redirect Node", e => CreateRedirectNode(pos, target));
+            }
+
             if (evt.target is BlackboardField)
             {
                 PopulateBlackboardField(evt);
             }
 
-<<<<<<< HEAD
             if (evt.target is BlackboardCateogrySection)
             {
                 PopulateBlackboardCateogrySectionMenu(evt);
             }
+        }
+
+        public void CreateRedirectNode(Vector2 position, Edge edgeTarget)
+        {
+            var outputSlot = edgeTarget.output.GetSlot();
+            var inputSlot = edgeTarget.input.GetSlot();
+            // Need to check if the Nodes that are connected are in a group or not
+            // If they are in the same group we also add in the Redirect Node
+            // var groupGuidOutputNode = graph.GetNodeFromGuid(outputSlot.slotReference.nodeGuid).groupGuid;
+            // var groupGuidInputNode = graph.GetNodeFromGuid(inputSlot.slotReference.nodeGuid).groupGuid;
+            var groupId = Guid.Empty;
+            if (outputSlot.owner.groupGuid == inputSlot.owner.groupGuid)
+            {
+                groupId = inputSlot.owner.groupGuid;
+            }
+
+            RedirectNodeData.Create(graph, outputSlot.valueType, contentViewContainer.WorldToLocal(position), inputSlot.slotReference,
+                outputSlot.slotReference, groupId);
         }
 
         void PopulateBlackboardField(ContextualMenuPopulateEvent evt)
@@ -301,35 +328,6 @@
             evt.menu.AppendAction($"Insert New/Matrix4x4", (a) => graph.AddShaderInput(new Matrix4ShaderProperty(), category), DropdownMenuAction.AlwaysEnabled);
             evt.menu.AppendAction($"Insert New/SamplerState", (a) => graph.AddShaderInput(new SamplerStateShaderProperty(), category), DropdownMenuAction.AlwaysEnabled);
             evt.menu.AppendAction($"Insert New/Gradient", (a) => graph.AddShaderInput(new GradientShaderProperty(), category), DropdownMenuAction.AlwaysEnabled);
-=======
-            // Contextual menu
-            if (evt.target is Edge)
-            {
-                var target = evt.target as Edge;
-                var pos = evt.mousePosition;
-
-                evt.menu.AppendSeparator();
-                evt.menu.AppendAction("Add Redirect Node", e => CreateRedirectNode(pos, target));
-            }
-        }
-
-        public void CreateRedirectNode(Vector2 position, Edge edgeTarget)
-        {
-            var outputSlot = edgeTarget.output.GetSlot();
-            var inputSlot = edgeTarget.input.GetSlot();
-            // Need to check if the Nodes that are connected are in a group or not
-            // If they are in the same group we also add in the Redirect Node
-            // var groupGuidOutputNode = graph.GetNodeFromGuid(outputSlot.slotReference.nodeGuid).groupGuid;
-            // var groupGuidInputNode = graph.GetNodeFromGuid(inputSlot.slotReference.nodeGuid).groupGuid;
-            var groupId = Guid.Empty;
-            if (outputSlot.owner.groupGuid == inputSlot.owner.groupGuid)
-            {
-                groupId = inputSlot.owner.groupGuid;
-            }
-
-            RedirectNodeData.Create(graph, outputSlot.valueType, contentViewContainer.WorldToLocal(position), inputSlot.slotReference,
-                outputSlot.slotReference, groupId);
->>>>>>> 3c551649
         }
 
         void SelectUnusedNodes(DropdownMenuAction action)
