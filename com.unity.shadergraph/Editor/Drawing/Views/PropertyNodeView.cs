using System;
using System.Linq;
using System.Reflection;
using UnityEditor.Experimental.GraphView;
using UnityEditor.Graphing;
using UnityEditor.Rendering;
using UnityEditor.ShaderGraph.Drawing;
using UnityEditor.ShaderGraph.Drawing.Controls;
using UnityEditor.ShaderGraph.Internal;
using UnityEngine;
using UnityEngine.UIElements;
using Data.Interfaces;
using UnityEditor.ShaderGraph.Drawing.Inspector.PropertyDrawers;

namespace UnityEditor.ShaderGraph
{
    sealed class PropertyNodeView : TokenNode, IShaderNodeView, IInspectable
    {
        static Type s_ContextualMenuManipulator = TypeCache.GetTypesDerivedFrom<MouseManipulator>().FirstOrDefault(t => t.FullName == "UnityEngine.UIElements.ContextualMenuManipulator");
        static readonly Texture2D exposedIcon = Resources.Load<Texture2D>("GraphView/Nodes/BlackboardFieldExposed");

        // When the properties are changed, this delegate is used to trigger an update in the view that represents those properties
        Action m_propertyViewUpdateTrigger;

        IManipulator m_ResetReferenceMenu;

        ShaderInputPropertyDrawer.ChangeReferenceNameCallback m_resetReferenceNameTrigger;

        public PropertyNodeView(PropertyNode node, EdgeConnectorListener edgeConnectorListener)
            : base(null, ShaderPort.Create(node.GetOutputSlots<MaterialSlot>().First(), edgeConnectorListener))
        {
            styleSheets.Add(Resources.Load<StyleSheet>("Styles/PropertyNodeView"));
            this.node = node;
            viewDataKey = node.objectId.ToString();
            userData = node;

            // Getting the generatePropertyBlock property to see if it is exposed or not
            var graph = node.owner as GraphData;
            var property = node.property;
            var icon = (graph.isSubGraph || (property.isExposable && property.generatePropertyBlock)) ? exposedIcon : null;
            this.icon = icon;

            // Setting the position of the node, otherwise it ends up in the center of the canvas
            SetPosition(new Rect(node.drawState.position.x, node.drawState.position.y, 0, 0));

            // Removing the title label since it is not used and taking up space
            this.Q("title-label").RemoveFromHierarchy();

            // Registering the hovering callbacks for highlighting
            RegisterCallback<MouseEnterEvent>(OnMouseHover);
            RegisterCallback<MouseLeaveEvent>(OnMouseHover);
        }
        public Node gvNode => this;
        public AbstractMaterialNode node { get; }
        public VisualElement colorElement => null;
        public string inspectorTitle => $"{property.displayName} (Node)";

        [Inspectable("ShaderInput", null)]
        AbstractShaderProperty property => (node as PropertyNode)?.property;

        public object GetObjectToInspect()
        {
            return property;
        }

        public PropertyInfo[] GetPropertyInfo()
        {
            // The AbstractShaderProperty is declared as private here so we're specifying the NonPublic flag
            return this.GetType().GetProperties(BindingFlags.NonPublic | BindingFlags.Instance);
        }

        public void SupplyDataToPropertyDrawer(IPropertyDrawer propertyDrawer, Action inspectorUpdateDelegate)
        {
            if(propertyDrawer is ShaderInputPropertyDrawer shaderInputPropertyDrawer)
            {
                var propNode = node as PropertyNode;
                var graph = node.owner as GraphData;

<<<<<<< HEAD
                shaderInputPropertyDrawer.GetPropertyData(
                    graph.isSubGraph,
                    graph,
=======
                shaderInputPropertyDrawer.GetPropertyData(graph.isSubGraph,
>>>>>>> bbfe8b6c
                    this.ChangeExposedField,
                    this.ChangeReferenceNameField,
                    () => graph.ValidateGraph(),
                    () => graph.OnKeywordChanged(),
                    this.ChangePropertyValue,
                    this.RegisterPropertyChangeUndo,
                    this.MarkNodesAsDirty);

                this.m_propertyViewUpdateTrigger = inspectorUpdateDelegate;
                this.m_resetReferenceNameTrigger = shaderInputPropertyDrawer._resetReferenceNameCallback;
            }
        }

        void ChangeExposedField(bool newValue)
        {
            property.generatePropertyBlock = newValue;
            icon = property.generatePropertyBlock ? BlackboardProvider.exposedIcon : null;
        }

        void ChangeReferenceNameField(string newValue)
        {
            var graph = node.owner as GraphData;

            if (newValue != property.referenceName)
                graph.SanitizeGraphInputReferenceName(property, newValue);

            UpdateReferenceNameResetMenu();
        }
        void UpdateReferenceNameResetMenu()
        {
            if (string.IsNullOrEmpty(property.overrideReferenceName))
            {
                this.RemoveManipulator(m_ResetReferenceMenu);
                m_ResetReferenceMenu = null;
            }
            else
            {
                m_ResetReferenceMenu = (IManipulator)Activator.CreateInstance(s_ContextualMenuManipulator, (Action<ContextualMenuPopulateEvent>)BuildResetReferenceNameContextualMenu);
                this.AddManipulator(m_ResetReferenceMenu);
            }
        }

        void BuildResetReferenceNameContextualMenu(ContextualMenuPopulateEvent evt)
        {
            evt.menu.AppendAction("Reset Reference", e =>
            {
                property.overrideReferenceName = null;
                m_resetReferenceNameTrigger(property.referenceName);
                DirtyNodes(ModificationScope.Graph);
            }, DropdownMenuAction.AlwaysEnabled);
        }

        void RegisterPropertyChangeUndo(string actionName)
        {
            var graph = node.owner as GraphData;
            graph.owner.RegisterCompleteObjectUndo(actionName);
        }

        void MarkNodesAsDirty(bool triggerPropertyViewUpdate = false, ModificationScope modificationScope = ModificationScope.Node)
        {
            DirtyNodes(modificationScope);
            if(triggerPropertyViewUpdate)
                this.m_propertyViewUpdateTrigger();
        }

        void ChangePropertyValue(object newValue)
        {
            if(property == null)
                return;

            switch(property)
            {
                case BooleanShaderProperty booleanProperty:
                    booleanProperty.value = ((ToggleData)newValue).isOn;
                    break;
                case Vector1ShaderProperty vector1Property:
                    vector1Property.value = (float) newValue;
                    break;
                case Vector2ShaderProperty vector2Property:
                    vector2Property.value = (Vector2) newValue;
                    break;
                case Vector3ShaderProperty vector3Property:
                    vector3Property.value = (Vector3) newValue;
                    break;
                case Vector4ShaderProperty vector4Property:
                    vector4Property.value = (Vector4) newValue;
                    break;
                case ColorShaderProperty colorProperty:
                    colorProperty.value = (Color) newValue;
                    break;
                case Texture2DShaderProperty texture2DProperty:
                    texture2DProperty.value.texture = (Texture) newValue;
                    break;
                case Texture2DArrayShaderProperty texture2DArrayProperty:
                    texture2DArrayProperty.value.textureArray = (Texture2DArray) newValue;
                    break;
                case Texture3DShaderProperty texture3DProperty:
                    texture3DProperty.value.texture = (Texture3D) newValue;
                    break;
                case CubemapShaderProperty cubemapProperty:
                    cubemapProperty.value.cubemap = (Cubemap) newValue;
                    break;
                case Matrix2ShaderProperty matrix2Property:
                    matrix2Property.value = (Matrix4x4) newValue;
                    break;
                case Matrix3ShaderProperty matrix3Property:
                    matrix3Property.value = (Matrix4x4) newValue;
                    break;
                case Matrix4ShaderProperty matrix4Property:
                    matrix4Property.value = (Matrix4x4) newValue;
                    break;
                case SamplerStateShaderProperty samplerStateProperty:
                    samplerStateProperty.value = (TextureSamplerState) newValue;
                    break;
                case GradientShaderProperty gradientProperty:
                    gradientProperty.value = (Gradient) newValue;
                    break;
                default:
                    throw new ArgumentOutOfRangeException();
            }

            this.MarkDirtyRepaint();
        }

        void DirtyNodes(ModificationScope modificationScope = ModificationScope.Node)
        {
            var graph = node.owner as GraphData;

            var colorManager = GetFirstAncestorOfType<GraphEditorView>().colorManager;
            var nodes = GetFirstAncestorOfType<GraphEditorView>().graphView.Query<MaterialNodeView>().ToList();

            colorManager.SetNodesDirty(nodes);
            colorManager.UpdateNodeViews(nodes);

            foreach (var node in graph.GetNodes<PropertyNode>())
            {
                node.Dirty(modificationScope);
            }
        }

        public void SetColor(Color newColor)
        {
            // Nothing to do here yet
        }

        public void ResetColor()
        {
            // Nothing to do here yet
        }

        public void UpdatePortInputTypes()
        {
        }

        public void OnModified(ModificationScope scope)
        {
            if (scope == ModificationScope.Graph)
            {
                // changing the icon to be exposed or not
                var propNode = (PropertyNode)node;
                var graph = node.owner as GraphData;
                var property = propNode.property;

                var icon = property.generatePropertyBlock ? exposedIcon : null;
                this.icon = icon;
            }

            if (scope == ModificationScope.Topological)
            {
                // Updating the text label of the output slot
                var slot = node.GetSlots<MaterialSlot>().ToList().First();
                this.Q<Label>("type").text = slot.displayName;
            }
        }

        public void AttachMessage(string errString, ShaderCompilerMessageSeverity severity)
        {
            ClearMessage();
            IconBadge badge;
            if (severity == ShaderCompilerMessageSeverity.Error)
            {
                badge = IconBadge.CreateError(errString);
            }
            else
            {
                badge = IconBadge.CreateComment(errString);
            }

            Add(badge);
            badge.AttachTo(this, SpriteAlignment.RightCenter);
        }

        public void ClearMessage()
        {
            var badge = this.Q<IconBadge>();
            if(badge != null)
            {
                badge.Detach();
                badge.RemoveFromHierarchy();
            }
        }

        void OnMouseHover(EventBase evt)
        {
            var graphView = GetFirstAncestorOfType<GraphEditorView>();
            if (graphView == null)
                return;

            var blackboardProvider = graphView.blackboardProvider;
            if (blackboardProvider == null)
                return;

            var propNode = (PropertyNode)node;

            var propRow = blackboardProvider.GetBlackboardRow(propNode.property);
            if (propRow != null)
            {
                if (evt.eventTypeId == MouseEnterEvent.TypeId())
                {
                    propRow.AddToClassList("hovered");
                }
                else
                {
                    propRow.RemoveFromClassList("hovered");
                }
            }
        }

        public void Dispose()
        {
        }
    }
}<|MERGE_RESOLUTION|>--- conflicted
+++ resolved
@@ -1,4 +1,4 @@
-using System;
+﻿using System;
 using System.Linq;
 using System.Reflection;
 using UnityEditor.Experimental.GraphView;
@@ -76,13 +76,9 @@
                 var propNode = node as PropertyNode;
                 var graph = node.owner as GraphData;
 
-<<<<<<< HEAD
                 shaderInputPropertyDrawer.GetPropertyData(
                     graph.isSubGraph,
                     graph,
-=======
-                shaderInputPropertyDrawer.GetPropertyData(graph.isSubGraph,
->>>>>>> bbfe8b6c
                     this.ChangeExposedField,
                     this.ChangeReferenceNameField,
                     () => graph.ValidateGraph(),
