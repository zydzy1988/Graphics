using System;
using System.Collections.Generic;
using System.Linq;
using System.Text;
using UnityEditor.Graphing;
using UnityEditor.Graphing.Util;
using UnityEngine;
using UnityEditor.UIElements;
using UnityEditor.Experimental.GraphView;
using UnityEngine.UIElements;
using UnityEditor.Searcher;

namespace UnityEditor.ShaderGraph.Drawing
{
    internal struct NodeEntry
    {
        public string[] title;
        public AbstractMaterialNode node;
        public int compatibleSlotId;
        public string slotName;
    }

    class SearchWindowProvider : ScriptableObject
    {
        internal EditorWindow m_EditorWindow;
        internal GraphData m_Graph;
        internal GraphView m_GraphView;
        internal Texture2D m_Icon;
        public List<NodeEntry> currentNodeEntries;
        public ShaderPort connectedPort { get; set; }
        public bool nodeNeedsRepositioning { get; set; }
        public SlotReference targetSlotReference { get; internal set; }
        public Vector2 targetPosition { get; internal set; }
        public VisualElement target { get; internal set; }
        public bool regenerateEntries { get; set; }
        private const string k_HiddenFolderName = "Hidden";

        public void Initialize(EditorWindow editorWindow, GraphData graph, GraphView graphView)
        {
            m_EditorWindow = editorWindow;
            m_Graph = graph;
            m_GraphView = graphView;
            GenerateNodeEntries();

            // Transparent icon to trick search window into indenting items
            m_Icon = new Texture2D(1, 1);
            m_Icon.SetPixel(0, 0, new Color(0, 0, 0, 0));
            m_Icon.Apply();
        }

        void OnDestroy()
        {
            if (m_Icon != null)
            {
                DestroyImmediate(m_Icon);
                m_Icon = null;
            }
        }

        List<int> m_Ids;
        List<MaterialSlot> m_Slots = new List<MaterialSlot>();

        public void GenerateNodeEntries()
        {
            // First build up temporary data structure containing group & title as an array of strings (the last one is the actual title) and associated node type.
            List<NodeEntry> nodeEntries = new List<NodeEntry>();
            
            if(target is ContextView contextView)
            {                
                // Iterate all BlockFieldDescriptors currently cached on GraphData
                foreach(var field in m_Graph.blockFieldDescriptors)
                {
                    if(field.isHidden)
                        continue;

                    // Test stage
                    if(field.shaderStage != contextView.contextData.shaderStage)
                        continue;

                    // Create title
                    List<string> title = ListPool<string>.Get();
                    if(!string.IsNullOrEmpty(field.path))
                    {
                        var path = field.path.Split('/').ToList();
                        title.AddRange(path);
                    }
                    title.Add(field.displayName);

                    // Create and initialize BlockNode instance then add entry
                    var node = (BlockNode)Activator.CreateInstance(typeof(BlockNode));
                    node.Init(field);
                    AddEntries(node, title.ToArray(), nodeEntries);
                }

                SortEntries(nodeEntries);
                currentNodeEntries = nodeEntries;
                return;
            }
            
            foreach (var type in TypeCache.GetTypesDerivedFrom<AbstractMaterialNode>())
            {
                if ((!type.IsClass || type.IsAbstract)
                    || type == typeof(PropertyNode)
                    || type == typeof(KeywordNode)
                    || type == typeof(SubGraphNode))
                    continue;

                if (type.GetCustomAttributes(typeof(TitleAttribute), false) is TitleAttribute[] attrs && attrs.Length > 0)
                {
                    var node = (AbstractMaterialNode) Activator.CreateInstance(type);
                    AddEntries(node, attrs[0].title, nodeEntries);
                }
            }

            foreach (var guid in AssetDatabase.FindAssets(string.Format("t:{0}", typeof(SubGraphAsset))))
            {
                var asset = AssetDatabase.LoadAssetAtPath<SubGraphAsset>(AssetDatabase.GUIDToAssetPath(guid));
                var node = new SubGraphNode { asset = asset };
                var title = asset.path.Split('/').ToList();

                if (asset.descendents.Contains(m_Graph.assetGuid) || asset.assetGuid == m_Graph.assetGuid)
                {
                    continue;
                }

                if (string.IsNullOrEmpty(asset.path))
                {
                    AddEntries(node, new string[1] { asset.name }, nodeEntries);
                }

                else if (title[0] != k_HiddenFolderName)
                {
                    title.Add(asset.name);
                    AddEntries(node, title.ToArray(), nodeEntries);
                }
            }

            foreach (var property in m_Graph.properties)
            {
                var node = new PropertyNode();
                node.property = property;
                AddEntries(node, new[] { "Properties", "Property: " + property.displayName }, nodeEntries);
            }
            foreach (var keyword in m_Graph.keywords)
            {
                var node = new KeywordNode();
                node.keyword = keyword;
                AddEntries(node, new[] { "Keywords", "Keyword: " + keyword.displayName }, nodeEntries);
            }

            SortEntries(nodeEntries);
            currentNodeEntries = nodeEntries;
        }

        void SortEntries(List<NodeEntry> nodeEntries)
        {
            // Sort the entries lexicographically by group then title with the requirement that items always comes before sub-groups in the same group.
            // Example result:
            // - Art/BlendMode
            // - Art/Adjustments/ColorBalance
            // - Art/Adjustments/Contrast
            nodeEntries.Sort((entry1, entry2) =>
                {
                    for (var i = 0; i < entry1.title.Length; i++)
                    {
                        if (i >= entry2.title.Length)
                            return 1;
                        var value = entry1.title[i].CompareTo(entry2.title[i]);
                        if (value != 0)
                        {
                            // Make sure that leaves go before nodes
                            if (entry1.title.Length != entry2.title.Length && (i == entry1.title.Length - 1 || i == entry2.title.Length - 1))
                            {
                                //once nodes are sorted, sort slot entries by slot order instead of alphebetically
                                var alphaOrder = entry1.title.Length < entry2.title.Length ? -1 : 1;
                                var slotOrder = entry1.compatibleSlotId.CompareTo(entry2.compatibleSlotId);
                                return alphaOrder.CompareTo(slotOrder);
                            }

                            return value;
                        }
                    }
                    return 0;
                });
<<<<<<< HEAD


            currentNodeEntries = nodeEntries;
        }
=======
        } 
>>>>>>> e565b15a

        void AddEntries(AbstractMaterialNode node, string[] title, List<NodeEntry> addNodeEntries)
        {
            if (m_Graph.isSubGraph && !node.allowedInSubGraph)
                return;
            if (!m_Graph.isSubGraph && !node.allowedInMainGraph)
                return;
            if (connectedPort == null)
            {
                addNodeEntries.Add(new NodeEntry
                {
                    node = node,
                    title = title,
                    compatibleSlotId = -1
                });
                return;
            }

            var connectedSlot = connectedPort.slot;
            m_Slots.Clear();
            node.GetSlots(m_Slots);
            var hasSingleSlot = m_Slots.Count(s => s.isOutputSlot != connectedSlot.isOutputSlot) == 1;
            m_Slots.RemoveAll(slot =>
                {
                    var materialSlot = (MaterialSlot)slot;
                    return !materialSlot.IsCompatibleWith(connectedSlot);
                });

            m_Slots.RemoveAll(slot =>
                {
                    var materialSlot = (MaterialSlot)slot;
                    return !materialSlot.IsCompatibleStageWith(connectedSlot);
                });

            foreach (var slot in m_Slots)
            {
                //var entryTitle = new string[title.Length];
                //title.CopyTo(entryTitle, 0);
                //entryTitle[entryTitle.Length - 1] += ": " + slot.displayName;
                addNodeEntries.Add(new NodeEntry
                {
                    title = title,
                    node = node,
                    compatibleSlotId = slot.id,
                    slotName = slot.displayName
                });
            }
        }
    }
    class SearcherProvider : SearchWindowProvider
    {
        public Searcher.Searcher LoadSearchWindow()
        {
            if (regenerateEntries)
            {
                GenerateNodeEntries();
                regenerateEntries = false;
            }
            
            //create empty root for searcher tree
            var root = new List<SearcherItem>();
            var dummyEntry = new NodeEntry();

            foreach (var nodeEntry in currentNodeEntries)
            {
                SearcherItem item = null;
                SearcherItem parent = null;
                for(int i = 0; i < nodeEntry.title.Length; i++)
                {
                    var pathEntry = nodeEntry.title[i];
                    List<SearcherItem> children = parent != null ? parent.Children : root;
                    item = children.Find(x => x.Name == pathEntry);

                    if (item == null)
                    {
                        //if we have slot entries and are at a leaf, add the slot name to the entry title
                        if (nodeEntry.compatibleSlotId != -1 && i == nodeEntry.title.Length - 1)
                            item = new SearchNodeItem(pathEntry + ": " + nodeEntry.slotName, nodeEntry);
                        //if we don't have slot entries and are at a leaf, add userdata to the entry
                        else if (nodeEntry.compatibleSlotId == -1 && i == nodeEntry.title.Length - 1)
                            item = new SearchNodeItem(pathEntry, nodeEntry);
                        //if we aren't a leaf, don't add user data
                        else
                            item = new SearchNodeItem(pathEntry, dummyEntry);

                        if (parent != null)
                        {
                            parent.AddChild(item);
                        }
                        else
                        {
                            children.Add(item);
                        }
                    }

                    parent = item;

                    if (parent.Depth == 0 && !root.Contains(parent))
                        root.Add(parent);
                }

            }

            var nodeDatabase = SearcherDatabase.Create(root, string.Empty, false);

            return new Searcher.Searcher(nodeDatabase, new SearchWindowAdapter("Create Node"));
        }

        public bool OnSearcherSelectEntry(SearcherItem entry, Vector2 screenMousePosition)
        {
            if(entry == null || (entry as SearchNodeItem).NodeGUID.node == null)
                return false;

            var nodeEntry = (entry as SearchNodeItem).NodeGUID;
            var node = CopyNodeForGraph(nodeEntry.node);

            var windowRoot = m_EditorWindow.rootVisualElement;
            var windowMousePosition = windowRoot.ChangeCoordinatesTo(windowRoot.parent, screenMousePosition );//- m_EditorWindow.position.position);
            var graphMousePosition = m_GraphView.contentViewContainer.WorldToLocal(windowMousePosition);

            m_Graph.owner.RegisterCompleteObjectUndo("Add " + node.name);

            if(node is BlockNode blockNode)
            {
                if(!(target is ContextView contextView))
                    return false;

                // Test against all current BlockNodes in the Context
                // Never allow duplicate BlockNodes
                if(contextView.contextData.blocks.Where(x => x.value.name == blockNode.name).FirstOrDefault().value != null)
                    return false;
                
                // Insert block to Data
                blockNode.owner = m_Graph;
                int index = contextView.GetInsertionIndex(screenMousePosition);
                m_Graph.AddBlock(blockNode, contextView.contextData, index);
                return true;
            }
            
            var drawState = node.drawState;
            drawState.position = new Rect(graphMousePosition, Vector2.zero);
            node.drawState = drawState;
            m_Graph.AddNode(node);

            if (connectedPort != null)
            {
                var connectedSlot = connectedPort.slot;
                var connectedSlotReference = connectedSlot.owner.GetSlotReference(connectedSlot.id);
                var compatibleSlotReference = node.GetSlotReference(nodeEntry.compatibleSlotId);

                var fromReference = connectedSlot.isOutputSlot ? connectedSlotReference : compatibleSlotReference;
                var toReference = connectedSlot.isOutputSlot ? compatibleSlotReference : connectedSlotReference;
                m_Graph.Connect(fromReference, toReference);

                nodeNeedsRepositioning = true;
                targetSlotReference = compatibleSlotReference;
                targetPosition = graphMousePosition;
            }

            return true;
        }
        
        public AbstractMaterialNode CopyNodeForGraph(AbstractMaterialNode oldNode)
        {
            var newNode = (AbstractMaterialNode)Activator.CreateInstance(oldNode.GetType());
            if (newNode is SubGraphNode subgraphNode)
            {
                subgraphNode.asset = ((SubGraphNode)oldNode).asset;
            }
            else if(newNode is PropertyNode propertyNode)
            {
                propertyNode.owner = m_Graph;
                propertyNode.property = ((PropertyNode)oldNode).property;
                propertyNode.owner = null;
            }
            else if(newNode is KeywordNode keywordNode)
            {
                keywordNode.owner = m_Graph;
                keywordNode.keyword = ((KeywordNode)oldNode).keyword;
                keywordNode.owner = null;
            }
            else if(newNode is BlockNode blockNode)
            {
                blockNode.owner = m_Graph;
                blockNode.Init(((BlockNode)oldNode).descriptor);
                blockNode.owner = null;
            }
            return newNode;
        }
    }
}<|MERGE_RESOLUTION|>--- conflicted
+++ resolved
@@ -182,14 +182,7 @@
                     }
                     return 0;
                 });
-<<<<<<< HEAD
-
-
-            currentNodeEntries = nodeEntries;
-        }
-=======
-        } 
->>>>>>> e565b15a
+        }
 
         void AddEntries(AbstractMaterialNode node, string[] title, List<NodeEntry> addNodeEntries)
         {
