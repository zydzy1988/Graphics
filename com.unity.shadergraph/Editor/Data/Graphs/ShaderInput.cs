--- conflicted
+++ resolved
@@ -27,12 +27,6 @@
         [SerializeField]
         private string m_DefaultReferenceName;
 
-<<<<<<< HEAD
-        [SerializeField]
-        private string m_OverrideReferenceName;
-
-=======
->>>>>>> 9d668eda
         public virtual string referenceName
         {
             get
@@ -47,12 +41,9 @@
             }
         }
 
-<<<<<<< HEAD
-=======
         [SerializeField]
         private string m_OverrideReferenceName;
 
->>>>>>> 9d668eda
         public string overrideReferenceName
         {
             get => m_OverrideReferenceName;
