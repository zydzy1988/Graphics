--- conflicted
+++ resolved
@@ -32,7 +32,6 @@
         List<SerializationHelper.JSONSerializedElement> m_SerializedProperties = new List<SerializationHelper.JSONSerializedElement>();
 
         [NonSerialized]
-<<<<<<< HEAD
         List<ShaderKeyword> m_Keywords = new List<ShaderKeyword>();
 
         public IEnumerable<ShaderKeyword> keywords
@@ -48,12 +47,6 @@
 
         public IEnumerable<ShaderInput> addedInputs
         {
-=======
-        List<ShaderInput> m_AddedInputs = new List<ShaderInput>();
-
-        public IEnumerable<ShaderInput> addedInputs
-        {
->>>>>>> 47046808
             get { return m_AddedInputs; }
         }
 
@@ -341,12 +334,9 @@
             m_AddedInputs.Clear();
             m_RemovedInputs.Clear();
             m_MovedInputs.Clear();
-<<<<<<< HEAD
-=======
             m_AddedStickyNotes.Clear();
             m_RemovedNotes.Clear();
             m_PastedStickyNotes.Clear();
->>>>>>> 47046808
             m_MostRecentlyCreatedGroup = null;
             didActiveOutputNodeChange = false;
         }
@@ -718,7 +708,6 @@
             }
         }
 
-<<<<<<< HEAD
         public void CollectShaderKeywords(KeywordCollector collector, GenerationMode generationMode)
         {
             foreach (var keyword in keywords)
@@ -729,10 +718,6 @@
 
         public void AddGraphInput(ShaderInput input)
         {
-=======
-        public void AddGraphInput(ShaderInput input)
-        {
->>>>>>> 47046808
             if (input == null)
                 return;
 
@@ -743,7 +728,6 @@
                         return;
                     m_Properties.Add(property);
                     break;
-<<<<<<< HEAD
                 case ShaderKeyword keyword:
                     if (m_Keywords.Contains(keyword))
                         return;
@@ -753,12 +737,6 @@
                     throw new ArgumentOutOfRangeException();
             }
 
-=======
-                default:
-                    throw new ArgumentOutOfRangeException();
-            }
-            
->>>>>>> 47046808
             m_AddedInputs.Add(input);
         }
 
@@ -770,12 +748,9 @@
                 case AbstractShaderProperty property:
                     input.displayName = GraphUtil.SanitizeName(properties.Where(p => p.guid != input.guid).Select(p => p.displayName), "{0} ({1})", input.displayName);
                     break;
-<<<<<<< HEAD
                 case ShaderKeyword keyword:
                     input.displayName = GraphUtil.SanitizeName(keywords.Where(p => p.guid != input.guid).Select(p => p.displayName), "{0} ({1})", input.displayName);
                     break;
-=======
->>>>>>> 47046808
                 default:
                     throw new ArgumentOutOfRangeException();
             }
@@ -785,11 +760,7 @@
         {
             if (string.IsNullOrEmpty(newName))
                 return;
-<<<<<<< HEAD
-
-=======
             
->>>>>>> 47046808
             string name = newName.Trim();
             if (string.IsNullOrEmpty(name))
                 return;
@@ -800,12 +771,9 @@
                 case AbstractShaderProperty property:
                     property.overrideReferenceName = GraphUtil.SanitizeName(properties.Where(p => p.guid != property.guid).Select(p => p.referenceName), "{0}_{1}", name);
                     break;
-<<<<<<< HEAD
                 case ShaderKeyword keyword:
                     keyword.overrideReferenceName = GraphUtil.SanitizeName(keywords.Where(p => p.guid != input.guid).Select(p => p.referenceName), "{0}_{1}", name).ToUpper();
                     break;
-=======
->>>>>>> 47046808
                 default:
                     throw new ArgumentOutOfRangeException();
             }
@@ -845,7 +813,6 @@
                 m_Properties.Insert(newIndex, property);
             if (!m_MovedInputs.Contains(property))
                 m_MovedInputs.Add(property);
-<<<<<<< HEAD
         }
 
         public void MoveKeyword(ShaderKeyword keyword, int newIndex)
@@ -867,8 +834,6 @@
                 m_Keywords.Insert(newIndex, keyword);
             if (!m_MovedInputs.Contains(keyword))
                 m_MovedInputs.Add(keyword);
-=======
->>>>>>> 47046808
         }
 
         public int GetGraphInputIndex(ShaderInput input)
@@ -877,11 +842,8 @@
             {
                 case AbstractShaderProperty property:
                     return m_Properties.IndexOf(property);
-<<<<<<< HEAD
                 case ShaderKeyword keyword:
                     return m_Keywords.IndexOf(keyword);
-=======
->>>>>>> 47046808
                 default:
                     throw new ArgumentOutOfRangeException();
             }
@@ -1058,13 +1020,10 @@
             using (var removedInputsPooledObject = ListPool<Guid>.GetDisposable())
             {
                 var removedInputGuids = removedInputsPooledObject.value;
-<<<<<<< HEAD
-                foreach (var input in m_Properties)
-                    removedInputGuids.Add(input.guid);
-=======
                 foreach (var property in m_Properties)
                     removedInputGuids.Add(property.guid);
->>>>>>> 47046808
+                foreach (var keyword in m_Keywords)
+                    removedInputGuids.Add(keyword.guid);
                 foreach (var inputGuid in removedInputGuids)
                     RemoveGraphInputNoValidate(inputGuid);
             }
@@ -1072,14 +1031,11 @@
             {
                 if (!properties.Any(p => p.guid == otherProperty.guid))
                     AddGraphInput(otherProperty);
-<<<<<<< HEAD
             }
             foreach (var otherKeyword in other.keywords)
             {
                 if (!keywords.Any(p => p.guid == otherKeyword.guid))
                     AddGraphInput(otherKeyword);
-=======
->>>>>>> 47046808
             }
 
             other.ValidateGraph();
@@ -1188,11 +1144,7 @@
                 nodeGuidMap[oldGuid] = newGuid;
 
                 // Check if the property nodes need to be made into a concrete node.
-<<<<<<< HEAD
                 if (node is PropertyNode propNode)
-=======
-                if (node is PropertyNode propertyNode)
->>>>>>> 47046808
                 {
                     // If the property is not in the current graph, do check if the
                     // property can be made into a concrete node.
