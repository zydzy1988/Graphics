using System;

namespace UnityEditor.ShaderGraph
{
    static class ShaderGeneratorNames
    {
        private static string[] UV = {"uv0", "uv1", "uv2", "uv3"};
        public static int UVCount = 4;

        public const string ScreenPosition = "ScreenPosition";
        public const string VertexColor = "VertexColor";
        public const string FaceSign = "FaceSign";
<<<<<<< HEAD
        public const string PixelCoordinate = "PixelCoordinate";
=======
        public const string TimeParameters = "TimeParameters";
>>>>>>> 83a497a6

        public static string GetUVName(this UVChannel channel)
        {
            return UV[(int)channel];
        }
    }
}<|MERGE_RESOLUTION|>--- conflicted
+++ resolved
@@ -10,11 +10,8 @@
         public const string ScreenPosition = "ScreenPosition";
         public const string VertexColor = "VertexColor";
         public const string FaceSign = "FaceSign";
-<<<<<<< HEAD
-        public const string PixelCoordinate = "PixelCoordinate";
-=======
         public const string TimeParameters = "TimeParameters";
->>>>>>> 83a497a6
+		public const string PixelCoordinate = "PixelCoordinate";
 
         public static string GetUVName(this UVChannel channel)
         {
