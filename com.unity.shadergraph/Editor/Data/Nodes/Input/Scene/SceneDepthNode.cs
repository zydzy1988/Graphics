--- conflicted
+++ resolved
@@ -1,112 +1,105 @@
-using System.Reflection;
-using UnityEngine;
-using UnityEditor.Graphing;
-using UnityEditor.ShaderGraph.Drawing.Controls;
-
-namespace UnityEditor.ShaderGraph
-{
-    enum DepthSamplingMode
-    {
-        Linear01,
-        Raw,
-        Eye
-    };
-
-    [Title("Input", "Scene", "Scene Depth")]
-    sealed class SceneDepthNode : CodeFunctionNode, IMayRequireDepthTexture
-    {
-        const string kScreenPositionSlotName = "UV";
-        const string kOutputSlotName = "Out";
-
-        public const int ScreenPositionSlotId = 0;
-        public const int OutputSlotId = 1;
-
-        [SerializeField]
-        private DepthSamplingMode m_DepthSamplingMode = DepthSamplingMode.Linear01;
-
-        [EnumControl("Sampling Mode")]
-        public DepthSamplingMode depthSamplingMode
-        {
-            get { return m_DepthSamplingMode; }
-            set
-            {
-                if (m_DepthSamplingMode == value)
-                    return ;
-
-                m_DepthSamplingMode = value;
-                Dirty(ModificationScope.Graph);
-            }
-        }
-
-        public SceneDepthNode()
-        {
-            name = "Scene Depth";
-            UpdateNodeAfterDeserialization();
-        }
-
-        public override bool hasPreview { get { return false; } }
-
-<<<<<<< HEAD
-        public override string documentationURL
-        {
-            get { return "https://github.com/Unity-Technologies/ShaderGraph/wiki/Scene-Depth-Node"; }
-        }
-=======
->>>>>>> 1ee8e5f4
-
-        protected override MethodInfo GetFunctionToConvert()
-        {
-            switch (m_DepthSamplingMode)
-            {
-                case DepthSamplingMode.Raw:
-                    return GetType().GetMethod("Unity_SceneDepth_Raw", BindingFlags.Static | BindingFlags.NonPublic);
-                case DepthSamplingMode.Eye:
-                    return GetType().GetMethod("Unity_SceneDepth_Eye", BindingFlags.Static | BindingFlags.NonPublic);
-                case DepthSamplingMode.Linear01:
-                default:
-                    return GetType().GetMethod("Unity_SceneDepth_Linear01", BindingFlags.Static | BindingFlags.NonPublic);
-            }
-        }
-
-        static string Unity_SceneDepth_Linear01(
-            [Slot(0, Binding.ScreenPosition)] Vector4 UV,
-            [Slot(1, Binding.None, ShaderStageCapability.Fragment)] out Vector1 Out)
-        {
-            return
-                @"
-{
-    Out = Linear01Depth(SHADERGRAPH_SAMPLE_SCENE_DEPTH(UV.xy), _ZBufferParams);
-}
-";
-        }
-
-        static string Unity_SceneDepth_Raw(
-            [Slot(0, Binding.ScreenPosition)] Vector4 UV,
-            [Slot(1, Binding.None, ShaderStageCapability.Fragment)] out Vector1 Out)
-        {
-            return
-                @"
-{
-    Out = SHADERGRAPH_SAMPLE_SCENE_DEPTH(UV.xy);
-}
-";
-        }
-
-        static string Unity_SceneDepth_Eye(
-            [Slot(0, Binding.ScreenPosition)] Vector4 UV,
-            [Slot(1, Binding.None, ShaderStageCapability.Fragment)] out Vector1 Out)
-        {
-            return
-                @"
-{
-    Out = LinearEyeDepth(SHADERGRAPH_SAMPLE_SCENE_DEPTH(UV.xy), _ZBufferParams);
-}
-";
-        }
-
-        public bool RequiresDepthTexture(ShaderStageCapability stageCapability)
-        {
-            return true;
-        }
-    }
-}+using System.Reflection;
+using UnityEngine;
+using UnityEditor.Graphing;
+using UnityEditor.ShaderGraph.Drawing.Controls;
+
+namespace UnityEditor.ShaderGraph
+{
+    enum DepthSamplingMode
+    {
+        Linear01,
+        Raw,
+        Eye
+    };
+
+    [Title("Input", "Scene", "Scene Depth")]
+    sealed class SceneDepthNode : CodeFunctionNode, IMayRequireDepthTexture
+    {
+        const string kScreenPositionSlotName = "UV";
+        const string kOutputSlotName = "Out";
+
+        public const int ScreenPositionSlotId = 0;
+        public const int OutputSlotId = 1;
+
+        [SerializeField]
+        private DepthSamplingMode m_DepthSamplingMode = DepthSamplingMode.Linear01;
+
+        [EnumControl("Sampling Mode")]
+        public DepthSamplingMode depthSamplingMode
+        {
+            get { return m_DepthSamplingMode; }
+            set
+            {
+                if (m_DepthSamplingMode == value)
+                    return ;
+
+                m_DepthSamplingMode = value;
+                Dirty(ModificationScope.Graph);
+            }
+        }
+
+        public SceneDepthNode()
+        {
+            name = "Scene Depth";
+            UpdateNodeAfterDeserialization();
+        }
+
+        public override bool hasPreview { get { return false; } }
+
+
+        protected override MethodInfo GetFunctionToConvert()
+        {
+            switch (m_DepthSamplingMode)
+            {
+                case DepthSamplingMode.Raw:
+                    return GetType().GetMethod("Unity_SceneDepth_Raw", BindingFlags.Static | BindingFlags.NonPublic);
+                case DepthSamplingMode.Eye:
+                    return GetType().GetMethod("Unity_SceneDepth_Eye", BindingFlags.Static | BindingFlags.NonPublic);
+                case DepthSamplingMode.Linear01:
+                default:
+                    return GetType().GetMethod("Unity_SceneDepth_Linear01", BindingFlags.Static | BindingFlags.NonPublic);
+            }
+        }
+
+        static string Unity_SceneDepth_Linear01(
+            [Slot(0, Binding.ScreenPosition)] Vector4 UV,
+            [Slot(1, Binding.None, ShaderStageCapability.Fragment)] out Vector1 Out)
+        {
+            return
+                @"
+{
+    Out = Linear01Depth(SHADERGRAPH_SAMPLE_SCENE_DEPTH(UV.xy), _ZBufferParams);
+}
+";
+        }
+
+        static string Unity_SceneDepth_Raw(
+            [Slot(0, Binding.ScreenPosition)] Vector4 UV,
+            [Slot(1, Binding.None, ShaderStageCapability.Fragment)] out Vector1 Out)
+        {
+            return
+                @"
+{
+    Out = SHADERGRAPH_SAMPLE_SCENE_DEPTH(UV.xy);
+}
+";
+        }
+
+        static string Unity_SceneDepth_Eye(
+            [Slot(0, Binding.ScreenPosition)] Vector4 UV,
+            [Slot(1, Binding.None, ShaderStageCapability.Fragment)] out Vector1 Out)
+        {
+            return
+                @"
+{
+    Out = LinearEyeDepth(SHADERGRAPH_SAMPLE_SCENE_DEPTH(UV.xy), _ZBufferParams);
+}
+";
+        }
+
+        public bool RequiresDepthTexture(ShaderStageCapability stageCapability)
+        {
+            return true;
+        }
+    }
+}