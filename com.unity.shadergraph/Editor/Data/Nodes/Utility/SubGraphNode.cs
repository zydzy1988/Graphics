using System;
using System.Collections.Generic;
using System.Linq;
using UnityEngine;
using UnityEditor.Graphing;
using UnityEditor.ShaderGraph.Internal;

namespace UnityEditor.ShaderGraph
{
    [HasDependencies(typeof(MinimalSubGraphNode))]
    [Title("Utility", "Sub-graph")]
    class SubGraphNode : AbstractMaterialNode
        , IGeneratesBodyCode
        , IOnAssetEnabled
        , IGeneratesFunction
        , IMayRequireNormal
        , IMayRequireTangent
        , IMayRequireBitangent
        , IMayRequireMeshUV
        , IMayRequireScreenPosition
        , IMayRequireViewDirection
        , IMayRequirePosition
        , IMayRequireVertexColor
        , IMayRequireTime
        , IMayRequireFaceSign
        , IMayRequireCameraOpaqueTexture
        , IMayRequireDepthTexture
    {
        [Serializable]
        public class MinimalSubGraphNode : IHasDependencies
        {
            [SerializeField]
            string m_SerializedSubGraph = string.Empty;

            public void GetSourceAssetDependencies(List<string> paths)
            {
                var assetReference = JsonUtility.FromJson<SubGraphAssetReference>(m_SerializedSubGraph);
                var guid = assetReference?.subGraph?.guid;
                if (guid != null)
                {
                    paths.Add(AssetDatabase.GUIDToAssetPath(guid));
                }
            }
        }

        [Serializable]
        class SubGraphHelper
        {
            public SubGraphAsset subGraph;
        }

        [Serializable]
        class SubGraphAssetReference
        {
            public AssetReference subGraph = default;

            public override string ToString()
            {
                return $"subGraph={subGraph}";
            }
        }

        [Serializable]
        class AssetReference
        {
            public long fileID = default;
            public string guid = default;
            public int type = default;

            public override string ToString()
            {
                return $"fileID={fileID}, guid={guid}, type={type}";
            }
        }
        
        [SerializeField]
        string m_SerializedSubGraph = string.Empty;

        [NonSerialized]
        SubGraphAsset m_SubGraph;

        [SerializeField]
        List<string> m_PropertyGuids = new List<string>();

        [SerializeField]
        List<int> m_PropertyIds = new List<int>();

        public string subGraphGuid
        {
            get
            {
                var assetReference = JsonUtility.FromJson<SubGraphAssetReference>(m_SerializedSubGraph);
                return assetReference?.subGraph?.guid;
            }
        }

        void LoadSubGraph()
        {
            if (m_SubGraph == null)
            {
                if (string.IsNullOrEmpty(m_SerializedSubGraph))
                {
                    return;
                }
                
                var graphGuid = subGraphGuid;
                var assetPath = AssetDatabase.GUIDToAssetPath(graphGuid);
                m_SubGraph = AssetDatabase.LoadAssetAtPath<SubGraphAsset>(assetPath);
                if (m_SubGraph == null)
                {
                    return;
                }
                
                name = m_SubGraph.name;
                concretePrecision = m_SubGraph.outputPrecision;
            }
        }

        public SubGraphAsset asset
        {
            get
            {
                LoadSubGraph();
                return m_SubGraph;
            }
            set
            {
                if (asset == value)
                    return;

                var helper = new SubGraphHelper();
                helper.subGraph = value;
                m_SerializedSubGraph = EditorJsonUtility.ToJson(helper, true);
                m_SubGraph = null;
                UpdateSlots();

                Dirty(ModificationScope.Topological);
            }
        }

        public override bool hasPreview
        {
            get { return asset != null; }
        }

        public override PreviewMode previewMode
        {
            get
            {
                if (asset == null)
                    return PreviewMode.Preview2D;

                return PreviewMode.Preview3D;
            }
        }

        public SubGraphNode()
        {
            name = "Sub Graph";
        }

        public override bool allowedInSubGraph
        {
            get { return true; }
        }
        
        public override bool canSetPrecision
        {
            get { return false; }
        }

        public void GenerateNodeCode(ShaderStringBuilder sb, GenerationMode generationMode)
        {
            if (asset == null || hasError)
            {
                var outputSlots = new List<MaterialSlot>();
                GetOutputSlots(outputSlots);
                var outputPrecision = asset != null ? asset.outputPrecision : ConcretePrecision.Float;
                foreach (var slot in outputSlots)
                {
                    sb.AppendLine($"{slot.concreteValueType.ToShaderString(outputPrecision)} {GetVariableNameForSlot(slot.id)} = {slot.GetDefaultValue(GenerationMode.ForReals)};");
                }
                
                return;
            }

            var inputVariableName = $"_{GetVariableNameForNode()}";
            
            SubShaderGenerator.GenerateSurfaceInputTransferCode(sb, asset.requirements, asset.inputStructName, inputVariableName);

            foreach (var outSlot in asset.outputs)
                sb.AppendLine("{0} {1};", outSlot.concreteValueType.ToShaderString(asset.outputPrecision), GetVariableNameForSlot(outSlot.id));

            var arguments = new List<string>();
            foreach (var prop in asset.inputs)
            {               
                prop.ValidateConcretePrecision(asset.graphPrecision);
                var inSlotId = m_PropertyIds[m_PropertyGuids.IndexOf(prop.guid.ToString())];
<<<<<<< HEAD
                arguments.Add(string.Format("{0}", GetSlotValue(inSlotId, generationMode, prop.concretePrecision)));
=======

                switch(prop)
                {
                    case Texture2DShaderProperty texture2DProp:
                        arguments.Add(string.Format("TEXTURE2D_ARGS({0}, sampler{0}), {0}_TexelSize", GetSlotValue(inSlotId, generationMode, prop.concretePrecision)));
                        break;
                    case Texture2DArrayShaderProperty texture2DArrayProp:
                        arguments.Add(string.Format("TEXTURE2D_ARRAY_ARGS({0}, sampler{0})", GetSlotValue(inSlotId, generationMode, prop.concretePrecision)));
                        break;
                    case Texture3DShaderProperty texture3DProp:
                        arguments.Add(string.Format("TEXTURE3D_ARGS({0}, sampler{0})", GetSlotValue(inSlotId, generationMode, prop.concretePrecision)));
                        break;
                    case CubemapShaderProperty cubemapProp:
                        arguments.Add(string.Format("TEXTURECUBE_ARGS({0}, sampler{0})", GetSlotValue(inSlotId, generationMode, prop.concretePrecision)));
                        break;
                    default:
                        arguments.Add(string.Format("{0}", GetSlotValue(inSlotId, generationMode, prop.concretePrecision)));
                        break;
                }
>>>>>>> c63a80ee
            }

            // pass surface inputs through
            arguments.Add(inputVariableName);

            foreach (var outSlot in asset.outputs)
                arguments.Add(GetVariableNameForSlot(outSlot.id));

            sb.AppendLine("{0}({1});", asset.functionName, arguments.Aggregate((current, next) => string.Format("{0}, {1}", current, next)));
        }

        public void OnEnable()
        {
            UpdateSlots();
        }
        
        public void Reload(HashSet<string> changedFileDependencies)
        {
            if (asset == null || hasError)
            {
                return;
            }
            if (changedFileDependencies.Contains(asset.assetGuid) || asset.descendents.Any(changedFileDependencies.Contains))
            {
                m_SubGraph = null;
                UpdateSlots();
                owner.ClearErrorsForNode(this);
                ValidateNode();
                Dirty(ModificationScope.Graph);
            }
        }

        public virtual void UpdateSlots()
        {
            var validNames = new List<int>();
            if (asset == null)
            {
                return;
            }

            var props = asset.inputs;
            foreach (var prop in props)
            {
                SlotValueType valueType = prop.concreteShaderValueType.ToSlotValueType();
                var propertyString = prop.guid.ToString();
                var propertyIndex = m_PropertyGuids.IndexOf(propertyString);
                if (propertyIndex < 0)
                {
                    propertyIndex = m_PropertyGuids.Count;
                    m_PropertyGuids.Add(propertyString);
                    m_PropertyIds.Add(prop.guid.GetHashCode());
                }
                var id = m_PropertyIds[propertyIndex];
                MaterialSlot slot = MaterialSlot.CreateMaterialSlot(valueType, id, prop.displayName, prop.referenceName, SlotType.Input, Vector4.zero, ShaderStageCapability.All, hidden: prop.hidden);
                
                // Copy defaults
                switch(prop.concreteShaderValueType)
                {
                    case ConcreteSlotValueType.Matrix4:
                        {
                            var tSlot = slot as Matrix4MaterialSlot;
                            var tProp = prop as Matrix4ShaderProperty;
                            if (tSlot != null && tProp != null)
                                tSlot.value = tProp.value;
                        }
                        break;
                    case ConcreteSlotValueType.Matrix3:
                        {
                            var tSlot = slot as Matrix3MaterialSlot;
                            var tProp = prop as Matrix3ShaderProperty;
                            if (tSlot != null && tProp != null)
                                tSlot.value = tProp.value;
                        }
                        break;
                    case ConcreteSlotValueType.Matrix2:
                        {
                            var tSlot = slot as Matrix2MaterialSlot;
                            var tProp = prop as Matrix2ShaderProperty;
                            if (tSlot != null && tProp != null)
                                tSlot.value = tProp.value;
                        }
                        break;
                    case ConcreteSlotValueType.Texture2D:
                        {
                            var tSlot = slot as Texture2DInputMaterialSlot;
                            var tProp = prop as Texture2DShaderProperty;
                            if (tSlot != null && tProp != null)
                                tSlot.texture = tProp.value.texture;
                        }
                        break;
                    case ConcreteSlotValueType.Texture2DArray:
                        {
                            var tSlot = slot as Texture2DArrayInputMaterialSlot;
                            var tProp = prop as Texture2DArrayShaderProperty;
                            if (tSlot != null && tProp != null)
                                tSlot.textureArray = tProp.value.textureArray;
                        }
                        break;
                    case ConcreteSlotValueType.Texture3D:
                        {
                            var tSlot = slot as Texture3DInputMaterialSlot;
                            var tProp = prop as Texture3DShaderProperty;
                            if (tSlot != null && tProp != null)
                                tSlot.texture = tProp.value.texture;
                        }
                        break;
                    case ConcreteSlotValueType.Cubemap:
                        {
                            var tSlot = slot as CubemapInputMaterialSlot;
                            var tProp = prop as CubemapShaderProperty;
                            if (tSlot != null && tProp != null)
                                tSlot.cubemap = tProp.value.cubemap;
                        }
                        break;
                    case ConcreteSlotValueType.Gradient:
                        {
                            var tSlot = slot as GradientInputMaterialSlot;
                            var tProp = prop as GradientShaderProperty;
                            if (tSlot != null && tProp != null)
                                tSlot.value = tProp.value;
                        }
                        break;
                    case ConcreteSlotValueType.Vector4:
                        {
                            var tSlot = slot as Vector4MaterialSlot;
                            var vector4Prop = prop as Vector4ShaderProperty;
                            var colorProp = prop as ColorShaderProperty;
                            if (tSlot != null && vector4Prop != null)
                                tSlot.value = vector4Prop.value;
                            else if (tSlot != null && colorProp != null)
                                tSlot.value = colorProp.value;
                        }
                        break;
                    case ConcreteSlotValueType.Vector3:
                        {
                            var tSlot = slot as Vector3MaterialSlot;
                            var tProp = prop as Vector3ShaderProperty;
                            if (tSlot != null && tProp != null)
                                tSlot.value = tProp.value;
                        }
                        break;
                    case ConcreteSlotValueType.Vector2:
                        {
                            var tSlot = slot as Vector2MaterialSlot;
                            var tProp = prop as Vector2ShaderProperty;
                            if (tSlot != null && tProp != null)
                                tSlot.value = tProp.value;
                        }
                        break;
                    case ConcreteSlotValueType.Vector1:
                        {
                            var tSlot = slot as Vector1MaterialSlot;
                            var tProp = prop as Vector1ShaderProperty;
                            if (tSlot != null && tProp != null)
                                tSlot.value = tProp.value;
                        }
                        break;
                    case ConcreteSlotValueType.Boolean:
                        {
                            var tSlot = slot as BooleanMaterialSlot;
                            var tProp = prop as BooleanShaderProperty;
                            if (tSlot != null && tProp != null)
                                tSlot.value = tProp.value;
                        }
                        break;
                    case ConcreteSlotValueType.SamplerState:
                        {
                            var tSlot = slot as SamplerStateMaterialSlot;
                            var tProp = prop as SamplerStateShaderProperty;
                            if (tSlot != null && tProp != null)
                                tSlot.value = tProp.value;
                        }
                        break;
                }
                
                AddSlot(slot);
                validNames.Add(id);
            }

            // Go over all hidden sampler inputs: link them to the texture input.
            foreach (var hiddenSampler in props.Where(p => p is SamplerStateShaderProperty && p.hidden))
            {
                var guidIndex = m_PropertyGuids.IndexOf(hiddenSampler.guid.ToString());
                var samplerStateSlot = FindInputSlot<SamplerStateMaterialSlot>(m_PropertyIds[guidIndex]);

                var texturePropName = hiddenSampler.referenceName.Substring("sampler".Length);
                int textureGuidIndex = m_PropertyGuids.IndexOf(props.FirstOrDefault(p => p.IsAnyTextureType() && p.referenceName == texturePropName)?.guid.ToString());
                if (textureGuidIndex >= 0)
                    samplerStateSlot.textureSlotId = m_PropertyIds[textureGuidIndex];
            }

            var outputStage = asset.effectiveShaderStage;

            foreach (var slot in asset.outputs)
            {
                AddSlot(MaterialSlot.CreateMaterialSlot(slot.valueType, slot.id, slot.RawDisplayName(), 
                    slot.shaderOutputName, SlotType.Output, Vector4.zero, outputStage));
                validNames.Add(slot.id);
            }

            RemoveSlotsNameNotMatching(validNames, true);
        }

        void ValidateShaderStage()
        {
            if (asset != null)
            {
                List<MaterialSlot> slots = new List<MaterialSlot>();
                GetInputSlots(slots);
                GetOutputSlots(slots);

                var outputStage = asset.effectiveShaderStage;
                foreach (MaterialSlot slot in slots)
                    slot.stageCapability = outputStage;
            }
        }

        public override void ValidateNode()
        {
            base.ValidateNode();
            
            if (asset == null)
            {
                hasError = true;
                var assetGuid = subGraphGuid;
                var assetPath = string.IsNullOrEmpty(subGraphGuid) ? null : AssetDatabase.GUIDToAssetPath(assetGuid);
                if (string.IsNullOrEmpty(assetPath))
                {
                    owner.AddValidationError(tempId, $"Could not find Sub Graph asset with GUID {assetGuid}.");
                }
                else
                {
                    owner.AddValidationError(tempId, $"Could not load Sub Graph asset at \"{assetPath}\" with GUID {assetGuid}.");
                }

                return;
            }
            
            if (asset.isRecursive || owner.isSubGraph && (asset.descendents.Contains(owner.assetGuid) || asset.assetGuid == owner.assetGuid))
            {
                hasError = true;
                owner.AddValidationError(tempId, $"Detected a recursion in Sub Graph asset at \"{AssetDatabase.GUIDToAssetPath(subGraphGuid)}\" with GUID {subGraphGuid}.");
            }
            else if (!asset.isValid)
            {
                hasError = true;
                owner.AddValidationError(tempId, $"Invalid Sub Graph asset at \"{AssetDatabase.GUIDToAssetPath(subGraphGuid)}\" with GUID {subGraphGuid}.");
            }

            ValidateShaderStage();
        }

        public override void CollectShaderProperties(PropertyCollector visitor, GenerationMode generationMode)
        {
            base.CollectShaderProperties(visitor, generationMode);

            if (asset == null)
                return;

            foreach (var property in asset.nodeProperties)
            {
                visitor.AddShaderProperty(property);
            }
        }

        public void CollectShaderKeywords(KeywordCollector keywords, GenerationMode generationMode)
        {
            if (asset == null)
                return;

            foreach (var keyword in asset.keywords)
            {
                keywords.AddShaderKeyword(keyword as ShaderKeyword);
            }    
        }

        public override void CollectPreviewMaterialProperties(List<PreviewProperty> properties)
        {
            base.CollectPreviewMaterialProperties(properties);
            
            if (asset == null)
                return;

            foreach (var property in asset.nodeProperties)
            {
                properties.Add(property.GetPreviewMaterialProperty());
        }
        }

        public virtual void GenerateNodeFunction(FunctionRegistry registry, GenerationMode generationMode)
        {
            if (asset == null || hasError)
                return;
            
            foreach (var function in asset.functions)
            {
                registry.ProvideFunction(function.key, s =>
                {
                    s.AppendLines(function.value);
                });
            }
        }

        public NeededCoordinateSpace RequiresNormal(ShaderStageCapability stageCapability)
        {
            if (asset == null)
                return NeededCoordinateSpace.None;

            return asset.requirements.requiresNormal;
        }

        public bool RequiresMeshUV(UVChannel channel, ShaderStageCapability stageCapability)
        {
            if (asset == null)
                return false;

            return asset.requirements.requiresMeshUVs.Contains(channel);
        }

        public bool RequiresScreenPosition(ShaderStageCapability stageCapability)
        {
            if (asset == null)
                return false;

            return asset.requirements.requiresScreenPosition;
        }

        public NeededCoordinateSpace RequiresViewDirection(ShaderStageCapability stageCapability)
        {
            if (asset == null)
                return NeededCoordinateSpace.None;

            return asset.requirements.requiresViewDir;
        }

        public NeededCoordinateSpace RequiresPosition(ShaderStageCapability stageCapability)
        {
            if (asset == null)
                return NeededCoordinateSpace.None;

            return asset.requirements.requiresPosition;
        }

        public NeededCoordinateSpace RequiresTangent(ShaderStageCapability stageCapability)
        {
            if (asset == null)
                return NeededCoordinateSpace.None;

            return asset.requirements.requiresTangent;
        }

        public bool RequiresTime()
        {
            if (asset == null)
                return false;

            return asset.requirements.requiresTime;
        }

        public bool RequiresFaceSign(ShaderStageCapability stageCapability)
        {
            if (asset == null)
                return false;

            return asset.requirements.requiresFaceSign;
        }

        public NeededCoordinateSpace RequiresBitangent(ShaderStageCapability stageCapability)
        {
            if (asset == null)
                return NeededCoordinateSpace.None;

            return asset.requirements.requiresBitangent;
        }

        public bool RequiresVertexColor(ShaderStageCapability stageCapability)
        {
            if (asset == null)
                return false;

            return asset.requirements.requiresVertexColor;
        }

        public bool RequiresCameraOpaqueTexture(ShaderStageCapability stageCapability)
        {
            if (asset == null)
                return false;

            return asset.requirements.requiresCameraOpaqueTexture;
        }

        public bool RequiresDepthTexture(ShaderStageCapability stageCapability)
        {
            if (asset == null)
                return false;

            return asset.requirements.requiresDepthTexture;
        }
    }
}<|MERGE_RESOLUTION|>--- conflicted
+++ resolved
@@ -196,29 +196,7 @@
             {               
                 prop.ValidateConcretePrecision(asset.graphPrecision);
                 var inSlotId = m_PropertyIds[m_PropertyGuids.IndexOf(prop.guid.ToString())];
-<<<<<<< HEAD
                 arguments.Add(string.Format("{0}", GetSlotValue(inSlotId, generationMode, prop.concretePrecision)));
-=======
-
-                switch(prop)
-                {
-                    case Texture2DShaderProperty texture2DProp:
-                        arguments.Add(string.Format("TEXTURE2D_ARGS({0}, sampler{0}), {0}_TexelSize", GetSlotValue(inSlotId, generationMode, prop.concretePrecision)));
-                        break;
-                    case Texture2DArrayShaderProperty texture2DArrayProp:
-                        arguments.Add(string.Format("TEXTURE2D_ARRAY_ARGS({0}, sampler{0})", GetSlotValue(inSlotId, generationMode, prop.concretePrecision)));
-                        break;
-                    case Texture3DShaderProperty texture3DProp:
-                        arguments.Add(string.Format("TEXTURE3D_ARGS({0}, sampler{0})", GetSlotValue(inSlotId, generationMode, prop.concretePrecision)));
-                        break;
-                    case CubemapShaderProperty cubemapProp:
-                        arguments.Add(string.Format("TEXTURECUBE_ARGS({0}, sampler{0})", GetSlotValue(inSlotId, generationMode, prop.concretePrecision)));
-                        break;
-                    default:
-                        arguments.Add(string.Format("{0}", GetSlotValue(inSlotId, generationMode, prop.concretePrecision)));
-                        break;
-                }
->>>>>>> c63a80ee
             }
 
             // pass surface inputs through
