--- conflicted
+++ resolved
@@ -139,18 +139,6 @@
                 nodeList.Add(node);
         }
 
-<<<<<<< HEAD
-        public static void GetDownsteamNodesForNode(List<AbstractMaterialNode> nodeList, AbstractMaterialNode node)
-        {
-            // no where to start
-            if (node == null)
-                return;            
-
-            // Recursively traverse downstream from the original node
-            // Traverse down each edge and continue on any connected downstream nodes
-            // Only nodes with no nodes further downstream are added to node list
-            bool hasDownstream = false;
-=======
         private static List<AbstractMaterialNode> GetParentNodes(AbstractMaterialNode node)
         {
             List<AbstractMaterialNode> nodeList = new List<AbstractMaterialNode>();
@@ -198,7 +186,6 @@
         private static List<AbstractMaterialNode> GetChildNodes(AbstractMaterialNode node)
         {
             List<AbstractMaterialNode> nodeList = new List<AbstractMaterialNode>();
->>>>>>> 5c519499
             var ids = node.GetOutputSlots<MaterialSlot>().Select(x => x.id);
             foreach (var slot in ids)
             {
@@ -207,43 +194,6 @@
                     var inputNode = node.owner.GetNodeFromGuid(((Edge)edge).inputSlot.nodeGuid);
                     if (inputNode != null)
                     {
-<<<<<<< HEAD
-                        hasDownstream = true;
-                        GetDownsteamNodesForNode(nodeList, inputNode);
-                    }
-                }
-            }
-
-            // No more nodes downstream from here
-            if(!hasDownstream)
-                nodeList.Add(node);
-        }
-
-        public static void UpdateNodeActiveOnEdgeChange(AbstractMaterialNode node)
-        {
-            if(node == null)
-                return;
-
-            // Get downstream node of the output node
-            var nodes = ListPool<AbstractMaterialNode>.Get();
-            NodeUtils.GetDownsteamNodesForNode(nodes, node);
-
-            // If the only downstream node is this node
-            // This is the end of the chain and should always be active
-            if(nodes.Count == 1 && nodes[0] == node && !(node is BlockNode))
-            {
-                node.isActive = true;
-            }
-            else
-            {
-                // If any downstream nodes are active
-                // then this node is also active
-                if(nodes.Any(x => x.isActive))
-                    node.isActive = true;
-                else
-                    node.isActive = false;
-            }
-=======
                         nodeList.Add(inputNode);
                     }
                 }
@@ -384,7 +334,6 @@
                 }
             }
             return output;
->>>>>>> 5c519499
         }
 
         public static void CollectNodeSet(HashSet<AbstractMaterialNode> nodeSet, MaterialSlot slot)
