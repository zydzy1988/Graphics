using System;
using UnityEditor.ShaderGraph.Serialization;
using UnityEngine;

namespace UnityEditor.ShaderGraph
{
    [Serializable]
<<<<<<< HEAD
    class Edge
=======
    class Edge : IEdge, IComparable<Edge>
>>>>>>> 84f47852
    {
        [SerializeField]
        JsonRef<MaterialSlot> m_OutputSlot;

        [SerializeField]
        JsonRef<MaterialSlot> m_InputSlot;

        public Edge() { }

        public Edge(MaterialSlot outputSlot, MaterialSlot inputSlot)
        {
            m_OutputSlot = outputSlot;
            m_InputSlot = inputSlot;
        }

        public MaterialSlot outputSlot
        {
            get => m_OutputSlot;
        }

        public MaterialSlot inputSlot
        {
            get => m_InputSlot;
        }

        protected bool Equals(Edge other)
        {
            return Equals(m_OutputSlot, other.m_OutputSlot) && Equals(m_InputSlot, other.m_InputSlot);
        }

        public override bool Equals(object obj)
        {
            if (ReferenceEquals(null, obj)) return false;
            if (ReferenceEquals(this, obj)) return true;
            if (obj.GetType() != this.GetType()) return false;
            return Equals((Edge)obj);
        }

//        public override int GetHashCode()
//        {
//            unchecked
//            {
//                // Can't make fields readonly due to Unity serialization
//                return (m_OutputSlot.GetHashCode() * 397) ^ m_InputSlot.GetHashCode();
//            }
//        }
        public override int GetHashCode()
        {
            unchecked
            {
                return ((m_OutputSlot != null ? m_OutputSlot.GetHashCode() : 0) * 397) ^ (m_InputSlot != null ? m_InputSlot.GetHashCode() : 0);
            }
        }

        public int CompareTo(Edge other)
        {
            if (ReferenceEquals(this, other)) return 0;
            if (ReferenceEquals(null, other)) return 1;
            var outputSlotComparison = m_OutputSlot.CompareTo(other.m_OutputSlot);
            if (outputSlotComparison != 0) return outputSlotComparison;
            return m_InputSlot.CompareTo(other.m_InputSlot);
        }
    }
}<|MERGE_RESOLUTION|>--- conflicted
+++ resolved
@@ -5,11 +5,7 @@
 namespace UnityEditor.ShaderGraph
 {
     [Serializable]
-<<<<<<< HEAD
-    class Edge
-=======
-    class Edge : IEdge, IComparable<Edge>
->>>>>>> 84f47852
+    class Edge : IComparable<Edge>
     {
         [SerializeField]
         JsonRef<MaterialSlot> m_OutputSlot;
@@ -48,14 +44,7 @@
             return Equals((Edge)obj);
         }
 
-//        public override int GetHashCode()
-//        {
-//            unchecked
-//            {
-//                // Can't make fields readonly due to Unity serialization
-//                return (m_OutputSlot.GetHashCode() * 397) ^ m_InputSlot.GetHashCode();
-//            }
-//        }
+
         public override int GetHashCode()
         {
             unchecked
