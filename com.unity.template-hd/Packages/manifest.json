--- conflicted
+++ resolved
@@ -10,13 +10,8 @@
     "com.unity.ide.vscode": "1.2.0",
     "com.unity.multiplayer-hlapi": "1.0.4",
     "com.unity.purchasing": "2.0.6",
-<<<<<<< HEAD
 	"com.unity.render-pipelines.high-definition": "9.0.0-preview.16",
-    "com.unity.test-framework": "1.1.13",
-=======
-    "com.unity.render-pipelines.high-definition": "9.0.0-preview.2",
     "com.unity.test-framework": "1.1.14",
->>>>>>> 54cc796b
     "com.unity.textmeshpro": "3.0.0-preview.1",
     "com.unity.timeline": "1.2.6",
     "com.unity.ugui": "1.0.0",
