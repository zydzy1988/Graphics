%YAML 1.1
%TAG !u! tag:unity3d.com,2011:
--- !u!203 &20300000
VFXAsset:
  m_ObjectHideFlags: 0
  m_PrefabParentObject: {fileID: 0}
  m_PrefabInternal: {fileID: 0}
  m_Name: Test
  m_XmlGraph: "<?xml version=\"1.0\" encoding=\"utf-16\"?>\r\n<Graph Version=\"10\">\r\n
    \   <System ModelId=\"0\" WorldSpace=\"False\" MaxNb=\"100000\" SpawnRate=\"10\"
    BlendingMode=\"kAdditive\" SoftParticlesFadeDistance=\"0\" OrderPriority=\"0\"
    RenderQueueDelta=\"0\">\r\n        <Context DescId=\"Initialize\" Position=\"-550,-200\"
    Collapsed=\"False\">\r\n            <Block DescId=\"UnityEditor.Experimental.VFX.VFXBlockPositionSpline\"
    Hash=\"-1433902301\" Collapsed=\"False\" Enabled=\"True\">\r\n                <Slot
    SlotId=\"0\">\r\n                    <Values>\r\n                        <kSpline>\r\n
    \                           <Point x=\"-3.869566\" y=\"-1.066869\" z=\"2.260548\"
    />\r\n                            <Point x=\"-1.09837\" y=\"3.346914\" z=\"-2.057544\"
    />\r\n                            <Point x=\"-8.34582\" y=\"-1.689365\" z=\"-6.807812\"
    />\r\n                            <Point x=\"-6.538065\" y=\"-8.862341\" z=\"-4.043756\"
    />\r\n                        </kSpline>\r\n                    </Values>\r\n
    \                   <Collapsed>true</Collapsed>\r\n                    <WorldSpace>false</WorldSpace>\r\n
    \               </Slot>\r\n                <Slot SlotId=\"1\">\r\n                    <Values>\r\n
    \                       <kFloat>0.1</kFloat>\r\n                    </Values>\r\n
    \                   <Collapsed>true</Collapsed>\r\n                    <WorldSpace>false</WorldSpace>\r\n
    \               </Slot>\r\n            </Block>\r\n            <Block DescId=\"UnityEditor.Experimental.VFX.VFXBlockSetLifetimeRandom\"
    Hash=\"680700548\" Collapsed=\"False\" Enabled=\"True\">\r\n                <Slot
    SlotId=\"2\">\r\n                    <Values>\r\n                        <kFloat>1</kFloat>\r\n
    \                   </Values>\r\n                    <Collapsed>true</Collapsed>\r\n
    \                   <WorldSpace>false</WorldSpace>\r\n                </Slot>\r\n
    \               <Slot SlotId=\"3\">\r\n                    <Values>\r\n                        <kFloat>1</kFloat>\r\n
    \                   </Values>\r\n                    <Collapsed>true</Collapsed>\r\n
    \                   <WorldSpace>false</WorldSpace>\r\n                </Slot>\r\n
    \           </Block>\r\n            <Block DescId=\"UnityEditor.Experimental.VFX.VFXBlockSetSubUVRandom\"
    Hash=\"680700548\" Collapsed=\"False\" Enabled=\"True\">\r\n                <Slot
    SlotId=\"4\">\r\n                    <Values>\r\n                        <kFloat>0</kFloat>\r\n
    \                   </Values>\r\n                    <Collapsed>true</Collapsed>\r\n
    \                   <WorldSpace>false</WorldSpace>\r\n                </Slot>\r\n
    \               <Slot SlotId=\"5\">\r\n                    <Values>\r\n                        <kFloat>4</kFloat>\r\n
    \                   </Values>\r\n                    <Collapsed>true</Collapsed>\r\n
    \                   <WorldSpace>false</WorldSpace>\r\n                </Slot>\r\n
    \           </Block>\r\n            <Block DescId=\"UnityEditor.Experimental.VFX.VFXBlockSizeRandomSquare\"
    Hash=\"680700548\" Collapsed=\"False\" Enabled=\"True\">\r\n                <Slot
    SlotId=\"6\">\r\n                    <Values>\r\n                        <kFloat>0.05</kFloat>\r\n
    \                   </Values>\r\n                    <Collapsed>true</Collapsed>\r\n
    \                   <WorldSpace>false</WorldSpace>\r\n                </Slot>\r\n
    \               <Slot SlotId=\"7\">\r\n                    <Values>\r\n                        <kFloat>0.05</kFloat>\r\n
    \                   </Values>\r\n                    <Collapsed>true</Collapsed>\r\n
    \                   <WorldSpace>false</WorldSpace>\r\n                </Slot>\r\n
    \           </Block>\r\n        </Context>\r\n        <Context DescId=\"Particle
    Update\" Position=\"-360,430\" Collapsed=\"False\">\r\n            <Block DescId=\"UnityEditor.Experimental.VFX.VFXBlockVectorFieldRelativeForce\"
    Hash=\"744917403\" Collapsed=\"False\" Enabled=\"True\">\r\n                <Slot
    SlotId=\"8\">\r\n                    <Values>\r\n                        <kTexture3D>5796183d03aa8e147bec84edfb7cd610</kTexture3D>\r\n
    \                   </Values>\r\n                    <Collapsed>true</Collapsed>\r\n
    \                   <WorldSpace>false</WorldSpace>\r\n                </Slot>\r\n
    \               <Slot SlotId=\"9\">\r\n                    <Values>\r\n                        <kFloat>0</kFloat>\r\n
    \                       <kFloat>0</kFloat>\r\n                        <kFloat>0</kFloat>\r\n
    \                       <kFloat>0</kFloat>\r\n                        <kFloat>0</kFloat>\r\n
    \                       <kFloat>0</kFloat>\r\n                        <kFloat>4.223594</kFloat>\r\n
    \                       <kFloat>4.223599</kFloat>\r\n                        <kFloat>4.223599</kFloat>\r\n
    \                   </Values>\r\n                    <Collapsed>true true true
    true true true true true true true true true true</Collapsed>\r\n                    <WorldSpace>false
    false false false false false false false false false false false false</WorldSpace>\r\n
    \               </Slot>\r\n                <Slot SlotId=\"22\">\r\n                    <Values>\r\n
    \                       <kFloat>1</kFloat>\r\n                    </Values>\r\n
    \                   <Collapsed>true</Collapsed>\r\n                    <WorldSpace>false</WorldSpace>\r\n
    \               </Slot>\r\n                <Slot SlotId=\"23\">\r\n                    <Values>\r\n
    \                       <kFloat>10</kFloat>\r\n                    </Values>\r\n
    \                   <Collapsed>true</Collapsed>\r\n                    <WorldSpace>false</WorldSpace>\r\n
    \               </Slot>\r\n            </Block>\r\n            <Block DescId=\"UnityEditor.Experimental.VFX.VFXBlockCollideWithSphere\"
    Hash=\"-1921841491\" Collapsed=\"False\" Enabled=\"False\">\r\n                <Slot
    SlotId=\"24\">\r\n                    <Values>\r\n                        <kFloat>-1.273289</kFloat>\r\n
    \                       <kFloat>0.7697644</kFloat>\r\n                        <kFloat>-1.137809</kFloat>\r\n
    \                       <kFloat>5.876549</kFloat>\r\n                    </Values>\r\n
    \                   <Collapsed>false true true true true true</Collapsed>\r\n
    \                   <WorldSpace>false false false false false false</WorldSpace>\r\n
    \               </Slot>\r\n                <Slot SlotId=\"30\">\r\n                    <Values>\r\n
    \                       <kFloat>0.66666</kFloat>\r\n                    </Values>\r\n
    \                   <Collapsed>true</Collapsed>\r\n                    <WorldSpace>false</WorldSpace>\r\n
    \               </Slot>\r\n            </Block>\r\n        </Context>\r\n        <Context
    DescId=\"Quad Output\" Position=\"-420,940\" Collapsed=\"False\">\r\n            <Slot
    SlotId=\"31\">\r\n                <Values>\r\n                    <kTexture2D>a9af9aadccfa3d64087bf3354877cf6d</kTexture2D>\r\n
    \               </Values>\r\n                <Collapsed>true</Collapsed>\r\n                <WorldSpace>false</WorldSpace>\r\n
    \           </Slot>\r\n            <Slot SlotId=\"32\">\r\n                <Values>\r\n
    \                   <kFloat>4</kFloat>\r\n                    <kFloat>1</kFloat>\r\n
    \               </Values>\r\n                <Collapsed>true true true</Collapsed>\r\n
    \               <WorldSpace>false false false</WorldSpace>\r\n            </Slot>\r\n
    \           <Block DescId=\"UnityEditor.Experimental.VFX.VFXBlockSizeOverLifeCurve\"
    Hash=\"-2014196462\" Collapsed=\"False\" Enabled=\"True\">\r\n                <Slot
    SlotId=\"35\">\r\n                    <Values>\r\n                        <kCurve
    PreWrapMode=\"ClampForever\" PostWrapMode=\"ClampForever\">\r\n                            <KeyFrame
    t=\"0.00661157\" v=\"0.1025641\" inT=\"0\" outT=\"0\" tMode=\"0\" />\r\n                            <KeyFrame
    t=\"1.006612\" v=\"7.450581E-09\" inT=\"0\" outT=\"0\" tMode=\"0\" />\r\n                        </kCurve>\r\n
    \                   </Values>\r\n                    <Collapsed>true</Collapsed>\r\n
    \                   <WorldSpace>false</WorldSpace>\r\n                </Slot>\r\n
    \           </Block>\r\n            <Block DescId=\"UnityEditor.Experimental.VFX.VFXBlockSetColorGradientOverLifetime\"
    Hash=\"871710797\" Collapsed=\"False\" Enabled=\"True\">\r\n                <Slot
    SlotId=\"36\">\r\n                    <Values>\r\n                        <kColorGradient>\r\n
    \                           <ColorKey t=\"0\" v=\"1,0,0,1\" />\r\n                            <ColorKey
    t=\"0.4029602\" v=\"1,0.3098039,0,1\" />\r\n                            <ColorKey
    t=\"0.54963\" v=\"1,0.6431373,0,1\" />\r\n                            <ColorKey
    t=\"1\" v=\"1,0.8901961,0,1\" />\r\n                            <AlphaKey t=\"0\"
    v=\"0\" />\r\n                            <AlphaKey t=\"0.1214771\" v=\"1\" />\r\n
    \                           <AlphaKey t=\"0.9081407\" v=\"1\" />\r\n                            <AlphaKey
    t=\"1\" v=\"0\" />\r\n                        </kColorGradient>\r\n                    </Values>\r\n
    \                   <Collapsed>true</Collapsed>\r\n                    <WorldSpace>false</WorldSpace>\r\n
    \               </Slot>\r\n            </Block>\r\n            <Block DescId=\"UnityEditor.Experimental.VFX.VFXBlockSubPixelAA\"
    Hash=\"0\" Collapsed=\"False\" Enabled=\"False\" />\r\n        </Context>\r\n
    \   </System>\r\n    <SpawnerNode ModelId=\"1\" Position=\"-584,-370\">\r\n        <SpawnerBlock
    Type=\"kConstantRate\" Collapsed=\"False\">\r\n            <Slot SlotId=\"37\">\r\n
    \               <Values>\r\n                    <kFloat>40000</kFloat>\r\n                </Values>\r\n
    \               <Collapsed>true</Collapsed>\r\n                <WorldSpace>false</WorldSpace>\r\n
    \           </Slot>\r\n        </SpawnerBlock>\r\n    </SpawnerNode>\r\n    <Connections
    />\r\n    <SpawnerConnections Id=\"1\">0</SpawnerConnections>\r\n</Graph>"
  m_Systems:
  - m_Id: 0
    m_Capacity: 100000
    m_SimulationShader: {fileID: 7200000, guid: b00d8738640897846b191c5e593ee1d6,
      type: 3}
    m_OutputShader: {fileID: 4800000, guid: 23d358a86e7f736478e9290752a2e37b, type: 3}
    m_BufferDesc:
    - m_InitName: <noninit>
      m_UpdateName: outputBuffer
      m_OutputName: outputBuffer
      m_Flags: 514
      m_Stride: 96
      m_PerPoint: 1
<<<<<<< HEAD
=======
    - m_InitName: <noninit>
      m_UpdateName: bounds
      m_OutputName: <noninit>
      m_Flags: 512
      m_Stride: 24
      m_PerPoint: 0
>>>>>>> 329619c2
    - m_InitName: flags
      m_UpdateName: flags
      m_OutputName: flags
      m_Flags: 512
      m_Stride: 4
      m_PerPoint: 1
    - m_InitName: deadListIn
      m_UpdateName: deadListOut
      m_OutputName: <noninit>
      m_Flags: 514
      m_Stride: 4
      m_PerPoint: 1
    - m_InitName: deadListCount
      m_UpdateName: <noninit>
      m_OutputName: <noninit>
      m_Flags: 768
      m_Stride: 4
      m_PerPoint: 0
    - m_InitName: attribBuffer0
      m_UpdateName: attribBuffer0
      m_OutputName: <noninit>
      m_Flags: 512
      m_Stride: 16
      m_PerPoint: 1
    - m_InitName: attribBuffer1
      m_UpdateName: attribBuffer1
      m_OutputName: <noninit>
      m_Flags: 512
      m_Stride: 16
      m_PerPoint: 1
    - m_InitName: attribBuffer2
      m_UpdateName: attribBuffer2_RO
      m_OutputName: <noninit>
      m_Flags: 512
      m_Stride: 16
      m_PerPoint: 1
    - m_InitName: attribBuffer3
      m_UpdateName: attribBuffer3_RO
      m_OutputName: <noninit>
      m_Flags: 512
      m_Stride: 16
      m_PerPoint: 1
    - m_InitName: attribBuffer4
      m_UpdateName: attribBuffer4_RO
      m_OutputName: <noninit>
      m_Flags: 512
      m_Stride: 16
      m_PerPoint: 1
    - m_InitName: attribBuffer6
      m_UpdateName: attribBuffer6_RO
      m_OutputName: <noninit>
      m_Flags: 512
      m_Stride: 8
      m_PerPoint: 1
    m_OutputType: 1
    m_SpawnRate: 10
    m_OrderPriority: 0
    m_HasKill: 1
    m_HasIndirectOutput: 1
<<<<<<< HEAD
    m_OutputDataIndex: -1
=======
>>>>>>> 329619c2
    m_InitUniforms:
      m_Uniforms:
      - name: initUniform0_kVFXValueOp
        index: 29
      - name: initUniform1_kVFXValueOp
        index: 28
      - name: initUniform2_kVFXValueOp
        index: 31
      - name: initUniform3_kVFXValueOp
        index: 30
      - name: initUniform4_kVFXValueOp
        index: 27
      - name: initUniform5_kVFXValueOp
        index: 24
      - name: initUniform6_kVFXValueOp
        index: 23
      - name: initUniform7_kVFXValueOp
        index: 26
      - name: initUniform8_kVFXSystemSeedOp
        index: 20
    m_UpdateUniforms:
      m_Uniforms:
      - name: updateUniform0_kVFXTRSToMatrixOp
        index: 12
      - name: updateUniform1_kVFXValueOp
        index: 22
      - name: updateUniform2_kVFXValueOp
        index: 14
      - name: updateUniform3_kVFXInverseTRSOp
        index: 13
      - name: updateUniform4_kVFXDeltaTimeOp
        index: 21
      - name: updateSampler0_kVFXValueOpTexture
        index: 25
    m_OutputUniforms:
      m_Uniforms:
      - name: outputUniform0_kVFXValueOp
        index: 15
      - name: outputUniform1_kVFXValueOp
        index: 16
      - name: outputUniform2_kVFXValueOp
        index: 17
      - name: outputSampler0_kVFXValueOpTexture
        index: 19
    m_SpawnerIndices: 00000000
  m_Values:
<<<<<<< HEAD
    m_Values: 0000000000000000000000000000000000000000b9278740b927874000000000af278740ffffffffffffffffffffffffffffffffffffffffffffffffffffffffffffffffffffffffffffffffffffffffffffffffffffffffffffffffffffffffffffffffffffffffffffffffffffffffffffffffffffffffffffffffffffffffffffffffffffffffffffffffffffffffffffffffffffffffffffffffffffffffffffffffffffffffffffffffffffffffffffffffffffffffffffffffffffffffffffffffffffffff00002041faff7f3fd9a5d8bb0000003e0c0000000000c03e000080400000803f00401c47ffffffffffffffff0000803fcdcc4c3d00008040cdcc4c3d00000000cdcccc3d0000203f0000603f0000803f0000803f
=======
    m_Values: 0000000000000000000000000000000000000000574113404e4113400000000057411340ffffffffffffffffffffffffffffffffffffffffffffffffffffffffffffffffffffffff480f453fc2fa7c40ffffffffffffffffffffffffffffffffffffffffffffffffffffffffffffffffffffffffffffffffffffffffffffffffffffffffffffffffffffffffffffffff000000000000003f3baa2a3f0000803f000080400000803f00401c47ffffffffffffffffffffffffffffffffffffffffffffffffffffffffffffffffffffffffffffffffffffffffffffffffffffffffffffffffffffffffffffffffffffffffffffffff00008040000000000000803fcdcc4c3dcdcc4c3d0000803f00002041ffffffffffffffffffffffff0000803fcdcccc3d0000803e0000403f
>>>>>>> 329619c2
    m_Textures:
    - {fileID: 2800000, guid: a9af9aadccfa3d64087bf3354877cf6d, type: 3}
    - {fileID: 11700000, guid: 5796183d03aa8e147bec84edfb7cd610, type: 2}
    m_Meshes: []
  m_Expressions:
    m_Expressions:
    - op: 0
      valueIndex: 0
      data[0]: 1
      data[1]: 0
      data[2]: 0
      data[3]: 0
    - op: 0
      valueIndex: 1
      data[0]: 1
      data[1]: 0
      data[2]: 0
      data[3]: 0
    - op: 0
      valueIndex: 2
      data[0]: 1
      data[1]: 0
      data[2]: 0
      data[3]: 0
    - op: 0
      valueIndex: 3
      data[0]: 1
      data[1]: 0
      data[2]: 0
      data[3]: 0
    - op: 0
      valueIndex: 4
      data[0]: 1
      data[1]: 0
      data[2]: 0
      data[3]: 0
    - op: 0
      valueIndex: 5
      data[0]: 1
      data[1]: 0
      data[2]: 0
      data[3]: 0
    - op: 0
      valueIndex: 6
      data[0]: 1
      data[1]: 0
      data[2]: 0
      data[3]: 0
    - op: 0
      valueIndex: 7
      data[0]: 1
      data[1]: 0
      data[2]: 0
      data[3]: 0
    - op: 0
      valueIndex: 8
      data[0]: 1
      data[1]: 0
      data[2]: 0
      data[3]: 0
    - op: 2
      valueIndex: 9
      data[0]: 1
      data[1]: 4
      data[2]: 7
      data[3]: 0
    - op: 2
      valueIndex: 12
      data[0]: 8
      data[1]: 5
      data[2]: 6
      data[3]: 0
    - op: 2
      valueIndex: 15
      data[0]: 2
      data[1]: 3
      data[2]: 0
      data[3]: 0
    - op: 4
      valueIndex: 18
      data[0]: 11
      data[1]: 9
      data[2]: 10
      data[3]: 0
    - op: 5
      valueIndex: 34
      data[0]: 12
      data[1]: 0
      data[2]: 0
      data[3]: 0
    - op: 0
      valueIndex: 50
      data[0]: 1
      data[1]: 0
      data[2]: 0
      data[3]: 0
    - op: 0
      valueIndex: 51
      data[0]: 4
      data[1]: 0
      data[2]: 0
      data[3]: 0
    - op: 0
      valueIndex: 55
      data[0]: 1
      data[1]: 0
      data[2]: 0
      data[3]: 0
    - op: 0
      valueIndex: 56
      data[0]: 2
      data[1]: 0
      data[2]: 0
      data[3]: 0
    - op: 0
      valueIndex: 58
      data[0]: 1
      data[1]: 0
      data[2]: 0
      data[3]: 0
    - op: 0
      valueIndex: 0
      data[0]: 7
      data[1]: 0
      data[2]: 0
      data[3]: 0
    - op: 12
      valueIndex: 59
      data[0]: 0
      data[1]: 0
      data[2]: 0
      data[3]: 0
    - op: 10
      valueIndex: 60
      data[0]: 0
      data[1]: 0
      data[2]: 0
      data[3]: 0
    - op: 0
      valueIndex: 61
      data[0]: 1
      data[1]: 0
      data[2]: 0
      data[3]: 0
    - op: 0
      valueIndex: 62
      data[0]: 1
      data[1]: 0
      data[2]: 0
      data[3]: 0
    - op: 0
      valueIndex: 63
      data[0]: 1
      data[1]: 0
      data[2]: 0
      data[3]: 0
    - op: 0
      valueIndex: 1
      data[0]: 8
      data[1]: 0
      data[2]: 0
      data[3]: 0
    - op: 0
      valueIndex: 64
      data[0]: 1
      data[1]: 0
      data[2]: 0
      data[3]: 0
    - op: 0
      valueIndex: 65
      data[0]: 1
      data[1]: 0
      data[2]: 0
      data[3]: 0
    - op: 0
      valueIndex: 66
      data[0]: 1
      data[1]: 0
      data[2]: 0
      data[3]: 0
    - op: 0
      valueIndex: 67
      data[0]: 2
      data[1]: 0
      data[2]: 0
      data[3]: 0
    - op: 0
      valueIndex: 69
      data[0]: 1
      data[1]: 0
      data[2]: 0
      data[3]: 0
    - op: 0
      valueIndex: 70
      data[0]: 1
      data[1]: 0
      data[2]: 0
      data[3]: 0
    m_NeedsLocalToWorld: 0
    m_NeedsWorldToLocal: 0
  m_Spawners:
  - - m_Type: 0
      m_ExpressionIndices: 12000000
  m_SpawnerEvents:
  - m_Name: OnStart
    m_StartSpawners: 00000000
    m_StopSpawners: 
  - m_Name: OnStop
    m_StartSpawners: 
    m_StopSpawners: 00000000
  m_ExposedExpressions: []
  m_ExposedEditorDescs: []
  m_FloatTexture: {fileID: 28014331729926344}
  m_Bounds:
    m_Center: {x: -4.3596067, y: -2.872355, z: -1.2107024}
    m_Extent: {x: 3.6318064, y: -5.2504363, z: 4.5123363}
--- !u!28 &28014331729926344
Texture2D:
  m_ObjectHideFlags: 1
  m_PrefabParentObject: {fileID: 0}
  m_PrefabInternal: {fileID: 0}
  m_Name: 
  m_ImageContentsHash:
    serializedVersion: 2
    Hash: 00000000000000000000000000000000
  serializedVersion: 2
  m_Width: 128
  m_Height: 4
  m_CompleteImageSize: 4096
  m_TextureFormat: 17
  m_MipCount: 1
  m_IsReadable: 1
  m_AlphaIsTransparency: 0
  m_ImageCount: 1
  m_TextureDimension: 2
  m_TextureSettings:
    m_FilterMode: 1
    m_Aniso: 1
    m_MipBias: 0
    m_WrapMode: 0
  m_LightmapFormat: 0
  m_ColorSpace: 0
  image data: 4096
  _typelessdata: 902e902e00000000902e902e0000442c8f2e8f2e000024308d2e8d2e000046328b2e8b2e00002434882e882e00003535852e852e00003636812e812e000047377d2e7d2e00002438782e782e0000ac38722e722e00002d396c2e6c2e0000b539662e662e0000363a5f2e5f2e0000be3a572e572e00003f3b4f2e4f2e0000c73b472e472e0000003c3e2e3e2e0000003c342e342e0000003c2a2e2a2e0000003c202e202e0000003c152e152e0000003c0a2e0a2e0000003cff2dff2d0000003cf32df32d0000003ce62de62d0000003cd92dd92d0000003ccc2dcc2d0000003cbf2dbf2d0000003cb12db12d0000003ca32da32d0000003c942d942d0000003c862d862d0000003c762d762d0000003c672d672d0000003c572d572d0000003c472d472d0000003c372d372d0000003c272d272d0000003c162d162d0000003c052d052d0000003cf42cf42c0000003ce22ce22c0000003cd02cd02c0000003cbf2cbf2c0000003cac2cac2c0000003c9a2c9a2c0000003c882c882c0000003c752c752c0000003c622c622c0000003c502c502c0000003c3d2c3d2c0000003c292c292c0000003c162c162c0000003c032c032c0000003cdf2bdf2b0000003cb82bb82b0000003c912b912b0000003c6a2b6a2b0000003c422b422b0000003c1b2b1b2b0000003cf32af32a0000003ccb2acb2a0000003ca42aa42a0000003c7c2a7c2a0000003c542a542a0000003c2d2a2d2a0000003c052a052a0000003cde29de290000003cb629b6290000003c8f298f290000003c682968290000003c412941290000003c1a291a290000003cf328f3280000003ccc28cc280000003ca628a6280000003c802880280000003c5a285a280000003c352835280000003c102810280000003cd627d6270000003c8d278d270000003c452745270000003cfd26fd260000003cb726b7260000003c712671260000003c2c262c260000003ce825e8250000003ca525a5250000003c632563250000003c222522250000003ce224e2240000003ca324a3240000003c652465240000003c292429240000003cdb23db230000003c682368230000003cf622f6220000003c882288220000003c1c221c220000003cb321b3210000003c4d214d210000003cea20ea200000003c8b208b200000003c2e202e200000003caa1faa1f0000003cfe1efe1e0000003c591e591e0000003cbb1dbb1d0000003c241d241d0000003c941c941c0000003c0c1c0c1c0000003c181b181b0000003c261a261a0000003c451945190000003c741874180000873b671767170000de3a0716071600002e3aca14ca1400007d39601360130000cc387211721100001c389b0f9b0f0000d636e50ce50c000075358909890900002434f204f204000085313e013e010000852d0000000000000000003c000000000000003cf9100000442c003c751300002430003c371600004632003c751700002434003cf91800003535003c981900003636003cda1a00004737003c871b00002438003c7f1c0000ac38003ce41c00002d39003cbd1d0000b539003cab1e0000363a003c291f0000be3a003c1b2000003f3b003c63200000c73b003cfa200000003c003c49210000003c003cf2210000003c003c4a220000003c003c03230000003c003c65230000003c003c18240000003c003c84240000003c003cbc240000003c003c31250000003c003c6e250000003c003ced250000003c003c2f260000003c003cb7260000003c003cfe260000003c003c91270000003c003cdc270000003c003c3c280000003c003c65280000003c003cb8280000003c003c0f290000003c003c3c290000003c003c99290000003c003cc8290000003c003c2a2a0000003c003c5c2a0000003c003cc42a0000003c003cf92a0000003c003c662b0000003c003c9e2b0000003c003c082c0000003c003c432c0000003c003c612c0000003c003ca02c0000003c003cbf2c0000003c003c012d0000003c003c892d0000003c003c192e0000003c003cd92e0000003c003c7c2f0000003c003c2a300000003c003c9c300000003c003cfd300000003c003c7c310000003c003ce7310000003c003c73320000003c003ce8320000003c003c81330000003c003c11340000003c003c53340000003c003cab340000003c003cf3340000003c003c51350000003c003c9f350000003c003cf0350000003c003c05360000003c003c19360000003c003c43360000003c003c59360000003c003c6e360000003c003c84360000003c003c99360000003c003caf360000003c003cc5360000003c003cdb360000003c003cf2360000003c003c08370000003c003c36370000003c003c4d370000003c003c64370000003c003c7c370000003c003c93370000003c003cab370000003c003cc3370000003c003cdb370000003c003cf3370000003c003c05380000003c003c1e380000003c003c2a380000003c003c37380000003c003c44380000003c003c50380000003c003c5d380000003c003c6a380000003c003c77380000003c003c84380000003c003c91380000003c003cac380000003c003cb9380000003c003cc7380000003c003cd4380000003c003ce2380000003c003cf0380000003c003cfd380000003c003c0b390000003c003c19390000003c003c27390000003c003c44390000003c003c52390000003c003c61390000003c003c6f390000873b003c7e390000de3a003c8d3900002e3a003c9b3900007d39003caa390000cc38003cb93900001c38003cc8390000d636003ce73900007535003cf63900002434003c063a00008531003c153a0000852d003c253a00000000bdc344bc8540003ca2c3dfbb5b40003c89c337bb3040003c70c391ba0440003c58c3ecb9af3f003c41c34ab9543f003c2bc3aab8f73e003c16c30cb8983e003c01c3e2b6373e003ceec2b1b5d43d003cdcc287b46f3d003cccc2c8b2083d003cbcc28fb09f3c003caec2ceac343c003ca2c208a18e3b003c96c2ce2ab03a003c8dc2472fcd39003c85c27b31e638003c7ec23c33f837003c7ac271341d36003c77c237353a34003c76c2ef35a430003c76c298364126003c79c230373cae003c7ec2b7370cb3003c84c216387fb5003c8dc248387bb7003c97c27138bcb8003ca4c28f38bab9003cb2c2a538b8ba003cc2c2b138b5bb003cd3c2b33858bc003ce7c2ab38d5bc003cfbc29a3850bd003c11c38038cabd003c29c35c3843be003c42c32f38babe003c5bc3f5372fbf003c76c37937a1bf003c92c3ee3609c0003cafc3533640c0003cccc3a93576c0003ceac3ef34acc0003c04c42934dfc0003c14c4aa3212c1003c24c4e93044c1003c34c41c2e74c1003c44c46b28a4c1003c54c474a7d2c1003c65c41baeffc1003c75c441b12bc2003c86c489b356c2003c96c4f3b47fc2003ca7c42ab6a8c2003cb7c46bb7cfc2003cc8c45ab8f6c2003cd9c403b91bc3003ce9c4b0b93fc3003cf9c461ba62c3003c0ac516bb84c3003c1ac5cebba5c3003c2ac545bcc5c3003c3ac5a5bce4c3003c49c507bd01c4003c59c56abd0fc4003c68c5cfbd1dc4003c78c535be2ac4003c87c59dbe37c4003c95c506bf44c4003ca4c571bf4fc4003cb2c5ddbf5bc4003cc0c525c066c4003ccec55cc070c4003cdcc594c07ac4003ce9c5cdc084c4003cf6c506c18cc4003c03c63fc195c4003c0fc67ac19dc4003c1bc6b4c1a4c4003c27c6f0c1abc4003c33c62bc2b2c4003c3ec667c2b8c4003c48c6a4c2bec4003c53c6e1c2c3c4003c5dc61ec3c8c4003c67c65cc3ccc4003c70c69ac3cfc4003c79c6d9c3d3c4003c81c60cc4d6c4003c89c62bc4d8c4003c91c64bc4dac4003c99c66ac4dbc4003c9fc68ac4dcc4003ca6c6aac4ddc4003cacc6cac4ddc4003cb2c6ebc4ddc4003cb7c60bc5dcc4003cbcc62bc5dac4003cc0c64bc5d9c4003cc4c66cc5d7c4003cc8c68cc5d4c4003ccbc6acc5d1c4003ccdc6cdc5cec4003cd0c6edc5cac4003cd1c60dc6c6c4003cd3c62ec6c2c4003cd4c64ec6bdc4003cd4c66ec6b8c4003cd4c68ec6b2c4003cd4c6aec6acc4003cd3c6cec6a6c4003cd2c6eec69fc4003cd0c60ec798c4003ccec62ec791c4003cccc64dc789c4003cc9c66dc781c4003cc6c68cc779c4003cc2c6acc770c4003cbec6cbc767c4003cbac6eac75ec4003cb5c604c855c4003cb0c613c84bc4003caac623c841c4003ca4c632c836c4003c9ec641c82cc4003c97c650c821c4003c90c65fc816c4003c89c66ec80bc4003c28489e4a7aca003cef47704a7cca003c8d47424a7eca003c2b47134a7fca003cc846e34980ca003c6546b24981ca003c0146814982ca003c9c454f4983ca003c37451c4983ca003cd144e94883ca003c6b44b54882ca003c0544804881ca003c3d434a4880ca003c6f4214487eca003ca141ba477cca003cd3404a4779ca003c0540d94676ca003c6f3e664673ca003cd53cf3456fca003c7b3a7e456aca003ca236084565ca003ccb2591445fca003cd6b5194458ca003cfbb9414351ca003c7fbc4f4249ca003cfabd5d4140ca003c6dbf6b4037ca003c6bc0f13e2dca003c1cc10e3d23ca003cc7c15c3a17ca003c6dc241350bca003c0cc34cb0ffc9003ca6c3bdb8f1c9003c1dc42fbce3c9003c63c4fabdd5c9003ca7c4bebfc6c9003ce7c4bec0b6c9003c24c59ac1a6c9003c5dc572c295c9003c94c547c384c9003cc7c50cc472c9003cf7c572c460c9003c24c6d7c44ec9003c4dc63ac53bc9003c74c69bc527c9003c98c6fbc513c9003cb9c658c6ffc8003cd7c6b4c6ebc8003cf2c60ec7d6c8003c0ac767c7c1c8003c20c7bdc7abc8003c34c709c895c8003c44c733c87fc8003c53c75cc868c8003c5fc784c851c8003c68c7acc83ac8003c70c7d3c823c8003c75c7f9c80bc8003c78c71ec9e7c7003c79c743c9b6c7003c77c767c985c7003c74c78bc953c7003c6fc7adc921c7003c67c7d0c9eec6003c5ec7f1c9bbc6003c52c713ca87c6003c45c733ca53c6003c36c753ca1ec6003c25c773cae9c5003c13c791cab3c5003cffc6b0ca7dc5003ce8c6ceca46c5003cd1c6ebca0fc5003cb7c608cbd8c4003c9cc624cba0c4003c7fc640cb67c4003c61c65bcb2ec4003c41c676cbeac3003c20c691cb76c3003cfdc5abcb02c3003cd8c5c4cb8dc2003cb2c5decb17c2003c8bc5f6cba0c1003c62c507cc28c1003c38c513ccb0c0003c0cc51fcc37c0003cdfc42acc7cbf003cb1c435cc87be003c81c440cc92bd003c51c44bcc9bbc003c1fc456cc46bb003cd7c360cc54b9003c6fc36accc1b6003c03c374cca9b1003c96c27ecc6e2c003c27c288cc0e35003cb5c191cc8238003c41c19bcc7e3a003cccc0a4cc3e3c003c54c0accc3d3d003cb6bfb5cc3d3e003cbfbebecc3e3f003cc5bdc6cc1f40003cc8bccecca040003c8ebbd6cc2041003c87b9decca141003cf3b6e5cc2242003c99b1edcca342003c902df4cc2443003c9f35fbcca543003cf23802cd1344003c1a3b09cd5344003ca33c0fcd9344003cbb3d16cdd444003cd53e1ccd1445003cf13f22cd5445003c874028cd9445003c17412ecdd445003ca74134cd1446003c394239cd5346003ccb423fcd9346003c5d4344cdd246003cf04349cd1147003c42444ecd5047003c8c4453cd8f47003cd64458cdce47003c21455ccd0648003c6c4561cd2548003c
  m_StreamData:
    offset: 0
    size: 0
    path: 
--- !u!28 &28286582945877006
Texture2D:
  m_ObjectHideFlags: 1
  m_PrefabParentObject: {fileID: 0}
  m_PrefabInternal: {fileID: 0}
  m_Name: 
  m_ImageContentsHash:
    serializedVersion: 2
    Hash: 00000000000000000000000000000000
  serializedVersion: 2
  m_Width: 128
  m_Height: 2
  m_CompleteImageSize: 2048
  m_TextureFormat: 17
  m_MipCount: 1
  m_IsReadable: 1
  m_AlphaIsTransparency: 0
  m_ImageCount: 1
  m_TextureDimension: 2
  m_TextureSettings:
    m_FilterMode: 1
    m_Aniso: 1
    m_MipBias: 0
    m_WrapMode: 0
  m_LightmapFormat: 0
  m_ColorSpace: 0
  image data: 2048
<<<<<<< HEAD
  _typelessdata: bdc344bc8540003ca2c3dfbb5b40003c89c337bb3040003c70c391ba0440003c58c3ecb9af3f003c41c34ab9543f003c2bc3aab8f73e003c16c30cb8983e003c01c3e2b6373e003ceec2b1b5d43d003cdcc287b46f3d003cccc2c8b2083d003cbcc28fb09f3c003caec2ceac343c003ca2c208a18e3b003c96c2ce2ab03a003c8dc2472fcd39003c85c27b31e638003c7ec23c33f837003c7ac271341d36003c77c237353a34003c76c2ef35a430003c76c298364126003c79c230373cae003c7ec2b7370cb3003c84c216387fb5003c8dc248387bb7003c97c27138bcb8003ca4c28f38bab9003cb2c2a538b8ba003cc2c2b138b5bb003cd3c2b33858bc003ce7c2ab38d5bc003cfbc29a3850bd003c11c38038cabd003c29c35c3843be003c42c32f38babe003c5bc3f5372fbf003c76c37937a1bf003c92c3ee3609c0003cafc3533640c0003cccc3a93576c0003ceac3ef34acc0003c04c42934dfc0003c14c4aa3212c1003c24c4e93044c1003c34c41c2e74c1003c44c46b28a4c1003c54c474a7d2c1003c65c41baeffc1003c75c441b12bc2003c86c489b356c2003c96c4f3b47fc2003ca7c42ab6a8c2003cb7c46bb7cfc2003cc8c45ab8f6c2003cd9c403b91bc3003ce9c4b0b93fc3003cf9c461ba62c3003c0ac516bb84c3003c1ac5cebba5c3003c2ac545bcc5c3003c3ac5a5bce4c3003c49c507bd01c4003c59c56abd0fc4003c68c5cfbd1dc4003c78c535be2ac4003c87c59dbe37c4003c95c506bf44c4003ca4c571bf4fc4003cb2c5ddbf5bc4003cc0c525c066c4003ccec55cc070c4003cdcc594c07ac4003ce9c5cdc084c4003cf6c506c18cc4003c03c63fc195c4003c0fc67ac19dc4003c1bc6b4c1a4c4003c27c6f0c1abc4003c33c62bc2b2c4003c3ec667c2b8c4003c48c6a4c2bec4003c53c6e1c2c3c4003c5dc61ec3c8c4003c67c65cc3ccc4003c70c69ac3cfc4003c79c6d9c3d3c4003c81c60cc4d6c4003c89c62bc4d8c4003c91c64bc4dac4003c99c66ac4dbc4003c9fc68ac4dcc4003ca6c6aac4ddc4003cacc6cac4ddc4003cb2c6ebc4ddc4003cb7c60bc5dcc4003cbcc62bc5dac4003cc0c64bc5d9c4003cc4c66cc5d7c4003cc8c68cc5d4c4003ccbc6acc5d1c4003ccdc6cdc5cec4003cd0c6edc5cac4003cd1c60dc6c6c4003cd3c62ec6c2c4003cd4c64ec6bdc4003cd4c66ec6b8c4003cd4c68ec6b2c4003cd4c6aec6acc4003cd3c6cec6a6c4003cd2c6eec69fc4003cd0c60ec798c4003ccec62ec791c4003cccc64dc789c4003cc9c66dc781c4003cc6c68cc779c4003cc2c6acc770c4003cbec6cbc767c4003cbac6eac75ec4003cb5c604c855c4003cb0c613c84bc4003caac623c841c4003ca4c632c836c4003c9ec641c82cc4003c97c650c821c4003c90c65fc816c4003c89c66ec80bc4003c28489e4a7aca003cef47704a7cca003c8d47424a7eca003c2b47134a7fca003cc846e34980ca003c6546b24981ca003c0146814982ca003c9c454f4983ca003c37451c4983ca003cd144e94883ca003c6b44b54882ca003c0544804881ca003c3d434a4880ca003c6f4214487eca003ca141ba477cca003cd3404a4779ca003c0540d94676ca003c6f3e664673ca003cd53cf3456fca003c7b3a7e456aca003ca236084565ca003ccb2591445fca003cd6b5194458ca003cfbb9414351ca003c7fbc4f4249ca003cfabd5d4140ca003c6dbf6b4037ca003c6bc0f13e2dca003c1cc10e3d23ca003cc7c15c3a17ca003c6dc241350bca003c0cc34cb0ffc9003ca6c3bdb8f1c9003c1dc42fbce3c9003c63c4fabdd5c9003ca7c4bebfc6c9003ce7c4bec0b6c9003c24c59ac1a6c9003c5dc572c295c9003c94c547c384c9003cc7c50cc472c9003cf7c572c460c9003c24c6d7c44ec9003c4dc63ac53bc9003c74c69bc527c9003c98c6fbc513c9003cb9c658c6ffc8003cd7c6b4c6ebc8003cf2c60ec7d6c8003c0ac767c7c1c8003c20c7bdc7abc8003c34c709c895c8003c44c733c87fc8003c53c75cc868c8003c5fc784c851c8003c68c7acc83ac8003c70c7d3c823c8003c75c7f9c80bc8003c78c71ec9e7c7003c79c743c9b6c7003c77c767c985c7003c74c78bc953c7003c6fc7adc921c7003c67c7d0c9eec6003c5ec7f1c9bbc6003c52c713ca87c6003c45c733ca53c6003c36c753ca1ec6003c25c773cae9c5003c13c791cab3c5003cffc6b0ca7dc5003ce8c6ceca46c5003cd1c6ebca0fc5003cb7c608cbd8c4003c9cc624cba0c4003c7fc640cb67c4003c61c65bcb2ec4003c41c676cbeac3003c20c691cb76c3003cfdc5abcb02c3003cd8c5c4cb8dc2003cb2c5decb17c2003c8bc5f6cba0c1003c62c507cc28c1003c38c513ccb0c0003c0cc51fcc37c0003cdfc42acc7cbf003cb1c435cc87be003c81c440cc92bd003c51c44bcc9bbc003c1fc456cc46bb003cd7c360cc54b9003c6fc36accc1b6003c03c374cca9b1003c96c27ecc6e2c003c27c288cc0e35003cb5c191cc8238003c41c19bcc7e3a003cccc0a4cc3e3c003c54c0accc3d3d003cb6bfb5cc3d3e003cbfbebecc3e3f003cc5bdc6cc1f40003cc8bccecca040003c8ebbd6cc2041003c87b9decca141003cf3b6e5cc2242003c99b1edcca342003c902df4cc2443003c9f35fbcca543003cf23802cd1344003c1a3b09cd5344003ca33c0fcd9344003cbb3d16cdd444003cd53e1ccd1445003cf13f22cd5445003c874028cd9445003c17412ecdd445003ca74134cd1446003c394239cd5346003ccb423fcd9346003c5d4344cdd246003cf04349cd1147003c42444ecd5047003c8c4453cd8f47003cd64458cdce47003c21455ccd0648003c6c4561cd2548003c
  m_StreamData:
    offset: 0
    size: 0
    path: 
--- !u!28 &28308276999895404
Texture2D:
  m_ObjectHideFlags: 1
  m_PrefabParentObject: {fileID: 0}
  m_PrefabInternal: {fileID: 0}
  m_Name: 
  m_ImageContentsHash:
    serializedVersion: 2
    Hash: 00000000000000000000000000000000
  serializedVersion: 2
  m_Width: 128
  m_Height: 1
  m_CompleteImageSize: 512
  m_TextureFormat: 4
  m_MipCount: 1
  m_IsReadable: 1
  m_AlphaIsTransparency: 0
  m_ImageCount: 1
  m_TextureDimension: 2
  m_TextureSettings:
    m_FilterMode: 1
    m_Aniso: 1
    m_MipBias: 0
    m_WrapMode: 1
  m_LightmapFormat: 0
  m_ColorSpace: 1
  image data: 512
  _typelessdata: ff000000ff020011ff030021ff050032ff060042ff080053ff090063ff0b0074ff0c0084ff0e0095ff0f00a5ff1100b6ff1300c6ff1400d7ff1600e7ff1700f8ff1900ffff1a00ffff1c00ffff1d00ffff1f00ffff2000ffff2200ffff2400ffff2500ffff2700ffff2800ffff2a00ffff2b00ffff2d00ffff2e00ffff3000ffff3100ffff3300ffff3400ffff3600ffff3800ffff3900ffff3b00ffff3c00ffff3e00ffff3f00ffff4100ffff4200ffff4400ffff4500ffff4700ffff4900ffff4a00ffff4c00ffff4d00ffff4f00ffff5300ffff5700ffff5c00ffff6000ffff6500ffff6a00ffff6e00ffff7300ffff7700ffff7c00ffff8000ffff8500ffff8a00ffff8e00ffff9300ffff9700ffff9c00ffffa000ffffa400ffffa500ffffa600ffffa800ffffa900ffffaa00ffffab00ffffac00ffffad00ffffae00ffffaf00ffffb000ffffb100ffffb300ffffb400ffffb500ffffb600ffffb700ffffb800ffffb900ffffba00ffffbb00ffffbc00ffffbe00ffffbf00ffffc000ffffc100ffffc200ffffc300ffffc400ffffc500ffffc600ffffc700ffffc900ffffca00ffffcb00ffffcc00ffffcd00ffffce00ffffcf00ffffd000ffffd100ffffd200ffffd400ffffd500ffffd600ffffd700f0ffd800dbffd900c5ffda00afffdb0099ffdc0083ffdd006dffdf0057ffe00042ffe1002cffe20016ffe30000
=======
  _typelessdata: 2931a634c8b8003c739c1b329db9003c77b1142e77ba003c68b5d11b57bb003c0cb842ad1ebc003c66b931b195bc003cc0ba86b30fbd003c0ebccbb48dbd003cbcbca9b511be003c69bd52b69abe003c14beb6b629bf003cbcbebeb6bfbf003c5abf43b62ec0003ce3bf10b57ec0003c21c0e3b1c8c0003c33c0969703c1003c26c07b322ac1003c06c08a363ec1003cb1bfde3845c1003c44bf683a43c1003cccbee13b39c1003c4abea53c29c1003cc1bd533d15c1003c32bdfa3dfdc0003c9fbc9b3ee2c0003c09bc373fc3c0003cdebacd3fa2c0003ca4b92f407fc0003c66b8754059c0003c48b6b84031c0003c78b3fa4008c0003ca5ac3941bbbf003cbc2d774162bf003c0c34b24106bf003caf36eb41a7be003caa38234246be003c003a5942e2bd003c563b8d427dbd003c573cbf4215bd003c043df042aabc003cb13d1f433ebc003c5f3e4c43a1bb003cdf3e25433bbb003c393fbe4226bb003c903f564204bb003ce23fee41d5ba003c1740864195ba003c38401c4141ba003c5440b340d8b9003c6840494054b9003c7240c23fb5b8003c6e40f53ef5b7003c5a40323e55b6003c34407d3da3b4003cfe3fd53cf9b1003c7b3f3a3ce4ad003ce73e503bdaa0003c473e353aa22b003ca03d1e395c2f003cf53c07380631003c493cd935f631003c3a3b35338832003ce6393e2dc132003c963820acac32003c9c36d8b24e32003c1934dcb5b031003c972e2cb8d830003ce8a96fb9972f003c1fb2b7ba202d003c53b502bcad28003c86b7aabcfca1003cd4b854bd1bac003cdfb900beb3af003ce2baadbec1b1003cdebb5cbfc4b3003c6abc06c0eeb4003ce1bc5ec005b6003c56bdb8c025b7003cc8bd11c127b8003c37be6bc1c0b8003ca3bec6c15cb9003c0dbf21c2fcb9003c74bf7cc2a0ba003cd9bfd7c246bb003c1ec033c3eebb003c4ec08fc34dbc003c7dc0ebc3a4bc003c77c0b2c3d5bc003c5ec046c3f7bc003c45c0d9c214bd003c2dc06cc22dbd003c15c0ffc141bd003cfbbf91c14fbd003cccbf23c157bd003c9ebfb5c058bd003c71bf47c051bd003c44bfb2bf43bd003c19bfd7be2bbd003cf0befcbd09bd003cc8be24bddcbc003ca1be4ebca2bc003c7dbef6ba5cbc003c5cbe5bb908bc003c3dbe97b74bbb003c21be96b469ba003c09bee5ae69b9003cf4bde82b4eb8003ce1bd123336b6003cd2bdeb3548b3003cc5bd133874ab003cbabd1e398c2f003cb1bd1b3ac934003ca7bd0f3bbd37003c9dbdfe3b5b39003c91bd773cd63a003c82bdf53c253c003c6ebd7d3dd73c003c52bd143e7a3d003c2cbdc03e063e003cfbbc803f6f3e003cc0bc2840ac3e003c7fbc9340c03e003c3bbcfe40b23e003cebbb67418a3e003c5fbbcd41503e003cd3ba3242073e003c48ba9442b43d003cbeb9f542583d003c6ac9abc6bbc6003c34c923c697c6003cfcc898c571c6003cc2c80ac549c6003c85c876c41dc6003c44c8bdc3edc5003cffc781c2b9c5003c6cc737c180c5003ccdc6bcbf40c5003c20c6e3bcf8c4003c62c56eb7a5c4003c8cc4953544c4003c31c3ea3ca1c3003c00c1584088c2003c21bd49423ec1003cceaa0644b8bf003c3e3cbd4411bd003c10404b4548b9003cc241b945e7ae003c444310467136003c50445546083b003cf0448d46513d003c8445b946073f003c0e46dc465540003c9046f8461e41003c0a470d47e141003c7f471c479e42003cee4727475643003c2c482d470444003c5f482f475c44003c90482e47b244003cbf4829470645003ced4821475845003c19491747a945003c44490a47f945003c6d49fb464746003c9649ea469546003cbd49d646e146003ce349c1462d47003c084aaa467747003c2d4a9246c147003c504a78460448003cee4481c9b636003c74442dc97039003ce743d9c8843b003cd74283c8ca3c003cb6412bc8d03d003c8140a5c7cf3e003c6f3ef3c6c13f003c583b43c65040003cca3199c5af40003cbeb8fec4f640003c89bd7cc41b41003c51c01bc41941003cc7c1c3c3ed40003c1dc399c39c40003c28c4b1c32c40003cb1c400c4483f003c2bc53fc4103e003c97c58fc4bc3c003cf8c5eec4a63a003c4ec659c56437003c9cc6ccc54c2d003ce1c646c6dcb4003c1fc7c6c68fb9003c58c749c75abc003c8bc7cfc7edbd003cb9c72bc87fbf003ce2c770c887c0003c04c8b5c84ec1003c15c8fbc813c2003c25c840c9d6c2003c33c885c997c3003c40c8cac92bc4003c4cc80fca8ac4003c57c854cae7c4003c62c898ca44c5003c6bc8dcca9fc5003c73c81fcbf9c5003c7bc862cb53c6003c82c8a4cbabc6003c89c8e6cb03c7003c8fc813cc59c7003c94c834ccafc7003c9ac854cc01c8003c9ec874cc2bc8003ca2c894cc55c8003c3644984c10c2003c0944724c2dc1003cb6434c4c48c0003c5843254cc0be003cfa42fc4becbc003c9a42ac4b29ba003c39425b4be1b4003cd741084b4231003c7441b44a1639003c10415e4a703c003cab40074a553e003c4740b0491d40003cc43f57490d41003cfc3efe48fa41003c363ea548e042003c753d4d48bf43003cbb3cee474944003c0b3c4647ab44003cd03aa5460345003ca8390d465045003ca53881459045003c96370345c145003c3f369444e245003c4b353644f145003cc234d343ee45003cad346143d645003c16351843a845003c0c36fe426145003c9d371743fe44003cf3386b437a44003c7f3a0244a643003c3c3c72440942003c693d07452a40003cb63eb445483c003c05406d46f529003cad40294793bb003c4e41e04794bf003ce841494896c1003c7a429f484bc3003c0743f34875c4003c8d4343493dc5003c
>>>>>>> 329619c2
  m_StreamData:
    offset: 0
    size: 0
    path: <|MERGE_RESOLUTION|>--- conflicted
+++ resolved
@@ -13,10 +13,17 @@
     Collapsed=\"False\">\r\n            <Block DescId=\"UnityEditor.Experimental.VFX.VFXBlockPositionSpline\"
     Hash=\"-1433902301\" Collapsed=\"False\" Enabled=\"True\">\r\n                <Slot
     SlotId=\"0\">\r\n                    <Values>\r\n                        <kSpline>\r\n
-    \                           <Point x=\"-3.869566\" y=\"-1.066869\" z=\"2.260548\"
-    />\r\n                            <Point x=\"-1.09837\" y=\"3.346914\" z=\"-2.057544\"
-    />\r\n                            <Point x=\"-8.34582\" y=\"-1.689365\" z=\"-6.807812\"
-    />\r\n                            <Point x=\"-6.538065\" y=\"-8.862341\" z=\"-4.043756\"
+    \                           <Point x=\"0.1613657\" y=\"0.2907431\" z=\"-0.5979553\"
+    />\r\n                            <Point x=\"-3.448523\" y=\"-1.932088\" z=\"-2.841525\"
+    />\r\n                            <Point x=\"-2.582632\" y=\"1.545648\" z=\"-3.627093\"
+    />\r\n                            <Point x=\"1.666253\" y=\"3.687078\" z=\"-0.9075528\"
+    />\r\n                            <Point x=\"3.39813\" y=\"-0.1042874\" z=\"-0.8174407\"
+    />\r\n                            <Point x=\"0.8242316\" y=\"2.141305\" z=\"1.733946\"
+    />\r\n                            <Point x=\"-2.268938\" y=\"-4.006692\" z=\"-1.181871\"
+    />\r\n                            <Point x=\"-0.8205233\" y=\"2.264424\" z=\"-2.30199\"
+    />\r\n                            <Point x=\"-1.976883\" y=\"-0.0293909\" z=\"3.083139\"
+    />\r\n                            <Point x=\"-0.7179533\" y=\"3.479834\" z=\"1.336628\"
+    />\r\n                            <Point x=\"2.681427\" y=\"1.692508\" z=\"-1.389072\"
     />\r\n                        </kSpline>\r\n                    </Values>\r\n
     \                   <Collapsed>true</Collapsed>\r\n                    <WorldSpace>false</WorldSpace>\r\n
     \               </Slot>\r\n                <Slot SlotId=\"1\">\r\n                    <Values>\r\n
@@ -30,93 +37,102 @@
     \               <Slot SlotId=\"3\">\r\n                    <Values>\r\n                        <kFloat>1</kFloat>\r\n
     \                   </Values>\r\n                    <Collapsed>true</Collapsed>\r\n
     \                   <WorldSpace>false</WorldSpace>\r\n                </Slot>\r\n
-    \           </Block>\r\n            <Block DescId=\"UnityEditor.Experimental.VFX.VFXBlockSetSubUVRandom\"
+    \           </Block>\r\n            <Block DescId=\"UnityEditor.Experimental.VFX.VFXBlockVelocityConstant\"
+    Hash=\"-754220764\" Collapsed=\"False\" Enabled=\"False\">\r\n                <Slot
+    SlotId=\"4\">\r\n                    <Values>\r\n                        <kFloat>0</kFloat>\r\n
+    \                       <kFloat>1</kFloat>\r\n                        <kFloat>0</kFloat>\r\n
+    \                   </Values>\r\n                    <Collapsed>true true true
+    true</Collapsed>\r\n                    <WorldSpace>false false false false</WorldSpace>\r\n
+    \               </Slot>\r\n            </Block>\r\n            <Block DescId=\"UnityEditor.Experimental.VFX.VFXBlockVelocityRandomVector\"
+    Hash=\"-754220764\" Collapsed=\"False\" Enabled=\"False\">\r\n                <Slot
+    SlotId=\"8\">\r\n                    <Values>\r\n                        <kFloat>1</kFloat>\r\n
+    \                       <kFloat>1</kFloat>\r\n                        <kFloat>1</kFloat>\r\n
+    \                   </Values>\r\n                    <Collapsed>true true true
+    true</Collapsed>\r\n                    <WorldSpace>false false false false</WorldSpace>\r\n
+    \               </Slot>\r\n            </Block>\r\n            <Block DescId=\"UnityEditor.Experimental.VFX.VFXBlockSetSubUVRandom\"
     Hash=\"680700548\" Collapsed=\"False\" Enabled=\"True\">\r\n                <Slot
-    SlotId=\"4\">\r\n                    <Values>\r\n                        <kFloat>0</kFloat>\r\n
-    \                   </Values>\r\n                    <Collapsed>true</Collapsed>\r\n
-    \                   <WorldSpace>false</WorldSpace>\r\n                </Slot>\r\n
-    \               <Slot SlotId=\"5\">\r\n                    <Values>\r\n                        <kFloat>4</kFloat>\r\n
+    SlotId=\"12\">\r\n                    <Values>\r\n                        <kFloat>0</kFloat>\r\n
+    \                   </Values>\r\n                    <Collapsed>true</Collapsed>\r\n
+    \                   <WorldSpace>false</WorldSpace>\r\n                </Slot>\r\n
+    \               <Slot SlotId=\"13\">\r\n                    <Values>\r\n                        <kFloat>4</kFloat>\r\n
     \                   </Values>\r\n                    <Collapsed>true</Collapsed>\r\n
     \                   <WorldSpace>false</WorldSpace>\r\n                </Slot>\r\n
     \           </Block>\r\n            <Block DescId=\"UnityEditor.Experimental.VFX.VFXBlockSizeRandomSquare\"
     Hash=\"680700548\" Collapsed=\"False\" Enabled=\"True\">\r\n                <Slot
-    SlotId=\"6\">\r\n                    <Values>\r\n                        <kFloat>0.05</kFloat>\r\n
-    \                   </Values>\r\n                    <Collapsed>true</Collapsed>\r\n
-    \                   <WorldSpace>false</WorldSpace>\r\n                </Slot>\r\n
-    \               <Slot SlotId=\"7\">\r\n                    <Values>\r\n                        <kFloat>0.05</kFloat>\r\n
+    SlotId=\"14\">\r\n                    <Values>\r\n                        <kFloat>0.05</kFloat>\r\n
+    \                   </Values>\r\n                    <Collapsed>true</Collapsed>\r\n
+    \                   <WorldSpace>false</WorldSpace>\r\n                </Slot>\r\n
+    \               <Slot SlotId=\"15\">\r\n                    <Values>\r\n                        <kFloat>0.05</kFloat>\r\n
     \                   </Values>\r\n                    <Collapsed>true</Collapsed>\r\n
     \                   <WorldSpace>false</WorldSpace>\r\n                </Slot>\r\n
     \           </Block>\r\n        </Context>\r\n        <Context DescId=\"Particle
-    Update\" Position=\"-360,430\" Collapsed=\"False\">\r\n            <Block DescId=\"UnityEditor.Experimental.VFX.VFXBlockVectorFieldRelativeForce\"
+    Update\" Position=\"-160,310\" Collapsed=\"False\">\r\n            <Block DescId=\"UnityEditor.Experimental.VFX.VFXBlockVectorFieldRelativeForce\"
     Hash=\"744917403\" Collapsed=\"False\" Enabled=\"True\">\r\n                <Slot
-    SlotId=\"8\">\r\n                    <Values>\r\n                        <kTexture3D>5796183d03aa8e147bec84edfb7cd610</kTexture3D>\r\n
-    \                   </Values>\r\n                    <Collapsed>true</Collapsed>\r\n
-    \                   <WorldSpace>false</WorldSpace>\r\n                </Slot>\r\n
-    \               <Slot SlotId=\"9\">\r\n                    <Values>\r\n                        <kFloat>0</kFloat>\r\n
+    SlotId=\"16\">\r\n                    <Values>\r\n                        <kTexture3D>5796183d03aa8e147bec84edfb7cd610</kTexture3D>\r\n
+    \                   </Values>\r\n                    <Collapsed>true</Collapsed>\r\n
+    \                   <WorldSpace>false</WorldSpace>\r\n                </Slot>\r\n
+    \               <Slot SlotId=\"17\">\r\n                    <Values>\r\n                        <kFloat>0</kFloat>\r\n
     \                       <kFloat>0</kFloat>\r\n                        <kFloat>0</kFloat>\r\n
     \                       <kFloat>0</kFloat>\r\n                        <kFloat>0</kFloat>\r\n
-    \                       <kFloat>0</kFloat>\r\n                        <kFloat>4.223594</kFloat>\r\n
-    \                       <kFloat>4.223599</kFloat>\r\n                        <kFloat>4.223599</kFloat>\r\n
+    \                       <kFloat>0</kFloat>\r\n                        <kFloat>2.300861</kFloat>\r\n
+    \                       <kFloat>2.300863</kFloat>\r\n                        <kFloat>2.300863</kFloat>\r\n
     \                   </Values>\r\n                    <Collapsed>true true true
     true true true true true true true true true true</Collapsed>\r\n                    <WorldSpace>false
     false false false false false false false false false false false false</WorldSpace>\r\n
-    \               </Slot>\r\n                <Slot SlotId=\"22\">\r\n                    <Values>\r\n
+    \               </Slot>\r\n                <Slot SlotId=\"30\">\r\n                    <Values>\r\n
     \                       <kFloat>1</kFloat>\r\n                    </Values>\r\n
     \                   <Collapsed>true</Collapsed>\r\n                    <WorldSpace>false</WorldSpace>\r\n
-    \               </Slot>\r\n                <Slot SlotId=\"23\">\r\n                    <Values>\r\n
+    \               </Slot>\r\n                <Slot SlotId=\"31\">\r\n                    <Values>\r\n
     \                       <kFloat>10</kFloat>\r\n                    </Values>\r\n
     \                   <Collapsed>true</Collapsed>\r\n                    <WorldSpace>false</WorldSpace>\r\n
     \               </Slot>\r\n            </Block>\r\n            <Block DescId=\"UnityEditor.Experimental.VFX.VFXBlockCollideWithSphere\"
-    Hash=\"-1921841491\" Collapsed=\"False\" Enabled=\"False\">\r\n                <Slot
-    SlotId=\"24\">\r\n                    <Values>\r\n                        <kFloat>-1.273289</kFloat>\r\n
-    \                       <kFloat>0.7697644</kFloat>\r\n                        <kFloat>-1.137809</kFloat>\r\n
-    \                       <kFloat>5.876549</kFloat>\r\n                    </Values>\r\n
-    \                   <Collapsed>false true true true true true</Collapsed>\r\n
-    \                   <WorldSpace>false false false false false false</WorldSpace>\r\n
-    \               </Slot>\r\n                <Slot SlotId=\"30\">\r\n                    <Values>\r\n
-    \                       <kFloat>0.66666</kFloat>\r\n                    </Values>\r\n
-    \                   <Collapsed>true</Collapsed>\r\n                    <WorldSpace>false</WorldSpace>\r\n
-    \               </Slot>\r\n            </Block>\r\n        </Context>\r\n        <Context
-    DescId=\"Quad Output\" Position=\"-420,940\" Collapsed=\"False\">\r\n            <Slot
-    SlotId=\"31\">\r\n                <Values>\r\n                    <kTexture2D>a9af9aadccfa3d64087bf3354877cf6d</kTexture2D>\r\n
+    Hash=\"-1921841491\" Collapsed=\"False\" Enabled=\"True\">\r\n                <Slot
+    SlotId=\"32\">\r\n                    <Values>\r\n                        <kFloat>0</kFloat>\r\n
+    \                       <kFloat>0.7697644</kFloat>\r\n                        <kFloat>3.952805</kFloat>\r\n
+    \                       <kFloat>1</kFloat>\r\n                    </Values>\r\n
+    \                   <Collapsed>true true true true true true</Collapsed>\r\n                    <WorldSpace>false
+    false false false false false</WorldSpace>\r\n                </Slot>\r\n                <Slot
+    SlotId=\"38\">\r\n                    <Values>\r\n                        <kFloat>0.66666</kFloat>\r\n
+    \                   </Values>\r\n                    <Collapsed>true</Collapsed>\r\n
+    \                   <WorldSpace>false</WorldSpace>\r\n                </Slot>\r\n
+    \           </Block>\r\n        </Context>\r\n        <Context DescId=\"Quad Output\"
+    Position=\"-650,850\" Collapsed=\"False\">\r\n            <Slot SlotId=\"39\">\r\n
+    \               <Values>\r\n                    <kTexture2D>a9af9aadccfa3d64087bf3354877cf6d</kTexture2D>\r\n
     \               </Values>\r\n                <Collapsed>true</Collapsed>\r\n                <WorldSpace>false</WorldSpace>\r\n
-    \           </Slot>\r\n            <Slot SlotId=\"32\">\r\n                <Values>\r\n
+    \           </Slot>\r\n            <Slot SlotId=\"40\">\r\n                <Values>\r\n
     \                   <kFloat>4</kFloat>\r\n                    <kFloat>1</kFloat>\r\n
     \               </Values>\r\n                <Collapsed>true true true</Collapsed>\r\n
     \               <WorldSpace>false false false</WorldSpace>\r\n            </Slot>\r\n
-    \           <Block DescId=\"UnityEditor.Experimental.VFX.VFXBlockSizeOverLifeCurve\"
-    Hash=\"-2014196462\" Collapsed=\"False\" Enabled=\"True\">\r\n                <Slot
-    SlotId=\"35\">\r\n                    <Values>\r\n                        <kCurve
-    PreWrapMode=\"ClampForever\" PostWrapMode=\"ClampForever\">\r\n                            <KeyFrame
-    t=\"0.00661157\" v=\"0.1025641\" inT=\"0\" outT=\"0\" tMode=\"0\" />\r\n                            <KeyFrame
-    t=\"1.006612\" v=\"7.450581E-09\" inT=\"0\" outT=\"0\" tMode=\"0\" />\r\n                        </kCurve>\r\n
-    \                   </Values>\r\n                    <Collapsed>true</Collapsed>\r\n
-    \                   <WorldSpace>false</WorldSpace>\r\n                </Slot>\r\n
-    \           </Block>\r\n            <Block DescId=\"UnityEditor.Experimental.VFX.VFXBlockSetColorGradientOverLifetime\"
+    \           <Block DescId=\"UnityEditor.Experimental.VFX.VFXBlockSetColorGradientOverLifetime\"
     Hash=\"871710797\" Collapsed=\"False\" Enabled=\"True\">\r\n                <Slot
-    SlotId=\"36\">\r\n                    <Values>\r\n                        <kColorGradient>\r\n
-    \                           <ColorKey t=\"0\" v=\"1,0,0,1\" />\r\n                            <ColorKey
-    t=\"0.4029602\" v=\"1,0.3098039,0,1\" />\r\n                            <ColorKey
-    t=\"0.54963\" v=\"1,0.6431373,0,1\" />\r\n                            <ColorKey
-    t=\"1\" v=\"1,0.8901961,0,1\" />\r\n                            <AlphaKey t=\"0\"
-    v=\"0\" />\r\n                            <AlphaKey t=\"0.1214771\" v=\"1\" />\r\n
-    \                           <AlphaKey t=\"0.9081407\" v=\"1\" />\r\n                            <AlphaKey
+    SlotId=\"43\">\r\n                    <Values>\r\n                        <kColorGradient>\r\n
+    \                           <ColorKey t=\"0\" v=\"1,1,1,1\" />\r\n                            <ColorKey
+    t=\"0.14963\" v=\"1,0.972549,0,1\" />\r\n                            <ColorKey
+    t=\"0.6607462\" v=\"1,0.3098039,0,1\" />\r\n                            <ColorKey
+    t=\"0.8785229\" v=\"1,0.227451,0,1\" />\r\n                            <ColorKey
+    t=\"1\" v=\"0,0.6588235,0.8745098,1\" />\r\n                            <AlphaKey
+    t=\"0\" v=\"0\" />\r\n                            <AlphaKey t=\"0.0770428\" v=\"1\"
+    />\r\n                            <AlphaKey t=\"0.9081407\" v=\"1\" />\r\n                            <AlphaKey
     t=\"1\" v=\"0\" />\r\n                        </kColorGradient>\r\n                    </Values>\r\n
     \                   <Collapsed>true</Collapsed>\r\n                    <WorldSpace>false</WorldSpace>\r\n
     \               </Slot>\r\n            </Block>\r\n            <Block DescId=\"UnityEditor.Experimental.VFX.VFXBlockSubPixelAA\"
-    Hash=\"0\" Collapsed=\"False\" Enabled=\"False\" />\r\n        </Context>\r\n
-    \   </System>\r\n    <SpawnerNode ModelId=\"1\" Position=\"-584,-370\">\r\n        <SpawnerBlock
-    Type=\"kConstantRate\" Collapsed=\"False\">\r\n            <Slot SlotId=\"37\">\r\n
-    \               <Values>\r\n                    <kFloat>40000</kFloat>\r\n                </Values>\r\n
-    \               <Collapsed>true</Collapsed>\r\n                <WorldSpace>false</WorldSpace>\r\n
-    \           </Slot>\r\n        </SpawnerBlock>\r\n    </SpawnerNode>\r\n    <Connections
-    />\r\n    <SpawnerConnections Id=\"1\">0</SpawnerConnections>\r\n</Graph>"
+    Hash=\"0\" Collapsed=\"False\" Enabled=\"True\" />\r\n            <Block DescId=\"UnityEditor.Experimental.VFX.VFXBlockSetAlphaScale\"
+    Hash=\"-339160254\" Collapsed=\"False\" Enabled=\"False\">\r\n                <Slot
+    SlotId=\"44\">\r\n                    <Values>\r\n                        <kFloat>0.3</kFloat>\r\n
+    \                   </Values>\r\n                    <Collapsed>true</Collapsed>\r\n
+    \                   <WorldSpace>false</WorldSpace>\r\n                </Slot>\r\n
+    \           </Block>\r\n        </Context>\r\n    </System>\r\n    <SpawnerNode
+    ModelId=\"1\" Position=\"-584,-370\">\r\n        <SpawnerBlock Type=\"kConstantRate\"
+    Collapsed=\"False\">\r\n            <Slot SlotId=\"45\">\r\n                <Values>\r\n
+    \                   <kFloat>40000</kFloat>\r\n                </Values>\r\n                <Collapsed>true</Collapsed>\r\n
+    \               <WorldSpace>false</WorldSpace>\r\n            </Slot>\r\n        </SpawnerBlock>\r\n
+    \   </SpawnerNode>\r\n    <Connections />\r\n    <SpawnerConnections Id=\"1\">0</SpawnerConnections>\r\n</Graph>"
   m_Systems:
   - m_Id: 0
     m_Capacity: 100000
-    m_SimulationShader: {fileID: 7200000, guid: b00d8738640897846b191c5e593ee1d6,
+    m_SimulationShader: {fileID: 7200000, guid: d910ecf430454bf42b7385e3c293995a,
       type: 3}
-    m_OutputShader: {fileID: 4800000, guid: 23d358a86e7f736478e9290752a2e37b, type: 3}
+    m_OutputShader: {fileID: 4800000, guid: 306ff48f7dcd2fa489aef673d5a40a78, type: 3}
     m_BufferDesc:
     - m_InitName: <noninit>
       m_UpdateName: outputBuffer
@@ -124,15 +140,12 @@
       m_Flags: 514
       m_Stride: 96
       m_PerPoint: 1
-<<<<<<< HEAD
-=======
     - m_InitName: <noninit>
       m_UpdateName: bounds
       m_OutputName: <noninit>
       m_Flags: 512
       m_Stride: 24
       m_PerPoint: 0
->>>>>>> 329619c2
     - m_InitName: flags
       m_UpdateName: flags
       m_OutputName: flags
@@ -192,65 +205,60 @@
     m_OrderPriority: 0
     m_HasKill: 1
     m_HasIndirectOutput: 1
-<<<<<<< HEAD
-    m_OutputDataIndex: -1
-=======
->>>>>>> 329619c2
     m_InitUniforms:
       m_Uniforms:
       - name: initUniform0_kVFXValueOp
+        index: 36
+      - name: initUniform1_kVFXValueOp
+        index: 35
+      - name: initUniform2_kVFXValueOp
+        index: 34
+      - name: initUniform3_kVFXValueOp
+        index: 27
+      - name: initUniform4_kVFXValueOp
+        index: 26
+      - name: initUniform5_kVFXValueOp
+        index: 25
+      - name: initUniform6_kVFXValueOp
+        index: 30
+      - name: initUniform7_kVFXValueOp
         index: 29
-      - name: initUniform1_kVFXValueOp
-        index: 28
-      - name: initUniform2_kVFXValueOp
-        index: 31
-      - name: initUniform3_kVFXValueOp
-        index: 30
-      - name: initUniform4_kVFXValueOp
-        index: 27
-      - name: initUniform5_kVFXValueOp
-        index: 24
-      - name: initUniform6_kVFXValueOp
+      - name: initUniform8_kVFXSystemSeedOp
         index: 23
-      - name: initUniform7_kVFXValueOp
-        index: 26
-      - name: initUniform8_kVFXSystemSeedOp
-        index: 20
     m_UpdateUniforms:
       m_Uniforms:
       - name: updateUniform0_kVFXTRSToMatrixOp
-        index: 12
+        index: 14
       - name: updateUniform1_kVFXValueOp
+        index: 31
+      - name: updateUniform2_kVFXValueOp
+        index: 32
+      - name: updateUniform3_kVFXCombine3fOp
+        index: 33
+      - name: updateUniform4_kVFXValueOp
+        index: 18
+      - name: updateUniform5_kVFXValueOp
+        index: 17
+      - name: updateUniform6_kVFXInverseTRSOp
         index: 22
-      - name: updateUniform2_kVFXValueOp
-        index: 14
-      - name: updateUniform3_kVFXInverseTRSOp
-        index: 13
-      - name: updateUniform4_kVFXDeltaTimeOp
-        index: 21
+      - name: updateUniform7_kVFXDeltaTimeOp
+        index: 24
       - name: updateSampler0_kVFXValueOpTexture
-        index: 25
+        index: 28
     m_OutputUniforms:
       m_Uniforms:
       - name: outputUniform0_kVFXValueOp
-        index: 15
+        index: 16
       - name: outputUniform1_kVFXValueOp
-        index: 16
-      - name: outputUniform2_kVFXValueOp
-        index: 17
+        index: 20
       - name: outputSampler0_kVFXValueOpTexture
         index: 19
     m_SpawnerIndices: 00000000
   m_Values:
-<<<<<<< HEAD
-    m_Values: 0000000000000000000000000000000000000000b9278740b927874000000000af278740ffffffffffffffffffffffffffffffffffffffffffffffffffffffffffffffffffffffffffffffffffffffffffffffffffffffffffffffffffffffffffffffffffffffffffffffffffffffffffffffffffffffffffffffffffffffffffffffffffffffffffffffffffffffffffffffffffffffffffffffffffffffffffffffffffffffffffffffffffffffffffffffffffffffffffffffffffffffffffffffffffffffff00002041faff7f3fd9a5d8bb0000003e0c0000000000c03e000080400000803f00401c47ffffffffffffffff0000803fcdcc4c3d00008040cdcc4c3d00000000cdcccc3d0000203f0000603f0000803f0000803f
-=======
     m_Values: 0000000000000000000000000000000000000000574113404e4113400000000057411340ffffffffffffffffffffffffffffffffffffffffffffffffffffffffffffffffffffffff480f453fc2fa7c40ffffffffffffffffffffffffffffffffffffffffffffffffffffffffffffffffffffffffffffffffffffffffffffffffffffffffffffffffffffffffffffffff000000000000003f3baa2a3f0000803f000080400000803f00401c47ffffffffffffffffffffffffffffffffffffffffffffffffffffffffffffffffffffffffffffffffffffffffffffffffffffffffffffffffffffffffffffffffffffffffffffffff00008040000000000000803fcdcc4c3dcdcc4c3d0000803f00002041ffffffffffffffffffffffff0000803fcdcccc3d0000803e0000403f
->>>>>>> 329619c2
     m_Textures:
     - {fileID: 2800000, guid: a9af9aadccfa3d64087bf3354877cf6d, type: 3}
     - {fileID: 11700000, guid: 5796183d03aa8e147bec84edfb7cd610, type: 2}
-    m_Meshes: []
   m_Expressions:
     m_Expressions:
     - op: 0
@@ -309,60 +317,60 @@
       data[3]: 0
     - op: 2
       valueIndex: 9
-      data[0]: 1
-      data[1]: 4
-      data[2]: 7
+      data[0]: 6
+      data[1]: 5
+      data[2]: 8
       data[3]: 0
     - op: 2
       valueIndex: 12
-      data[0]: 8
-      data[1]: 5
-      data[2]: 6
+      data[0]: 0
+      data[1]: 1
+      data[2]: 7
       data[3]: 0
     - op: 2
       valueIndex: 15
-      data[0]: 2
-      data[1]: 3
+      data[0]: 3
+      data[1]: 4
+      data[2]: 2
+      data[3]: 0
+    - op: 0
+      valueIndex: 18
+      data[0]: 1
+      data[1]: 0
+      data[2]: 0
+      data[3]: 0
+    - op: 0
+      valueIndex: 19
+      data[0]: 1
+      data[1]: 0
       data[2]: 0
       data[3]: 0
     - op: 4
-      valueIndex: 18
+      valueIndex: 20
       data[0]: 11
-      data[1]: 9
-      data[2]: 10
-      data[3]: 0
-    - op: 5
-      valueIndex: 34
-      data[0]: 12
-      data[1]: 0
-      data[2]: 0
-      data[3]: 0
-    - op: 0
-      valueIndex: 50
-      data[0]: 1
-      data[1]: 0
-      data[2]: 0
-      data[3]: 0
-    - op: 0
-      valueIndex: 51
-      data[0]: 4
-      data[1]: 0
-      data[2]: 0
-      data[3]: 0
-    - op: 0
-      valueIndex: 55
-      data[0]: 1
-      data[1]: 0
-      data[2]: 0
-      data[3]: 0
-    - op: 0
-      valueIndex: 56
-      data[0]: 2
-      data[1]: 0
-      data[2]: 0
-      data[3]: 0
-    - op: 0
-      valueIndex: 58
+      data[1]: 10
+      data[2]: 9
+      data[3]: 0
+    - op: 0
+      valueIndex: 36
+      data[0]: 1
+      data[1]: 0
+      data[2]: 0
+      data[3]: 0
+    - op: 0
+      valueIndex: 37
+      data[0]: 1
+      data[1]: 0
+      data[2]: 0
+      data[3]: 0
+    - op: 0
+      valueIndex: 38
+      data[0]: 1
+      data[1]: 0
+      data[2]: 0
+      data[3]: 0
+    - op: 0
+      valueIndex: 39
       data[0]: 1
       data[1]: 0
       data[2]: 0
@@ -370,6 +378,24 @@
     - op: 0
       valueIndex: 0
       data[0]: 7
+      data[1]: 0
+      data[2]: 0
+      data[3]: 0
+    - op: 0
+      valueIndex: 40
+      data[0]: 2
+      data[1]: 0
+      data[2]: 0
+      data[3]: 0
+    - op: 0
+      valueIndex: 42
+      data[0]: 1
+      data[1]: 0
+      data[2]: 0
+      data[3]: 0
+    - op: 5
+      valueIndex: 43
+      data[0]: 14
       data[1]: 0
       data[2]: 0
       data[3]: 0
@@ -429,19 +455,31 @@
       data[3]: 0
     - op: 0
       valueIndex: 67
+      data[0]: 1
+      data[1]: 0
+      data[2]: 0
+      data[3]: 0
+    - op: 2
+      valueIndex: 68
+      data[0]: 15
+      data[1]: 12
+      data[2]: 13
+      data[3]: 0
+    - op: 0
+      valueIndex: 71
+      data[0]: 1
+      data[1]: 0
+      data[2]: 0
+      data[3]: 0
+    - op: 0
+      valueIndex: 72
+      data[0]: 1
+      data[1]: 0
+      data[2]: 0
+      data[3]: 0
+    - op: 0
+      valueIndex: 73
       data[0]: 2
-      data[1]: 0
-      data[2]: 0
-      data[3]: 0
-    - op: 0
-      valueIndex: 69
-      data[0]: 1
-      data[1]: 0
-      data[2]: 0
-      data[3]: 0
-    - op: 0
-      valueIndex: 70
-      data[0]: 1
       data[1]: 0
       data[2]: 0
       data[3]: 0
@@ -449,7 +487,7 @@
     m_NeedsWorldToLocal: 0
   m_Spawners:
   - - m_Type: 0
-      m_ExpressionIndices: 12000000
+      m_ExpressionIndices: 15000000
   m_SpawnerEvents:
   - m_Name: OnStart
     m_StartSpawners: 00000000
@@ -459,11 +497,12 @@
     m_StopSpawners: 00000000
   m_ExposedExpressions: []
   m_ExposedEditorDescs: []
-  m_FloatTexture: {fileID: 28014331729926344}
+  m_GradientTexture: {fileID: 28263029669532728}
+  m_CurveTexture: {fileID: 28286582945877006}
   m_Bounds:
-    m_Center: {x: -4.3596067, y: -2.872355, z: -1.2107024}
-    m_Extent: {x: 3.6318064, y: -5.2504363, z: 4.5123363}
---- !u!28 &28014331729926344
+    m_Center: {x: -0.12995338, y: -1.6785784, z: -6.405033}
+    m_Extent: {x: 20.894926, y: -14.473576, z: 11.914494}
+--- !u!28 &28263029669532728
 Texture2D:
   m_ObjectHideFlags: 1
   m_PrefabParentObject: {fileID: 0}
@@ -474,9 +513,9 @@
     Hash: 00000000000000000000000000000000
   serializedVersion: 2
   m_Width: 128
-  m_Height: 4
-  m_CompleteImageSize: 4096
-  m_TextureFormat: 17
+  m_Height: 1
+  m_CompleteImageSize: 512
+  m_TextureFormat: 4
   m_MipCount: 1
   m_IsReadable: 1
   m_AlphaIsTransparency: 0
@@ -486,11 +525,11 @@
     m_FilterMode: 1
     m_Aniso: 1
     m_MipBias: 0
-    m_WrapMode: 0
+    m_WrapMode: 1
   m_LightmapFormat: 0
-  m_ColorSpace: 0
-  image data: 4096
-  _typelessdata: 902e902e00000000902e902e0000442c8f2e8f2e000024308d2e8d2e000046328b2e8b2e00002434882e882e00003535852e852e00003636812e812e000047377d2e7d2e00002438782e782e0000ac38722e722e00002d396c2e6c2e0000b539662e662e0000363a5f2e5f2e0000be3a572e572e00003f3b4f2e4f2e0000c73b472e472e0000003c3e2e3e2e0000003c342e342e0000003c2a2e2a2e0000003c202e202e0000003c152e152e0000003c0a2e0a2e0000003cff2dff2d0000003cf32df32d0000003ce62de62d0000003cd92dd92d0000003ccc2dcc2d0000003cbf2dbf2d0000003cb12db12d0000003ca32da32d0000003c942d942d0000003c862d862d0000003c762d762d0000003c672d672d0000003c572d572d0000003c472d472d0000003c372d372d0000003c272d272d0000003c162d162d0000003c052d052d0000003cf42cf42c0000003ce22ce22c0000003cd02cd02c0000003cbf2cbf2c0000003cac2cac2c0000003c9a2c9a2c0000003c882c882c0000003c752c752c0000003c622c622c0000003c502c502c0000003c3d2c3d2c0000003c292c292c0000003c162c162c0000003c032c032c0000003cdf2bdf2b0000003cb82bb82b0000003c912b912b0000003c6a2b6a2b0000003c422b422b0000003c1b2b1b2b0000003cf32af32a0000003ccb2acb2a0000003ca42aa42a0000003c7c2a7c2a0000003c542a542a0000003c2d2a2d2a0000003c052a052a0000003cde29de290000003cb629b6290000003c8f298f290000003c682968290000003c412941290000003c1a291a290000003cf328f3280000003ccc28cc280000003ca628a6280000003c802880280000003c5a285a280000003c352835280000003c102810280000003cd627d6270000003c8d278d270000003c452745270000003cfd26fd260000003cb726b7260000003c712671260000003c2c262c260000003ce825e8250000003ca525a5250000003c632563250000003c222522250000003ce224e2240000003ca324a3240000003c652465240000003c292429240000003cdb23db230000003c682368230000003cf622f6220000003c882288220000003c1c221c220000003cb321b3210000003c4d214d210000003cea20ea200000003c8b208b200000003c2e202e200000003caa1faa1f0000003cfe1efe1e0000003c591e591e0000003cbb1dbb1d0000003c241d241d0000003c941c941c0000003c0c1c0c1c0000003c181b181b0000003c261a261a0000003c451945190000003c741874180000873b671767170000de3a0716071600002e3aca14ca1400007d39601360130000cc387211721100001c389b0f9b0f0000d636e50ce50c000075358909890900002434f204f204000085313e013e010000852d0000000000000000003c000000000000003cf9100000442c003c751300002430003c371600004632003c751700002434003cf91800003535003c981900003636003cda1a00004737003c871b00002438003c7f1c0000ac38003ce41c00002d39003cbd1d0000b539003cab1e0000363a003c291f0000be3a003c1b2000003f3b003c63200000c73b003cfa200000003c003c49210000003c003cf2210000003c003c4a220000003c003c03230000003c003c65230000003c003c18240000003c003c84240000003c003cbc240000003c003c31250000003c003c6e250000003c003ced250000003c003c2f260000003c003cb7260000003c003cfe260000003c003c91270000003c003cdc270000003c003c3c280000003c003c65280000003c003cb8280000003c003c0f290000003c003c3c290000003c003c99290000003c003cc8290000003c003c2a2a0000003c003c5c2a0000003c003cc42a0000003c003cf92a0000003c003c662b0000003c003c9e2b0000003c003c082c0000003c003c432c0000003c003c612c0000003c003ca02c0000003c003cbf2c0000003c003c012d0000003c003c892d0000003c003c192e0000003c003cd92e0000003c003c7c2f0000003c003c2a300000003c003c9c300000003c003cfd300000003c003c7c310000003c003ce7310000003c003c73320000003c003ce8320000003c003c81330000003c003c11340000003c003c53340000003c003cab340000003c003cf3340000003c003c51350000003c003c9f350000003c003cf0350000003c003c05360000003c003c19360000003c003c43360000003c003c59360000003c003c6e360000003c003c84360000003c003c99360000003c003caf360000003c003cc5360000003c003cdb360000003c003cf2360000003c003c08370000003c003c36370000003c003c4d370000003c003c64370000003c003c7c370000003c003c93370000003c003cab370000003c003cc3370000003c003cdb370000003c003cf3370000003c003c05380000003c003c1e380000003c003c2a380000003c003c37380000003c003c44380000003c003c50380000003c003c5d380000003c003c6a380000003c003c77380000003c003c84380000003c003c91380000003c003cac380000003c003cb9380000003c003cc7380000003c003cd4380000003c003ce2380000003c003cf0380000003c003cfd380000003c003c0b390000003c003c19390000003c003c27390000003c003c44390000003c003c52390000003c003c61390000003c003c6f390000873b003c7e390000de3a003c8d3900002e3a003c9b3900007d39003caa390000cc38003cb93900001c38003cc8390000d636003ce73900007535003cf63900002434003c063a00008531003c153a0000852d003c253a00000000bdc344bc8540003ca2c3dfbb5b40003c89c337bb3040003c70c391ba0440003c58c3ecb9af3f003c41c34ab9543f003c2bc3aab8f73e003c16c30cb8983e003c01c3e2b6373e003ceec2b1b5d43d003cdcc287b46f3d003cccc2c8b2083d003cbcc28fb09f3c003caec2ceac343c003ca2c208a18e3b003c96c2ce2ab03a003c8dc2472fcd39003c85c27b31e638003c7ec23c33f837003c7ac271341d36003c77c237353a34003c76c2ef35a430003c76c298364126003c79c230373cae003c7ec2b7370cb3003c84c216387fb5003c8dc248387bb7003c97c27138bcb8003ca4c28f38bab9003cb2c2a538b8ba003cc2c2b138b5bb003cd3c2b33858bc003ce7c2ab38d5bc003cfbc29a3850bd003c11c38038cabd003c29c35c3843be003c42c32f38babe003c5bc3f5372fbf003c76c37937a1bf003c92c3ee3609c0003cafc3533640c0003cccc3a93576c0003ceac3ef34acc0003c04c42934dfc0003c14c4aa3212c1003c24c4e93044c1003c34c41c2e74c1003c44c46b28a4c1003c54c474a7d2c1003c65c41baeffc1003c75c441b12bc2003c86c489b356c2003c96c4f3b47fc2003ca7c42ab6a8c2003cb7c46bb7cfc2003cc8c45ab8f6c2003cd9c403b91bc3003ce9c4b0b93fc3003cf9c461ba62c3003c0ac516bb84c3003c1ac5cebba5c3003c2ac545bcc5c3003c3ac5a5bce4c3003c49c507bd01c4003c59c56abd0fc4003c68c5cfbd1dc4003c78c535be2ac4003c87c59dbe37c4003c95c506bf44c4003ca4c571bf4fc4003cb2c5ddbf5bc4003cc0c525c066c4003ccec55cc070c4003cdcc594c07ac4003ce9c5cdc084c4003cf6c506c18cc4003c03c63fc195c4003c0fc67ac19dc4003c1bc6b4c1a4c4003c27c6f0c1abc4003c33c62bc2b2c4003c3ec667c2b8c4003c48c6a4c2bec4003c53c6e1c2c3c4003c5dc61ec3c8c4003c67c65cc3ccc4003c70c69ac3cfc4003c79c6d9c3d3c4003c81c60cc4d6c4003c89c62bc4d8c4003c91c64bc4dac4003c99c66ac4dbc4003c9fc68ac4dcc4003ca6c6aac4ddc4003cacc6cac4ddc4003cb2c6ebc4ddc4003cb7c60bc5dcc4003cbcc62bc5dac4003cc0c64bc5d9c4003cc4c66cc5d7c4003cc8c68cc5d4c4003ccbc6acc5d1c4003ccdc6cdc5cec4003cd0c6edc5cac4003cd1c60dc6c6c4003cd3c62ec6c2c4003cd4c64ec6bdc4003cd4c66ec6b8c4003cd4c68ec6b2c4003cd4c6aec6acc4003cd3c6cec6a6c4003cd2c6eec69fc4003cd0c60ec798c4003ccec62ec791c4003cccc64dc789c4003cc9c66dc781c4003cc6c68cc779c4003cc2c6acc770c4003cbec6cbc767c4003cbac6eac75ec4003cb5c604c855c4003cb0c613c84bc4003caac623c841c4003ca4c632c836c4003c9ec641c82cc4003c97c650c821c4003c90c65fc816c4003c89c66ec80bc4003c28489e4a7aca003cef47704a7cca003c8d47424a7eca003c2b47134a7fca003cc846e34980ca003c6546b24981ca003c0146814982ca003c9c454f4983ca003c37451c4983ca003cd144e94883ca003c6b44b54882ca003c0544804881ca003c3d434a4880ca003c6f4214487eca003ca141ba477cca003cd3404a4779ca003c0540d94676ca003c6f3e664673ca003cd53cf3456fca003c7b3a7e456aca003ca236084565ca003ccb2591445fca003cd6b5194458ca003cfbb9414351ca003c7fbc4f4249ca003cfabd5d4140ca003c6dbf6b4037ca003c6bc0f13e2dca003c1cc10e3d23ca003cc7c15c3a17ca003c6dc241350bca003c0cc34cb0ffc9003ca6c3bdb8f1c9003c1dc42fbce3c9003c63c4fabdd5c9003ca7c4bebfc6c9003ce7c4bec0b6c9003c24c59ac1a6c9003c5dc572c295c9003c94c547c384c9003cc7c50cc472c9003cf7c572c460c9003c24c6d7c44ec9003c4dc63ac53bc9003c74c69bc527c9003c98c6fbc513c9003cb9c658c6ffc8003cd7c6b4c6ebc8003cf2c60ec7d6c8003c0ac767c7c1c8003c20c7bdc7abc8003c34c709c895c8003c44c733c87fc8003c53c75cc868c8003c5fc784c851c8003c68c7acc83ac8003c70c7d3c823c8003c75c7f9c80bc8003c78c71ec9e7c7003c79c743c9b6c7003c77c767c985c7003c74c78bc953c7003c6fc7adc921c7003c67c7d0c9eec6003c5ec7f1c9bbc6003c52c713ca87c6003c45c733ca53c6003c36c753ca1ec6003c25c773cae9c5003c13c791cab3c5003cffc6b0ca7dc5003ce8c6ceca46c5003cd1c6ebca0fc5003cb7c608cbd8c4003c9cc624cba0c4003c7fc640cb67c4003c61c65bcb2ec4003c41c676cbeac3003c20c691cb76c3003cfdc5abcb02c3003cd8c5c4cb8dc2003cb2c5decb17c2003c8bc5f6cba0c1003c62c507cc28c1003c38c513ccb0c0003c0cc51fcc37c0003cdfc42acc7cbf003cb1c435cc87be003c81c440cc92bd003c51c44bcc9bbc003c1fc456cc46bb003cd7c360cc54b9003c6fc36accc1b6003c03c374cca9b1003c96c27ecc6e2c003c27c288cc0e35003cb5c191cc8238003c41c19bcc7e3a003cccc0a4cc3e3c003c54c0accc3d3d003cb6bfb5cc3d3e003cbfbebecc3e3f003cc5bdc6cc1f40003cc8bccecca040003c8ebbd6cc2041003c87b9decca141003cf3b6e5cc2242003c99b1edcca342003c902df4cc2443003c9f35fbcca543003cf23802cd1344003c1a3b09cd5344003ca33c0fcd9344003cbb3d16cdd444003cd53e1ccd1445003cf13f22cd5445003c874028cd9445003c17412ecdd445003ca74134cd1446003c394239cd5346003ccb423fcd9346003c5d4344cdd246003cf04349cd1147003c42444ecd5047003c8c4453cd8f47003cd64458cdce47003c21455ccd0648003c6c4561cd2548003c
+  m_ColorSpace: 1
+  image data: 512
+  _typelessdata: ffffff00fffff21afffee434fffed74efffec968fffdbc82fffdae9cfffca1b6fffc94d0fffc86ebfffb79fffffb6bfffffb5efffffa51fffffa43fffff936fffff928fffff91bfffff80dfffff800fffff500fffff300fffff000ffffee00ffffeb00ffffe800ffffe600ffffe300ffffe100ffffde00ffffdb00ffffd900ffffd600ffffd400ffffd100ffffce00ffffcc00ffffc900ffffc700ffffc400ffffc100ffffbf00ffffbc00ffffba00ffffb700ffffb400ffffb200ffffaf00ffffad00ffffaa00ffffa700ffffa500ffffa200ffff9f00ffff9d00ffff9a00ffff9800ffff9500ffff9200ffff9000ffff8d00ffff8b00ffff8800ffff8500ffff8300ffff8000ffff7e00ffff7b00ffff7800ffff7600ffff7300ffff7100ffff6e00ffff6b00ffff6900ffff6600ffff6400ffff6100ffff5e00ffff5c00ffff5900ffff5700ffff5400ffff5100ffff4f00ffff4e00ffff4d00ffff4d00ffff4c00ffff4b00ffff4a00ffff4a00ffff4900ffff4800ffff4700ffff4700ffff4600ffff4500ffff4400ffff4400ffff4300ffff4200ffff4100ffff4100ffff4000ffff3f00ffff3e00ffff3d00ffff3d00ffff3c00ffff3b00ffff3a00fff83d06ffe74415ffd74b23ffc65232ffb65a40f0a5614edb95685dc5846f6baf74767a99637d88835384976d428ba5573293b442219ac22c11a1d11600a8df00
   m_StreamData:
     offset: 0
     size: 0
@@ -522,43 +561,7 @@
   m_LightmapFormat: 0
   m_ColorSpace: 0
   image data: 2048
-<<<<<<< HEAD
-  _typelessdata: bdc344bc8540003ca2c3dfbb5b40003c89c337bb3040003c70c391ba0440003c58c3ecb9af3f003c41c34ab9543f003c2bc3aab8f73e003c16c30cb8983e003c01c3e2b6373e003ceec2b1b5d43d003cdcc287b46f3d003cccc2c8b2083d003cbcc28fb09f3c003caec2ceac343c003ca2c208a18e3b003c96c2ce2ab03a003c8dc2472fcd39003c85c27b31e638003c7ec23c33f837003c7ac271341d36003c77c237353a34003c76c2ef35a430003c76c298364126003c79c230373cae003c7ec2b7370cb3003c84c216387fb5003c8dc248387bb7003c97c27138bcb8003ca4c28f38bab9003cb2c2a538b8ba003cc2c2b138b5bb003cd3c2b33858bc003ce7c2ab38d5bc003cfbc29a3850bd003c11c38038cabd003c29c35c3843be003c42c32f38babe003c5bc3f5372fbf003c76c37937a1bf003c92c3ee3609c0003cafc3533640c0003cccc3a93576c0003ceac3ef34acc0003c04c42934dfc0003c14c4aa3212c1003c24c4e93044c1003c34c41c2e74c1003c44c46b28a4c1003c54c474a7d2c1003c65c41baeffc1003c75c441b12bc2003c86c489b356c2003c96c4f3b47fc2003ca7c42ab6a8c2003cb7c46bb7cfc2003cc8c45ab8f6c2003cd9c403b91bc3003ce9c4b0b93fc3003cf9c461ba62c3003c0ac516bb84c3003c1ac5cebba5c3003c2ac545bcc5c3003c3ac5a5bce4c3003c49c507bd01c4003c59c56abd0fc4003c68c5cfbd1dc4003c78c535be2ac4003c87c59dbe37c4003c95c506bf44c4003ca4c571bf4fc4003cb2c5ddbf5bc4003cc0c525c066c4003ccec55cc070c4003cdcc594c07ac4003ce9c5cdc084c4003cf6c506c18cc4003c03c63fc195c4003c0fc67ac19dc4003c1bc6b4c1a4c4003c27c6f0c1abc4003c33c62bc2b2c4003c3ec667c2b8c4003c48c6a4c2bec4003c53c6e1c2c3c4003c5dc61ec3c8c4003c67c65cc3ccc4003c70c69ac3cfc4003c79c6d9c3d3c4003c81c60cc4d6c4003c89c62bc4d8c4003c91c64bc4dac4003c99c66ac4dbc4003c9fc68ac4dcc4003ca6c6aac4ddc4003cacc6cac4ddc4003cb2c6ebc4ddc4003cb7c60bc5dcc4003cbcc62bc5dac4003cc0c64bc5d9c4003cc4c66cc5d7c4003cc8c68cc5d4c4003ccbc6acc5d1c4003ccdc6cdc5cec4003cd0c6edc5cac4003cd1c60dc6c6c4003cd3c62ec6c2c4003cd4c64ec6bdc4003cd4c66ec6b8c4003cd4c68ec6b2c4003cd4c6aec6acc4003cd3c6cec6a6c4003cd2c6eec69fc4003cd0c60ec798c4003ccec62ec791c4003cccc64dc789c4003cc9c66dc781c4003cc6c68cc779c4003cc2c6acc770c4003cbec6cbc767c4003cbac6eac75ec4003cb5c604c855c4003cb0c613c84bc4003caac623c841c4003ca4c632c836c4003c9ec641c82cc4003c97c650c821c4003c90c65fc816c4003c89c66ec80bc4003c28489e4a7aca003cef47704a7cca003c8d47424a7eca003c2b47134a7fca003cc846e34980ca003c6546b24981ca003c0146814982ca003c9c454f4983ca003c37451c4983ca003cd144e94883ca003c6b44b54882ca003c0544804881ca003c3d434a4880ca003c6f4214487eca003ca141ba477cca003cd3404a4779ca003c0540d94676ca003c6f3e664673ca003cd53cf3456fca003c7b3a7e456aca003ca236084565ca003ccb2591445fca003cd6b5194458ca003cfbb9414351ca003c7fbc4f4249ca003cfabd5d4140ca003c6dbf6b4037ca003c6bc0f13e2dca003c1cc10e3d23ca003cc7c15c3a17ca003c6dc241350bca003c0cc34cb0ffc9003ca6c3bdb8f1c9003c1dc42fbce3c9003c63c4fabdd5c9003ca7c4bebfc6c9003ce7c4bec0b6c9003c24c59ac1a6c9003c5dc572c295c9003c94c547c384c9003cc7c50cc472c9003cf7c572c460c9003c24c6d7c44ec9003c4dc63ac53bc9003c74c69bc527c9003c98c6fbc513c9003cb9c658c6ffc8003cd7c6b4c6ebc8003cf2c60ec7d6c8003c0ac767c7c1c8003c20c7bdc7abc8003c34c709c895c8003c44c733c87fc8003c53c75cc868c8003c5fc784c851c8003c68c7acc83ac8003c70c7d3c823c8003c75c7f9c80bc8003c78c71ec9e7c7003c79c743c9b6c7003c77c767c985c7003c74c78bc953c7003c6fc7adc921c7003c67c7d0c9eec6003c5ec7f1c9bbc6003c52c713ca87c6003c45c733ca53c6003c36c753ca1ec6003c25c773cae9c5003c13c791cab3c5003cffc6b0ca7dc5003ce8c6ceca46c5003cd1c6ebca0fc5003cb7c608cbd8c4003c9cc624cba0c4003c7fc640cb67c4003c61c65bcb2ec4003c41c676cbeac3003c20c691cb76c3003cfdc5abcb02c3003cd8c5c4cb8dc2003cb2c5decb17c2003c8bc5f6cba0c1003c62c507cc28c1003c38c513ccb0c0003c0cc51fcc37c0003cdfc42acc7cbf003cb1c435cc87be003c81c440cc92bd003c51c44bcc9bbc003c1fc456cc46bb003cd7c360cc54b9003c6fc36accc1b6003c03c374cca9b1003c96c27ecc6e2c003c27c288cc0e35003cb5c191cc8238003c41c19bcc7e3a003cccc0a4cc3e3c003c54c0accc3d3d003cb6bfb5cc3d3e003cbfbebecc3e3f003cc5bdc6cc1f40003cc8bccecca040003c8ebbd6cc2041003c87b9decca141003cf3b6e5cc2242003c99b1edcca342003c902df4cc2443003c9f35fbcca543003cf23802cd1344003c1a3b09cd5344003ca33c0fcd9344003cbb3d16cdd444003cd53e1ccd1445003cf13f22cd5445003c874028cd9445003c17412ecdd445003ca74134cd1446003c394239cd5346003ccb423fcd9346003c5d4344cdd246003cf04349cd1147003c42444ecd5047003c8c4453cd8f47003cd64458cdce47003c21455ccd0648003c6c4561cd2548003c
-  m_StreamData:
-    offset: 0
-    size: 0
-    path: 
---- !u!28 &28308276999895404
-Texture2D:
-  m_ObjectHideFlags: 1
-  m_PrefabParentObject: {fileID: 0}
-  m_PrefabInternal: {fileID: 0}
-  m_Name: 
-  m_ImageContentsHash:
-    serializedVersion: 2
-    Hash: 00000000000000000000000000000000
-  serializedVersion: 2
-  m_Width: 128
-  m_Height: 1
-  m_CompleteImageSize: 512
-  m_TextureFormat: 4
-  m_MipCount: 1
-  m_IsReadable: 1
-  m_AlphaIsTransparency: 0
-  m_ImageCount: 1
-  m_TextureDimension: 2
-  m_TextureSettings:
-    m_FilterMode: 1
-    m_Aniso: 1
-    m_MipBias: 0
-    m_WrapMode: 1
-  m_LightmapFormat: 0
-  m_ColorSpace: 1
-  image data: 512
-  _typelessdata: ff000000ff020011ff030021ff050032ff060042ff080053ff090063ff0b0074ff0c0084ff0e0095ff0f00a5ff1100b6ff1300c6ff1400d7ff1600e7ff1700f8ff1900ffff1a00ffff1c00ffff1d00ffff1f00ffff2000ffff2200ffff2400ffff2500ffff2700ffff2800ffff2a00ffff2b00ffff2d00ffff2e00ffff3000ffff3100ffff3300ffff3400ffff3600ffff3800ffff3900ffff3b00ffff3c00ffff3e00ffff3f00ffff4100ffff4200ffff4400ffff4500ffff4700ffff4900ffff4a00ffff4c00ffff4d00ffff4f00ffff5300ffff5700ffff5c00ffff6000ffff6500ffff6a00ffff6e00ffff7300ffff7700ffff7c00ffff8000ffff8500ffff8a00ffff8e00ffff9300ffff9700ffff9c00ffffa000ffffa400ffffa500ffffa600ffffa800ffffa900ffffaa00ffffab00ffffac00ffffad00ffffae00ffffaf00ffffb000ffffb100ffffb300ffffb400ffffb500ffffb600ffffb700ffffb800ffffb900ffffba00ffffbb00ffffbc00ffffbe00ffffbf00ffffc000ffffc100ffffc200ffffc300ffffc400ffffc500ffffc600ffffc700ffffc900ffffca00ffffcb00ffffcc00ffffcd00ffffce00ffffcf00ffffd000ffffd100ffffd200ffffd400ffffd500ffffd600ffffd700f0ffd800dbffd900c5ffda00afffdb0099ffdc0083ffdd006dffdf0057ffe00042ffe1002cffe20016ffe30000
-=======
   _typelessdata: 2931a634c8b8003c739c1b329db9003c77b1142e77ba003c68b5d11b57bb003c0cb842ad1ebc003c66b931b195bc003cc0ba86b30fbd003c0ebccbb48dbd003cbcbca9b511be003c69bd52b69abe003c14beb6b629bf003cbcbebeb6bfbf003c5abf43b62ec0003ce3bf10b57ec0003c21c0e3b1c8c0003c33c0969703c1003c26c07b322ac1003c06c08a363ec1003cb1bfde3845c1003c44bf683a43c1003cccbee13b39c1003c4abea53c29c1003cc1bd533d15c1003c32bdfa3dfdc0003c9fbc9b3ee2c0003c09bc373fc3c0003cdebacd3fa2c0003ca4b92f407fc0003c66b8754059c0003c48b6b84031c0003c78b3fa4008c0003ca5ac3941bbbf003cbc2d774162bf003c0c34b24106bf003caf36eb41a7be003caa38234246be003c003a5942e2bd003c563b8d427dbd003c573cbf4215bd003c043df042aabc003cb13d1f433ebc003c5f3e4c43a1bb003cdf3e25433bbb003c393fbe4226bb003c903f564204bb003ce23fee41d5ba003c1740864195ba003c38401c4141ba003c5440b340d8b9003c6840494054b9003c7240c23fb5b8003c6e40f53ef5b7003c5a40323e55b6003c34407d3da3b4003cfe3fd53cf9b1003c7b3f3a3ce4ad003ce73e503bdaa0003c473e353aa22b003ca03d1e395c2f003cf53c07380631003c493cd935f631003c3a3b35338832003ce6393e2dc132003c963820acac32003c9c36d8b24e32003c1934dcb5b031003c972e2cb8d830003ce8a96fb9972f003c1fb2b7ba202d003c53b502bcad28003c86b7aabcfca1003cd4b854bd1bac003cdfb900beb3af003ce2baadbec1b1003cdebb5cbfc4b3003c6abc06c0eeb4003ce1bc5ec005b6003c56bdb8c025b7003cc8bd11c127b8003c37be6bc1c0b8003ca3bec6c15cb9003c0dbf21c2fcb9003c74bf7cc2a0ba003cd9bfd7c246bb003c1ec033c3eebb003c4ec08fc34dbc003c7dc0ebc3a4bc003c77c0b2c3d5bc003c5ec046c3f7bc003c45c0d9c214bd003c2dc06cc22dbd003c15c0ffc141bd003cfbbf91c14fbd003cccbf23c157bd003c9ebfb5c058bd003c71bf47c051bd003c44bfb2bf43bd003c19bfd7be2bbd003cf0befcbd09bd003cc8be24bddcbc003ca1be4ebca2bc003c7dbef6ba5cbc003c5cbe5bb908bc003c3dbe97b74bbb003c21be96b469ba003c09bee5ae69b9003cf4bde82b4eb8003ce1bd123336b6003cd2bdeb3548b3003cc5bd133874ab003cbabd1e398c2f003cb1bd1b3ac934003ca7bd0f3bbd37003c9dbdfe3b5b39003c91bd773cd63a003c82bdf53c253c003c6ebd7d3dd73c003c52bd143e7a3d003c2cbdc03e063e003cfbbc803f6f3e003cc0bc2840ac3e003c7fbc9340c03e003c3bbcfe40b23e003cebbb67418a3e003c5fbbcd41503e003cd3ba3242073e003c48ba9442b43d003cbeb9f542583d003c6ac9abc6bbc6003c34c923c697c6003cfcc898c571c6003cc2c80ac549c6003c85c876c41dc6003c44c8bdc3edc5003cffc781c2b9c5003c6cc737c180c5003ccdc6bcbf40c5003c20c6e3bcf8c4003c62c56eb7a5c4003c8cc4953544c4003c31c3ea3ca1c3003c00c1584088c2003c21bd49423ec1003cceaa0644b8bf003c3e3cbd4411bd003c10404b4548b9003cc241b945e7ae003c444310467136003c50445546083b003cf0448d46513d003c8445b946073f003c0e46dc465540003c9046f8461e41003c0a470d47e141003c7f471c479e42003cee4727475643003c2c482d470444003c5f482f475c44003c90482e47b244003cbf4829470645003ced4821475845003c19491747a945003c44490a47f945003c6d49fb464746003c9649ea469546003cbd49d646e146003ce349c1462d47003c084aaa467747003c2d4a9246c147003c504a78460448003cee4481c9b636003c74442dc97039003ce743d9c8843b003cd74283c8ca3c003cb6412bc8d03d003c8140a5c7cf3e003c6f3ef3c6c13f003c583b43c65040003cca3199c5af40003cbeb8fec4f640003c89bd7cc41b41003c51c01bc41941003cc7c1c3c3ed40003c1dc399c39c40003c28c4b1c32c40003cb1c400c4483f003c2bc53fc4103e003c97c58fc4bc3c003cf8c5eec4a63a003c4ec659c56437003c9cc6ccc54c2d003ce1c646c6dcb4003c1fc7c6c68fb9003c58c749c75abc003c8bc7cfc7edbd003cb9c72bc87fbf003ce2c770c887c0003c04c8b5c84ec1003c15c8fbc813c2003c25c840c9d6c2003c33c885c997c3003c40c8cac92bc4003c4cc80fca8ac4003c57c854cae7c4003c62c898ca44c5003c6bc8dcca9fc5003c73c81fcbf9c5003c7bc862cb53c6003c82c8a4cbabc6003c89c8e6cb03c7003c8fc813cc59c7003c94c834ccafc7003c9ac854cc01c8003c9ec874cc2bc8003ca2c894cc55c8003c3644984c10c2003c0944724c2dc1003cb6434c4c48c0003c5843254cc0be003cfa42fc4becbc003c9a42ac4b29ba003c39425b4be1b4003cd741084b4231003c7441b44a1639003c10415e4a703c003cab40074a553e003c4740b0491d40003cc43f57490d41003cfc3efe48fa41003c363ea548e042003c753d4d48bf43003cbb3cee474944003c0b3c4647ab44003cd03aa5460345003ca8390d465045003ca53881459045003c96370345c145003c3f369444e245003c4b353644f145003cc234d343ee45003cad346143d645003c16351843a845003c0c36fe426145003c9d371743fe44003cf3386b437a44003c7f3a0244a643003c3c3c72440942003c693d07452a40003cb63eb445483c003c05406d46f529003cad40294793bb003c4e41e04794bf003ce841494896c1003c7a429f484bc3003c0743f34875c4003c8d4343493dc5003c
->>>>>>> 329619c2
   m_StreamData:
     offset: 0
     size: 0
