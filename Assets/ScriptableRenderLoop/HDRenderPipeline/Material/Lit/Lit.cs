--- conflicted
+++ resolved
@@ -242,14 +242,10 @@
                 m_InitPreFGD = CreateEngineMaterial("Hidden/HDRenderPipeline/PreIntegratedFGD");
 
                 // TODO: switch to RGBA64 when it becomes available.
-<<<<<<< HEAD
                 m_PreIntegratedFGD = new RenderTexture(128, 128, 0, RenderTextureFormat.ARGBHalf, RenderTextureReadWrite.Linear);
-=======
-                m_PreIntegratedFGD = new RenderTexture(128, 128, 0, RenderTextureFormat.ARGBHalf);
                 m_PreIntegratedFGD.filterMode = FilterMode.Bilinear;
                 m_PreIntegratedFGD.wrapMode = TextureWrapMode.Clamp;
                 m_PreIntegratedFGD.Create();
->>>>>>> b423eec8
 
                 m_LtcGGXMatrix                    = LoadLUT(TextureFormat.RGBAHalf, s_LtcGGXMatrixData);
                 m_LtcDisneyDiffuseMatrix          = LoadLUT(TextureFormat.RGBAHalf, s_LtcDisneyDiffuseMatrixData);
