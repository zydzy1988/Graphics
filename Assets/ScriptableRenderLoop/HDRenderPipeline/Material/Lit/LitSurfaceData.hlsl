--- conflicted
+++ resolved
@@ -143,33 +143,16 @@
     float3 vertexNormalWS = normalize(input.tangentToWorld[2].xyz);
 
 #ifdef _NORMALMAP
-<<<<<<< HEAD
-#ifdef _NORMALMAP_TANGENT_SPACE
-        normalTS = SAMPLE_LAYER_NORMALMAP(ADD_IDX(_NormalMap), ADD_ZERO_IDX(sampler_NormalMap), ADD_IDX(layerTexCoord.base));
-#else // Object space
-        // TODO: We are suppose to do * 2 - 1 here. how to deal with triplanar...
-        float3 normalOS = SAMPLE_LAYER_TEXTURE2D(ADD_IDX(_NormalMap), ADD_ZERO_IDX(sampler_NormalMap), ADD_IDX(layerTexCoord.base)).rgb * 2.0 - 1.0;
+    #ifdef _NORMALMAP_TANGENT_SPACE
+        normalTS = SAMPLE_LAYER_NORMALMAP(ADD_IDX(_NormalMap), ADD_ZERO_IDX(sampler_NormalMap), ADD_IDX(layerTexCoord.base), ADD_ZERO_IDX(_NormalScale));
+    #else // Object space
+        float3 normalOS = SAMPLE_LAYER_NORMALMAP_RGB(ADD_IDX(_NormalMap), ADD_ZERO_IDX(sampler_NormalMap), ADD_IDX(layerTexCoord.base), ADD_ZERO_IDX(_NormalScale)).rgb;
         normalTS = TransformObjectToTangent(normalOS, input.tangentToWorld);
     #endif
 
-    #ifdef _DETAIL_MAP
+        #ifdef _DETAIL_MAP
         normalTS = lerp(normalTS, BlendNormalRNM(normalTS, detailNormalTS), detailMask);
-=======
-    #ifdef _NORMALMAP_TANGENT_SPACE
-        float3 normalTS = SAMPLE_LAYER_NORMALMAP(ADD_IDX(_NormalMap), ADD_ZERO_IDX(sampler_NormalMap), ADD_IDX(layerTexCoord.base), ADD_ZERO_IDX(_NormalScale));
-        #ifdef _DETAIL_MAP
-        normalTS = lerp(normalTS, BlendNormal(normalTS, detailNormalTS), detailMask);
         #endif
-        surfaceData.normalWS = TransformTangentToWorld(normalTS, input.tangentToWorld);
-    #else // Object space
-        float3 normalOS = SAMPLE_LAYER_NORMALMAP_RGB(ADD_IDX(_NormalMap), ADD_ZERO_IDX(sampler_NormalMap), ADD_IDX(layerTexCoord.base), ADD_ZERO_IDX(_NormalScale)).rgb;
-        surfaceData.normalWS = TransformObjectToWorldDir(normalOS);
-        #ifdef _DETAIL_MAP
-        float3 detailNormalWS = TransformTangentToWorld(detailNormalTS, input.tangentToWorld);
-        surfaceData.normalWS = lerp(surfaceData.normalWS, BlendNormal(surfaceData.normalWS, detailNormalWS), detailMask);
-        #endif
->>>>>>> 57f7fb7c
-    #endif
 #else
     normalTS = float3(0.0, 0.0, 1.0);
 #endif
