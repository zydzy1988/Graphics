--- conflicted
+++ resolved
@@ -158,9 +158,10 @@
     - _HeightScale: 1
     - _HorizonFade: 1
     - _MaterialID: 0
-    - _StencilRef: 1
+    - _MaterialId: 0
     - _Metalic: 0
     - _Metallic: 1
+    - _Mettalic: 0
     - _Mode: 0
     - _NormalMapSpace: 0
     - _NormalScale: 1
@@ -173,13 +174,10 @@
     - _SmoothnessTextureChannel: 0
     - _SpecularHighlights: 1
     - _SrcBlend: 1
-<<<<<<< HEAD
-=======
     - _StencilRef: 0
     - _SubSurfaceRadius: 0
     - _SubsurfaceProfile: 0
     - _SubsurfaceRadius: 1
->>>>>>> dbf5adf1
     - _SurfaceType: 0
     - _TexWorldScale: 1
     - _Thickness: 0.5
