using System;
using UnityEngine;
using UnityEngine.Rendering;
using UnityEngine.Experimental.Rendering.HDPipeline;

namespace UnityEditor.Experimental.Rendering.HDPipeline
{
    class LitGUI : BaseLitGUI
    {
        protected static class Styles
        {
            public static string InputsText = "Inputs";

            public static GUIContent baseColorText = new GUIContent("Base Color + Opacity", "Albedo (RGB) and Opacity (A)");
            public static GUIContent baseColorSmoothnessText = new GUIContent("Base Color + Smoothness", "Albedo (RGB) and Smoothness (A)");

            public static GUIContent smoothnessMapChannelText = new GUIContent("Smoothness Source", "Smoothness texture and channel");
            public static GUIContent metallicText = new GUIContent("Metallic", "Metallic scale factor");
            public static GUIContent smoothnessText = new GUIContent("Smoothness", "Smoothness scale factor");
            public static GUIContent maskMapESText = new GUIContent("Mask Map - M(R), AO(G), E(B), S(A)", "Mask map");
            public static GUIContent maskMapSText = new GUIContent("Mask Map - M(R), AO(G), S(A)", "Mask map");

            public static GUIContent normalMapSpaceText = new GUIContent("Normal/Tangent Map space", "");
            public static GUIContent normalMapText = new GUIContent("Normal Map", "Normal Map (DXT5) - Need to implement BC5");
            public static GUIContent specularOcclusionMapText = new GUIContent("Specular Occlusion Map (RGBA)", "Specular Occlusion Map");
            public static GUIContent horizonFadeText = new GUIContent("Horizon Fade (Spec occlusion)", "horizon fade is use to control specular occlusion");

            public static GUIContent heightMapText = new GUIContent("Height Map (R)", "Height Map");
            public static GUIContent heightMapAmplitudeText = new GUIContent("Height Map Amplitude", "Height Map amplitude in world units.");
            public static GUIContent heightMapCenterText = new GUIContent("Height Map Center", "Center of the heightmap in the texture (between 0 and 1)");

            public static GUIContent tangentMapText = new GUIContent("Tangent Map", "Tangent Map (BC5) - DXT5 for test");
            public static GUIContent anisotropyText = new GUIContent("Anisotropy", "Anisotropy scale factor");
            public static GUIContent anisotropyMapText = new GUIContent("Anisotropy Map (B)", "Anisotropy");

            public static string textureControlText = "Input textures control";
            public static GUIContent UVBaseMappingText = new GUIContent("Base UV mapping", "");
            public static GUIContent texWorldScaleText = new GUIContent("World scale", "Tiling factor applied to Planar/Trilinear mapping");

            // Details
            public static string detailText = "Inputs Detail";
            public static GUIContent detailMapModeText = new GUIContent("Detail Map with Normal", "Detail Map with AO / Height");
            public static GUIContent UVDetailMappingText = new GUIContent("Detail UV mapping", "");
            public static GUIContent detailMapNormalText = new GUIContent("Detail Map A(R) Ny(G) S(B) Nx(A)", "Detail Map");
            public static GUIContent detailMaskText = new GUIContent("Detail Mask (G)", "Mask for detailMap");
            public static GUIContent detailAlbedoScaleText = new GUIContent("Detail AlbedoScale", "Detail Albedo Scale factor");
            public static GUIContent detailNormalScaleText = new GUIContent("Detail NormalScale", "Normal Scale factor");
            public static GUIContent detailSmoothnessScaleText = new GUIContent("Detail SmoothnessScale", "Smoothness Scale factor");

            // Subsurface
            public static GUIContent subsurfaceProfileText = new GUIContent("Subsurface profile", "A profile determines the shape of the blur filter.");
            public static GUIContent subsurfaceRadiusText = new GUIContent("Subsurface radius", "Determines the range of the blur.");
            public static GUIContent subsurfaceRadiusMapText = new GUIContent("Subsurface radius map", "Determines the range of the blur.");
            public static GUIContent thicknessText = new GUIContent("Thickness", "If subsurface scattering is enabled, low values allow some light to be transmitted through the object.");
            public static GUIContent thicknessMapText = new GUIContent("Thickness map", "If subsurface scattering is enabled, low values allow some light to be transmitted through the object.");

            // Emissive
            public static string lightingText = "Inputs Lighting";
            public static GUIContent emissiveText = new GUIContent("Emissive Color", "Emissive");
            public static GUIContent emissiveIntensityText = new GUIContent("Emissive Intensity", "Emissive");
            public static GUIContent emissiveColorModeText = new GUIContent("Emissive Color Usage", "Use emissive color or emissive mask");
        }

        public enum UVBaseMapping
        {
            UV0,
            Planar, 
            Triplanar
        }

        public enum NormalMapSpace
        {
            TangentSpace,
            ObjectSpace,
        }

        public enum HeightmapMode
        {
            Parallax,
            Displacement,
        }

        public enum UVDetailMapping
        {
            UV0,
            UV1,
            UV2,
            UV3
        }

        public enum EmissiveColorMode
        {
            UseEmissiveColor,
            UseEmissiveMask,
        }

        public enum MaterialIDType
        {
            Standard = 0,
            SubsurfaceScattering = 1,
            ClearCoat = 2,
            SpecularColor = 3
        }

        protected MaterialProperty UVBase = null;
        protected const string kUVBase = "_UVBase";
        protected MaterialProperty TexWorldScale = null;
        protected const string kTexWorldScale = "_TexWorldScale";
        protected MaterialProperty UVMappingMask = null;
        protected const string kUVMappingMask = "_UVMappingMask";
        protected MaterialProperty UVMappingPlanar = null;
        protected const string kUVMappingPlanar = "_UVMappingPlanar";

        protected MaterialProperty baseColor = null;
        protected const string kBaseColor = "_BaseColor";
        protected MaterialProperty baseColorMap = null;
        protected const string kBaseColorMap = "_BaseColorMap";
        protected MaterialProperty metallic = null;
        protected const string kMetallic = "_Metallic";
        protected MaterialProperty smoothness = null;
        protected const string kSmoothness = "_Smoothness";
        protected MaterialProperty maskMap = null;
        protected const string kMaskMap = "_MaskMap";
        protected MaterialProperty specularOcclusionMap = null;
        protected const string kSpecularOcclusionMap = "_SpecularOcclusionMap";
        protected MaterialProperty horizonFade = null;
        const string kHorizonFade = "_HorizonFade";
        protected MaterialProperty normalMap = null;
        protected const string kNormalMap = "_NormalMap";
        protected MaterialProperty normalScale = null;
        protected const string kNormalScale = "_NormalScale";
        protected MaterialProperty normalMapSpace = null;
        protected const string kNormalMapSpace = "_NormalMapSpace";
        protected MaterialProperty heightMap = null;
        protected const string kHeightMap = "_HeightMap";
        protected MaterialProperty heightAmplitude = null;
        protected const string kHeightAmplitude = "_HeightAmplitude";
        protected MaterialProperty heightCenter = null;
        protected const string kHeightCenter = "_HeightCenter";
        protected MaterialProperty tangentMap = null;
        protected const string kTangentMap = "_TangentMap";
        protected MaterialProperty anisotropy = null;
        protected const string kAnisotropy = "_Anisotropy";
        protected MaterialProperty anisotropyMap = null;
        protected const string kAnisotropyMap = "_AnisotropyMap";

        protected MaterialProperty UVDetail = null;
        protected const string kUVDetail = "_UVDetail";
        protected MaterialProperty UVDetailsMappingMask = null;
        protected const string kUVDetailsMappingMask = "_UVDetailsMappingMask";
        protected MaterialProperty detailMap = null;
        protected const string kDetailMap = "_DetailMap";
        protected MaterialProperty detailMask = null;
        protected const string kDetailMask = "_DetailMask";
        protected MaterialProperty detailAlbedoScale = null;
        protected const string kDetailAlbedoScale = "_DetailAlbedoScale";
        protected MaterialProperty detailNormalScale = null;
        protected const string kDetailNormalScale = "_DetailNormalScale";
        protected MaterialProperty detailSmoothnessScale = null;
        protected const string kDetailSmoothnessScale = "_DetailSmoothnessScale";

        protected MaterialProperty subsurfaceProfile    = null;
        protected const string     kSubsurfaceProfile   = "_SubsurfaceProfile";
        protected MaterialProperty subsurfaceRadius     = null;
        protected const string     kSubsurfaceRadius    = "_SubsurfaceRadius";
        protected MaterialProperty subsurfaceRadiusMap  = null;
        protected const string     kSubsurfaceRadiusMap = "_SubsurfaceRadiusMap";
        protected MaterialProperty thickness            = null;
        protected const string     kThickness           = "_Thickness";
        protected MaterialProperty thicknessMap         = null;
        protected const string     kThicknessMap        = "_ThicknessMap";

        protected MaterialProperty emissiveColorMode = null;
        protected const string kEmissiveColorMode = "_EmissiveColorMode";
        protected MaterialProperty emissiveColor = null;
        protected const string kEmissiveColor = "_EmissiveColor";
        protected MaterialProperty emissiveColorMap = null;
        protected const string kEmissiveColorMap = "_EmissiveColorMap";
        protected MaterialProperty emissiveIntensity = null;
        protected const string kEmissiveIntensity = "_EmissiveIntensity";

        protected override void FindMaterialProperties(MaterialProperty[] props)
        {
            UVBase = FindProperty(kUVBase, props);
            TexWorldScale = FindProperty(kTexWorldScale, props);
            UVMappingMask = FindProperty(kUVMappingMask, props);
            UVMappingPlanar = FindProperty(kUVMappingPlanar, props);  

            baseColor = FindProperty(kBaseColor, props);
            baseColorMap = FindProperty(kBaseColorMap, props);
            metallic = FindProperty(kMetallic, props);
            smoothness = FindProperty(kSmoothness, props);
            maskMap = FindProperty(kMaskMap, props);
            specularOcclusionMap = FindProperty(kSpecularOcclusionMap, props);
            horizonFade = FindProperty(kHorizonFade, props);
            normalMap = FindProperty(kNormalMap, props);
            normalScale = FindProperty(kNormalScale, props);
            normalMapSpace = FindProperty(kNormalMapSpace, props);
            heightMap = FindProperty(kHeightMap, props);
            heightAmplitude = FindProperty(kHeightAmplitude, props);
            heightCenter = FindProperty(kHeightCenter, props);
            tangentMap = FindProperty(kTangentMap, props);
            anisotropy = FindProperty(kAnisotropy, props);
            anisotropyMap = FindProperty(kAnisotropyMap, props);

            // Details
            UVDetail = FindProperty(kUVDetail, props);
            UVDetailsMappingMask = FindProperty(kUVDetailsMappingMask, props);    
            detailMap = FindProperty(kDetailMap, props);
            detailMask = FindProperty(kDetailMask, props);
            detailAlbedoScale = FindProperty(kDetailAlbedoScale, props);
            detailNormalScale = FindProperty(kDetailNormalScale, props);
            detailSmoothnessScale = FindProperty(kDetailSmoothnessScale, props);

            // Sub surface
            subsurfaceProfile = FindProperty(kSubsurfaceProfile, props);
            subsurfaceRadius = FindProperty(kSubsurfaceRadius, props);
            subsurfaceRadiusMap = FindProperty(kSubsurfaceRadiusMap, props);
            thickness = FindProperty(kThickness, props);
            thicknessMap = FindProperty(kThicknessMap, props);

            // Emissive
            emissiveColorMode = FindProperty(kEmissiveColorMode, props);
            emissiveColor = FindProperty(kEmissiveColor, props);
            emissiveColorMap = FindProperty(kEmissiveColorMap, props);
            emissiveIntensity = FindProperty(kEmissiveIntensity, props);
        }

        protected void ShaderSSSInputGUI()
        {
            m_MaterialEditor.ShaderProperty(subsurfaceProfile, Styles.subsurfaceProfileText);
            m_MaterialEditor.ShaderProperty(subsurfaceRadius, Styles.subsurfaceRadiusText);
            m_MaterialEditor.TexturePropertySingleLine(Styles.subsurfaceRadiusMapText, subsurfaceRadiusMap);
            m_MaterialEditor.ShaderProperty(thickness, Styles.thicknessText);
            m_MaterialEditor.TexturePropertySingleLine(Styles.thicknessMapText, thicknessMap);
        }

        protected void ShaderStandardInputGUI()
        {
            m_MaterialEditor.TexturePropertySingleLine(Styles.tangentMapText, tangentMap);
            m_MaterialEditor.ShaderProperty(anisotropy, Styles.anisotropyText);
            m_MaterialEditor.TexturePropertySingleLine(Styles.anisotropyMapText, anisotropyMap);
        }

        protected override void MaterialPropertiesGUI()
        {
            bool useEmissiveMask = (EmissiveColorMode)emissiveColorMode.floatValue == EmissiveColorMode.UseEmissiveMask;

            GUILayout.Label(Styles.InputsText, EditorStyles.boldLabel);

            EditorGUI.indentLevel++;

            m_MaterialEditor.TexturePropertySingleLine(Styles.baseColorText, baseColorMap, baseColor);
            m_MaterialEditor.ShaderProperty(metallic, Styles.metallicText);
            m_MaterialEditor.ShaderProperty(smoothness, Styles.smoothnessText);

            if (useEmissiveMask)
                m_MaterialEditor.TexturePropertySingleLine(Styles.maskMapESText, maskMap);
            else
                m_MaterialEditor.TexturePropertySingleLine(Styles.maskMapSText, maskMap);

            m_MaterialEditor.TexturePropertySingleLine(Styles.specularOcclusionMapText, specularOcclusionMap);
            m_MaterialEditor.ShaderProperty(horizonFade, Styles.horizonFadeText);

            m_MaterialEditor.ShaderProperty(normalMapSpace, Styles.normalMapSpaceText);
            m_MaterialEditor.TexturePropertySingleLine(Styles.normalMapText, normalMap, normalScale);

            m_MaterialEditor.TexturePropertySingleLine(Styles.heightMapText, heightMap);
            if(!heightMap.hasMixedValue && heightMap.textureValue != null)
            {
                EditorGUI.indentLevel++;
                m_MaterialEditor.ShaderProperty(heightAmplitude, Styles.heightMapAmplitudeText);
                heightAmplitude.floatValue = Math.Max(0.0f, heightAmplitude.floatValue); // Must be positive
                m_MaterialEditor.ShaderProperty(heightCenter, Styles.heightMapCenterText);
                EditorGUI.showMixedValue = false;
                EditorGUI.indentLevel--;
            }

            if ((MaterialIDType)materialID.floatValue == MaterialIDType.Standard)
            {
                ShaderStandardInputGUI();
            }
            else if ((MaterialIDType)materialID.floatValue == MaterialIDType.SubsurfaceScattering)
            {
                ShaderSSSInputGUI();
            }

            EditorGUILayout.Space();
            GUILayout.Label("    " + Styles.textureControlText, EditorStyles.label);
            m_MaterialEditor.ShaderProperty(UVBase, Styles.UVBaseMappingText);
            // UVSet0 is always set, planar and triplanar will override it.
            UVMappingMask.colorValue = new Color(1.0f, 0.0f, 0.0f, 0.0f); // This is override in the shader anyway but just in case.
            UVMappingPlanar.floatValue = ((UVBaseMapping)UVBase.floatValue == UVBaseMapping.Planar) ? 1.0f : 0.0f;
            if (((UVBaseMapping)UVBase.floatValue == UVBaseMapping.Planar) || ((UVBaseMapping)UVBase.floatValue == UVBaseMapping.Triplanar))
            {
                m_MaterialEditor.ShaderProperty(TexWorldScale, Styles.texWorldScaleText);
            }
            m_MaterialEditor.TextureScaleOffsetProperty(baseColorMap);

            EditorGUILayout.Space();
            GUILayout.Label(Styles.detailText, EditorStyles.boldLabel);

            m_MaterialEditor.TexturePropertySingleLine(Styles.detailMaskText, detailMask);
            m_MaterialEditor.TexturePropertySingleLine(Styles.detailMapNormalText, detailMap);
            
            EditorGUI.indentLevel++;            
            // When Planar or Triplanar is enable the UVDetail use the same mode, so we disable the choice on UVDetail
            if ((UVBaseMapping)UVBase.floatValue == UVBaseMapping.UV0)
            {
                m_MaterialEditor.ShaderProperty(UVDetail, Styles.UVDetailMappingText);
            }
            else if ((UVBaseMapping)UVBase.floatValue == UVBaseMapping.Planar)
            {
                GUILayout.Label("       " + Styles.UVDetailMappingText.text + ": Planar");
            }
            else if ((UVBaseMapping)UVBase.floatValue == UVBaseMapping.Triplanar)
            {
                GUILayout.Label("       " + Styles.UVDetailMappingText.text + ": Triplanar");
            }

            // IF planar/triplanar is not chose, setup the UVSet chosen
            float X, Y, Z, W;
            X = ((UVDetailMapping)UVDetail.floatValue == UVDetailMapping.UV0) ? 1.0f : 0.0f;
            Y = ((UVDetailMapping)UVDetail.floatValue == UVDetailMapping.UV1) ? 1.0f : 0.0f;
            Z = ((UVDetailMapping)UVDetail.floatValue == UVDetailMapping.UV2) ? 1.0f : 0.0f;
            W = ((UVDetailMapping)UVDetail.floatValue == UVDetailMapping.UV3) ? 1.0f : 0.0f;
            UVDetailsMappingMask.colorValue = new Color(X, Y, Z, W);

            m_MaterialEditor.TextureScaleOffsetProperty(detailMap);
            m_MaterialEditor.ShaderProperty(detailAlbedoScale, Styles.detailAlbedoScaleText);
            m_MaterialEditor.ShaderProperty(detailNormalScale, Styles.detailNormalScaleText);
            m_MaterialEditor.ShaderProperty(detailSmoothnessScale, Styles.detailSmoothnessScaleText);
            EditorGUI.indentLevel--;

            EditorGUILayout.Space();
            GUILayout.Label(Styles.lightingText, EditorStyles.boldLabel);
            m_MaterialEditor.ShaderProperty(emissiveColorMode, Styles.emissiveColorModeText);

            if (!useEmissiveMask)
            {
                m_MaterialEditor.TexturePropertySingleLine(Styles.emissiveText, emissiveColorMap, emissiveColor);
            }

            m_MaterialEditor.ShaderProperty(emissiveIntensity, Styles.emissiveIntensityText);             

            // The parent Base.ShaderPropertiesGUI will call DoEmissionArea
        }

        protected override bool ShouldEmissionBeEnabled(Material mat)
        {
            return mat.GetFloat(kEmissiveIntensity) > 0.0f;
        }

        protected override void SetupMaterialKeywordsAndPassInternal(Material material)
        {
            SetupMaterialKeywordsAndPass(material);
        }

        // All Setup Keyword functions must be static. It allow to create script to automatically update the shaders with a script if code change
        static public void SetupMaterialKeywordsAndPass(Material material)
        {
            SetupBaseLitKeywords(material);
            SetupBaseLitMaterialPass(material);

            // Note: keywords must be based on Material value not on MaterialProperty due to multi-edit & material animation
            // (MaterialProperty value might come from renderer material property block)
            SetKeyword(material, "_MAPPING_TRIPLANAR", ((UVBaseMapping)material.GetFloat(kUVBase)) == UVBaseMapping.Triplanar);
            SetKeyword(material, "_NORMALMAP_TANGENT_SPACE", ((NormalMapSpace)material.GetFloat(kNormalMapSpace)) == NormalMapSpace.TangentSpace);
            SetKeyword(material, "_EMISSIVE_COLOR", ((EmissiveColorMode)material.GetFloat(kEmissiveColorMode)) == EmissiveColorMode.UseEmissiveColor);
			
            SetKeyword(material, "_NORMALMAP", material.GetTexture(kNormalMap) || material.GetTexture(kDetailMap)); // With details map, we always use a normal map and Unity provide a default (0, 0, 1) normal map for ir
			SetKeyword(material, "_MASKMAP", material.GetTexture(kMaskMap));
			SetKeyword(material, "_SPECULAROCCLUSIONMAP", material.GetTexture(kSpecularOcclusionMap));
			SetKeyword(material, "_EMISSIVE_COLOR_MAP", material.GetTexture(kEmissiveColorMap));
			SetKeyword(material, "_HEIGHTMAP", material.GetTexture(kHeightMap));
			SetKeyword(material, "_TANGENTMAP", material.GetTexture(kTangentMap));
			SetKeyword(material, "_ANISOTROPYMAP", material.GetTexture(kAnisotropyMap));
			SetKeyword(material, "_DETAIL_MAP", material.GetTexture(kDetailMap));
            SetKeyword(material, "_SUBSURFACE_RADIUS_MAP", material.GetTexture(kSubsurfaceRadiusMap));
            SetKeyword(material, "_THICKNESS_MAP", material.GetTexture(kThicknessMap));

            bool needUV2 = (UVDetailMapping)material.GetFloat(kUVDetail) == UVDetailMapping.UV2 && (UVBaseMapping)material.GetFloat(kUVBase) == UVBaseMapping.UV0;
            bool needUV3 = (UVDetailMapping)material.GetFloat(kUVDetail) == UVDetailMapping.UV3 && (UVBaseMapping)material.GetFloat(kUVBase) == UVBaseMapping.UV0;

            if (needUV3)
            {
                material.DisableKeyword("_REQUIRE_UV2");
                material.EnableKeyword("_REQUIRE_UV3");
            }
            else if (needUV2)
            {
                material.EnableKeyword("_REQUIRE_UV2");
                material.DisableKeyword("_REQUIRE_UV3");
            }
            else
            {
                material.DisableKeyword("_REQUIRE_UV2");
                material.DisableKeyword("_REQUIRE_UV3");
            }
<<<<<<< HEAD

            material.SetInt("_StencilRef", 1 + (int)material.GetFloat(kMaterialID)); // See 'StencilBits'.
=======
>>>>>>> dbf5adf1
         }
    }
} // namespace UnityEditor<|MERGE_RESOLUTION|>--- conflicted
+++ resolved
@@ -397,11 +397,6 @@
                 material.DisableKeyword("_REQUIRE_UV2");
                 material.DisableKeyword("_REQUIRE_UV3");
             }
-<<<<<<< HEAD
-
-            material.SetInt("_StencilRef", 1 + (int)material.GetFloat(kMaterialID)); // See 'StencilBits'.
-=======
->>>>>>> dbf5adf1
          }
     }
 } // namespace UnityEditor