--- conflicted
+++ resolved
@@ -34,11 +34,8 @@
 - Fixed not using the local skybox on the camera game object when the Skybox Material property in the Lighting window was set to null.
 - Fixed an issue where, if URP was not in use, you would sometimes get errors about 2D Lights when going through the menus.
 - Fixed GC when using XR single-pass automated tests.
-<<<<<<< HEAD
 - Fixed an issue that caused a null reference when deleting camera component in a prefab. [case 1244430](https://issuetracker.unity3d.com/issues/urp-argumentnullexception-error-is-thrown-on-removing-camera-component-from-camera-prefab)
-=======
 - Fixed resolution of intermediate textures when rendering to part of a render texture. [case 1261287](https://issuetracker.unity3d.com/product/unity/issues/guid/1261287/)
->>>>>>> 3d31a1a1
 
 ## [10.0.0] - 2019-06-10
 ### Added
