# Changelog
All notable changes to this package will be documented in this file.

The format is based on [Keep a Changelog](http://keepachangelog.com/en/1.0.0/)
and this project adheres to [Semantic Versioning](http://semver.org/spec/v2.0.0.html).

## [8.2.0] - 2020-07-08

### Added
- Added an option to enable/disable Adaptive Performance when the Adaptive Performance package is available in the project.
- Added new sections to documentation: [Writing custom shaders](https://docs.unity3d.com/Packages/com.unity.render-pipelines.universal@8.2/manual/writing-custom-shaders-urp.html), and [Using the beginCameraRendering event](https://docs.unity3d.com/Packages/com.unity.render-pipelines.universal@8.2/manual/using-begincamerarendering.html).

### Changed
- The 2D Renderer now supports camera stacking.
- URP is now computing tangent space per fragment.

### Fixed
<<<<<<< HEAD
- Fixed an issue where grid lines were drawn on top of opaque objects in the preview window. [Case 1240723](https://issuetracker.unity3d.com/issues/urp-grid-is-rendered-in-front-of-the-model-in-the-inspector-animation-preview-window-when-depth-or-opaque-texture-is-enabled).
- Fixed an issue where objects in the preview window were affected by layer mask settings in the default renderer. [Case 1204376](https://issuetracker.unity3d.com/issues/urp-prefab-preview-is-blank-when-a-custom-forward-renderer-data-and-default-layer-mask-is-mixed-are-used).
- Fixed issues with performance when importing fbx files.
- Fixed issues with NullReferenceException happening with URP shaders.
- Fixed an issue where the emission value in particle shaders would not update in the editor without entering Play mode.
=======
- Fixed an issue for XR related to post-processing sampling from the wrong image
- Fixed an issue where grid lines were being drawn on top of opaque objects in the preview window [case 1240723](https://issuetracker.unity3d.com/issues/urp-grid-is-rendered-in-front-of-the-model-in-the-inspector-animation-preview-window-when-depth-or-opaque-texture-is-enabled)
- Fixed an issue where objects in the preview window were being affected by layer mask settings in the default renderer [case 1204376](https://issuetracker.unity3d.com/issues/urp-prefab-preview-is-blank-when-a-custom-forward-renderer-data-and-default-layer-mask-is-mixed-are-used)
- Fixed issues with performance when importing fbx files
- Fixed issues with NullReferenceException happening with URP shaders
- Fixed an issue where the emission value in particle shaders would not update in the editor without entering playmode.
>>>>>>> f47b9c5c
- Fixed SceneView Draw Modes not being properly updated after opening new scene view panels or changing the editor layout.
- Fixed issue on Nintendo Switch where maximum number of visible lights in C# code did not match maximum number in shader code.
- Fixed GLES shaders compilation failing on Windows platform (not a mobile platform) due to uniform count limit.
- Fixed an issue where the preset button could still be used, when it was not supposed to. [Case 1246261](https://issuetracker.unity3d.com/issues/urp-reset-functionality-does-not-work-for-renderobject-preset-asset).
- Fixed an issue that caused viewport to not work correctly when rendering to textures. [Case 1225103](https://issuetracker.unity3d.com/issues/urp-the-viewport-rect-isnt-correctly-applied-when-the-camera-is-outputting-into-a-rendertexture).
- Fixed an issue that caused incorrect sampling of HDR reflection probe textures.
- Fixed UI text of RenderObjects feature to display LightMode tag instead of Shader Pass Name. [Case 1201696](https://issuetracker.unity3d.com/issues/render-feature-slash-pass-ui-has-a-field-for-shader-pass-name-when-it-actually-expects-shader-pass-lightmode).
- Fixed an issue that caused memory allocations when sorting cameras. [Case 1226448](https://issuetracker.unity3d.com/issues/2d-renderer-using-more-than-one-camera-that-renders-out-to-a-render-texture-creates-gc-alloc-every-frame).
- Fixed an issue that caused the inverse view and projection matrix to output wrong values in some platforms. [Case 1243990](https://issuetracker.unity3d.com/issues/urp-8-dot-1-breaks-unity-matrix-i-vp).
- Fixed an issue where only unique names of cameras could be added to the camera stack.
- Fixed an issue with URP switching so that every available URP makes a total set of supported features, so that all URPs are taken into consideration. [Case 1157420](https://issuetracker.unity3d.com/issues/lwrp-srp-switching-doesnt-work-even-with-manually-adding-shadervariants-per-scene).
- Fixed an issue that caused incorrect sampling of HDR reflection probe textures.
- Fixed an issue that caused Android GLES to render blank screen when Depth texture was enabled without Opaque texture. [Case 1219325](https://issuetracker.unity3d.com/issues/scene-is-not-rendered-on-android-8-and-9-when-depth-texture-is-enabled-in-urp-asset).
- Fixed an issue where XR multipass repeatedly throws error messages "Multi pass stereo mode doesn't support Camera Stacking".
- Metallic slider on the Lit shader is now linear, so that correct values are used for PBR.
- Fixed an issue where using DOF at the same time as Dynamic Scaling, the depth buffer was sampled with incorrect UVs. [Case 1225467](https://issuetracker.unity3d.com/product/unity/issues/guid/1225467/).
- Fixed an issue where URP Simple Lit shader had attributes swapped incorrectly for BaseMap and BaseColor properties.
- Fixed an issue where camera stacking with MSAA on OpenGL resulted in a black screen. [Case 1250602](https://issuetracker.unity3d.com/issues/urp-camera-stacking-results-in-black-screen-when-msaa-and-opengl-graphics-api-are-used).
- Fixed an issue where Model Importer Materials used the Standard Shader from the Built-in Render Pipeline instead of URP Lit shader when the import happened at Editor startup.
- Fixed an issue causing shadows to be incorrectly rendered when a light was close to the shadow caster.

## [8.1.0] - 2020-04-21

### Added
- If Unity Editor Analytics are enabled, Universal collects anonymous data about usage of Universal. This helps the Universal team focus our efforts on the most common scenarios, and better understand the needs of our customers.

### Changed
- Optimized the 2D Renderer to skip rendering into certain internal buffers when not necessary.

### Fixed
- Fixed issue with AssetPostprocessors dependencies causing models to be imported twice when upgrading the package version.
- Fixed an issue where Shader Graph subshaders referenced incorrect asset GUIDs.
- Fixed issue that caused the QualitySettings anti-aliasing changing without user interaction. [case 1195272](https://issuetracker.unity3d.com/issues/lwrp-the-anti-alias-quality-settings-value-is-changing-without-user-interaction)
- Fixed a shader issue that caused the Color in Sprite Shape to work improperly.
- Fixed shader compilation errors when using multiple lights in DX10 level GPU. [case 1222302](https://issuetracker.unity3d.com/issues/urp-no-materials-apart-from-ui-are-rendered-when-using-direct3d11-graphics-api-on-a-dx10-gpu)
- Fixed an issue where an exception would be thrown when resetting the ShadowCaster2D component. [case 1225339](https://issuetracker.unity3d.com/issues/urp-unassignedreferenceexception-thrown-on-resetting-the-shadow-caster-2d-component)
- Fixe an issue where using a Subtractive Blend Style for your 2D Lights might cause artifacts in certain post-processing effects. [case 1215584](https://issuetracker.unity3d.com/issues/urp-incorrect-colors-in-scene-when-using-subtractive-and-multiply-blend-mode-in-gamma-color-space)
- Fixed an issue where Cinemachine Pixel Perfect Extension didn't work when CinemachineBrain Update Method is anything other than Late Update.
- Fixed an issue where particles using Sprite Shader Graph shaders were invisible.
- Fixed an issue where Scene objects might be incorrectly affected by 2D Lights from a previous Sorting Layer.
- Fixed an issue where errors would appear in the Console when entering Play Mode with a 2D Light selected in the Hierarchy. [Case 1226918](https://issuetracker.unity3d.com/issues/errors-appear-in-the-console-when-global-2d-light-is-selected-in-hierarchy)
- Fixed an issue when Linear -> sRGB conversion would not happen on some Android devices. [case 1226208](https://issuetracker.unity3d.com/issues/no-srgb-conversion-on-some-android-devices-when-using-the-universal-render-pipeline)
- Fixed invalid implementation of one function in LWRP -> URP backward compatibility support.
- Fixed an issue with shadows not being correctly calculated in some shaders.
- Fixed an issue with URP switching such that every avaiable URP makes a total set of supported features such that all URPs are taken into consideration. [case 1157420](https://issuetracker.unity3d.com/issues/lwrp-srp-switching-doesnt-work-even-with-manually-adding-shadervariants-per-scene)

## [8.0.1] - 2020-02-25

Version Updated
The version number for this package has increased due to a version update of a related graphics package.

## [8.0.0] - 2020-02-25
### Added
- Added the option to strip Terrain hole Shader variants.
- Added support for additional Directional Lights. The amount of additional Directional Lights is limited by the maximum Per-object Lights in the Render Pipeline Asset.
- Added default implementations of OnPreprocessMaterialDescription for FBX, Obj, Sketchup and 3DS file formats.
- Added Transparency Sort Mode and Transparency Sort Axis to 2DRendererData.
- Added support for a user defined default material to 2DRendererData.
- Added the option to toggle shadow receiving on transparent objects.
- Added XR multipass rendering. Multipass rendering is a requirement on many VR platforms and allows graceful fallback when single-pass rendering isn't available.
- Added support for Camera Stacking when using the Forward Renderer. This introduces the Camera `Render Type` property. A Base Camera can be initialized with either the Skybox or Solid Color, and can combine its output with that of one or more Overlay Cameras. An Overlay Camera is always initialized with the contents of the previous Camera that rendered in the Camera Stack.
- Fixed NaNs in tonemap algorithms (neutral and ACES) on Nintendo Switch.
- Added AssetPostprocessors and Shadergraphs to handle Arnold Standard Surface and 3DsMax Physical material import from FBX.
- Added `[MainTexture]` and `[MainColor]` shader property attributes to URP shader properties. These will link script material.mainTextureOffset and material.color to `_BaseMap` and `_BaseColor` shader properties.
- Added the option to specify the maximum number of visible lights. If you set a value, lights are sorted based on their distance from the Camera.
- Added the option to control the transparent layer separately in the Forward Renderer.
- Added the ability to set individual RendererFeatures to be active or not, use `ScriptableRendererFeature.SetActive(bool)` to set whether a Renderer Feature will execute,  `ScriptableRendererFeature.isActive` can be used to check the current active state of the Renderer Feature.

### Changed
- Moved the icon that indicates the type of a Light 2D from the Inspector header to the Light Type field.
- Eliminated some GC allocations from the 2D Renderer.
- Added SceneSelection pass for TerrainLit shader.
- Remove final blit pass to force alpha to 1.0 on mobile platforms.
- Deprecated the CinemachineUniversalPixelPerfect extension. Use the one from Cinemachine v2.4 instead.
- Replaced PlayerSettings.virtualRealitySupported with XRGraphics.tryEnable.
- Blend Style in the 2DRendererData are now automatically enabled/disabled.
- When using the 2D Renderer, Sprites will render with a faster rendering path when no lights are present.
- Particle shaders now receive shadows
- The Scene view now mirrors the Volume Layer Mask set on the Main Camera.
- Drawing order of SRPDefaultUnlit is now the same as the Built-in Render Pipline.
- Made MaterialDescriptionPreprocessors private.
- UniversalRenderPipelineAsset no longer supports presets [case 1197020](https://issuetracker.unity3d.com/issues/urp-reset-functionality-does-not-work-on-preset-of-universalrenderpipelineassets)
- The number of maximum visible lights is now determined by whether the platform is mobile or not.
- Renderer Feature list is now redesigned to fit more closely to the Volume Profile UI, this vastly improves UX and reliability of the Renderer Features List.
- Default color values for Lit and SimpleLit shaders changed to white due to issues with texture based workflows.
- The pipeline is now computing tangent space in per fragment.
- Optimized the 2D Renderer to skip rendering into certain internal buffers when not necessary.
- You can now subclass ForwardRenderer to create a custom renderer based on it.
- URP shaders that contain a priority slider now no longer have an offset of 50 by default.

### Fixed
- Fixed a performance problem with ShaderPreprocessor with large amount of active shader variants in the project 
- Fixed an issue where linear to sRGB conversion occurred twice on certain Android devices.
- Fixed an issue where there were 2 widgets showing the outer angle of a spot light.
- Fixed an issue where Unity rendered fullscreen quads with the pink error shader when you enabled the Stop NaN post-processing pass.
- Fixed an issue where Terrain hole Shader changes were missing. [case 1179808](https://issuetracker.unity3d.com/issues/terrain-brush-tool-is-not-drawing-when-paint-holes-is-selected)
- Fixed an issue where the Shader Graph `SceneDepth` node didn't work with XR single-pass (double-wide) rendering. See [case 1123069](https://issuetracker.unity3d.com/issues/lwrp-vr-shadergraph-scenedepth-doesnt-work-in-single-pass-rendering).
- Fixed Unlit and BakedLit shader compilations in the meta pass.
- Fixed an issue where the Bokeh Depth of Field shader would fail to compile on PS4.
- Fixed an issue where the Scene lighting button didn't work when you used the 2D Renderer.
- Fixed a performance regression when you used the 2D Renderer.
- Fixed an issue where the Freeform 2D Light gizmo didn't correctly show the Falloff offset.
- Fixed an issue where the 2D Renderer rendered nothing when you used shadow-casting lights with incompatible Renderer2DData.
- Fixed an issue where Prefab previews were incorrectly lit when you used the 2D Renderer.
- Fixed an issue where the Light didn't update correctly when you deleted a Sprite that a Sprite 2D Light uses.
- Fixed an issue where 2D Lighting was broken for Perspective Cameras.
- Fixed an issue where resetting a Freeform 2D Light would throw null reference exceptions. [case 1184536](https://issuetracker.unity3d.com/issues/lwrp-changing-light-type-to-freeform-after-clicking-on-reset-throws-multiple-arguementoutofrangeexception)
- Fixed an issue where Freeform 2D Lights were not culled correctly when there was a Falloff Offset.
- Fixed an issue where Tilemap palettes were invisible in the Tile Palette window when the 2D Renderer was in use. [case 1162550](https://issuetracker.unity3d.com/issues/adding-tiles-in-the-tile-palette-makes-the-tiles-invisible)
- Fixed issue where black emission would cause unneccesary inspector UI repaints [case 1105661](https://issuetracker.unity3d.com/issues/lwrp-inspector-window-is-being-repainted-when-using-the-material-with-emission-enabled-and-set-to-black-00-0)
- Fixed user LUT sampling being done in Linear instead of sRGB.
- Fixed an issue when trying to get the Renderer via API on the first frame [case 1189196](https://issuetracker.unity3d.com/product/unity/issues/guid/1189196/)
- Fixed a material leak on domain reload.
- Fixed an issue where deleting an entry from the Renderer List and then undoing that change could cause a null reference. [case 1191896](https://issuetracker.unity3d.com/issues/nullreferenceexception-when-attempting-to-remove-entry-from-renderer-features-list-after-it-has-been-removed-and-then-undone)
- Fixed an issue where the user would get an error if they removed the Additional Camera Data component. [case 1189926](https://issuetracker.unity3d.com/issues/unable-to-remove-universal-slash-hd-additional-camera-data-component-serializedobject-target-destroyed-error-is-thrown)
- Fixed post-processing with XR single-pass rendering modes.
- Fixed an issue where Cinemachine v2.4 couldn't be used together with Universal RP due to a circular dependency between the two packages.
- Fixed an issue that caused shaders containing `HDRP` string in their path to be stripped from the build.
- Fixed an issue that caused only selected object to render in SceneView when Wireframe drawmode was selected.
- Fixed Renderer Features UI tooltips. [case 1191901](https://issuetracker.unity3d.com/issues/forward-renderers-render-objects-layer-mask-tooltip-is-incorrect-and-contains-a-typo)
- Fixed multiple issues where Shader Graph shaders failed to build for XR in the Universal RP.
- Fixed an issue when using the 2D Renderer where some types of renderers would not be assigned the correct material.
- Fixed inconsistent lighting between the forward renderer and the deferred renderer, that was caused by a missing normalize operation on vertex normals on some speedtree shader variants.
- Fixed issue where XR Multiview failed to render when using URP Shader Graph Shaders
- Fixed lazy initialization with last version of ResourceReloader
- Fixed broken images in package documentation.
- Fixed an issue where viewport aspect ratio was wrong when using the Stretch Fill option of the Pixel Perfect Camera. [case 1188695](https://issuetracker.unity3d.com/issues/pixel-perfect-camera-component-does-not-maintain-the-aspect-ratio-when-the-stretch-fill-is-enabled)
- Fixed an issue where setting a Normal map on a newly created material would not update. [case 1197217](https://issuetracker.unity3d.com/product/unity/issues/guid/1197217/)
- Fixed an issue where post-processing was not applied for custom renderers set to run on the "After Rendering" event [case 1196219](https://issuetracker.unity3d.com/issues/urp-post-processing-is-not-applied-to-the-scene-when-render-ui-event-is-set-to-after-rendering)
- Fixed an issue that caused an extra blit when using custom renderers [case 1156741](https://issuetracker.unity3d.com/issues/lwrp-performance-decrease-when-using-a-scriptablerendererfeature)
- Fixed an issue with transparent objects not receiving shadows when using shadow cascades. [case 1116936](https://issuetracker.unity3d.com/issues/lwrp-cascaded-shadows-do-not-appear-on-alpha-blended-objects)
- Fixed issue where using a ForwardRendererData preset would cause a crash. [case 1201052](https://issuetracker.unity3d.com/product/unity/issues/guid/1201052/)
- Fixed an issue where particles had dark outlines when blended together [case 1199812](https://issuetracker.unity3d.com/issues/urp-soft-particles-create-dark-blending-artefacts-when-intersecting-with-scene-geometry)
- Fixed an issue with deleting shader passes in the custom renderer features list [case 1201664](https://issuetracker.unity3d.com/issues/urp-remove-button-is-not-activated-in-shader-passes-list-after-creating-objects-from-renderer-features-in-urpassets-renderer)
- Fixed camera inverse view-projection matrix in XR mode, depth-copy and color-copy passes.
- Fixed an issue with the null check when `UniversalRenderPipelineLightEditor.cs` tries to access `SceneView.lastActiveSceneView`.
- Fixed an issue where the 'Depth Texture' drop down was incorrectly disabled in the Camera Inspector. 
- Fixed an issue that caused errors if you disabled the VR Module when building a project.
- Fixed an issue where the default TerrainLit Material was outdated, which caused the default Terrain to use per-vertex normals instead of per-pixel normals.
- Fixed shader errors and warnings in the default Universal RP Terrain Shader. [case 1185948](https://issuetracker.unity3d.com/issues/urp-terrain-slash-lit-base-pass-shader-does-not-compile)
- Fixed an issue where the URP Material Upgrader tried to upgrade standard Universal Shaders. [case 1144710](https://issuetracker.unity3d.com/issues/upgrading-to-lwrp-materials-is-trying-to-upgrade-lwrp-materials)
- Fixed an issue where some Materials threw errors when you upgraded them to Universal Shaders. [case 1200938](https://issuetracker.unity3d.com/issues/universal-some-materials-throw-errors-when-updated-to-universal-rp-through-update-materials-to-universal-rp)
- Fixed issue where normal maps on terrain appeared to have flipped X-components when compared to the same normal map on a mesh. [case 1181518](https://fogbugz.unity3d.com/f/cases/1181518/)
- Fixed an issue where the editor would sometimes crash when using additional lights [case 1176131](https://issuetracker.unity3d.com/issues/mac-crash-on-processshadowcasternodevisibilityandcullwithoutumbra-when-same-rp-asset-is-set-in-graphics-and-quality-settings)
- Fixed RemoveComponent on Camera contextual menu to not remove Camera while a component depend on it.
- Fixed an issue where right eye is not rendered to. [case 1170619](https://issuetracker.unity3d.com/issues/vr-lwrp-terrain-is-not-rendered-in-the-right-eye-of-an-hmd-when-using-single-pass-instanced-stereo-rendering-mode-with-lwrp)
- Fixed issue where TerrainDetailLit.shader fails to compile when XR is enabled.
- Fixed an issue that allowed height-based blending on Terrains with more than 4 materials, which is not supported.
- Fixed an issue where opaque objects were outputting incorrect alpha values [case 1168283](https://issuetracker.unity3d.com/issues/lwrp-alpha-clipping-material-makes-other-materials-look-like-alpha-clipping-when-gameobject-is-shown-in-render-texture)
- Fixed an issue where a depth texture was always created when post-processing was enabled, even if no effects made use of it.
- Fixed incorrect light attenuation on Nintendo Switch.
- Fixed an issue where the Volume System would not use the Cameras Transform when no `Volume Trigger` was set.
- Fixed an issue where post processing disappeared when using custom renderers and SMAA or no AA
- Fixed an issue with soft particles having dark blending when intersecting with scene geometry [case 1199812](https://issuetracker.unity3d.com/issues/urp-soft-particles-create-dark-blending-artefacts-when-intersecting-with-scene-geometry)
- Fixed an issue with additive particles blending incorrectly [case 1215713](https://issuetracker.unity3d.com/issues/universal-render-pipeline-additive-particles-not-using-vertex-alpha)
- Fixed an issue where camera preview window was missing in scene view. [case 1211971](https://issuetracker.unity3d.com/issues/scene-view-urp-camera-preview-window-is-missing-in-the-scene-view)
- Fixed an issue where camera stacking didn't work properly inside prefab mode. [case 1220509](https://issuetracker.unity3d.com/issues/urp-cannot-assign-overlay-cameras-to-a-camera-stack-while-in-prefab-mode)
- Fixed an issue with shadow cascade values were not readable in the render pipeline asset [case 1219003](https://issuetracker.unity3d.com/issues/urp-cascade-values-truncated-on-selecting-two-or-four-cascades-in-shadows-under-universalrenderpipelineasset)
- Fixed the definition of `mad()` in SMAA shader for OpenGL.
- Fixed an issue where partical shaders failed to handle Single-Pass Stereo VR rendering with Double-Wide Textures. [case 1201208](https://issuetracker.unity3d.com/issues/urp-vr-each-eye-uses-the-cameraopaquetexture-of-both-eyes-for-rendering-when-using-single-pass-rendering-mode)
- Fixed an issue that caused assets to be reimported if player prefs were cleared. [case 1192259](https://issuetracker.unity3d.com/issues/lwrp-clearing-playerprefs-through-a-script-or-editor-causes-delay-and-console-errors-to-appear-when-entering-the-play-mode)
- Fixed missing Custom Render Features after Library deletion. [case 1196338](https://issuetracker.unity3d.com/product/unity/issues/guid/1196338/)
- Fixed not being able to remove a Renderer Feature due to tricky UI selection rects. [case 1208113](https://issuetracker.unity3d.com/product/unity/issues/guid/1208113/)
- Fixed an issue where the Camera Override on the Render Object Feature would not work with many Render Features in a row. [case 1205185](https://issuetracker.unity3d.com/product/unity/issues/guid/1205185/)
- Fixed UI clipping issue in Forward Renderer inspector. [case 1211954](https://issuetracker.unity3d.com/product/unity/issues/guid/1211954/)
- Fixed a Null ref when trying to remove a missing Renderer Feature from the Forward Renderer. [case 1196651](https://issuetracker.unity3d.com/product/unity/issues/guid/1196651/)
- Fixed data serialization issue when adding a Renderer Feature to teh Forward Renderer. [case 1214779](https://issuetracker.unity3d.com/product/unity/issues/guid/1214779/)
- Fixed an issue where Shaders that used Texture Arrays and FrontFace didn't compile at build time, which caused the build to fail.
- Fixed an issue where MSAA isn't applied until eye textures are relocated by changing their resolution. [case 1197958](https://issuetracker.unity3d.com/issues/oculus-quest-oculus-go-urp-msaa-isnt-applied-until-eye-textures-are-relocated-by-changing-their-resolution)
- Fixed an issue with a blurry settings icon. [case 1201895](https://issuetracker.unity3d.com/issues/urp-setting-icon-blurred-in-universalrendererpipelineasset)
- Fixed an issue where rendering into RenderTexture with Single Pass Instanced renders both eyes overlapping.
- Fixed an issue where Renderscale setting has no effect when using XRSDK.
- Fixed an issue where renderScale != 1 or Display.main.requiresBlitToBackbuffer forced an unnecessary blit on XR.
- Fixed an issue that causes double sRGB correction on Quest. [case 1209292](https://issuetracker.unity3d.com/product/unity/issues/guid/1209292)
- Fixed an issue where terrain DepthOnly pass does not work for XR.
- Fixed an issue with shadows not appearing on terrains when no cascades were selected [case 1226530](https://issuetracker.unity3d.com/issues/urp-no-shadows-on-terrain-when-cascades-is-set-to-no-cascades-in-render-pipeline-asset-settings)
- Fixed an issue where Post-Processing caused nothing to render on GLES2.
- Fixed an issue that caused depth texture to be flipped when sampling from shaders [case 1225362](https://issuetracker.unity3d.com/issues/game-object-is-rendered-incorrectly-in-the-game-view-when-sampling-depth-texture)
- Fixed an issue with not being able to remove Light Mode Tags [case 1240895](https://issuetracker.unity3d.com/issues/urp-unable-to-remove-added-lightmode-tags-of-filters-property-in-render-object)

## [7.1.1] - 2019-09-05
### Upgrade Guide
- The render pipeline now handles custom renderers differently. You must now set up renderers for the Camera on the Render Pipeline Asset.
- Render Pipeline Assets upgrades automatically and either creates a default forward renderer in your project or links the existing custom one that you've assigned.
- If you have custom renderers assigned to Cameras, you must now add them to the current Render Pipeline Asset. Then you can select which renderer to use on the Camera.

### Added
- Added shader function `GetMainLightShadowParams`. This returns a half4 for the main light that packs shadow strength in x component and shadow soft property in y component.
- Added shader function `GetAdditionalLightShadowParams`. This returns a half4 for an additional light that packs shadow strength in x component and shadow soft property in y component.
- Added a `Debug Level` option to the Render Pipeline Asset. With this, you can control the amount of debug information generated by the render pipeline.
- Added ability to set the `ScriptableRenderer` that the Camera renders with via C# using `UniversalAdditionalCameraData.SetRenderer(int index)`. This maps to the **Renderer List** on the Render Pipeline Asset.
- Added shadow support for the 2D Renderer. 
- Added ShadowCaster2D, and CompositeShadowCaster2D components.
- Added shadow intensity and shadow volume intensity properties to Light2D.
- Added new Gizmos for Lights.
- Added CinemachineUniversalPixelPerfect, a Cinemachine Virtual Camera Extension that solves some compatibility issues between Cinemachine and Pixel Perfect Camera.
- Added an option that disables the depth/stencil buffer for the 2D Renderer.
- Added manipulation handles for the inner cone angle for spot lights.
- Added documentation for the built-in post-processing solution and Volumes framework (and removed incorrect mention of the PPv2 package). 

### Changed
- Increased visible lights limit for the forward renderer. It now supports 256 visible lights except in mobile platforms. Mobile platforms support 32 visible lights.
- Increased per-object lights limit for the forward renderer. It now supports 8 per-object lights in all platforms except GLES2. GLES2 supports 4 per-object lights.
- The Sprite-Lit-Default shader and the Sprite Lit Shader Graph shaders now use the vertex tangents for tangent space calculations.
- Temporary render textures for cameras rendering to render textures now use the same format and multisampling configuration as camera's target texture.
- All platforms now use R11G11B10_UFloat format for HDR render textures if supported.
- There is now a list of `ScriptableRendererData` on the Render Pipeline Asset as opposed to a renderer type. These are available to all Cameras and are included in builds.
- The renderer override on the Camera is now an enum that maps to the list of `ScriptableRendererData` on the Render Pipeline Asset.
- Pixel Perfect Camera now allows rendering to a render texture.
- Light2D GameObjects that you've created now have a default position with z equal to 0.
- Documentation: Changed the "Getting Started" section into "Install and Configure". Re-arranged the Table of Content.  

### Fixed
- Fixed LightProbe occlusion contribution. [case 1146667](https://issuetracker.unity3d.com/product/unity/issues/guid/1146667/)
- Fixed an issue that caused a log message to be printed in the console when creating a new Material. [case 1173160](https://issuetracker.unity3d.com/product/unity/issues/guid/1173160/)
- Fixed an issue where OnRenderObjectCallback was never invoked. [case 1122420](https://issuetracker.unity3d.com/issues/lwrp-gl-dot-lines-and-debug-dot-drawline-dont-render-when-scriptable-render-pipeline-settings-is-set-to-lwrp)
- Fixed an issue where Sprite Masks didn't function properly when using the 2D Renderer. [case 1163474](https://issuetracker.unity3d.com/issues/lwrp-sprite-renderer-ignores-sprite-mask-when-lightweight-render-pipeline-asset-data-is-set-to-2d-renderer-experimental)
- Fixed memory leaks when using the Frame Debugger with the 2D Renderer.
- Fixed an issue where materials using `_Time` did not animate in the scene. [1175396](https://issuetracker.unity3d.com/product/unity/issues/guid/1175396/)
- Fixed an issue where the Particle Lit shader had artifacts when both soft particles and HDR were enabled. [1136285](https://issuetracker.unity3d.com/product/unity/issues/guid/1136285/)
- Fixed an issue where the Area Lights were set to Realtime, which caused them to not bake. [1159838](https://issuetracker.unity3d.com/issues/lwrp-template-baked-area-lights-do-not-work-if-project-is-created-with-lightweight-rp-template)
- Fixed an issue where the Disc Light did not generate any light. [1175097](https://issuetracker.unity3d.com/issues/using-lwrp-area-light-does-not-generate-light-when-its-shape-is-set-to-disc)
- Fixed an issue where the alpha was killed when an opaque texture was requested on an offscreen camera with HDR enabled [case 1163320](https://issuetracker.unity3d.com/issues/lwrp-mobile-secondary-camera-background-alpha-value-is-lost-when-hdr-and-opaque-texture-are-enabled-in-lwrp-asset).
- Fixed an issue that caused Orthographic camera with far plane set to 0 to span Unity console with errors. [case 1172269](https://issuetracker.unity3d.com/issues/orthographic-camera-with-far-plane-set-to-0-results-in-assertions)
- Fixed an issue causing heap allocation in `RenderPipelineManager.DoRenderLoop` [case 1156241](https://issuetracker.unity3d.com/issues/lwrp-playerloop-renderpipelinemanager-dot-dorenderloop-internal-gc-dot-alloc-allocates-around-2-dot-6kb-for-every-camera-in-the-scene)
- Fixed an issue that caused shadow artifacts when using large spot angle values [case 1136165](https://issuetracker.unity3d.com/issues/lwrp-adjusting-spot-angle-on-a-spotlight-produces-shadowmap-artifacts)
- Fixed an issue that caused self-shadowing artifacts when adjusting shadow near-plane on spot lights.
- Fixed an issue that caused specular highlights to disappear when the smoothness value was set to 1.0. [case 1161827](https://issuetracker.unity3d.com/issues/lwrp-hdrp-lit-shader-max-smoothness-value-is-incosistent-between-pipelines)
- Fixed an issue in the Material upgrader that caused transparent Materials to not upgrade correctly to Universal RP. [case 1170419](https://issuetracker.unity3d.com/issues/shader-conversion-upgrading-project-materials-causes-standard-transparent-materials-to-flicker-when-moving-the-camera).
- Fixed post-processing for the 2D Renderer.
- Fixed an issue in Light2D that caused a black line to appear for a 360 degree spotlight.
- Fixed a post-processing rendering issue with non-fullscreen viewport. [case 1177660](https://issuetracker.unity3d.com/issues/urp-render-scale-slider-value-modifies-viewport-coordinates-of-the-screen-instead-of-the-resolution)
- Fixed an issue where **Undo** would not undo the creation of Additional Camera Data. [case 1158861](https://issuetracker.unity3d.com/issues/lwrp-additional-camera-data-script-component-appears-on-camera-after-manually-re-picking-use-pipeline-settings)
- Fixed an issue where selecting the same drop-down menu item twice would trigger a change event. [case 1158861](https://issuetracker.unity3d.com/issues/lwrp-additional-camera-data-script-component-appears-on-camera-after-manually-re-picking-use-pipeline-settings)
- Fixed an issue where selecting certain objects that use instancing materials would throw console warnings. [case 1127324](https://issuetracker.unity3d.com/issues/console-warning-is-being-spammed-when-having-lwrp-enabled-and-shader-with-gpu-instancing-present-in-the-scene)
- Fixed a GUID conflict with LWRP. [case 1179895](https://issuetracker.unity3d.com/product/unity/issues/guid/1179895/)
- Fixed an issue where the Terrain shader generated NaNs.
- Fixed an issue that caused the `Opaque Color` pass to never render at half or quarter resolution.
- Fixed and issue where stencil state on a `ForwardRendererData` was reset each time rendering happened.

## [7.0.1] - 2019-07-25
### Changed
- Platform checks now provide more helpful feedback about supported features in the Inspectors.

### Fixed
- Fixed specular lighting related artifacts on Mobile [case 1143049](https://issuetracker.unity3d.com/issues/ios-lwrp-rounded-cubes-has-graphical-artifacts-when-setting-pbr-shaders-smoothness-about-to-0-dot-65-in-shadergraph) and [case 1164822](https://issuetracker.unity3d.com/issues/lwrp-specular-highlight-becomes-hard-edged-when-increasing-the-size-of-an-object).
- Post-processing is no longer enabled in the previews.
- Unity no longer force-enables post-processing on a camera by default.
- Fixed an issue that caused the Scene to render darker in GLES3 and linear color space. [case 1169789](https://issuetracker.unity3d.com/issues/lwrp-android-scene-is-rendered-darker-in-build-when-graphics-api-set-to-gles3-and-color-space-set-to-linear)

## [7.0.0] - 2019-07-17
### Universal Render Pipeline
- LWRP has been renamed to the "Universal Render Pipeline" (UniversalRP).
- UniversalRP is the same as LWRP in terms of features and scope.
- Classes have moved to the Universal namespace (from LWRP).

### Upgrade Guide
- Upgrading to UniversalRP is designed to be almost seamless from the user side.
- LWRP package still exists, this forwards includes and classes to the UniversalRP Package.
- Please see the more involved upgrade guide (https://docs.google.com/document/d/1Xd5bZa8pYZRHri-EnNkyhwrWEzSa15vtnpcg--xUCIs/).

### Added
- Initial Stadia platform support.
- Added a menu option to create a new `ScriptableRendererFeature` script. To do so in the Editor, click on Asset > Create > Rendering > Lightweight Render Pipeline > Renderer Feature.
- Added documentation for SpeedTree Shaders in LWRP.
- Added extended features to LWRP Terrain Shader, so terrain assets can be forward-compatible with HDRP.
- Enabled per-layer advanced or legacy-mode blending in LWRP Terrain Shader. 
- Added the documentation page "Rendering in LWRP", which describes the forward rendering camera loop.
- Added documentation overview for how Post Processing Version 2 works in LWRP.
- Added documentation notes and FAQ entry on the 2D Renderer affecting the LWRP Asset.

### Changed
- Replaced beginCameraRendering callbacks by non obsolete implementation in Light2D
- Updated `ScriptableRendererFeature` and `ScriptableRenderPass` API docs.
- Shader type Real translates to FP16 precision on Nintendo Switch.

### Fixed
- Fixed a case where built-in Shader time values could be out of sync with actual time. [case 1142495](https://fogbugz.unity3d.com/f/cases/1142495/)
- Fixed an issue that caused forward renderer resources to not load properly when you upgraded LWRP from an older version to 7.0.0. [case 1154925](https://issuetracker.unity3d.com/issues/lwrp-upgrading-lwrp-package-to-7-dot-0-0-breaks-forwardrenderdata-asset-in-resource-files)
- Fixed GC spikes caused by LWRP allocating heap memory every frame.
- Fixed distortion effect on particle unlit shader.
- Fixed NullReference exception caused when trying to add a ScriptableRendererFeature.
- Fixed issue with certain LWRP shaders not showing when using forward/2D renderer.
- Fixed the shadow resolve pass and the final pass, so they're not consuming unnecessary bandwidth. [case 1152439](https://issuetracker.unity3d.com/issues/lwrp-mobile-increased-memory-usage-and-extra-rendering-steps) 
- Added missing page for 2D Lights in LWRP.
- Tilemap tiles no longer appear black when you use the 2D renderer.
- Sprites in the preview window are no longer lit by 2D Scene lighting.
- Fixed warnings for unsupported shadow map formats for GLES2 API.
- Disabled shadows for devices that do not support shadow maps or depth textures.
- Fixed support for LWRP per-pixel terrain. [case 1110520](https://fogbugz.unity3d.com/f/cases/1110520)
- Fixed some basic UI/usability issues with LWRP terrain Materials (use of warnings and modal value changes).
- Fixed an issue where using LWRP and Sprite Shape together would produce meta file conflicts.
- Fixed fp16 overflow in Switch in specular calculation
- Fixed shader compilation errors for Android XR projects.
- Updated the pipeline Asset UI to cap the render scale at 2x so that it matches the render pipeline implementation limit.

## [6.7.0] - 2019-05-16
### Added
- Added SpeedTree Shaders.
- Added two Shader Graph master nodes: Lit Sprite and Unlit Sprite. They only work with the 2D renderer.
- Added documentation for the 2D renderer.

### Changed
- The 2D renderer and Light2D component received a number of improvements and are now ready to try as experimental features.
- Updated the [Feature Comparison Table](lwrp-builtin-feature-comparison.md) to reflect the current state of LWRP features.

### Fixed
- When in playmode, the error 'Non matching Profiler.EndSample' no longer appears. [case 1140750](https://fogbugz.unity3d.com/f/cases/1140750/)
- LWRP Particle Shaders now correctly render in stereo rendering modes. [case 1106699](https://fogbugz.unity3d.com/f/cases/1106699/)
- Shaders with 'debug' in the name are no longer stripped automatically. [case 1112983](https://fogbugz.unity3d.com/f/cases/1112983/)
- Fixed tiling issue with selection outline and baked cutout shadows.
- in the Shadergraph Unlit Master node, Premultiply no longer acts the same as Alpha. [case 1114708](https://fogbugz.unity3d.com/f/cases/1114708/)
- Fixed an issue where Lightprobe data was missing if it was needed per-pixel and GPU instancing was enabled.
- The Soft ScreenSpaceShadows Shader variant no longer gets stripped form builds. [case 1138236](https://fogbugz.unity3d.com/f/cases/1138236/)
- Fixed a typo in the Particle Unlit Shader, so Soft Particles now work correctly.
- Fixed emissive Materials not being baked for some meshes. [case 1145297](https://issuetracker.unity3d.com/issues/lwrp-emissive-materials-are-not-baked)
- Camera matrices are now correctly set up when you call rendering functions in EndCameraRendering. [case 1146586](https://issuetracker.unity3d.com/issues/lwrp-drawmeshnow-returns-wrong-positions-slash-scales-when-called-from-endcamerarendering-hook)
- Fixed GI not baking correctly while in gamma color space.
- Fixed a NullReference exception when adding a renderer feature that is contained in a global namespace. [case 1147068](https://issuetracker.unity3d.com/issues/scriptablerenderpipeline-inspector-ui-crashes-when-a-scriptablerenderfeature-is-not-in-a-namespace)
- Shaders are now set up for VR stereo instancing on Vulkan. [case 1142952](https://fogbugz.unity3d.com/f/cases/1142952/).
- VR stereo matrices and vertex inputs are now set up on Vulkan. [case 1142952](https://fogbugz.unity3d.com/f/cases/1142952/).
- Fixed the Material Upgrader so it's now run upon updating the LWRP package. [1148764](https://issuetracker.unity3d.com/product/unity/issues/guid/1148764/)
- Fixed a NullReference exception when you create a new Lightweight Render Pipeline Asset. [case 1153388](https://issuetracker.unity3d.com/product/unity/issues/guid/1153388/) 

## [6.6.0] - 2019-04-01
### Added
- Added support for Baked Indirect mixed lighting.
- You can now use Light Probes for occlusion. This means that baked lights can now occlude dynamic objects.
- Added RenderObjects. You can add RenderObjects to a Renderer to perform custom rendering.
- (WIP) Added an experimental 2D renderer that implements a 2D lighting system.
- (WIP) Added a Light2D component that works with the 2D renderer to add lighting effects to 2D sprites.

### Fixed
- Fixed a project import issue in the LWRP template.
- Fixed the warnings that appear when you create new Unlit Shader Graphs using the Lightweight Render Pipeline.
- Fixed light attenuation precision on mobile platforms.
- Fixed split-screen rendering on mobile platforms.
- Fixed rendering when using an off-screen camera that renders to a depth texture.
- Fixed the exposed stencil render state in the renderer.
- Fixed the default layer mask so it's now applied to a depth pre-pass.
- Made several improvements and fixes to the render pass UI.
- Fixed artifacts that appeared due to precision errors in large scaled objects.
- Fixed an XR rendering issue where Unity required a depth texture.
- Fixed an issue that caused transparent objects to sort incorrectly.

## [6.5.0] - 2019-03-07
### Added
- You can now create a custom forward renderer by clicking on `Assets/Create/Rendering/Lightweight Render Pipeline/Forward Renderer`. This creates an Asset in your Project. You can add additional features to it and drag-n-drop the renderer to either the pipeline Asset or to a camera.
- You can now add `ScriptableRendererFeature`  to the `ScriptableRenderer` to extend it with custom effects. A feature is an `ScriptableObject` that can be drag-n-dropped in the renderer and adds one or more `ScriptableRenderPass` to the renderer.
- `ScriptableRenderer` now exposes interface to configure lights. To do so, implement `SetupLights` when you create a new renderer.
- `ScriptableRenderer` now exposes interface to configure culling. To do so, implement `SetupCullingParameters` when you create a new renderer.
- `ScriptableRendererData` contains rendering resources for `ScriptableRenderer`. A renderer can be overridden globally for all cameras or on a per-camera basis.
- `ScriptableRenderPass` now has a `RenderPassEvents`. This controls where in the pipeline the render pass is added.
- `ScriptableRenderPass` now exposes `ConfigureTarget` and `ConfigureClear`. This allows the renderer to automatically figure out the currently active rendering targets.
- `ScriptableRenderPass` now exposes `Blit`. This performs a blit and sets the active render target in the renderer.
- `ScriptableRenderPass` now exposes `RenderPostProcessing`. This renders post-processing and sets the active render target in the renderer.
- `ScriptableRenderPass` now exposes `CreateDrawingSettings` as a helper for render passes that need to call `ScriptableRenderContext.DrawRenderers`.

### Changed
- Removed `RegisterShaderPassName` from `ScriptableRenderPass`. Instead, `CreateDrawingSettings` now  takes one or a list of `ShaderTagId`. 
- Removed remaining experimental namespace from LWRP. All APIrelated to `ScriptableRenderer`, `ScriptableRenderPass`, and render pass injection is now out of preview.
- Removed `SetRenderTarget` from `ScriptableRenderPass`. You should never call it. Instead, call `ConfigureTarget`, and the renderer automatically sets up targets for you. 
- Removed `RenderFullscreenQuad` from `ScriptableRenderer`. Use `CommandBuffer.DrawMesh` and `RenderingUtils.fullscreenMesh` instead.
- Removed `RenderPostProcess` from `ScriptableRenderer`. Use `ScriptableRenderPass.RenderPostProcessing` instead.
- Removed `postProcessingContext` property from `ScriptableRenderer`. This is now exposed in `RenderingUtils.postProcessingContext`.
- Removed `GetCameraClearFlag` from `ScriptableRenderer`.

### Fixed
- Fixed y-flip in VR when post-processing is active.
- Fixed occlusion mesh for VR not rendering before rendering opaques.
- Enabling or disabling SRP Batcher in runtime works now.
- Fixed video player recorder when post-processing is enabled.

## [6.4.0] - 2019-02-21

## [6.3.0] - 2019-02-18

## [6.2.0] - 2019-02-15

### Changed
- Code refactor: all macros with ARGS have been swapped with macros with PARAM. This is because the ARGS macros were incorrectly named.

## [6.1.0] - 2019-02-13

## [6.0.0] - 2019-02-23
### Added
- You can now implement a custom renderer for LWRP. To do so, implement an `IRendererData` that contains all resources used in rendering. Then create an `IRendererSetup` that creates and queues `ScriptableRenderPass`. Change the renderer type either in the Pipeline Asset or in the Camera Inspector.
- LWRP now uses the Unity recorder extension. You can use this to capture the output of Cameras.
- You can now inject a custom render pass before LWRP renders opaque objects. To do so, implement an `IBeforeRender` interface.
- Distortion support in all Particle Shaders.
- An upgrade system for LWRP Materials with `MaterialPostprocessor`.
- An upgrade path for Unlit shaders
- Tooltips for Shaders.
- SRP Batcher support for Particle Shaders.
- Docs for these Shaders: Baked Lit, Particles Lit, Particles Simple Lit, and Particles Unlit.
- LWRP now supports dynamic resolution scaling. The target platform must also support it.
- LWRP now includes version defines for both C# and Shaders in the format of `LWRP_X_Y_Z_OR_NEWER`. For example, `LWRP_5_3_0_OR_NEWER` defines version 5.3.0.
- The Terrain Lit Shader now samples Spherical Harmonics if you haven't baked any lightmaps for terrain.
- Added a __Priority__ option, which you can use to tweak the rendering order. This is similar to render queue in the built-in render pipeline. These Shaders now have this option: Lit, Simple Lit, Baked Lit, Unlit, and all three Particle Shaders.
- Added support for overriding terrain detail rendering shaders, via the render pipeline editor resources asset.

### Changed
- You can now only initialize a camera by setting a Background Type. The supported options are Skybox, Solid Color, and Don't Care.
- LWRP now uses non-square shadowmap textures when it renders directional shadows with 2 shadow cascades. 
- LWRP now uses RGB111110 as the HDR format on mobile devices, when this format is supported.
- Removed `IAfterDepthPrePass` interface.
- We’ve redesigned the Shader GUI. For example, all property names in Shaders are now inline across the board
- The Simple Lit Shader now has Smoothness, which can be stored in the alpha of specular or albedo maps.
- The Simple Lit and Particles Simple Lit Shaders now take shininess from the length (brightness) of the specular map.
- The __Double sided__ property is now __Render Face__. This means you can also do front face culling.
- Changed the docs for Lit Shader, Simple Lit Shader and Unlit Shader according to Shader GUI changes.
- When you create a new LWRP Asset, it will now be initialized with settings that favor performance on mobile platforms.
- Updated the [FAQ](faq.md) and the [Built-in/LWRP feature comparison table](lwrp-builtin-feature-comparison.md).

### Fixed
- Several tweaks to reduce bandwidth consumption on mobile devices.
- The foldouts in the Lightweight Asset inspector UI now remember their state.
- Added missing meta file for GizmosRenderingPass.cs.
- Fixed artifacts when using multiple or Depth Only cameras. [Case 1072615](https://issuetracker.unity3d.com/issues/ios-using-multiple-cameras-in-the-scene-in-lightweight-render-pipeline-gives-corrupted-image-in-ios-device)
- Fixed a typo in ERROR_ON_UNSUPPORTED_FUNCTION() that was causing the shader compiler to run out of memory in GLES2. [Case 1104271](https://issuetracker.unity3d.com/issues/mobile-os-restarts-because-of-high-memory-usage-when-compiling-shaders-for-opengles2)
- LWRP now renders shadows on scaled objects correctly. [Case 1109017](https://issuetracker.unity3d.com/issues/scaled-objects-render-shadows-and-specularity-incorrectly-in-the-lwrp-on-device)
- LWRP now allows some Asset settings to be changed at runtime. [Case 1105552](https://issuetracker.unity3d.com/issues/lwrp-changing-render-scale-in-runtime-has-no-effect-since-lwrp-3-dot-3-0)
- Realtime shadows now work in GLES2. [Case 1087251](https://issuetracker.unity3d.com/issues/android-lwrp-no-real-time-light-and-shadows-using-gles2)
- Framedebugger now renders correctly when stepping through drawcalls.
- Cameras that request MSAA and Opaque Textures now use less frame bandwidth when they render.
- Fixed rendering in the gamma color space, so it doesn't appear darker.
- Particles SImple Lit and Particles Unlit Shaders now work correctly.
- __Soft Particles__ now work correctly.
- Camera fading for particles.
- Fixed a typo in the Unlit `IgnoreProjector` tag.
- Particles render in both eyes with stereo instancing
- Fixed specular issues on mobile. [case 1109017](https://issuetracker.unity3d.com/issues/scaled-objects-render-shadows-and-specularity-incorrectly-in-the-lwrp-on-device)
- Fixed issue causing LWRP to create MSAA framebuffer even when MSAA setting was disabled.
- Post-processing in mobile VR is now forced to be disabled. It was causing many rendering issues.
- Fixed Editor Previews breaking in Play Mode when VR is enabled. [Case 1109009](https://issuetracker.unity3d.com/issues/lwrp-editor-previews-break-in-play-mode-if-vr-is-enabled)
- A camera's HDR enable flag is now respected when rendering in XR.
- Terrain detail rendering now works correctly when LWRP is installed but inactive.

## [5.2.0] - 2018-11-27
### Added
- LWRP now handles blits that are required by the device when rendering to the backbuffer.
- You can now enable the SRP Batcher. To do so, go to the `Pipeline Asset`. Under `Advanced`, toggle `SRP Batcher`.

### Changed
- Renamed shader variable `unity_LightIndicesOffsetAndCount` to `unity_PerObjectLightData`.
- Shader variables `unity_4LightIndices0` and `unity_4LightIndices1` are now declared as `unity_PerObjectLightIndices` array.

## [5.1.0] - 2018-11-19
### Added
- The user documentation for LWRP is now in this GitHub repo, instead of in the separate GitHub wiki. You can find the most up-to-date pages in the [TableOfContents.md](TableOfCotents.md) file. Pages not listed in that file are still in progress.

### Changed
- The LWRP package is no longer in preview.
- LWRP built-in render passes are now internal.
- Changed namespace from `UnityEngine.Experimental.Rendering.LightweightPipeline` to `UnityEngine.Rendering.LWRP`.
- Changed namespace from `UnityEditor.Experimental.Rendering.LightweightPipeline` to `UnityEditor.Rendering.LWRP`.

### Fixed
- LWRP now respects the iOS Player setting **Force hard shadows**. When you enable this setting, hardware filtering of shadows is disabled.
- Scene view mode now renders baked lightmaps correctly. [Case 1092227](https://issuetracker.unity3d.com/issues/lwrp-scene-view-modes-render-objects-black)
- Shadow bias calculations are now correct for both Shader Graph and Terrain shaders.
- Blit shader now ignores culling.
- When you select __Per Vertex__ option for __Additional Lights__, the __Per Object Limit__ option is not greyed out anymore.
- When you change camera viewport height to values above 1.0, the Unity Editor doesn't freeze anymore. [Case 1097497](https://issuetracker.unity3d.com/issues/macos-lwrp-editor-freezes-after-changing-cameras-viewport-rect-values)
- When you use AR with LWRP, the following error message is not displayed in the console anymore: "The camera list passed to the render pipeline is either null or empty."

## [5.0.0-preview] - 2018-09-28
### Added
- Added occlusion mesh rendering/hookup for VR
- You can now configure default depth and normal shadow bias values in the pipeline asset.
- You can now add the `LWRPAdditionalLightData` component to a `Light` to override the default depth and normal shadow bias.
- You can now log the amount of shader variants in your build. To do so, go to the `Pipeline Asset`. Under `Advanced`, select and set the `Shader Variant Log Level`.
### Changed
- Removed the `supportedShaderFeatures` property from LWRP core. The shader stripper now figures out which variants to strip based on the current assigned pipeline Asset in the Graphics settings.
### Fixed
- The following error does not appear in console anymore: ("Begin/End Profiler section mismatch")
- When you select a material with the Lit shader, this no longer causes the following error in the console: ("Material doesn't have..."). [case 1092354](https://fogbugz.unity3d.com/f/cases/1092354/)
- In the Simple Lit shader, per-vertex additional lights are now shaded properly.
- Shader variant stripping now works when you're building a Project with Cloud Build. This greatly reduces build times from Cloud Build.
- Dynamic Objects now receive lighting when the light mode is set to mixed.
- MSAA now works on Desktop platforms.
- The shadow bias value is now computed correctly for shadow cascades and different shadow resolutions. [case 1076285](https://issuetracker.unity3d.com/issues/lwrp-realtime-directional-light-shadow-maps-exhibit-artifacts)
- When you use __Area Light__ with LWRP, __Cast Shadows__ no longer overlaps with other UI elements in the Inspector. [case 1085363](https://issuetracker.unity3d.com/issues/inspector-area-light-cast-shadows-ui-option-is-obscured-by-render-mode-for-lwrp-regression-in-2018-dot-3a3)

### Changed
Read/write XRGraphicsConfig -> Read-only XRGraphics interface to XRSettings. 

## [4.0.0-preview] - 2018-09-28
### Added
- When you have enabled Gizmos, they now appear correctly in the Game view.
- Added requiresDepthPrepass field to RenderingData struct to tell if the runtime platform requires a depth prepass to generate a camera depth texture.
- The `RenderingData` struct now holds a reference to `CullResults`.
- When __HDR__ is enabled in the Camera but disabled in the Asset, an information box in the Camera Inspector informs you about it.
- When __MSAA__ is enabled in the Camera but disabled in the Asset, an information box in the Camera Inspector informs you about it.
- Enabled instancing on the terrain shader.
- Sorting of opaque objects now respects camera `opaqueSortMode` setting.
- Sorting of opaque objects disables front-to-back sorting flag, when camera settings allow that and the GPU has hidden surface removal.
- LWRP now has a Custom Light Explorer that suits its feature set.
- LWRP now supports Vertex Lit shaders for detail meshes on terrain.
- LWRP now has three interactive Autodesk shaders: Autodesk Interactive, Autodesk Interactive Masked and Autodesk Interactive Transparent.
- [Shader API] The `GetMainLight` and `GetAdditionalLight` functions can now compute shadow attenuation and store it in the new `shadowAttenuation` field in `LightData` struct.
- [Shader API] Added a `VertexPositionInputs` struct that contains vertex position in difference spaces (world, view, hclip).
- [Shader API] Added a `GetVertexPositionInputs` function to get an initialized `VertexPositionInputs`.
- [Shader API] Added a `GetPerObjectLightIndex` function to return the per-object index given a for-loop index.
- [Shader API] Added a `GetShadowCoord` function that takes a `VertexPositionInputs` as input.
- [ShaderLibrary] Added VertexNormalInputs struct that contains data for per-pixel normal computation.
- [ShaderLibrary] Added GetVertexNormalInputs function to return an initialized VertexNormalInputs.

### Changed
- The `RenderingData` struct is now read-only.
- `ScriptableRenderer`always performs a Clear before calling `IRendererSetup::Setup.` 
- `ScriptableRenderPass::Execute` no longer takes `CullResults` as input. Instead, use `RenderingData`as input, since that references `CullResults`.
- `IRendererSetup_Setup` no longer takes `ScriptableRenderContext` and `CullResults` as input.
- Shader includes are now referenced via package relative paths instead of via the deprecated shader export path mechanism https://docs.unity3d.com/2018.3/Documentation/ScriptReference/ShaderIncludePathAttribute.html.
- The LWRP Asset settings were re-organized to be more clear.
- Vertex lighting now controls if additional lights should be shaded per-vertex or per-pixel.
- Renamed all `Local Lights` nomenclature to `Additional Lights`.
- Changed shader naming to conform to our SRP shader code convention.
- [Shader API] Renamed `SpotAttenuation` function to `AngleAttenuation`.
- [Shader API] Renamed `_SHADOWS_ENABLED` keyword to `_MAIN_LIGHT_SHADOWS`
- [Shader API] Renamed `_SHADOWS_CASCADE` keyword to `_MAIN_LIGHT_SHADOWS_CASCADE`
- [Shader API] Renamed `_VERTEX_LIGHTS` keyword to `_ADDITIONAL_LIGHTS_VERTEX`.
- [Shader API] Renamed `_LOCAL_SHADOWS_ENABLED` to `_ADDITIONAL_LIGHT_SHADOWS`
- [Shader API] Renamed `GetLight` function to `GetAdditionalLight`.
- [Shader API] Renamed `GetPixelLightCount` function to `GetAdditionalLightsCount`.
- [Shader API] Renamed `attenuation` to `distanceAttenuation` in `LightData`.
- [Shader API] Renamed `GetLocalLightShadowStrength` function to `GetAdditionalLightShadowStrength`.
- [Shader API] Renamed `SampleScreenSpaceShadowMap` functions to `SampleScreenSpaceShadowmap`.
- [Shader API] Renamed `MainLightRealtimeShadowAttenuation` function to `MainLightRealtimeShadow`.
- [Shader API] Renamed light constants from `Directional` and `Local` to `MainLight` and `AdditionalLights`.
- [Shader API] Renamed `GetLocalLightShadowSamplingData` function to `GetAdditionalLightShadowSamplingData`.
- [Shader API] Removed OUTPUT_NORMAL macro.
- [Shader API] Removed `lightIndex` and `substractiveAttenuation` from `LightData`.
- [Shader API] Removed `ComputeShadowCoord` function. `GetShadowCoord` is provided instead.
- All `LightweightPipeline` references in API and classes are now named `LightweightRenderPipeline`.
- Files no longer have the `Lightweight` prefix.
- Renamed Physically Based shaders to `Lit`, `ParticlesLit`, and `TerrainLit`.
- Renamed Simple Lighting shaders to `SimpleLit`, and `ParticlesSimpleLit`.
- [ShaderLibrary] Renamed `InputSurfacePBR.hlsl`, `InputSurfaceSimple.hlsl`, and `InputSurfaceUnlit` to `LitInput.hlsl`, `SimpleLitInput.hlsl`, and `UnlitInput.hlsl`. These files were moved from the `ShaderLibrary` folder to the`Shaders`.
- [ShaderLibrary] Renamed `LightweightPassLit.hlsl` and `LightweightPassLitSimple.hlsl` to `LitForwardPass.hlsl` and `SimpleLitForwardPass.hlsl`. These files were moved from the `ShaderLibrary` folder to `Shaders`.
- [ShaderLibrary] Renamed `LightweightPassMetaPBR.hlsl`, `LightweightPassMetaSimple.hlsl` and `LighweightPassMetaUnlit` to `LitMetaPass.hlsl`, `SimpleLitMetaPass.hlsl` and `UnlitMetaPass.hlsl`. These files were moved from the `ShaderLibrary` folder to `Shaders`.
- [ShaderLibrary] Renamed `LightweightPassShadow.hlsl` to `ShadowCasterPass.hlsl`. This file was moved to the `Shaders` folder.
- [ShaderLibrary] Renamed `LightweightPassDepthOnly.hlsl` to `DepthOnlyPass.hlsl`. This file was moved to the `Shaders` folder.
- [ShaderLibrary] Renamed `InputSurfaceTerrain.hlsl` to `TerrainLitInput.hlsl`. This file was moved to the `Shaders` folder.
- [ShaderLibrary] Renamed `LightweightPassLitTerrain.hlsl` to `TerrainLitPases.hlsl`. This file was moved to the `Shaders` folder.
- [ShaderLibrary] Renamed `ParticlesPBR.hlsl` to `ParticlesLitInput.hlsl`. This file was moved to the `Shaders` folder.
- [ShaderLibrary] Renamed `InputSurfacePBR.hlsl` to `LitInput.hlsl`. This file was moved to the `Shaders` folder.
- [ShaderLibrary] Renamed `InputSurfaceUnlit.hlsl` to `UnlitInput.hlsl`. This file was moved to the `Shaders` folder.
- [ShaderLibrary] Renamed `InputBuiltin.hlsl` to `UnityInput.hlsl`.
- [ShaderLibrary] Renamed `LightweightPassMetaCommon.hlsl` to `MetaInput.hlsl`.
- [ShaderLibrary] Renamed `InputSurfaceCommon.hlsl` to `SurfaceInput.hlsl`.
- [ShaderLibrary] Removed LightInput struct and GetLightDirectionAndAttenuation. Use GetAdditionalLight function instead.
- [ShaderLibrary] Removed ApplyFog and ApplyFogColor functions. Use MixFog and MixFogColor instead.
- [ShaderLibrary] Removed TangentWorldToNormal function. Use TransformTangentToWorld instead.
- [ShaderLibrary] Removed view direction normalization functions. View direction should always be normalized per pixel for accurate results.
- [ShaderLibrary] Renamed FragmentNormalWS function to NormalizeNormalPerPixel.

### Fixed
- If you have more than 16 lights in a scene, LWRP no longer causes random glitches while rendering lights.
- The Unlit shader now samples Global Illumination correctly.
- The Inspector window for the Unlit shader now displays correctly.
- Reduced GC pressure by removing several per-frame memory allocations.
- The tooltip for the the camera __MSAA__ property now appears correctly.
- Fixed multiple C# code analysis rule violations.
- The fullscreen mesh is no longer recreated upon every call to `ScriptableRenderer.fullscreenMesh`.

## [3.3.0-preview] - 2018-01-01
### Added
- Added callbacks to LWRP that can be attached to a camera (IBeforeCameraRender, IAfterDepthPrePass, IAfterOpaquePass, IAfterOpaquePostProcess, IAfterSkyboxPass, IAfterTransparentPass, IAfterRender)

###Changed
- Clean up LWRP creation of render textures. If we are not going straight to screen ensure that we create both depth and color targets.
- UNITY_DECLARE_FRAMEBUFFER_INPUT and UNITY_READ_FRAMEBUFFER_INPUT macros were added. They are necessary for reading transient attachments.
- UNITY_MATRIX_I_VP is now defined.
- Renamed LightweightForwardRenderer to ScriptableRenderer.
- Moved all light constants to _LightBuffer CBUFFER. Now _PerCamera CBUFFER contains all other per camera constants.
- Change real-time attenuation to inverse square.
- Change attenuation for baked GI to inverse square, to match real-time attenuation.
- Small optimization in light attenuation shader code.

### Fixed
- Lightweight Unlit shader UI doesn't throw an error about missing receive shadow property anymore.

## [3.2.0-preview] - 2018-01-01
### Changed
- Receive Shadows property is now exposed in the material instead of in the renderer.
- The UI for Lightweight asset has been updated with new categories. A more clean structure and foldouts has been added to keep things organized.

### Fixed
- Shadow casters are now properly culled per cascade. (case 1059142)
- Rendering no longer breaks when Android platform is selected in Build Settings. (case 1058812)
- Scriptable passes no longer have missing material references. Now they access cached materials in the renderer.(case 1061353)
- When you change a Shadow Cascade option in the Pipeline Asset, this no longer warns you that you've exceeded the array size for the _WorldToShadow property.
- Terrain shader optimizations.

## [3.1.0-preview] - 2018-01-01

### Fixed
- Fixed assert errors caused by multi spot lights
- Fixed LWRP-DirectionalShadowConstantBuffer params setting

## [3.0.0-preview] - 2018-01-01
### Added
- Added camera additional data component to control shadows, depth and color texture.
- pipeline now uses XRSEttings.eyeTextureResolutionScale as renderScale when in XR.
- New pass architecture. Allows for custom passes to be written and then used on a per camera basis in LWRP

### Changed
- Shadow rendering has been optimized for the Mali Utgard architecture by removing indexing and avoiding divisions for orthographic projections. This reduces the frame time by 25% on the Overdraw benchmark.
- Removed 7x7 tent filtering when using cascades.
- Screenspace shadow resolve is now only done when rendering shadow cascades.
- Updated the UI for the Lighweight pipeline asset.
- Update assembly definitions to output assemblies that match Unity naming convention (Unity.*).

### Fixed
- Post-processing now works with VR on PC.
- PS4 compiler error
- Fixed VR multiview rendering by forcing MSAA to be off. There's a current issue in engine that breaks MSAA and Texture2DArray.
- Fixed UnityPerDraw CB layout
- GLCore compute buffer compiler error
- Occlusion strength not being applied on LW standard shaders
- CopyDepth pass is being called even when a depth from prepass is available
- GLES2 shader compiler error in IntegrationTests
- Can't set RenderScale and ShadowDistance by script
- VR Single Pass Instancing shadows
- Fixed compilation errors on Nintendo Switch (limited XRSetting support).

## [2.0.0-preview] - 2018-01-01

### Added
- Explicit render target load/store actions were added to improve tile utilization
- Camera opaque color can be requested on the pipeline asset. It can be accessed in the shader by defining a _CameraOpaqueTexture. This can be used as an alternative to GrabPass.
- Dynamic Batching can be enabled in the pipeline asset
- Pipeline now strips unused or invalid variants and passes based on selected pipeline capabilities in the asset. This reduces build and memory consuption on target.
- Shader stripping settings were added to pipeline asset

### Changed
#### Pipeline
- Pipeline code is now more modular and extensible. A ForwardRenderer class is initialized by the pipeline with RenderingData and it's responsible for enqueueing and executing passes. In the future pluggable renderers will be supported.
- On mobile 1 directional light + up to 4 local lights (point or spot) are computed
- On other platforms 1 directional light + up to 8 local lights are computed
- Multiple shadow casting lights are supported. Currently only 1 directional + 4 spots light shadows.
#### Shading Framework
- Directional Lights are always considered a main light in shader. They have a fast shading path with no branching and no indexing.
- GetMainLight() is provided in shader to initialize Light struct with main light shading data. 
- Directional lights have a dedicated shadowmap for performance reasons. Shadow coord always comes from interpolator.
- MainLigthRealtimeShadowAttenuation(float4 shadowCoord) is provided to compute main light realtime shadows.
- Spot and Point lights are always shaded in the light loop. Branching on uniform and indexing happens when shading them.
- GetLight(half index, float3 positionWS) is provided in shader to initialize Light struct for spot and point lights.
- Spot light shadows are baked into a single shadow atlas.
- Shadow coord for spot lights is always computed on fragment.
- Use LocalLightShadowAttenuation(int lightIndex, float3 positionWS) to comppute realtime shadows for spot lights.

### Fixed
- Issue that was causing VR on Android to render black
- Camera viewport issues
- UWP build issues
- Prevent nested camera rendering in the pipeline

## [1.1.4-preview] - 2018-01-01

### Added
 - Terrain and grass shaders ported
 - Updated materials and shader default albedo and specular color to midgrey.
 - Exposed _ScaledScreenParams to shader. It works the same as _ScreenParams but takes pipeline RenderScale into consideration
 - Performance Improvements in mobile

### Fixed
 - SRP Shader library issue that was causing all constants to be highp in mobile
 - shader error that prevented LWRP to build to UWP
 - shader compilation errors in Linux due to case sensitive includes
 - Rendering Texture flipping issue
 - Standard Particles shader cutout and blending modes
 - crash caused by using projectors
 - issue that was causing Shadow Strength to not be computed on mobile
 - Material Upgrader issue that caused editor to SoftLocks
 - GI in Unlit shader
 - Null reference in the Unlit material shader GUI

## [1.1.2-preview] - 2018-01-01

### Changed
 - Performance improvements in mobile  

### Fixed
 - Shadows on GLES 2.0
 - CPU performance regression in shadow rendering
 - Alpha clip shadow issues
 - Unmatched command buffer error message
 - Null reference exception caused by missing resource in LWRP
 - Issue that was causing Camera clear flags was being ignored in mobile


## [1.1.1-preview] - 2018-01-01

### Added
 - Added Cascade Split selection UI
 - Added SHADER_HINT_NICE_QUALITY. If user defines this to 1 in the shader Lightweight pipeline will favor quality even on mobile platforms.

### Changed
 - Shadowmap uses 16bit format instead of 32bit.
 - Small shader performance improvements

### Fixed
 - Subtractive Mode
 - Shadow Distance does not accept negative values anymore


## [0.1.24] - 2018-01-01

### Added
 - Added Light abstraction layer on lightweight shader library.
 - Added HDR global setting on pipeline asset. 
 - Added Soft Particles settings on pipeline asset.
 - Ported particles shaders to SRP library

### Changed
 - HDR RT now uses what format is configured in Tier settings.
 - Refactored lightweight standard shaders and shader library to improve ease of use.
 - Optimized tile LOAD op on mobile.
 - Reduced GC pressure
 - Reduced shader variant count by ~56% by improving fog and lightmap keywords
 - Converted LW shader library files to use real/half when necessary.

### Fixed
 - Realtime shadows on OpenGL
 - Shader compiler errors in GLES 2.0
 - Issue sorting issues when BeforeTransparent custom fx was enabled.
 - VR single pass rendering.
 - Viewport rendering issues when rendering to backbuffer.
 - Viewport rendering issues when rendering to with MSAA turned off.
 - Multi-camera rendering.

## [0.1.23] - 2018-01-01

### Added
 - UI Improvements (Rendering features not supported by LW are hidden)

### Changed
 - Shaders were ported to the new SRP shader library. 
 - Constant Buffer refactor to use new Batcher
 - Shadow filtering and bias improved.
 - Pipeline now updates color constants in gamma when in Gamma colorspace.
 - Optimized ALU and CB usage on Shadows.
 - Reduced shader variant count by ~33% by improving shadow and light classification keywords
 - Default resources were removed from the pipeline asset.

### Fixed
 - Fixed shader include path when using SRP from package manager.
 - Fixed spot light attenuation to match Unity Built-in pipeline.
 - Fixed depth pre-pass clearing issue.

## [0.1.12] - 2018-01-01

### Added
 - Standard Unlit shader now has an option to sample GI.
 - Added Material Upgrader for stock Unity Mobile and Legacy Shaders.
 - UI improvements

### Changed
- Realtime shadow filtering was improved. 

### Fixed
 - Fixed an issue that was including unreferenced shaders in the build.
 - Fixed a null reference caused by Particle System component lights.<|MERGE_RESOLUTION|>--- conflicted
+++ resolved
@@ -15,20 +15,12 @@
 - URP is now computing tangent space per fragment.
 
 ### Fixed
-<<<<<<< HEAD
+- Fixed an issue for XR related to post-processing sampling from the wrong image
 - Fixed an issue where grid lines were drawn on top of opaque objects in the preview window. [Case 1240723](https://issuetracker.unity3d.com/issues/urp-grid-is-rendered-in-front-of-the-model-in-the-inspector-animation-preview-window-when-depth-or-opaque-texture-is-enabled).
 - Fixed an issue where objects in the preview window were affected by layer mask settings in the default renderer. [Case 1204376](https://issuetracker.unity3d.com/issues/urp-prefab-preview-is-blank-when-a-custom-forward-renderer-data-and-default-layer-mask-is-mixed-are-used).
 - Fixed issues with performance when importing fbx files.
 - Fixed issues with NullReferenceException happening with URP shaders.
 - Fixed an issue where the emission value in particle shaders would not update in the editor without entering Play mode.
-=======
-- Fixed an issue for XR related to post-processing sampling from the wrong image
-- Fixed an issue where grid lines were being drawn on top of opaque objects in the preview window [case 1240723](https://issuetracker.unity3d.com/issues/urp-grid-is-rendered-in-front-of-the-model-in-the-inspector-animation-preview-window-when-depth-or-opaque-texture-is-enabled)
-- Fixed an issue where objects in the preview window were being affected by layer mask settings in the default renderer [case 1204376](https://issuetracker.unity3d.com/issues/urp-prefab-preview-is-blank-when-a-custom-forward-renderer-data-and-default-layer-mask-is-mixed-are-used)
-- Fixed issues with performance when importing fbx files
-- Fixed issues with NullReferenceException happening with URP shaders
-- Fixed an issue where the emission value in particle shaders would not update in the editor without entering playmode.
->>>>>>> f47b9c5c
 - Fixed SceneView Draw Modes not being properly updated after opening new scene view panels or changing the editor layout.
 - Fixed issue on Nintendo Switch where maximum number of visible lights in C# code did not match maximum number in shader code.
 - Fixed GLES shaders compilation failing on Windows platform (not a mobile platform) due to uniform count limit.
