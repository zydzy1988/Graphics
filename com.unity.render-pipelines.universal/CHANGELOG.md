--- conflicted
+++ resolved
@@ -4,9 +4,6 @@
 The format is based on [Keep a Changelog](http://keepachangelog.com/en/1.0.0/)
 and this project adheres to [Semantic Versioning](http://semver.org/spec/v2.0.0.html).
 
-<<<<<<< HEAD
-## [7.3.1] - 2020-03-11
-=======
 ## [7.4.3] - 2020-08-06
 
 Version Updated
@@ -73,7 +70,6 @@
 - Fixed a performance problem with ShaderPreprocessor with large amount of active shader variants in the project.
 
 ## [7.3.0] - 2020-03-11
->>>>>>> 4a05fbb5
 
 ### Added
 - Added the option to control the transparent layer separately in the Forward Renderer.
@@ -110,7 +106,6 @@
 - Fixed an issue where Shaders that used Texture Arrays and FrontFace didn't compile at build time, which caused the build to fail.
 - Fixed an issue where Shader Graph subshaders referenced incorrect asset GUIDs. 
 - Fixed an issue where Post-Processing caused nothing to render on GLES2.
-- Fixed an issue where terrain and speedtree materials would not get upgraded by upgrade project materials. [case 1204189](https://fogbugz.unity3d.com/f/cases/1204189/)
 
 ### Added
 - If Unity Editor Analytics are enabled, Universal collects anonymous data about usage of Universal. This helps the Universal team focus our efforts on the most common scenarios, and better understand the needs of our customers.
