--- conflicted
+++ resolved
@@ -6,15 +6,11 @@
 
 ## [11.0.x] - 202x-xx-xx
 ### Added
-<<<<<<< HEAD
 - Added real-time Point Light Shadows.
-=======
+
+## [10.1.0] - 2019-08-04
+### Added
 - Added support for the Shadowmask Mixed Lighting Mode (Forward only), which supports up to four baked-shadow Lights.
-- Added ComplexLit shader for advanced material features such as clear coat.
->>>>>>> 160e5089
-
-## [10.1.0] - 2019-08-04
-### Added
 - Added ComplexLit shader for advanced material features such as clear coat.
 - Support for Clear coat and ComplexLit forward only shader in shader graph.
 - Added Parallax Mapping to the Lit shader (Lit.shader).
