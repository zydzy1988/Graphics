--- conflicted
+++ resolved
@@ -41,11 +41,8 @@
 - Fixed an issue where XR eye textures are recreated multiple times per frame due to per camera MSAA change.
 - Fixed an issue wehre XR mirror view selector stuck.
 - Fixed GLES2 shader compilation.
-<<<<<<< HEAD
 - Fixed useless mip maps on temporary RTs/PostProcessing inherited from Main RT descriptor.
-=======
 - Fixed issue with lens distortion breaking rendering when enabled and its intensity is 0.
->>>>>>> 3a3be86f
 
 ## [10.0.0] - 2019-06-10
 ### Added
