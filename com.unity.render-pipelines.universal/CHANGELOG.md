# Changelog
All notable changes to this package will be documented in this file.

The format is based on [Keep a Changelog](http://keepachangelog.com/en/1.0.0/)
and this project adheres to [Semantic Versioning](http://semver.org/spec/v2.0.0.html).

## [Unreleased]
### Added
- Added the option to strip Terrain hole Shader variants.
- Added support for additional Directional Lights. The amount of additional Directional Lights is limited by the maximum Per-object Lights in the Render Pipeline Asset.
- Added default implementations of OnPreprocessMaterialDescription for FBX, Obj, Sketchup and 3DS file formats.
- Added Transparency Sort Mode and Transparency Sort Axis to 2DRendererData.
- Added support for a user defined default material to 2DRendererData.
- Added the option to toggle shadow receiving on transparent objects.
- Added XR multipass rendering. Multipass rendering is a requirement on many VR platforms and allows graceful fallback when single-pass rendering isn't available.
- Added support for Camera Stacking when using the Forward Renderer. This introduces the Camera `Render Type` property. A Base Camera can be initialized with either the Skybox or Solid Color, and can combine its output with that of one or more Overlay Cameras. An Overlay Camera is always initialized with the contents of the previous Camera that rendered in the Camera Stack.
- Fixed NaNs in tonemap algorithms (neutral and ACES) on Nintendo Switch.
- Added AssetPostprocessors and Shadergraphs to handle Arnold Standard Surface and 3DsMax Physical material import from FBX.
- Added `[MainTexture]` and `[MainColor]` shader property attributes to URP shader properties. These will link script material.mainTextureOffset and material.color to `_BaseMap` and `_BaseColor` shader properties.
- Added the option to specify the maximum number of visible lights. If you set a value, lights are sorted based on their distance from the Camera.
- Added the option to control the transparent layer separately in the Forward Renderer.
- Added the ability to set individual RendererFeatures to be active or not, use `ScriptableRendererFeature.SetActive(bool)` to set whether a Renderer Feature will execute,  `ScriptableRendererFeature.isActive` can be used to check the current active state of the Renderer Feature.
 additional steps to the 2D Renderer setup page for quality and platform settings.
- If Unity Editor Analytics are enabled, Universal collects anonymous data about usage of Universal. This helps the Universal team focus our efforts on the most common scenarios, and better understand the needs of our customers.
- Added a OnCameraSetup() function to the ScriptableRenderPass API, that gets called by the renderer before rendering each camera
- Added a OnCameraCleanup() function to the ScriptableRenderPass API, that gets called by the renderer after rendering each camera
- Added Default Material Type options to the 2D Renderer Data Asset property settings.
- Added additional steps to the 2D Renderer setup page for quality and platform settings.
- Added support for clear coat material feature in the Lit shader.
- Added option to disable XR autotests on test settings.
- Added option to enable/disable Adaptive Performance when it's package is available.
- Added support for 3DsMax's 2021 Simplified Physical Material from FBX files in the Model Importer.

### Changed

- Moved the icon that indicates the type of a Light 2D from the Inspector header to the Light Type field.
- Eliminated some GC allocations from the 2D Renderer.
- Added SceneSelection pass for TerrainLit shader.
- Remove final blit pass to force alpha to 1.0 on mobile platforms.
- Deprecated the CinemachineUniversalPixelPerfect extension. Use the one from Cinemachine v2.4 instead.
- Replaced PlayerSettings.virtualRealitySupported with XRGraphics.tryEnable.
- Blend Style in the 2DRendererData are now automatically enabled/disabled.
- When using the 2D Renderer, Sprites will render with a faster rendering path when no lights are present.
- Particle shaders now receive shadows
- The Scene view now mirrors the Volume Layer Mask set on the Main Camera.
- Drawing order of SRPDefaultUnlit is now the same as the Built-in Render Pipline.
- Made MaterialDescriptionPreprocessors private.
- UniversalRenderPipelineAsset no longer supports presets [case 1197020](https://issuetracker.unity3d.com/issues/urp-reset-functionality-does-not-work-on-preset-of-universalrenderpipelineassets)
- The number of maximum visible lights is now determined by whether the platform is mobile or not.
- Renderer Feature list is now redesigned to fit more closely to the Volume Profile UI, this vastly improves UX and reliability of the Renderer Features List.
- Default color values for Lit and SimpleLit shaders changed to white due to issues with texture based workflows.
- You can now subclass ForwardRenderer to create a custom renderer based on it.
- The pipeline is now computing tangent space in per fragment.
- Optimized the 2D Renderer to skip rendering into certain internal buffers when not necessary.
- You can now subclass ForwardRenderer to create a custom renderer based on it.
- URP shaders that contain a priority slider now no longer have an offset of 50 by default.
- The virtual ScriptableRenderer.FrameCleanup() function has been marked obsolete and replaced by ScriptableRenderer.OnCameraCleanup() to better describe when the function gets invoked by the renderer.
- DepthOnlyPass, CopyDepthPass and CopyColorPass now use OnCameraSetup() instead of Configure() to set up their passes before executing as they only need to get their rendertextures once per camera instead of once per eye.
- Updated shaders to be compatible with Microsoft's DXC.
- Mesh GPU Instancing option is now hidden from the particles system renderer as this feature is not supported by URP.
- The 2D Renderer now supports camera stacking.
- 2D shaders now use half-precision floats whenever precise results are not necessary.
- Removed the ETC1_EXTERNAL_ALPHA variant from Shader Graph Sprite shaders.
- Eliminated GC allocations caused by the 2D Renderer.

### Fixed
- Fixed a performance problem with ShaderPreprocessor with large amount of active shader variants in the project 
- Fixed an issue where linear to sRGB conversion occurred twice on certain Android devices.
- Fixed an issue where there were 2 widgets showing the outer angle of a spot light.
- Fixed an issue where Unity rendered fullscreen quads with the pink error shader when you enabled the Stop NaN post-processing pass.
- Fixed an issue where Terrain hole Shader changes were missing. [case 1179808](https://issuetracker.unity3d.com/issues/terrain-brush-tool-is-not-drawing-when-paint-holes-is-selected)
- Fixed an issue where the Shader Graph `SceneDepth` node didn't work with XR single-pass (double-wide) rendering. See [case 1123069](https://issuetracker.unity3d.com/issues/lwrp-vr-shadergraph-scenedepth-doesnt-work-in-single-pass-rendering).
- Fixed Unlit and BakedLit shader compilations in the meta pass.
- Fixed an issue where the Bokeh Depth of Field shader would fail to compile on PS4.
- Fixed an issue where the Scene lighting button didn't work when you used the 2D Renderer.
- Fixed a performance regression when you used the 2D Renderer.
- Fixed an issue where the Freeform 2D Light gizmo didn't correctly show the Falloff offset.
- Fixed an issue where the 2D Renderer rendered nothing when you used shadow-casting lights with incompatible Renderer2DData.
- Fixed an issue where Prefab previews were incorrectly lit when you used the 2D Renderer.
- Fixed an issue where the Light didn't update correctly when you deleted a Sprite that a Sprite 2D Light uses.
- Fixed an issue where 2D Lighting was broken for Perspective Cameras.
- Fixed an issue where resetting a Freeform 2D Light would throw null reference exceptions. [case 1184536](https://issuetracker.unity3d.com/issues/lwrp-changing-light-type-to-freeform-after-clicking-on-reset-throws-multiple-arguementoutofrangeexception)
- Fixed an issue where Freeform 2D Lights were not culled correctly when there was a Falloff Offset.
- Fixed an issue where Tilemap palettes were invisible in the Tile Palette window when the 2D Renderer was in use. [case 1162550](https://issuetracker.unity3d.com/issues/adding-tiles-in-the-tile-palette-makes-the-tiles-invisible)
- Fixed issue where black emission would cause unneccesary inspector UI repaints [case 1105661](https://issuetracker.unity3d.com/issues/lwrp-inspector-window-is-being-repainted-when-using-the-material-with-emission-enabled-and-set-to-black-00-0)
- Fixed user LUT sampling being done in Linear instead of sRGB.
- Fixed an issue when trying to get the Renderer via API on the first frame [case 1189196](https://issuetracker.unity3d.com/product/unity/issues/guid/1189196/)
- Fixed a material leak on domain reload.
- Fixed an issue where deleting an entry from the Renderer List and then undoing that change could cause a null reference. [case 1191896](https://issuetracker.unity3d.com/issues/nullreferenceexception-when-attempting-to-remove-entry-from-renderer-features-list-after-it-has-been-removed-and-then-undone)
- Fixed an issue where the user would get an error if they removed the Additional Camera Data component. [case 1189926](https://issuetracker.unity3d.com/issues/unable-to-remove-universal-slash-hd-additional-camera-data-component-serializedobject-target-destroyed-error-is-thrown)
- Fixed post-processing with XR single-pass rendering modes.
- Fixed an issue where Cinemachine v2.4 couldn't be used together with Universal RP due to a circular dependency between the two packages.
- Fixed an issue that caused shaders containing `HDRP` string in their path to be stripped from the build.
- Fixed an issue that caused only selected object to render in SceneView when Wireframe drawmode was selected.
- Fixed Renderer Features UI tooltips. [case 1191901](https://issuetracker.unity3d.com/issues/forward-renderers-render-objects-layer-mask-tooltip-is-incorrect-and-contains-a-typo)
- Fixed multiple issues where Shader Graph shaders failed to build for XR in the Universal RP.
- Fixed an issue when using the 2D Renderer where some types of renderers would not be assigned the correct material.
- Fixed inconsistent lighting between the forward renderer and the deferred renderer, that was caused by a missing normalize operation on vertex normals on some speedtree shader variants.
- Fixed issue where XR Multiview failed to render when using URP Shader Graph Shaders
- Fixed lazy initialization with last version of ResourceReloader
- Fixed broken images in package documentation.
- Fixed an issue where viewport aspect ratio was wrong when using the Stretch Fill option of the Pixel Perfect Camera. [case 1188695](https://issuetracker.unity3d.com/issues/pixel-perfect-camera-component-does-not-maintain-the-aspect-ratio-when-the-stretch-fill-is-enabled)
- Fixed an issue where setting a Normal map on a newly created material would not update. [case 1197217](https://issuetracker.unity3d.com/product/unity/issues/guid/1197217/)
- Fixed an issue where post-processing was not applied for custom renderers set to run on the "After Rendering" event [case 1196219](https://issuetracker.unity3d.com/issues/urp-post-processing-is-not-applied-to-the-scene-when-render-ui-event-is-set-to-after-rendering)
- Fixed an issue that caused an extra blit when using custom renderers [case 1156741](https://issuetracker.unity3d.com/issues/lwrp-performance-decrease-when-using-a-scriptablerendererfeature)
- Fixed an issue with transparent objects not receiving shadows when using shadow cascades. [case 1116936](https://issuetracker.unity3d.com/issues/lwrp-cascaded-shadows-do-not-appear-on-alpha-blended-objects)
- Fixed issue where using a ForwardRendererData preset would cause a crash. [case 1201052](https://issuetracker.unity3d.com/product/unity/issues/guid/1201052/)
- Fixed an issue where particles had dark outlines when blended together [case 1199812](https://issuetracker.unity3d.com/issues/urp-soft-particles-create-dark-blending-artefacts-when-intersecting-with-scene-geometry)
- Fixed an issue with deleting shader passes in the custom renderer features list [case 1201664](https://issuetracker.unity3d.com/issues/urp-remove-button-is-not-activated-in-shader-passes-list-after-creating-objects-from-renderer-features-in-urpassets-renderer)
- Fixed camera inverse view-projection matrix in XR mode, depth-copy and color-copy passes.
- Fixed an issue with the null check when `UniversalRenderPipelineLightEditor.cs` tries to access `SceneView.lastActiveSceneView`.
- Fixed an issue where the 'Depth Texture' drop down was incorrectly disabled in the Camera Inspector. 
- Fixed an issue that caused errors if you disabled the VR Module when building a project.
- Fixed an issue where the default TerrainLit Material was outdated, which caused the default Terrain to use per-vertex normals instead of per-pixel normals.
- Fixed shader errors and warnings in the default Universal RP Terrain Shader. [case 1185948](https://issuetracker.unity3d.com/issues/urp-terrain-slash-lit-base-pass-shader-does-not-compile)
- Fixed an issue where the URP Material Upgrader tried to upgrade standard Universal Shaders. [case 1144710](https://issuetracker.unity3d.com/issues/upgrading-to-lwrp-materials-is-trying-to-upgrade-lwrp-materials)
- Fixed an issue where some Materials threw errors when you upgraded them to Universal Shaders. [case 1200938](https://issuetracker.unity3d.com/issues/universal-some-materials-throw-errors-when-updated-to-universal-rp-through-update-materials-to-universal-rp)
- Fixed issue where normal maps on terrain appeared to have flipped X-components when compared to the same normal map on a mesh. [case 1181518](https://fogbugz.unity3d.com/f/cases/1181518/)
- Fixed an issue where the editor would sometimes crash when using additional lights [case 1176131](https://issuetracker.unity3d.com/issues/mac-crash-on-processshadowcasternodevisibilityandcullwithoutumbra-when-same-rp-asset-is-set-in-graphics-and-quality-settings)
- Fixed RemoveComponent on Camera contextual menu to not remove Camera while a component depend on it.
- Fixed an issue where right eye is not rendered to. [case 1170619](https://issuetracker.unity3d.com/issues/vr-lwrp-terrain-is-not-rendered-in-the-right-eye-of-an-hmd-when-using-single-pass-instanced-stereo-rendering-mode-with-lwrp)
- Fixed issue where TerrainDetailLit.shader fails to compile when XR is enabled.
- Fixed an issue that allowed height-based blending on Terrains with more than 4 materials, which is not supported.
- Fixed an issue where opaque objects were outputting incorrect alpha values [case 1168283](https://issuetracker.unity3d.com/issues/lwrp-alpha-clipping-material-makes-other-materials-look-like-alpha-clipping-when-gameobject-is-shown-in-render-texture)
- Fixed an issue where a depth texture was always created when post-processing was enabled, even if no effects made use of it.
- Fixed incorrect light attenuation on Nintendo Switch.
- Fixed an issue where the Volume System would not use the Cameras Transform when no `Volume Trigger` was set.
- Fixed an issue where post processing disappeared when using custom renderers and SMAA or no AA
- Fixed an issue where the 2D Renderer upgrader did not upgrade using the correct default material
- Fixed an issue with soft particles having dark blending when intersecting with scene geometry [case 1199812](https://issuetracker.unity3d.com/issues/urp-soft-particles-create-dark-blending-artefacts-when-intersecting-with-scene-geometry)
- Fixed an issue with additive particles blending incorrectly [case 1215713](https://issuetracker.unity3d.com/issues/universal-render-pipeline-additive-particles-not-using-vertex-alpha)
- Fixed an issue where camera preview window was missing in scene view. [case 1211971](https://issuetracker.unity3d.com/issues/scene-view-urp-camera-preview-window-is-missing-in-the-scene-view)
- Fixed an issue with shadow cascade values were not readable in the render pipeline asset [case 1219003](https://issuetracker.unity3d.com/issues/urp-cascade-values-truncated-on-selecting-two-or-four-cascades-in-shadows-under-universalrenderpipelineasset)
- Fixed an issue where MSAA isn't applied until eye textures are relocated by changing their resolution. [case 1197958](https://issuetracker.unity3d.com/issues/oculus-quest-oculus-go-urp-msaa-isnt-applied-until-eye-textures-are-relocated-by-changing-their-resolution)
- Fixed an issue where camera stacking didn't work properly inside prefab mode. [case 1220509](https://issuetracker.unity3d.com/issues/urp-cannot-assign-overlay-cameras-to-a-camera-stack-while-in-prefab-mode)
- Fixed the definition of `mad()` in SMAA shader for OpenGL.
- Fixed an issue where partical shaders failed to handle Single-Pass Stereo VR rendering with Double-Wide Textures. [case 1201208](https://issuetracker.unity3d.com/issues/urp-vr-each-eye-uses-the-cameraopaquetexture-of-both-eyes-for-rendering-when-using-single-pass-rendering-mode)
- Fixed an issue that caused assets to be reimported if player prefs were cleared. [case 1192259](https://issuetracker.unity3d.com/issues/lwrp-clearing-playerprefs-through-a-script-or-editor-causes-delay-and-console-errors-to-appear-when-entering-the-play-mode)
- Fixed missing Custom Render Features after Library deletion. [case 1196338](https://issuetracker.unity3d.com/product/unity/issues/guid/1196338/)
- Fixed not being able to remove a Renderer Feature due to tricky UI selection rects. [case 1208113](https://issuetracker.unity3d.com/product/unity/issues/guid/1208113/)
- Fixed an issue where the Camera Override on the Render Object Feature would not work with many Render Features in a row. [case 1205185](https://issuetracker.unity3d.com/product/unity/issues/guid/1205185/)
- Fixed UI clipping issue in Forward Renderer inspector. [case 1211954](https://issuetracker.unity3d.com/product/unity/issues/guid/1211954/)
- Fixed a Null ref when trying to remove a missing Renderer Feature from the Forward Renderer. [case 1196651](https://issuetracker.unity3d.com/product/unity/issues/guid/1196651/)
- Fixed data serialization issue when adding a Renderer Feature to teh Forward Renderer. [case 1214779](https://issuetracker.unity3d.com/product/unity/issues/guid/1214779/)
- Fixed issue with AssetPostprocessors dependencies causing models to be imported twice when upgrading the package version.
- Fixed an issue where NullReferenceException might be thrown when creating 2D Lights. [case 1219374](https://issuetracker.unity3d.com/issues/urp-nullreferenceexception-threw-on-adding-the-light-2d-experimental-component-when-2d-render-data-not-assigned) 
- Fixed an issue with a blurry settings icon. [case 1201895](https://issuetracker.unity3d.com/issues/urp-setting-icon-blurred-in-universalrendererpipelineasset)
- Fixed issue that caused the QualitySettings anti-aliasing changing without user interaction. [case 1195272](https://issuetracker.unity3d.com/issues/lwrp-the-anti-alias-quality-settings-value-is-changing-without-user-interaction)
- Fixed an issue where Shader Graph shaders generate undeclared identifier 'GetWorldSpaceNormalizeViewDir' error.
- Fixed an issue where rendering into RenderTexture with Single Pass Instanced renders both eyes overlapping.
- Fixed an issue where Renderscale setting has no effect when using XRSDK.
- Fixed an issue where renderScale != 1 or Display.main.requiresBlitToBackbuffer forced an unnecessary blit on XR.
- Fixed an issue that causes double sRGB correction on Quest. [case 1209292](https://issuetracker.unity3d.com/product/unity/issues/guid/1209292)
- Fixed an issue where terrain DepthOnly pass does not work for XR.
- Fixed an issue that caused depth texture to be flipped when sampling from shaders [case 1225362](https://issuetracker.unity3d.com/issues/game-object-is-rendered-incorrectly-in-the-game-view-when-sampling-depth-texture)
- Fixed an issue with URP switching such that every avaiable URP makes a total set of supported features such that all URPs are taken into consideration. [case 1157420](https://issuetracker.unity3d.com/issues/lwrp-srp-switching-doesnt-work-even-with-manually-adding-shadervariants-per-scene)
- Fixed an issue where XR multipass throws doesn't support camera stack spamming.
- Fixed an issue with shadows not appearing on terrains when no cascades were selected [case 1226530](https://issuetracker.unity3d.com/issues/urp-no-shadows-on-terrain-when-cascades-is-set-to-no-cascades-in-render-pipeline-asset-settings)
- Fixed a shader issue that caused the Color in Sprite Shape to work improperly.
- Fixed an issue with URP switching such that every available URP makes a total set of supported features such that all URPs are taken into consideration. [case 1157420](https://issuetracker.unity3d.com/issues/lwrp-srp-switching-doesnt-work-even-with-manually-adding-shadervariants-per-scene)
- Metallic slider on the Lit shader is now linear meaning correct values are used for PBR.
- Fixed an issue where Post-Processing caused nothing to render on GLES2.
- Fixed an issue that causes viewport to not work correctly when rendering to textures. [case 1225103](https://issuetracker.unity3d.com/issues/urp-the-viewport-rect-isnt-correctly-applied-when-the-camera-is-outputting-into-a-rendertexture)
- Fixed an issue that caused incorrect sampling of HDR reflection probe textures.
- Fixed UI text of RenderObjects feature to display LightMode tag instead of Shader Pass Name. [case 1201696](https://issuetracker.unity3d.com/issues/render-feature-slash-pass-ui-has-a-field-for-shader-pass-name-when-it-actually-expects-shader-pass-lightmode)
- Fixed an issue when Linear -> sRGB conversion would not happen on some Android devices. [case 1226208](https://issuetracker.unity3d.com/issues/no-srgb-conversion-on-some-android-devices-when-using-the-universal-render-pipeline)
- Fixed issue where using DOF at the same time as Dynamic Scaling, the depth buffer was smapled with incorrect UVs. [case 1225467](https://issuetracker.unity3d.com/product/unity/issues/guid/1225467/)
- Fixed an issue where an exception would be thrown when resetting the ShadowCaster2D component. [case 1225339](https://issuetracker.unity3d.com/issues/urp-unassignedreferenceexception-thrown-on-resetting-the-shadow-caster-2d-component)
- Fixe an issue where using a Subtractive Blend Style for your 2D Lights might cause artifacts in certain post-processing effects. [case 1215584](https://issuetracker.unity3d.com/issues/urp-incorrect-colors-in-scene-when-using-subtractive-and-multiply-blend-mode-in-gamma-color-space)
- Fixed an issue where Cinemachine Pixel Perfect Extension didn't work when CinemachineBrain Update Method is anything other than Late Update.
- Fixed an issue where Sprite Shader Graph shaders weren't double-sided by default.
- Fixed an issue where particles using Sprite Shader Graph shaders were invisible.
- Fixed an issue where Scene objects might be incorrectly affected by 2D Lights from a previous Sorting Layer.
- Fixed an issue where errors would appear in the Console when entering Play Mode with a 2D Light selected in the Hierarchy. [Case 1226918](https://issuetracker.unity3d.com/issues/errors-appear-in-the-console-when-global-2d-light-is-selected-in-hierarchy)
- Fixed an issue that caused Android GLES to render blank screen when Depth texture was enabled without Opaque texture [case 1219325](https://issuetracker.unity3d.com/issues/scene-is-not-rendered-on-android-8-and-9-when-depth-texture-is-enabled-in-urp-asset)
- Fixed an issue that caused transparent objects to always render over top of world space UI. [case 1219877](https://issuetracker.unity3d.com/product/unity/issues/guid/1219877/)
- Fixed issue causing sorting fudge to not work between shadergraph and urp particle shaders. [case 1222762](https://issuetracker.unity3d.com/product/unity/issues/guid/1222762/)
- Fixed shader compilation errors when using multiple lights in DX10 level GPU. [case 1222302](https://issuetracker.unity3d.com/issues/urp-no-materials-apart-from-ui-are-rendered-when-using-direct3d11-graphics-api-on-a-dx10-gpu)
- Fixed an issue with shadows not being correctly calculated in some shaders.
- Fixed invalid implementation of one function in LWRP -> URP backward compatibility support.
- Fixed issue on Nintendo Switch where maximum number of visible lights in C# code did not match maximum number in shader code.
- Fixed OpenGL ES 3.0 support for URP ShaderGraph. [case 1230890](https://issuetracker.unity3d.com/issues/urptemplate-gles3-android-custom-shader-fails-to-compile-on-adreno-306-gpu)
- Fixed an issue where multi edit camera properties didn't work. [case 1230080](https://issuetracker.unity3d.com/issues/urp-certain-settings-are-not-applied-to-all-cameras-when-multi-editing-in-the-inspector)
- Fixed an issue where the emission value in particle shaders would not update in the editor without entering playmode.
- Fixed issues with performance when importing fbx files
- Fixed issues with NullReferenceException happening with URP shaders
- Fixed an issue that caused memory allocations when sorting cameras. [case 1226448](https://issuetracker.unity3d.com/issues/2d-renderer-using-more-than-one-camera-that-renders-out-to-a-render-texture-creates-gc-alloc-every-frame)
- Fixed an issue where grid lines were being drawn on top of opaque objects in the preview window [case 1240723](https://issuetracker.unity3d.com/issues/urp-grid-is-rendered-in-front-of-the-model-in-the-inspector-animation-preview-window-when-depth-or-opaque-texture-is-enabled)
- Fixed an issue where objects in the preview window were being affected by layer mask settings in the default renderer [case 1204376](https://issuetracker.unity3d.com/issues/urp-prefab-preview-is-blank-when-a-custom-forward-renderer-data-and-default-layer-mask-is-mixed-are-used)
- Fixed an issue with reflections when using an orthographic camera [case 1209255](https://issuetracker.unity3d.com/issues/urp-weird-reflections-when-using-lit-material-and-a-camera-with-orthographic-projection)
- Fixed issue that caused unity_AmbientSky, unity_AmbientEquator and unity_AmbientGround variables to be unintialized.
- Fixed issue that caused `SHADERGRAPH_AMBIENT_SKY`, `SHADERGRAPH_AMBIENT_EQUATOR` and `SHADERGRAPH_AMBIENT_GROUND` variables to be uninitialized.
- Fixed SceneView Draw Modes not being properly updated after opening new scene view panels or changing the editor layout.
- Fixed GLES shaders compilation failing on Windows platform (not a mobile platform) due to uniform count limit.
- Fixed an issue that caused the inverse view and projection matrix to output wrong values in some platforms. [case 1243990](https://issuetracker.unity3d.com/issues/urp-8-dot-1-breaks-unity-matrix-i-vp)
- Fixed an issue where the Render Scale setting of the pipeline asset didn't properly change the resolution when using the 2D Renderer. [case 1241537](https://issuetracker.unity3d.com/issues/render-scale-is-not-applied-to-the-rendered-image-when-2d-renderer-is-used-and-hdr-option-is-disabled)
- Fixed an issue where 2D lights didn't respect the Camera's Culling Mask. [case 1239136](https://issuetracker.unity3d.com/issues/urp-2d-2d-lights-are-ignored-by-camera-culling-mask)
- Fixed an issue where Stencil settings wasn't serialized properly in sub object [case 1241218](https://issuetracker.unity3d.com/issues/stencil-overrides-in-urp-7-dot-3-1-render-objects-does-not-save-or-apply)
- Fixed an issue with not being able to remove Light Mode Tags [case 1240895](https://issuetracker.unity3d.com/issues/urp-unable-to-remove-added-lightmode-tags-of-filters-property-in-render-object)
- Fixed an issue where preset button could still be used, when it is not supposed to. [case 1246261](https://issuetracker.unity3d.com/issues/urp-reset-functionality-does-not-work-for-renderobject-preset-asset)
- Fixed issue with Model Importer materials using the Legacy standard shader instead of URP's Lit shader when import happens at Editor startup.
- Fixed an issue where only unique names of cameras could be added to the camera stack.
<<<<<<< HEAD
- Fixed an issue where camera stacking with MSAA on OpenGL resulted in a black screen. [case 1250602](https://issuetracker.unity3d.com/issues/urp-camera-stacking-results-in-black-screen-when-msaa-and-opengl-graphics-api-are-used)
=======
- Fixed issue that caused shaders to fail to compile in OpenGL 4.1 or below.
>>>>>>> 8851fc2e

## [7.1.1] - 2019-09-05
### Upgrade Guide
- The render pipeline now handles custom renderers differently. You must now set up renderers for the Camera on the Render Pipeline Asset.
- Render Pipeline Assets upgrades automatically and either creates a default forward renderer in your project or links the existing custom one that you've assigned.
- If you have custom renderers assigned to Cameras, you must now add them to the current Render Pipeline Asset. Then you can select which renderer to use on the Camera.

### Added
- Added shader function `GetMainLightShadowParams`. This returns a half4 for the main light that packs shadow strength in x component and shadow soft property in y component.
- Added shader function `GetAdditionalLightShadowParams`. This returns a half4 for an additional light that packs shadow strength in x component and shadow soft property in y component.
- Added a `Debug Level` option to the Render Pipeline Asset. With this, you can control the amount of debug information generated by the render pipeline.
- Added ability to set the `ScriptableRenderer` that the Camera renders with via C# using `UniversalAdditionalCameraData.SetRenderer(int index)`. This maps to the **Renderer List** on the Render Pipeline Asset.
- Added shadow support for the 2D Renderer. 
- Added ShadowCaster2D, and CompositeShadowCaster2D components.
- Added shadow intensity and shadow volume intensity properties to Light2D.
- Added new Gizmos for Lights.
- Added CinemachineUniversalPixelPerfect, a Cinemachine Virtual Camera Extension that solves some compatibility issues between Cinemachine and Pixel Perfect Camera.
- Added an option that disables the depth/stencil buffer for the 2D Renderer.
- Added manipulation handles for the inner cone angle for spot lights.
- Added documentation for the built-in post-processing solution and Volumes framework (and removed incorrect mention of the PPv2 package). 

### Changed
- Increased visible lights limit for the forward renderer. It now supports 256 visible lights except in mobile platforms. Mobile platforms support 32 visible lights.
- Increased per-object lights limit for the forward renderer. It now supports 8 per-object lights in all platforms except GLES2. GLES2 supports 4 per-object lights.
- The Sprite-Lit-Default shader and the Sprite Lit Shader Graph shaders now use the vertex tangents for tangent space calculations.
- Temporary render textures for cameras rendering to render textures now use the same format and multisampling configuration as camera's target texture.
- All platforms now use R11G11B10_UFloat format for HDR render textures if supported.
- There is now a list of `ScriptableRendererData` on the Render Pipeline Asset as opposed to a renderer type. These are available to all Cameras and are included in builds.
- The renderer override on the Camera is now an enum that maps to the list of `ScriptableRendererData` on the Render Pipeline Asset.
- Pixel Perfect Camera now allows rendering to a render texture.
- Light2D GameObjects that you've created now have a default position with z equal to 0.
- Documentation: Changed the "Getting Started" section into "Install and Configure". Re-arranged the Table of Content.  

### Fixed
- Fixed LightProbe occlusion contribution. [case 1146667](https://issuetracker.unity3d.com/product/unity/issues/guid/1146667/)
- Fixed an issue that caused a log message to be printed in the console when creating a new Material. [case 1173160](https://issuetracker.unity3d.com/product/unity/issues/guid/1173160/)
- Fixed an issue where OnRenderObjectCallback was never invoked. [case 1122420](https://issuetracker.unity3d.com/issues/lwrp-gl-dot-lines-and-debug-dot-drawline-dont-render-when-scriptable-render-pipeline-settings-is-set-to-lwrp)
- Fixed an issue where Sprite Masks didn't function properly when using the 2D Renderer. [case 1163474](https://issuetracker.unity3d.com/issues/lwrp-sprite-renderer-ignores-sprite-mask-when-lightweight-render-pipeline-asset-data-is-set-to-2d-renderer-experimental)
- Fixed memory leaks when using the Frame Debugger with the 2D Renderer.
- Fixed an issue where materials using `_Time` did not animate in the scene. [1175396](https://issuetracker.unity3d.com/product/unity/issues/guid/1175396/)
- Fixed an issue where the Particle Lit shader had artifacts when both soft particles and HDR were enabled. [1136285](https://issuetracker.unity3d.com/product/unity/issues/guid/1136285/)
- Fixed an issue where the Area Lights were set to Realtime, which caused them to not bake. [1159838](https://issuetracker.unity3d.com/issues/lwrp-template-baked-area-lights-do-not-work-if-project-is-created-with-lightweight-rp-template)
- Fixed an issue where the Disc Light did not generate any light. [1175097](https://issuetracker.unity3d.com/issues/using-lwrp-area-light-does-not-generate-light-when-its-shape-is-set-to-disc)
- Fixed an issue where the alpha was killed when an opaque texture was requested on an offscreen camera with HDR enabled [case 1163320](https://issuetracker.unity3d.com/issues/lwrp-mobile-secondary-camera-background-alpha-value-is-lost-when-hdr-and-opaque-texture-are-enabled-in-lwrp-asset).
- Fixed an issue that caused Orthographic camera with far plane set to 0 to span Unity console with errors. [case 1172269](https://issuetracker.unity3d.com/issues/orthographic-camera-with-far-plane-set-to-0-results-in-assertions)
- Fixed an issue causing heap allocation in `RenderPipelineManager.DoRenderLoop` [case 1156241](https://issuetracker.unity3d.com/issues/lwrp-playerloop-renderpipelinemanager-dot-dorenderloop-internal-gc-dot-alloc-allocates-around-2-dot-6kb-for-every-camera-in-the-scene)
- Fixed an issue that caused shadow artifacts when using large spot angle values [case 1136165](https://issuetracker.unity3d.com/issues/lwrp-adjusting-spot-angle-on-a-spotlight-produces-shadowmap-artifacts)
- Fixed an issue that caused self-shadowing artifacts when adjusting shadow near-plane on spot lights.
- Fixed an issue that caused specular highlights to disappear when the smoothness value was set to 1.0. [case 1161827](https://issuetracker.unity3d.com/issues/lwrp-hdrp-lit-shader-max-smoothness-value-is-incosistent-between-pipelines)
- Fixed an issue in the Material upgrader that caused transparent Materials to not upgrade correctly to Universal RP. [case 1170419](https://issuetracker.unity3d.com/issues/shader-conversion-upgrading-project-materials-causes-standard-transparent-materials-to-flicker-when-moving-the-camera).
- Fixed an issue causing shadows to be incorrectly rendered when a light was close to the shadow caster.
- Fixed post-processing for the 2D Renderer.
- Fixed an issue in Light2D that caused a black line to appear for a 360 degree spotlight.
- Fixed a post-processing rendering issue with non-fullscreen viewport. [case 1177660](https://issuetracker.unity3d.com/issues/urp-render-scale-slider-value-modifies-viewport-coordinates-of-the-screen-instead-of-the-resolution)
- Fixed an issue where **Undo** would not undo the creation of Additional Camera Data. [case 1158861](https://issuetracker.unity3d.com/issues/lwrp-additional-camera-data-script-component-appears-on-camera-after-manually-re-picking-use-pipeline-settings)
- Fixed an issue where selecting the same drop-down menu item twice would trigger a change event. [case 1158861](https://issuetracker.unity3d.com/issues/lwrp-additional-camera-data-script-component-appears-on-camera-after-manually-re-picking-use-pipeline-settings)
- Fixed an issue where selecting certain objects that use instancing materials would throw console warnings. [case 1127324](https://issuetracker.unity3d.com/issues/console-warning-is-being-spammed-when-having-lwrp-enabled-and-shader-with-gpu-instancing-present-in-the-scene)
- Fixed a GUID conflict with LWRP. [case 1179895](https://issuetracker.unity3d.com/product/unity/issues/guid/1179895/)
- Fixed an issue where the Terrain shader generated NaNs.
- Fixed an issue that caused the `Opaque Color` pass to never render at half or quarter resolution.
- Fixed and issue where stencil state on a `ForwardRendererData` was reset each time rendering happened.

## [7.0.1] - 2019-07-25
### Changed
- Platform checks now provide more helpful feedback about supported features in the Inspectors.

### Fixed
- Fixed specular lighting related artifacts on Mobile [case 1143049](https://issuetracker.unity3d.com/issues/ios-lwrp-rounded-cubes-has-graphical-artifacts-when-setting-pbr-shaders-smoothness-about-to-0-dot-65-in-shadergraph) and [case 1164822](https://issuetracker.unity3d.com/issues/lwrp-specular-highlight-becomes-hard-edged-when-increasing-the-size-of-an-object).
- Post-processing is no longer enabled in the previews.
- Unity no longer force-enables post-processing on a camera by default.
- Fixed an issue that caused the Scene to render darker in GLES3 and linear color space. [case 1169789](https://issuetracker.unity3d.com/issues/lwrp-android-scene-is-rendered-darker-in-build-when-graphics-api-set-to-gles3-and-color-space-set-to-linear)

## [7.0.0] - 2019-07-17
### Universal Render Pipeline
- LWRP has been renamed to the "Universal Render Pipeline" (UniversalRP).
- UniversalRP is the same as LWRP in terms of features and scope.
- Classes have moved to the Universal namespace (from LWRP).

### Upgrade Guide
- Upgrading to UniversalRP is designed to be almost seamless from the user side.
- LWRP package still exists, this forwards includes and classes to the UniversalRP Package.
- Please see the more involved upgrade guide (https://docs.google.com/document/d/1Xd5bZa8pYZRHri-EnNkyhwrWEzSa15vtnpcg--xUCIs/).

### Added
- Initial Stadia platform support.
- Added a menu option to create a new `ScriptableRendererFeature` script. To do so in the Editor, click on Asset > Create > Rendering > Lightweight Render Pipeline > Renderer Feature.
- Added documentation for SpeedTree Shaders in LWRP.
- Added extended features to LWRP Terrain Shader, so terrain assets can be forward-compatible with HDRP.
- Enabled per-layer advanced or legacy-mode blending in LWRP Terrain Shader. 
- Added the documentation page "Rendering in LWRP", which describes the forward rendering camera loop.
- Added documentation overview for how Post Processing Version 2 works in LWRP.
- Added documentation notes and FAQ entry on the 2D Renderer affecting the LWRP Asset.

### Changed
- Replaced beginCameraRendering callbacks by non obsolete implementation in Light2D
- Updated `ScriptableRendererFeature` and `ScriptableRenderPass` API docs.
- Shader type Real translates to FP16 precision on Nintendo Switch.

### Fixed
- Fixed a case where built-in Shader time values could be out of sync with actual time. [case 1142495](https://fogbugz.unity3d.com/f/cases/1142495/)
- Fixed an issue that caused forward renderer resources to not load properly when you upgraded LWRP from an older version to 7.0.0. [case 1154925](https://issuetracker.unity3d.com/issues/lwrp-upgrading-lwrp-package-to-7-dot-0-0-breaks-forwardrenderdata-asset-in-resource-files)
- Fixed GC spikes caused by LWRP allocating heap memory every frame.
- Fixed distortion effect on particle unlit shader.
- Fixed NullReference exception caused when trying to add a ScriptableRendererFeature.
- Fixed issue with certain LWRP shaders not showing when using forward/2D renderer.
- Fixed the shadow resolve pass and the final pass, so they're not consuming unnecessary bandwidth. [case 1152439](https://issuetracker.unity3d.com/issues/lwrp-mobile-increased-memory-usage-and-extra-rendering-steps) 
- Added missing page for 2D Lights in LWRP.
- Tilemap tiles no longer appear black when you use the 2D renderer.
- Sprites in the preview window are no longer lit by 2D Scene lighting.
- Fixed warnings for unsupported shadow map formats for GLES2 API.
- Disabled shadows for devices that do not support shadow maps or depth textures.
- Fixed support for LWRP per-pixel terrain. [case 1110520](https://fogbugz.unity3d.com/f/cases/1110520)
- Fixed some basic UI/usability issues with LWRP terrain Materials (use of warnings and modal value changes).
- Fixed an issue where using LWRP and Sprite Shape together would produce meta file conflicts.
- Fixed fp16 overflow in Switch in specular calculation
- Fixed shader compilation errors for Android XR projects.
- Updated the pipeline Asset UI to cap the render scale at 2x so that it matches the render pipeline implementation limit.

## [6.7.0] - 2019-05-16
### Added
- Added SpeedTree Shaders.
- Added two Shader Graph master nodes: Lit Sprite and Unlit Sprite. They only work with the 2D renderer.
- Added documentation for the 2D renderer.

### Changed
- The 2D renderer and Light2D component received a number of improvements and are now ready to try as experimental features.
- Updated the [Feature Comparison Table](lwrp-builtin-feature-comparison.md) to reflect the current state of LWRP features.

### Fixed
- When in playmode, the error 'Non matching Profiler.EndSample' no longer appears. [case 1140750](https://fogbugz.unity3d.com/f/cases/1140750/)
- LWRP Particle Shaders now correctly render in stereo rendering modes. [case 1106699](https://fogbugz.unity3d.com/f/cases/1106699/)
- Shaders with 'debug' in the name are no longer stripped automatically. [case 1112983](https://fogbugz.unity3d.com/f/cases/1112983/)
- Fixed tiling issue with selection outline and baked cutout shadows.
- in the Shadergraph Unlit Master node, Premultiply no longer acts the same as Alpha. [case 1114708](https://fogbugz.unity3d.com/f/cases/1114708/)
- Fixed an issue where Lightprobe data was missing if it was needed per-pixel and GPU instancing was enabled.
- The Soft ScreenSpaceShadows Shader variant no longer gets stripped form builds. [case 1138236](https://fogbugz.unity3d.com/f/cases/1138236/)
- Fixed a typo in the Particle Unlit Shader, so Soft Particles now work correctly.
- Fixed emissive Materials not being baked for some meshes. [case 1145297](https://issuetracker.unity3d.com/issues/lwrp-emissive-materials-are-not-baked)
- Camera matrices are now correctly set up when you call rendering functions in EndCameraRendering. [case 1146586](https://issuetracker.unity3d.com/issues/lwrp-drawmeshnow-returns-wrong-positions-slash-scales-when-called-from-endcamerarendering-hook)
- Fixed GI not baking correctly while in gamma color space.
- Fixed a NullReference exception when adding a renderer feature that is contained in a global namespace. [case 1147068](https://issuetracker.unity3d.com/issues/scriptablerenderpipeline-inspector-ui-crashes-when-a-scriptablerenderfeature-is-not-in-a-namespace)
- Shaders are now set up for VR stereo instancing on Vulkan. [case 1142952](https://fogbugz.unity3d.com/f/cases/1142952/).
- VR stereo matrices and vertex inputs are now set up on Vulkan. [case 1142952](https://fogbugz.unity3d.com/f/cases/1142952/).
- Fixed the Material Upgrader so it's now run upon updating the LWRP package. [1148764](https://issuetracker.unity3d.com/product/unity/issues/guid/1148764/)
- Fixed a NullReference exception when you create a new Lightweight Render Pipeline Asset. [case 1153388](https://issuetracker.unity3d.com/product/unity/issues/guid/1153388/) 

## [6.6.0] - 2019-04-01
### Added
- Added support for Baked Indirect mixed lighting.
- You can now use Light Probes for occlusion. This means that baked lights can now occlude dynamic objects.
- Added RenderObjects. You can add RenderObjects to a Renderer to perform custom rendering.
- (WIP) Added an experimental 2D renderer that implements a 2D lighting system.
- (WIP) Added a Light2D component that works with the 2D renderer to add lighting effects to 2D sprites.

### Fixed
- Fixed a project import issue in the LWRP template.
- Fixed the warnings that appear when you create new Unlit Shader Graphs using the Lightweight Render Pipeline.
- Fixed light attenuation precision on mobile platforms.
- Fixed split-screen rendering on mobile platforms.
- Fixed rendering when using an off-screen camera that renders to a depth texture.
- Fixed the exposed stencil render state in the renderer.
- Fixed the default layer mask so it's now applied to a depth pre-pass.
- Made several improvements and fixes to the render pass UI.
- Fixed artifacts that appeared due to precision errors in large scaled objects.
- Fixed an XR rendering issue where Unity required a depth texture.
- Fixed an issue that caused transparent objects to sort incorrectly.

## [6.5.0] - 2019-03-07
### Added
- You can now create a custom forward renderer by clicking on `Assets/Create/Rendering/Lightweight Render Pipeline/Forward Renderer`. This creates an Asset in your Project. You can add additional features to it and drag-n-drop the renderer to either the pipeline Asset or to a camera.
- You can now add `ScriptableRendererFeature`  to the `ScriptableRenderer` to extend it with custom effects. A feature is an `ScriptableObject` that can be drag-n-dropped in the renderer and adds one or more `ScriptableRenderPass` to the renderer.
- `ScriptableRenderer` now exposes interface to configure lights. To do so, implement `SetupLights` when you create a new renderer.
- `ScriptableRenderer` now exposes interface to configure culling. To do so, implement `SetupCullingParameters` when you create a new renderer.
- `ScriptableRendererData` contains rendering resources for `ScriptableRenderer`. A renderer can be overridden globally for all cameras or on a per-camera basis.
- `ScriptableRenderPass` now has a `RenderPassEvents`. This controls where in the pipeline the render pass is added.
- `ScriptableRenderPass` now exposes `ConfigureTarget` and `ConfigureClear`. This allows the renderer to automatically figure out the currently active rendering targets.
- `ScriptableRenderPass` now exposes `Blit`. This performs a blit and sets the active render target in the renderer.
- `ScriptableRenderPass` now exposes `RenderPostProcessing`. This renders post-processing and sets the active render target in the renderer.
- `ScriptableRenderPass` now exposes `CreateDrawingSettings` as a helper for render passes that need to call `ScriptableRenderContext.DrawRenderers`.

### Changed
- Removed `RegisterShaderPassName` from `ScriptableRenderPass`. Instead, `CreateDrawingSettings` now  takes one or a list of `ShaderTagId`. 
- Removed remaining experimental namespace from LWRP. All APIrelated to `ScriptableRenderer`, `ScriptableRenderPass`, and render pass injection is now out of preview.
- Removed `SetRenderTarget` from `ScriptableRenderPass`. You should never call it. Instead, call `ConfigureTarget`, and the renderer automatically sets up targets for you. 
- Removed `RenderFullscreenQuad` from `ScriptableRenderer`. Use `CommandBuffer.DrawMesh` and `RenderingUtils.fullscreenMesh` instead.
- Removed `RenderPostProcess` from `ScriptableRenderer`. Use `ScriptableRenderPass.RenderPostProcessing` instead.
- Removed `postProcessingContext` property from `ScriptableRenderer`. This is now exposed in `RenderingUtils.postProcessingContext`.
- Removed `GetCameraClearFlag` from `ScriptableRenderer`.

### Fixed
- Fixed y-flip in VR when post-processing is active.
- Fixed occlusion mesh for VR not rendering before rendering opaques.
- Enabling or disabling SRP Batcher in runtime works now.
- Fixed video player recorder when post-processing is enabled.

## [6.4.0] - 2019-02-21

## [6.3.0] - 2019-02-18

## [6.2.0] - 2019-02-15

### Changed
- Code refactor: all macros with ARGS have been swapped with macros with PARAM. This is because the ARGS macros were incorrectly named.

## [6.1.0] - 2019-02-13

## [6.0.0] - 2019-02-23
### Added
- You can now implement a custom renderer for LWRP. To do so, implement an `IRendererData` that contains all resources used in rendering. Then create an `IRendererSetup` that creates and queues `ScriptableRenderPass`. Change the renderer type either in the Pipeline Asset or in the Camera Inspector.
- LWRP now uses the Unity recorder extension. You can use this to capture the output of Cameras.
- You can now inject a custom render pass before LWRP renders opaque objects. To do so, implement an `IBeforeRender` interface.
- Distortion support in all Particle Shaders.
- An upgrade system for LWRP Materials with `MaterialPostprocessor`.
- An upgrade path for Unlit shaders
- Tooltips for Shaders.
- SRP Batcher support for Particle Shaders.
- Docs for these Shaders: Baked Lit, Particles Lit, Particles Simple Lit, and Particles Unlit.
- LWRP now supports dynamic resolution scaling. The target platform must also support it.
- LWRP now includes version defines for both C# and Shaders in the format of `LWRP_X_Y_Z_OR_NEWER`. For example, `LWRP_5_3_0_OR_NEWER` defines version 5.3.0.
- The Terrain Lit Shader now samples Spherical Harmonics if you haven't baked any lightmaps for terrain.
- Added a __Priority__ option, which you can use to tweak the rendering order. This is similar to render queue in the built-in render pipeline. These Shaders now have this option: Lit, Simple Lit, Baked Lit, Unlit, and all three Particle Shaders.
- Added support for overriding terrain detail rendering shaders, via the render pipeline editor resources asset.

### Changed
- You can now only initialize a camera by setting a Background Type. The supported options are Skybox, Solid Color, and Don't Care.
- LWRP now uses non-square shadowmap textures when it renders directional shadows with 2 shadow cascades. 
- LWRP now uses RGB111110 as the HDR format on mobile devices, when this format is supported.
- Removed `IAfterDepthPrePass` interface.
- We’ve redesigned the Shader GUI. For example, all property names in Shaders are now inline across the board
- The Simple Lit Shader now has Smoothness, which can be stored in the alpha of specular or albedo maps.
- The Simple Lit and Particles Simple Lit Shaders now take shininess from the length (brightness) of the specular map.
- The __Double sided__ property is now __Render Face__. This means you can also do front face culling.
- Changed the docs for Lit Shader, Simple Lit Shader and Unlit Shader according to Shader GUI changes.
- When you create a new LWRP Asset, it will now be initialized with settings that favor performance on mobile platforms.
- Updated the [FAQ](faq.md) and the [Built-in/LWRP feature comparison table](lwrp-builtin-feature-comparison.md).

### Fixed
- Several tweaks to reduce bandwidth consumption on mobile devices.
- The foldouts in the Lightweight Asset inspector UI now remember their state.
- Added missing meta file for GizmosRenderingPass.cs.
- Fixed artifacts when using multiple or Depth Only cameras. [Case 1072615](https://issuetracker.unity3d.com/issues/ios-using-multiple-cameras-in-the-scene-in-lightweight-render-pipeline-gives-corrupted-image-in-ios-device)
- Fixed a typo in ERROR_ON_UNSUPPORTED_FUNCTION() that was causing the shader compiler to run out of memory in GLES2. [Case 1104271](https://issuetracker.unity3d.com/issues/mobile-os-restarts-because-of-high-memory-usage-when-compiling-shaders-for-opengles2)
- LWRP now renders shadows on scaled objects correctly. [Case 1109017](https://issuetracker.unity3d.com/issues/scaled-objects-render-shadows-and-specularity-incorrectly-in-the-lwrp-on-device)
- LWRP now allows some Asset settings to be changed at runtime. [Case 1105552](https://issuetracker.unity3d.com/issues/lwrp-changing-render-scale-in-runtime-has-no-effect-since-lwrp-3-dot-3-0)
- Realtime shadows now work in GLES2. [Case 1087251](https://issuetracker.unity3d.com/issues/android-lwrp-no-real-time-light-and-shadows-using-gles2)
- Framedebugger now renders correctly when stepping through drawcalls.
- Cameras that request MSAA and Opaque Textures now use less frame bandwidth when they render.
- Fixed rendering in the gamma color space, so it doesn't appear darker.
- Particles SImple Lit and Particles Unlit Shaders now work correctly.
- __Soft Particles__ now work correctly.
- Camera fading for particles.
- Fixed a typo in the Unlit `IgnoreProjector` tag.
- Particles render in both eyes with stereo instancing
- Fixed specular issues on mobile. [case 1109017](https://issuetracker.unity3d.com/issues/scaled-objects-render-shadows-and-specularity-incorrectly-in-the-lwrp-on-device)
- Fixed issue causing LWRP to create MSAA framebuffer even when MSAA setting was disabled.
- Post-processing in mobile VR is now forced to be disabled. It was causing many rendering issues.
- Fixed Editor Previews breaking in Play Mode when VR is enabled. [Case 1109009](https://issuetracker.unity3d.com/issues/lwrp-editor-previews-break-in-play-mode-if-vr-is-enabled)
- A camera's HDR enable flag is now respected when rendering in XR.
- Terrain detail rendering now works correctly when LWRP is installed but inactive.

## [5.2.0] - 2018-11-27
### Added
- LWRP now handles blits that are required by the device when rendering to the backbuffer.
- You can now enable the SRP Batcher. To do so, go to the `Pipeline Asset`. Under `Advanced`, toggle `SRP Batcher`.

### Changed
- Renamed shader variable `unity_LightIndicesOffsetAndCount` to `unity_PerObjectLightData`.
- Shader variables `unity_4LightIndices0` and `unity_4LightIndices1` are now declared as `unity_PerObjectLightIndices` array.

## [5.1.0] - 2018-11-19
### Added
- The user documentation for LWRP is now in this GitHub repo, instead of in the separate GitHub wiki. You can find the most up-to-date pages in the [TableOfContents.md](TableOfCotents.md) file. Pages not listed in that file are still in progress.

### Changed
- The LWRP package is no longer in preview.
- LWRP built-in render passes are now internal.
- Changed namespace from `UnityEngine.Experimental.Rendering.LightweightPipeline` to `UnityEngine.Rendering.LWRP`.
- Changed namespace from `UnityEditor.Experimental.Rendering.LightweightPipeline` to `UnityEditor.Rendering.LWRP`.

### Fixed
- LWRP now respects the iOS Player setting **Force hard shadows**. When you enable this setting, hardware filtering of shadows is disabled.
- Scene view mode now renders baked lightmaps correctly. [Case 1092227](https://issuetracker.unity3d.com/issues/lwrp-scene-view-modes-render-objects-black)
- Shadow bias calculations are now correct for both Shader Graph and Terrain shaders.
- Blit shader now ignores culling.
- When you select __Per Vertex__ option for __Additional Lights__, the __Per Object Limit__ option is not greyed out anymore.
- When you change camera viewport height to values above 1.0, the Unity Editor doesn't freeze anymore. [Case 1097497](https://issuetracker.unity3d.com/issues/macos-lwrp-editor-freezes-after-changing-cameras-viewport-rect-values)
- When you use AR with LWRP, the following error message is not displayed in the console anymore: "The camera list passed to the render pipeline is either null or empty."

## [5.0.0-preview] - 2018-09-28
### Added
- Added occlusion mesh rendering/hookup for VR
- You can now configure default depth and normal shadow bias values in the pipeline asset.
- You can now add the `LWRPAdditionalLightData` component to a `Light` to override the default depth and normal shadow bias.
- You can now log the amount of shader variants in your build. To do so, go to the `Pipeline Asset`. Under `Advanced`, select and set the `Shader Variant Log Level`.
### Changed
- Removed the `supportedShaderFeatures` property from LWRP core. The shader stripper now figures out which variants to strip based on the current assigned pipeline Asset in the Graphics settings.
### Fixed
- The following error does not appear in console anymore: ("Begin/End Profiler section mismatch")
- When you select a material with the Lit shader, this no longer causes the following error in the console: ("Material doesn't have..."). [case 1092354](https://fogbugz.unity3d.com/f/cases/1092354/)
- In the Simple Lit shader, per-vertex additional lights are now shaded properly.
- Shader variant stripping now works when you're building a Project with Cloud Build. This greatly reduces build times from Cloud Build.
- Dynamic Objects now receive lighting when the light mode is set to mixed.
- MSAA now works on Desktop platforms.
- The shadow bias value is now computed correctly for shadow cascades and different shadow resolutions. [case 1076285](https://issuetracker.unity3d.com/issues/lwrp-realtime-directional-light-shadow-maps-exhibit-artifacts)
- When you use __Area Light__ with LWRP, __Cast Shadows__ no longer overlaps with other UI elements in the Inspector. [case 1085363](https://issuetracker.unity3d.com/issues/inspector-area-light-cast-shadows-ui-option-is-obscured-by-render-mode-for-lwrp-regression-in-2018-dot-3a3)

### Changed
Read/write XRGraphicsConfig -> Read-only XRGraphics interface to XRSettings. 

## [4.0.0-preview] - 2018-09-28
### Added
- When you have enabled Gizmos, they now appear correctly in the Game view.
- Added requiresDepthPrepass field to RenderingData struct to tell if the runtime platform requires a depth prepass to generate a camera depth texture.
- The `RenderingData` struct now holds a reference to `CullResults`.
- When __HDR__ is enabled in the Camera but disabled in the Asset, an information box in the Camera Inspector informs you about it.
- When __MSAA__ is enabled in the Camera but disabled in the Asset, an information box in the Camera Inspector informs you about it.
- Enabled instancing on the terrain shader.
- Sorting of opaque objects now respects camera `opaqueSortMode` setting.
- Sorting of opaque objects disables front-to-back sorting flag, when camera settings allow that and the GPU has hidden surface removal.
- LWRP now has a Custom Light Explorer that suits its feature set.
- LWRP now supports Vertex Lit shaders for detail meshes on terrain.
- LWRP now has three interactive Autodesk shaders: Autodesk Interactive, Autodesk Interactive Masked and Autodesk Interactive Transparent.
- [Shader API] The `GetMainLight` and `GetAdditionalLight` functions can now compute shadow attenuation and store it in the new `shadowAttenuation` field in `LightData` struct.
- [Shader API] Added a `VertexPositionInputs` struct that contains vertex position in difference spaces (world, view, hclip).
- [Shader API] Added a `GetVertexPositionInputs` function to get an initialized `VertexPositionInputs`.
- [Shader API] Added a `GetPerObjectLightIndex` function to return the per-object index given a for-loop index.
- [Shader API] Added a `GetShadowCoord` function that takes a `VertexPositionInputs` as input.
- [ShaderLibrary] Added VertexNormalInputs struct that contains data for per-pixel normal computation.
- [ShaderLibrary] Added GetVertexNormalInputs function to return an initialized VertexNormalInputs.

### Changed
- The `RenderingData` struct is now read-only.
- `ScriptableRenderer`always performs a Clear before calling `IRendererSetup::Setup.` 
- `ScriptableRenderPass::Execute` no longer takes `CullResults` as input. Instead, use `RenderingData`as input, since that references `CullResults`.
- `IRendererSetup_Setup` no longer takes `ScriptableRenderContext` and `CullResults` as input.
- Shader includes are now referenced via package relative paths instead of via the deprecated shader export path mechanism https://docs.unity3d.com/2018.3/Documentation/ScriptReference/ShaderIncludePathAttribute.html.
- The LWRP Asset settings were re-organized to be more clear.
- Vertex lighting now controls if additional lights should be shaded per-vertex or per-pixel.
- Renamed all `Local Lights` nomenclature to `Additional Lights`.
- Changed shader naming to conform to our SRP shader code convention.
- [Shader API] Renamed `SpotAttenuation` function to `AngleAttenuation`.
- [Shader API] Renamed `_SHADOWS_ENABLED` keyword to `_MAIN_LIGHT_SHADOWS`
- [Shader API] Renamed `_SHADOWS_CASCADE` keyword to `_MAIN_LIGHT_SHADOWS_CASCADE`
- [Shader API] Renamed `_VERTEX_LIGHTS` keyword to `_ADDITIONAL_LIGHTS_VERTEX`.
- [Shader API] Renamed `_LOCAL_SHADOWS_ENABLED` to `_ADDITIONAL_LIGHT_SHADOWS`
- [Shader API] Renamed `GetLight` function to `GetAdditionalLight`.
- [Shader API] Renamed `GetPixelLightCount` function to `GetAdditionalLightsCount`.
- [Shader API] Renamed `attenuation` to `distanceAttenuation` in `LightData`.
- [Shader API] Renamed `GetLocalLightShadowStrength` function to `GetAdditionalLightShadowStrength`.
- [Shader API] Renamed `SampleScreenSpaceShadowMap` functions to `SampleScreenSpaceShadowmap`.
- [Shader API] Renamed `MainLightRealtimeShadowAttenuation` function to `MainLightRealtimeShadow`.
- [Shader API] Renamed light constants from `Directional` and `Local` to `MainLight` and `AdditionalLights`.
- [Shader API] Renamed `GetLocalLightShadowSamplingData` function to `GetAdditionalLightShadowSamplingData`.
- [Shader API] Removed OUTPUT_NORMAL macro.
- [Shader API] Removed `lightIndex` and `substractiveAttenuation` from `LightData`.
- [Shader API] Removed `ComputeShadowCoord` function. `GetShadowCoord` is provided instead.
- All `LightweightPipeline` references in API and classes are now named `LightweightRenderPipeline`.
- Files no longer have the `Lightweight` prefix.
- Renamed Physically Based shaders to `Lit`, `ParticlesLit`, and `TerrainLit`.
- Renamed Simple Lighting shaders to `SimpleLit`, and `ParticlesSimpleLit`.
- [ShaderLibrary] Renamed `InputSurfacePBR.hlsl`, `InputSurfaceSimple.hlsl`, and `InputSurfaceUnlit` to `LitInput.hlsl`, `SimpleLitInput.hlsl`, and `UnlitInput.hlsl`. These files were moved from the `ShaderLibrary` folder to the`Shaders`.
- [ShaderLibrary] Renamed `LightweightPassLit.hlsl` and `LightweightPassLitSimple.hlsl` to `LitForwardPass.hlsl` and `SimpleLitForwardPass.hlsl`. These files were moved from the `ShaderLibrary` folder to `Shaders`.
- [ShaderLibrary] Renamed `LightweightPassMetaPBR.hlsl`, `LightweightPassMetaSimple.hlsl` and `LighweightPassMetaUnlit` to `LitMetaPass.hlsl`, `SimpleLitMetaPass.hlsl` and `UnlitMetaPass.hlsl`. These files were moved from the `ShaderLibrary` folder to `Shaders`.
- [ShaderLibrary] Renamed `LightweightPassShadow.hlsl` to `ShadowCasterPass.hlsl`. This file was moved to the `Shaders` folder.
- [ShaderLibrary] Renamed `LightweightPassDepthOnly.hlsl` to `DepthOnlyPass.hlsl`. This file was moved to the `Shaders` folder.
- [ShaderLibrary] Renamed `InputSurfaceTerrain.hlsl` to `TerrainLitInput.hlsl`. This file was moved to the `Shaders` folder.
- [ShaderLibrary] Renamed `LightweightPassLitTerrain.hlsl` to `TerrainLitPases.hlsl`. This file was moved to the `Shaders` folder.
- [ShaderLibrary] Renamed `ParticlesPBR.hlsl` to `ParticlesLitInput.hlsl`. This file was moved to the `Shaders` folder.
- [ShaderLibrary] Renamed `InputSurfacePBR.hlsl` to `LitInput.hlsl`. This file was moved to the `Shaders` folder.
- [ShaderLibrary] Renamed `InputSurfaceUnlit.hlsl` to `UnlitInput.hlsl`. This file was moved to the `Shaders` folder.
- [ShaderLibrary] Renamed `InputBuiltin.hlsl` to `UnityInput.hlsl`.
- [ShaderLibrary] Renamed `LightweightPassMetaCommon.hlsl` to `MetaInput.hlsl`.
- [ShaderLibrary] Renamed `InputSurfaceCommon.hlsl` to `SurfaceInput.hlsl`.
- [ShaderLibrary] Removed LightInput struct and GetLightDirectionAndAttenuation. Use GetAdditionalLight function instead.
- [ShaderLibrary] Removed ApplyFog and ApplyFogColor functions. Use MixFog and MixFogColor instead.
- [ShaderLibrary] Removed TangentWorldToNormal function. Use TransformTangentToWorld instead.
- [ShaderLibrary] Removed view direction normalization functions. View direction should always be normalized per pixel for accurate results.
- [ShaderLibrary] Renamed FragmentNormalWS function to NormalizeNormalPerPixel.

### Fixed
- If you have more than 16 lights in a scene, LWRP no longer causes random glitches while rendering lights.
- The Unlit shader now samples Global Illumination correctly.
- The Inspector window for the Unlit shader now displays correctly.
- Reduced GC pressure by removing several per-frame memory allocations.
- The tooltip for the the camera __MSAA__ property now appears correctly.
- Fixed multiple C# code analysis rule violations.
- The fullscreen mesh is no longer recreated upon every call to `ScriptableRenderer.fullscreenMesh`.

## [3.3.0-preview] - 2018-01-01
### Added
- Added callbacks to LWRP that can be attached to a camera (IBeforeCameraRender, IAfterDepthPrePass, IAfterOpaquePass, IAfterOpaquePostProcess, IAfterSkyboxPass, IAfterTransparentPass, IAfterRender)

###Changed
- Clean up LWRP creation of render textures. If we are not going straight to screen ensure that we create both depth and color targets.
- UNITY_DECLARE_FRAMEBUFFER_INPUT and UNITY_READ_FRAMEBUFFER_INPUT macros were added. They are necessary for reading transient attachments.
- UNITY_MATRIX_I_VP is now defined.
- Renamed LightweightForwardRenderer to ScriptableRenderer.
- Moved all light constants to _LightBuffer CBUFFER. Now _PerCamera CBUFFER contains all other per camera constants.
- Change real-time attenuation to inverse square.
- Change attenuation for baked GI to inverse square, to match real-time attenuation.
- Small optimization in light attenuation shader code.

### Fixed
- Lightweight Unlit shader UI doesn't throw an error about missing receive shadow property anymore.

## [3.2.0-preview] - 2018-01-01
### Changed
- Receive Shadows property is now exposed in the material instead of in the renderer.
- The UI for Lightweight asset has been updated with new categories. A more clean structure and foldouts has been added to keep things organized.

### Fixed
- Shadow casters are now properly culled per cascade. (case 1059142)
- Rendering no longer breaks when Android platform is selected in Build Settings. (case 1058812)
- Scriptable passes no longer have missing material references. Now they access cached materials in the renderer.(case 1061353)
- When you change a Shadow Cascade option in the Pipeline Asset, this no longer warns you that you've exceeded the array size for the _WorldToShadow property.
- Terrain shader optimizations.

## [3.1.0-preview] - 2018-01-01

### Fixed
- Fixed assert errors caused by multi spot lights
- Fixed LWRP-DirectionalShadowConstantBuffer params setting

## [3.0.0-preview] - 2018-01-01
### Added
- Added camera additional data component to control shadows, depth and color texture.
- pipeline now uses XRSEttings.eyeTextureResolutionScale as renderScale when in XR.
- New pass architecture. Allows for custom passes to be written and then used on a per camera basis in LWRP

### Changed
- Shadow rendering has been optimized for the Mali Utgard architecture by removing indexing and avoiding divisions for orthographic projections. This reduces the frame time by 25% on the Overdraw benchmark.
- Removed 7x7 tent filtering when using cascades.
- Screenspace shadow resolve is now only done when rendering shadow cascades.
- Updated the UI for the Lighweight pipeline asset.
- Update assembly definitions to output assemblies that match Unity naming convention (Unity.*).

### Fixed
- Post-processing now works with VR on PC.
- PS4 compiler error
- Fixed VR multiview rendering by forcing MSAA to be off. There's a current issue in engine that breaks MSAA and Texture2DArray.
- Fixed UnityPerDraw CB layout
- GLCore compute buffer compiler error
- Occlusion strength not being applied on LW standard shaders
- CopyDepth pass is being called even when a depth from prepass is available
- GLES2 shader compiler error in IntegrationTests
- Can't set RenderScale and ShadowDistance by script
- VR Single Pass Instancing shadows
- Fixed compilation errors on Nintendo Switch (limited XRSetting support).

## [2.0.0-preview] - 2018-01-01

### Added
- Explicit render target load/store actions were added to improve tile utilization
- Camera opaque color can be requested on the pipeline asset. It can be accessed in the shader by defining a _CameraOpaqueTexture. This can be used as an alternative to GrabPass.
- Dynamic Batching can be enabled in the pipeline asset
- Pipeline now strips unused or invalid variants and passes based on selected pipeline capabilities in the asset. This reduces build and memory consuption on target.
- Shader stripping settings were added to pipeline asset

### Changed
#### Pipeline
- Pipeline code is now more modular and extensible. A ForwardRenderer class is initialized by the pipeline with RenderingData and it's responsible for enqueueing and executing passes. In the future pluggable renderers will be supported.
- On mobile 1 directional light + up to 4 local lights (point or spot) are computed
- On other platforms 1 directional light + up to 8 local lights are computed
- Multiple shadow casting lights are supported. Currently only 1 directional + 4 spots light shadows.
#### Shading Framework
- Directional Lights are always considered a main light in shader. They have a fast shading path with no branching and no indexing.
- GetMainLight() is provided in shader to initialize Light struct with main light shading data. 
- Directional lights have a dedicated shadowmap for performance reasons. Shadow coord always comes from interpolator.
- MainLigthRealtimeShadowAttenuation(float4 shadowCoord) is provided to compute main light realtime shadows.
- Spot and Point lights are always shaded in the light loop. Branching on uniform and indexing happens when shading them.
- GetLight(half index, float3 positionWS) is provided in shader to initialize Light struct for spot and point lights.
- Spot light shadows are baked into a single shadow atlas.
- Shadow coord for spot lights is always computed on fragment.
- Use LocalLightShadowAttenuation(int lightIndex, float3 positionWS) to comppute realtime shadows for spot lights.

### Fixed
- Issue that was causing VR on Android to render black
- Camera viewport issues
- UWP build issues
- Prevent nested camera rendering in the pipeline

## [1.1.4-preview] - 2018-01-01

### Added
 - Terrain and grass shaders ported
 - Updated materials and shader default albedo and specular color to midgrey.
 - Exposed _ScaledScreenParams to shader. It works the same as _ScreenParams but takes pipeline RenderScale into consideration
 - Performance Improvements in mobile

### Fixed
 - SRP Shader library issue that was causing all constants to be highp in mobile
 - shader error that prevented LWRP to build to UWP
 - shader compilation errors in Linux due to case sensitive includes
 - Rendering Texture flipping issue
 - Standard Particles shader cutout and blending modes
 - crash caused by using projectors
 - issue that was causing Shadow Strength to not be computed on mobile
 - Material Upgrader issue that caused editor to SoftLocks
 - GI in Unlit shader
 - Null reference in the Unlit material shader GUI

## [1.1.2-preview] - 2018-01-01

### Changed
 - Performance improvements in mobile  

### Fixed
 - Shadows on GLES 2.0
 - CPU performance regression in shadow rendering
 - Alpha clip shadow issues
 - Unmatched command buffer error message
 - Null reference exception caused by missing resource in LWRP
 - Issue that was causing Camera clear flags was being ignored in mobile


## [1.1.1-preview] - 2018-01-01

### Added
 - Added Cascade Split selection UI
 - Added SHADER_HINT_NICE_QUALITY. If user defines this to 1 in the shader Lightweight pipeline will favor quality even on mobile platforms.

### Changed
 - Shadowmap uses 16bit format instead of 32bit.
 - Small shader performance improvements

### Fixed
 - Subtractive Mode
 - Shadow Distance does not accept negative values anymore


## [0.1.24] - 2018-01-01

### Added
 - Added Light abstraction layer on lightweight shader library.
 - Added HDR global setting on pipeline asset. 
 - Added Soft Particles settings on pipeline asset.
 - Ported particles shaders to SRP library

### Changed
 - HDR RT now uses what format is configured in Tier settings.
 - Refactored lightweight standard shaders and shader library to improve ease of use.
 - Optimized tile LOAD op on mobile.
 - Reduced GC pressure
 - Reduced shader variant count by ~56% by improving fog and lightmap keywords
 - Converted LW shader library files to use real/half when necessary.

### Fixed
 - Realtime shadows on OpenGL
 - Shader compiler errors in GLES 2.0
 - Issue sorting issues when BeforeTransparent custom fx was enabled.
 - VR single pass rendering.
 - Viewport rendering issues when rendering to backbuffer.
 - Viewport rendering issues when rendering to with MSAA turned off.
 - Multi-camera rendering.

## [0.1.23] - 2018-01-01

### Added
 - UI Improvements (Rendering features not supported by LW are hidden)

### Changed
 - Shaders were ported to the new SRP shader library. 
 - Constant Buffer refactor to use new Batcher
 - Shadow filtering and bias improved.
 - Pipeline now updates color constants in gamma when in Gamma colorspace.
 - Optimized ALU and CB usage on Shadows.
 - Reduced shader variant count by ~33% by improving shadow and light classification keywords
 - Default resources were removed from the pipeline asset.

### Fixed
 - Fixed shader include path when using SRP from package manager.
 - Fixed spot light attenuation to match Unity Built-in pipeline.
 - Fixed depth pre-pass clearing issue.

## [0.1.12] - 2018-01-01

### Added
 - Standard Unlit shader now has an option to sample GI.
 - Added Material Upgrader for stock Unity Mobile and Legacy Shaders.
 - UI improvements

### Changed
- Realtime shadow filtering was improved. 

### Fixed
 - Fixed an issue that was including unreferenced shaders in the build.
 - Fixed a null reference caused by Particle System component lights.<|MERGE_RESOLUTION|>--- conflicted
+++ resolved
@@ -200,11 +200,8 @@
 - Fixed an issue where preset button could still be used, when it is not supposed to. [case 1246261](https://issuetracker.unity3d.com/issues/urp-reset-functionality-does-not-work-for-renderobject-preset-asset)
 - Fixed issue with Model Importer materials using the Legacy standard shader instead of URP's Lit shader when import happens at Editor startup.
 - Fixed an issue where only unique names of cameras could be added to the camera stack.
-<<<<<<< HEAD
+- Fixed issue that caused shaders to fail to compile in OpenGL 4.1 or below.
 - Fixed an issue where camera stacking with MSAA on OpenGL resulted in a black screen. [case 1250602](https://issuetracker.unity3d.com/issues/urp-camera-stacking-results-in-black-screen-when-msaa-and-opengl-graphics-api-are-used)
-=======
-- Fixed issue that caused shaders to fail to compile in OpenGL 4.1 or below.
->>>>>>> 8851fc2e
 
 ## [7.1.1] - 2019-09-05
 ### Upgrade Guide
