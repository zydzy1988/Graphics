#ifndef UNIVERSAL_SPEEDTREE8_PASSES_INCLUDED
#define UNIVERSAL_SPEEDTREE8_PASSES_INCLUDED

#include "Packages/com.unity.render-pipelines.universal/ShaderLibrary/Lighting.hlsl"
#include "Packages/com.unity.render-pipelines.universal/ShaderLibrary/UnityGBuffer.hlsl"

struct SpeedTreeVertexInput
{
    float4 vertex       : POSITION;
    float3 normal       : NORMAL;
    float4 tangent      : TANGENT;
    float4 texcoord     : TEXCOORD0;
    float4 texcoord1    : TEXCOORD1;
    float4 texcoord2    : TEXCOORD2;
    float4 texcoord3    : TEXCOORD3;
    float4 color        : COLOR;

    UNITY_VERTEX_INPUT_INSTANCE_ID
};

struct SpeedTreeVertexOutput
{
    half2 uv                        : TEXCOORD0;
    half4 color                     : TEXCOORD1;

    half4 fogFactorAndVertexLight   : TEXCOORD2;    // x: fogFactor, yzw: vertex light

    #ifdef EFFECT_BUMP
        half4 normalWS              : TEXCOORD3;    // xyz: normal, w: viewDir.x
        half4 tangentWS             : TEXCOORD4;    // xyz: tangent, w: viewDir.y
        half4 bitangentWS           : TEXCOORD5;    // xyz: bitangent, w: viewDir.z
    #else
        half3 normalWS              : TEXCOORD3;
        half3 viewDirWS             : TEXCOORD4;
    #endif

    #if defined(REQUIRES_VERTEX_SHADOW_COORD_INTERPOLATOR)
        float4 shadowCoord          : TEXCOORD6;
    #endif

    float3 positionWS               : TEXCOORD7;
    DECLARE_LIGHTMAP_OR_SH(lightmapUV, vertexSH, 8);
    float4 clipPos                  : SV_POSITION;
    UNITY_VERTEX_INPUT_INSTANCE_ID
    UNITY_VERTEX_OUTPUT_STEREO
};

struct SpeedTreeVertexDepthOutput
{
    half2 uv                        : TEXCOORD0;
    half4 color                     : TEXCOORD1;
    float4 clipPos                  : SV_POSITION;
    UNITY_VERTEX_INPUT_INSTANCE_ID
    UNITY_VERTEX_OUTPUT_STEREO
};

struct SpeedTreeVertexDepthNormalOutput
{
    half2 uv                        : TEXCOORD0;
    half4 color                     : TEXCOORD1;

    #ifdef EFFECT_BUMP
        half4 normalWS              : TEXCOORD2;    // xyz: normal, w: viewDir.x
        half4 tangentWS             : TEXCOORD3;    // xyz: tangent, w: viewDir.y
        half4 bitangentWS           : TEXCOORD4;    // xyz: bitangent, w: viewDir.z
    #else
        half3 normalWS              : TEXCOORD2;
        half3 viewDirWS             : TEXCOORD3;
    #endif

    float4 clipPos                  : SV_POSITION;
    UNITY_VERTEX_INPUT_INSTANCE_ID
    UNITY_VERTEX_OUTPUT_STEREO
};

struct SpeedTreeDepthNormalFragmentInput
{
    SpeedTreeVertexDepthNormalOutput interpolated;
#ifdef EFFECT_BACKSIDE_NORMALS
    half facing : VFACE;
#endif
};

struct SpeedTreeFragmentInput
{
    SpeedTreeVertexOutput interpolated;
#ifdef EFFECT_BACKSIDE_NORMALS
    half facing : VFACE;
#endif
};

void InitializeData(inout SpeedTreeVertexInput input, float lodValue)
{
    // smooth LOD
    #if defined(LOD_FADE_PERCENTAGE) && !defined(EFFECT_BILLBOARD)
        input.vertex.xyz = lerp(input.vertex.xyz, input.texcoord2.xyz, lodValue);
    #endif

    // wind
    #if defined(ENABLE_WIND) && !defined(_WINDQUALITY_NONE)
        if (_WindEnabled > 0)
        {
            float3 rotatedWindVector = mul(_ST_WindVector.xyz, (float3x3)unity_ObjectToWorld);
            float windLength = length(rotatedWindVector);
            if (windLength < 1e-5)
            {
                // sanity check that wind data is available
                return;
            }
            rotatedWindVector /= windLength;

            float3 treePos = float3(unity_ObjectToWorld[0].w, unity_ObjectToWorld[1].w, unity_ObjectToWorld[2].w);
            float3 windyPosition = input.vertex.xyz;

            #ifndef EFFECT_BILLBOARD
                // geometry type
                float geometryType = (int)(input.texcoord3.w + 0.25);
                bool leafTwo = false;
                if (geometryType > GEOM_TYPE_FACINGLEAF)
                {
                    geometryType -= 2;
                    leafTwo = true;
                }

                // leaves
                if (geometryType > GEOM_TYPE_FROND)
                {
                    // remove anchor position
                    float3 anchor = float3(input.texcoord1.zw, input.texcoord2.w);
                    windyPosition -= anchor;

                    if (geometryType == GEOM_TYPE_FACINGLEAF)
                    {
                        // face camera-facing leaf to camera
                        float offsetLen = length(windyPosition);
                        windyPosition = mul(windyPosition.xyz, (float3x3)UNITY_MATRIX_IT_MV); // inv(MV) * windyPosition
                        windyPosition = normalize(windyPosition) * offsetLen; // make sure the offset vector is still scaled
                    }

                    // leaf wind
                    #if defined(_WINDQUALITY_FAST) || defined(_WINDQUALITY_BETTER) || defined(_WINDQUALITY_BEST)
                        #ifdef _WINDQUALITY_BEST
                            bool bBestWind = true;
                        #else
                            bool bBestWind = false;
                        #endif
                        float leafWindTrigOffset = anchor.x + anchor.y;
                        windyPosition = LeafWind(bBestWind, leafTwo, windyPosition, input.normal, input.texcoord3.x, float3(0,0,0), input.texcoord3.y, input.texcoord3.z, leafWindTrigOffset, rotatedWindVector);
                    #endif

                    // move back out to anchor
                    windyPosition += anchor;
                }

                // frond wind
                bool bPalmWind = false;
                #ifdef _WINDQUALITY_PALM
                    bPalmWind = true;
                    if (geometryType == GEOM_TYPE_FROND)
                    {
                        windyPosition = RippleFrond(windyPosition, input.normal, input.texcoord.x, input.texcoord.y, input.texcoord3.x, input.texcoord3.y, input.texcoord3.z);
                    }
                #endif

                // branch wind (applies to all 3D geometry)
                #if defined(_WINDQUALITY_BETTER) || defined(_WINDQUALITY_BEST) || defined(_WINDQUALITY_PALM)
                    float3 rotatedBranchAnchor = normalize(mul(_ST_WindBranchAnchor.xyz, (float3x3)unity_ObjectToWorld)) * _ST_WindBranchAnchor.w;
                    windyPosition = BranchWind(bPalmWind, windyPosition, treePos, float4(input.texcoord.zw, 0, 0), rotatedWindVector, rotatedBranchAnchor);
                #endif

            #endif // !EFFECT_BILLBOARD

            // global wind
            float globalWindTime = _ST_WindGlobal.x;
            #if defined(EFFECT_BILLBOARD) && defined(UNITY_INSTANCING_ENABLED)
                globalWindTime += UNITY_ACCESS_INSTANCED_PROP(STWind, _GlobalWindTime);
            #endif

            windyPosition = GlobalWind(windyPosition, treePos, true, rotatedWindVector, globalWindTime);
            input.vertex.xyz = windyPosition;
        }
    #endif

    #if defined(EFFECT_BILLBOARD)
        float3 treePos = float3(UNITY_MATRIX_M[0].w, UNITY_MATRIX_M[1].w, UNITY_MATRIX_M[2].w);
        // crossfade faces
        bool topDown = (input.texcoord.z > 0.5);
        float3 viewDir = UNITY_MATRIX_IT_MV[2].xyz;
        float3 cameraDir = normalize(mul((float3x3)UNITY_MATRIX_M, _WorldSpaceCameraPos - treePos));
        float viewDot = max(dot(viewDir, input.normal), dot(cameraDir, input.normal));
        viewDot *= viewDot;
        viewDot *= viewDot;
        viewDot += topDown ? 0.38 : 0.18; // different scales for horz and vert billboards to fix transition zone

        // if invisible, avoid overdraw
        if (viewDot < 0.3333)
        {
            input.vertex.xyz = float3(0, 0, 0);
        }

        input.color = float4(1, 1, 1, clamp(viewDot, 0, 1));

        // adjust lighting on billboards to prevent seams between the different faces
        if (topDown)
        {
            input.normal += cameraDir;
        }
        else
        {
            half3 binormal = cross(input.normal, input.tangent.xyz) * input.tangent.w;
            float3 right = cross(cameraDir, binormal);
            input.normal = cross(binormal, right);
        }
        input.normal = normalize(input.normal);
    #endif
}

SpeedTreeVertexOutput SpeedTree8Vert(SpeedTreeVertexInput input)
{
    SpeedTreeVertexOutput output = (SpeedTreeVertexOutput)0;
    UNITY_SETUP_INSTANCE_ID(input);
    UNITY_TRANSFER_INSTANCE_ID(input, output);
    UNITY_INITIALIZE_VERTEX_OUTPUT_STEREO(output);

    // handle speedtree wind and lod
    InitializeData(input, unity_LODFade.x);

    output.uv = input.texcoord.xy;
    output.color = input.color;

    // color already contains (ao, ao, ao, blend)
    // put hue variation amount in there
    #ifdef EFFECT_HUE_VARIATION
        float3 treePos = float3(UNITY_MATRIX_M[0].w, UNITY_MATRIX_M[1].w, UNITY_MATRIX_M[2].w);
        float hueVariationAmount = frac(treePos.x + treePos.y + treePos.z);
        output.color.g = saturate(hueVariationAmount * _HueVariationColor.a);
    #endif

    VertexPositionInputs vertexInput = GetVertexPositionInputs(input.vertex.xyz);
    half3 normalWS = TransformObjectToWorldNormal(input.normal);

    half3 vertexLight = VertexLighting(vertexInput.positionWS, normalWS);
    half fogFactor = ComputeFogFactor(vertexInput.positionCS.z);
    output.fogFactorAndVertexLight = half4(fogFactor, vertexLight);

    half3 viewDirWS = GetWorldSpaceViewDir(vertexInput.positionWS);

    #ifdef EFFECT_BUMP
        real sign = input.tangent.w * GetOddNegativeScale();
        output.normalWS.xyz = normalWS;
        output.tangentWS.xyz = TransformObjectToWorldDir(input.tangent.xyz);
        output.bitangentWS.xyz = cross(output.normalWS.xyz, output.tangentWS.xyz) * sign;

        // View dir packed in w.
        output.normalWS.w = viewDirWS.x;
        output.tangentWS.w = viewDirWS.y;
        output.bitangentWS.w = viewDirWS.z;
    #else
        output.normalWS = normalWS;
        output.viewDirWS = viewDirWS;
    #endif

    output.positionWS = vertexInput.positionWS;

    #if defined(REQUIRES_VERTEX_SHADOW_COORD_INTERPOLATOR)
        output.shadowCoord = GetShadowCoord(vertexInput);
    #endif

    output.clipPos = vertexInput.positionCS;

    OUTPUT_LIGHTMAP_UV(input.texcoord1.xy, unity_LightmapST, output.lightmapUV);
    OUTPUT_SH(output.normalWS.xyz, output.vertexSH);

    return output;
}

SpeedTreeVertexDepthOutput SpeedTree8VertDepth(SpeedTreeVertexInput input)
{
    SpeedTreeVertexDepthOutput output = (SpeedTreeVertexDepthOutput)0;
    UNITY_SETUP_INSTANCE_ID(input);
    UNITY_TRANSFER_INSTANCE_ID(input, output);
    UNITY_INITIALIZE_VERTEX_OUTPUT_STEREO(output);

    // handle speedtree wind and lod
    InitializeData(input, unity_LODFade.x);
    output.uv = input.texcoord.xy;
    output.color = input.color;

    VertexPositionInputs vertexInput = GetVertexPositionInputs(input.vertex.xyz);

#ifdef SHADOW_CASTER
    half3 normalWS = TransformObjectToWorldNormal(input.normal);
    float4 positionCS = TransformWorldToHClip(ApplyShadowBias(vertexInput.positionWS, normalWS, _LightDirection));
    output.clipPos = positionCS;
#else
    output.clipPos = vertexInput.positionCS;
#endif

    return output;
}

void InitializeInputData(SpeedTreeFragmentInput input, half3 normalTS, out InputData inputData)
{
    inputData.positionWS = input.interpolated.positionWS.xyz;

#ifdef EFFECT_BUMP
    inputData.normalWS = TransformTangentToWorld(normalTS, half3x3(input.interpolated.tangentWS.xyz, input.interpolated.bitangentWS.xyz, input.interpolated.normalWS.xyz));
    inputData.normalWS = NormalizeNormalPerPixel(inputData.normalWS);
    inputData.viewDirectionWS = half3(input.interpolated.normalWS.w, input.interpolated.tangentWS.w, input.interpolated.bitangentWS.w);
#else
    inputData.normalWS = NormalizeNormalPerPixel(input.interpolated.normalWS);
    inputData.viewDirectionWS = input.interpolated.viewDirWS;
#endif

#if SHADER_HINT_NICE_QUALITY
    inputData.viewDirectionWS = SafeNormalize(inputData.viewDirectionWS);
#endif

    #if defined(REQUIRES_VERTEX_SHADOW_COORD_INTERPOLATOR)
        inputData.shadowCoord = input.interpolated.shadowCoord;
    #elif defined(MAIN_LIGHT_CALCULATE_SHADOWS)
        inputData.shadowCoord = TransformWorldToShadowCoord(inputData.positionWS);
    #else
        inputData.shadowCoord = float4(0, 0, 0, 0);
    #endif

    inputData.fogCoord = input.interpolated.fogFactorAndVertexLight.x;
    inputData.vertexLighting = input.interpolated.fogFactorAndVertexLight.yzw;
<<<<<<< HEAD
    inputData.bakedGI = SAMPLE_GI(input.interpolated.lightmapUV, input.interpolated.vertexSH, inputData.normalWS);
    inputData.normalizedScreenSpaceUV = input.interpolated.clipPos.xy;
=======
    inputData.bakedGI = half3(0, 0, 0); // No GI currently.
    inputData.normalizedScreenSpaceUV = GetNormalizedScreenSpaceUV(input.interpolated.clipPos);
>>>>>>> 176dbaa9
}

#ifdef GBUFFER
FragmentOutput SpeedTree8Frag(SpeedTreeFragmentInput input)
#else
half4 SpeedTree8Frag(SpeedTreeFragmentInput input) : SV_Target
#endif
{
    UNITY_SETUP_INSTANCE_ID(input.interpolated);

#if !defined(SHADER_QUALITY_LOW)
    #ifdef LOD_FADE_CROSSFADE // enable dithering LOD transition if user select CrossFade transition in LOD group
        #ifdef EFFECT_BILLBOARD
            LODDitheringTransition(input.interpolated.clipPos.xy, unity_LODFade.x);
        #endif
    #endif
#endif

    half2 uv = input.interpolated.uv;
    half4 diffuse = SampleAlbedoAlpha(uv, TEXTURE2D_ARGS(_MainTex, sampler_MainTex)) * _Color;

    half alpha = diffuse.a * input.interpolated.color.a;
    AlphaDiscard(alpha - 0.3333, 0.0);

    half3 albedo = diffuse.rgb;
    half3 emission = 0;
    half metallic = 0;
    half smoothness = 0;
    half occlusion = 0;
    half3 specular = 0;

    // hue variation
    #ifdef EFFECT_HUE_VARIATION
        half3 shiftedColor = lerp(albedo, _HueVariationColor.rgb, input.interpolated.color.g);

        // preserve vibrance
        half maxBase = max(albedo.r, max(albedo.g, albedo.b));
        half newMaxBase = max(shiftedColor.r, max(shiftedColor.g, shiftedColor.b));
        maxBase /= newMaxBase;
        maxBase = maxBase * 0.5f + 0.5f;
        shiftedColor.rgb *= maxBase;

        albedo = saturate(shiftedColor);
    #endif

    // normal
    #ifdef EFFECT_BUMP
        half3 normalTs = SampleNormal(uv, TEXTURE2D_ARGS(_BumpMap, sampler_BumpMap));
    #else
        half3 normalTs = half3(0, 0, 1);
    #endif

    // flip normal on backsides
    #ifdef EFFECT_BACKSIDE_NORMALS
        if (input.facing < 0.5)
        {
            normalTs.z = -normalTs.z;
        }
    #endif

    // adjust billboard normals to improve GI and matching
    #ifdef EFFECT_BILLBOARD
        normalTs.z *= 0.5;
        normalTs = normalize(normalTs);
    #endif

    // extra
    #ifdef EFFECT_EXTRA_TEX
        half4 extra = tex2D(_ExtraTex, uv);
        smoothness = extra.r;
        metallic = extra.g;
        occlusion = extra.b * input.interpolated.color.r;
    #else
        smoothness = _Glossiness;
        metallic = _Metallic;
        occlusion = input.interpolated.color.r;
    #endif

    // subsurface (hijack emissive)
    #ifdef EFFECT_SUBSURFACE
        emission = tex2D(_SubsurfaceTex, uv).rgb * _SubsurfaceColor.rgb;
    #endif

    InputData inputData;
    InitializeInputData(input, normalTs, inputData);

#ifdef GBUFFER
    // in LitForwardPass GlobalIllumination (and temporarily LightingPhysicallyBased) are called inside UniversalFragmentPBR
    // in Deferred rendering we store the sum of these values (and of emission as well) in the GBuffer
    BRDFData brdfData;
    InitializeBRDFData(albedo, metallic, specular, smoothness, alpha, brdfData);

    Light mainLight = GetMainLight(inputData.shadowCoord);                                      // TODO move this to a separate full-screen single gbuffer pass?
    MixRealtimeAndBakedGI(mainLight, inputData.normalWS, inputData.bakedGI, half4(0, 0, 0, 0)); // TODO move this to a separate full-screen single gbuffer pass?

    half3 color = GlobalIllumination(brdfData, inputData.bakedGI, occlusion, inputData.normalWS, inputData.viewDirectionWS);

    color += LightingPhysicallyBased(brdfData, mainLight, inputData.normalWS, inputData.viewDirectionWS, false); // TODO move this to a separate full-screen single gbuffer pass?

    return BRDFDataToGbuffer(brdfData, inputData, smoothness, emission + color);

#else
    half4 color = UniversalFragmentPBR(inputData, albedo, metallic, specular, smoothness, occlusion, emission, alpha);
    color.rgb = MixFog(color.rgb, inputData.fogCoord);
    color.a = OutputAlpha(color.a);

    return color;

#endif
}

half4 SpeedTree8FragDepth(SpeedTreeVertexDepthOutput input) : SV_Target
{
    UNITY_SETUP_INSTANCE_ID(input);

#if !defined(SHADER_QUALITY_LOW)
    #ifdef LOD_FADE_CROSSFADE // enable dithering LOD transition if user select CrossFade transition in LOD group
        #ifdef EFFECT_BILLBOARD
            LODDitheringTransition(input.clipPos.xy, unity_LODFade.x);
        #endif
    #endif
#endif

    half2 uv = input.uv;
    half4 diffuse = SampleAlbedoAlpha(uv, TEXTURE2D_ARGS(_MainTex, sampler_MainTex)) * _Color;

    half alpha = diffuse.a * input.color.a;
    AlphaDiscard(alpha - 0.3333, 0.0);

    #if defined(SCENESELECTIONPASS)
        // We use depth prepass for scene selection in the editor, this code allow to output the outline correctly
        return half4(_ObjectId, _PassValue, 1.0, 1.0);
    #else
        return half4(0, 0, 0, 0);
    #endif
}

SpeedTreeVertexDepthNormalOutput SpeedTree8VertDepthNormal(SpeedTreeVertexInput input)
{
    SpeedTreeVertexDepthNormalOutput output = (SpeedTreeVertexDepthNormalOutput)0;
    UNITY_SETUP_INSTANCE_ID(input);
    UNITY_TRANSFER_INSTANCE_ID(input, output);
    UNITY_INITIALIZE_VERTEX_OUTPUT_STEREO(output);

    // handle speedtree wind and lod
    InitializeData(input, unity_LODFade.x);
    output.uv = input.texcoord.xy;
    output.color = input.color;

    VertexPositionInputs vertexInput = GetVertexPositionInputs(input.vertex.xyz);
    half3 normalWS = TransformObjectToWorldNormal(input.normal);
    half3 viewDirWS = GetWorldSpaceViewDir(vertexInput.positionWS);
    #ifdef EFFECT_BUMP
        real sign = input.tangent.w * GetOddNegativeScale();
        output.normalWS.xyz = normalWS;
        output.tangentWS.xyz = TransformObjectToWorldDir(input.tangent.xyz);
        output.bitangentWS.xyz = cross(output.normalWS.xyz, output.tangentWS.xyz) * sign;

        // View dir packed in w.
        output.normalWS.w = viewDirWS.x;
        output.tangentWS.w = viewDirWS.y;
        output.bitangentWS.w = viewDirWS.z;
    #else
        output.normalWS = normalWS;
    #endif

    output.clipPos = vertexInput.positionCS;
    return output;
}

half4 SpeedTree8FragDepthNormal(SpeedTreeDepthNormalFragmentInput input) : SV_Target
{
    UNITY_SETUP_INSTANCE_ID(input.interpolated);

    #if !defined(SHADER_QUALITY_LOW)
        #ifdef LOD_FADE_CROSSFADE // enable dithering LOD transition if user select CrossFade transition in LOD group
            #ifdef EFFECT_BILLBOARD
                LODDitheringTransition(input.interpolated.clipPos.xy, unity_LODFade.x);
            #endif
        #endif
    #endif

    half2 uv = input.interpolated.uv;
    half4 diffuse = SampleAlbedoAlpha(uv, TEXTURE2D_ARGS(_MainTex, sampler_MainTex)) * _Color;

    half alpha = diffuse.a * input.interpolated.color.a;
    AlphaDiscard(alpha - 0.3333, 0.0);

    float3 normalWS = NormalizeNormalPerPixel(input.interpolated.normalWS);
    return float4(PackNormalOctRectEncode(TransformWorldToViewDir(normalWS, true)), 0.0, 0.0);
}

#endif<|MERGE_RESOLUTION|>--- conflicted
+++ resolved
@@ -326,13 +326,8 @@
 
     inputData.fogCoord = input.interpolated.fogFactorAndVertexLight.x;
     inputData.vertexLighting = input.interpolated.fogFactorAndVertexLight.yzw;
-<<<<<<< HEAD
     inputData.bakedGI = SAMPLE_GI(input.interpolated.lightmapUV, input.interpolated.vertexSH, inputData.normalWS);
-    inputData.normalizedScreenSpaceUV = input.interpolated.clipPos.xy;
-=======
-    inputData.bakedGI = half3(0, 0, 0); // No GI currently.
     inputData.normalizedScreenSpaceUV = GetNormalizedScreenSpaceUV(input.interpolated.clipPos);
->>>>>>> 176dbaa9
 }
 
 #ifdef GBUFFER
