--- conflicted
+++ resolved
@@ -109,12 +109,8 @@
 
     inputData.fogCoord = input.fogFactorAndVertexLight.x;
     inputData.vertexLighting = input.fogFactorAndVertexLight.yzw;
-<<<<<<< HEAD
     inputData.bakedGI = SAMPLE_GI(input.lightmapUV, input.vertexSH, inputData.normalWS);
-=======
-    inputData.bakedGI = half3(0, 0, 0); // No GI currently.
     inputData.normalizedScreenSpaceUV = input.clipPos.xy;
->>>>>>> f8412388
 }
 
 #ifdef GBUFFER
