#ifndef UNIVERSAL_SPEEDTREE7COMMON_PASSES_INCLUDED
#define UNIVERSAL_SPEEDTREE7COMMON_PASSES_INCLUDED

#include "Packages/com.unity.render-pipelines.universal/ShaderLibrary/Lighting.hlsl"
#include "Packages/com.unity.render-pipelines.universal/ShaderLibrary/UnityGBuffer.hlsl"
#include "Packages/com.unity.render-pipelines.universal/ShaderLibrary/ShaderVariablesFunctions.hlsl"

struct SpeedTreeVertexInput
{
    float4 vertex       : POSITION;
    float3 normal       : NORMAL;
    float4 tangent      : TANGENT;
    float4 texcoord     : TEXCOORD0;
    float4 texcoord1    : TEXCOORD1;
    float4 texcoord2    : TEXCOORD2;
    float2 texcoord3    : TEXCOORD3;
    half4 color         : COLOR;

    UNITY_VERTEX_INPUT_INSTANCE_ID
};

struct SpeedTreeVertexOutput
{
    #ifdef VERTEX_COLOR
        half4 color                 : COLOR;
    #endif

    half3 uvHueVariation            : TEXCOORD0;

    #ifdef GEOM_TYPE_BRANCH_DETAIL
        half3 detail                : TEXCOORD1;
    #endif

    half4 fogFactorAndVertexLight   : TEXCOORD2;    // x: fogFactor, yzw: vertex light

    #ifdef EFFECT_BUMP
        half4 normalWS              : TEXCOORD3;    // xyz: normal, w: viewDir.x
        half4 tangentWS             : TEXCOORD4;    // xyz: tangent, w: viewDir.y
        half4 bitangentWS           : TEXCOORD5;    // xyz: bitangent, w: viewDir.z
    #else
        half3 normalWS              : TEXCOORD3;
        half3 viewDirWS             : TEXCOORD4;
    #endif

    #if defined(REQUIRES_VERTEX_SHADOW_COORD_INTERPOLATOR)
        float4 shadowCoord          : TEXCOORD6;
    #endif

    float3 positionWS               : TEXCOORD7;
    float4 clipPos                  : SV_POSITION;
    UNITY_VERTEX_INPUT_INSTANCE_ID
    UNITY_VERTEX_OUTPUT_STEREO
};

struct SpeedTreeVertexDepthOutput
{
    half3 uvHueVariation            : TEXCOORD0;
    float4 clipPos                  : SV_POSITION;
    UNITY_VERTEX_INPUT_INSTANCE_ID
    UNITY_VERTEX_OUTPUT_STEREO
};

struct SpeedTreeVertexDepthNormalOutput
{
    half3 uvHueVariation            : TEXCOORD0;
    float4 clipPos                  : SV_POSITION;

    #ifdef GEOM_TYPE_BRANCH_DETAIL
        half3 detail                : TEXCOORD1;
    #endif

    #ifdef EFFECT_BUMP
        half4 normalWS              : TEXCOORD2;    // xyz: normal, w: viewDir.x
        half4 tangentWS             : TEXCOORD3;    // xyz: tangent, w: viewDir.y
        half4 bitangentWS           : TEXCOORD4;    // xyz: bitangent, w: viewDir.z
    #else
        half3 normalWS              : TEXCOORD2;
        half3 viewDirWS             : TEXCOORD3;
    #endif

    UNITY_VERTEX_INPUT_INSTANCE_ID
    UNITY_VERTEX_OUTPUT_STEREO
};

void InitializeInputData(SpeedTreeVertexOutput input, half3 normalTS, out InputData inputData)
{
    inputData.positionWS = input.positionWS.xyz;

    #ifdef EFFECT_BUMP
        inputData.normalWS = TransformTangentToWorld(normalTS, half3x3(input.tangentWS.xyz, input.bitangentWS.xyz, input.normalWS.xyz));
        inputData.normalWS = NormalizeNormalPerPixel(inputData.normalWS);
        inputData.viewDirectionWS = half3(input.normalWS.w, input.tangentWS.w, input.bitangentWS.w);
    #else
        inputData.normalWS = NormalizeNormalPerPixel(input.normalWS);
        inputData.viewDirectionWS = input.viewDirWS;
    #endif

    #if SHADER_HINT_NICE_QUALITY
        inputData.viewDirectionWS = SafeNormalize(inputData.viewDirectionWS);
    #endif

    #if defined(REQUIRES_VERTEX_SHADOW_COORD_INTERPOLATOR)
        inputData.shadowCoord = input.shadowCoord;
    #elif defined(MAIN_LIGHT_CALCULATE_SHADOWS)
        inputData.shadowCoord = TransformWorldToShadowCoord(inputData.positionWS);
    #else
        inputData.shadowCoord = float4(0, 0, 0, 0);
    #endif

    inputData.fogCoord = input.fogFactorAndVertexLight.x;
    inputData.vertexLighting = input.fogFactorAndVertexLight.yzw;
    inputData.bakedGI = half3(0, 0, 0); // No GI currently.
<<<<<<< HEAD
    inputData.normalizedScreenSpaceUV = input.clipPos.xy;
    inputData.shadowMask = half4(1, 1, 1, 1); // No GI currently.
=======
    inputData.normalizedScreenSpaceUV = GetNormalizedScreenSpaceUV(input.clipPos);
>>>>>>> 176dbaa9
}

#ifdef GBUFFER
FragmentOutput SpeedTree7Frag(SpeedTreeVertexOutput input)
#else
half4 SpeedTree7Frag(SpeedTreeVertexOutput input) : SV_Target
#endif
{
    UNITY_SETUP_INSTANCE_ID(input);

#if !defined(SHADER_QUALITY_LOW)
    #ifdef LOD_FADE_CROSSFADE // enable dithering LOD transition if user select CrossFade transition in LOD group
        LODDitheringTransition(input.clipPos.xy, unity_LODFade.x);
    #endif
#endif

    half2 uv = input.uvHueVariation.xy;
    half4 diffuse = SampleAlbedoAlpha(uv, TEXTURE2D_ARGS(_MainTex, sampler_MainTex));
    diffuse.a *= _Color.a;

    #ifdef SPEEDTREE_ALPHATEST
        clip(diffuse.a - _Cutoff);
    #endif

    half3 diffuseColor = diffuse.rgb;

    #ifdef GEOM_TYPE_BRANCH_DETAIL
        half4 detailColor = tex2D(_DetailTex, input.detail.xy);
        diffuseColor.rgb = lerp(diffuseColor.rgb, detailColor.rgb, input.detail.z < 2.0f ? saturate(input.detail.z) : detailColor.a);
    #endif

    #ifdef EFFECT_HUE_VARIATION
        half3 shiftedColor = lerp(diffuseColor.rgb, _HueVariation.rgb, input.uvHueVariation.z);
        half maxBase = max(diffuseColor.r, max(diffuseColor.g, diffuseColor.b));
        half newMaxBase = max(shiftedColor.r, max(shiftedColor.g, shiftedColor.b));
        maxBase /= newMaxBase;
        maxBase = maxBase * 0.5f + 0.5f;
        // preserve vibrance
        shiftedColor.rgb *= maxBase;
        diffuseColor.rgb = saturate(shiftedColor);
    #endif

    #ifdef EFFECT_BUMP
        half3 normalTs = SampleNormal(uv, TEXTURE2D_ARGS(_BumpMap, sampler_BumpMap));
        #ifdef GEOM_TYPE_BRANCH_DETAIL
            half3 detailNormal = SampleNormal(input.detail.xy, TEXTURE2D_ARGS(_BumpMap, sampler_BumpMap));
            normalTs = lerp(normalTs, detailNormal, input.detail.z < 2.0f ? saturate(input.detail.z) : detailColor.a);
        #endif
    #else
        half3 normalTs = half3(0, 0, 1);
    #endif

    InputData inputData;
    InitializeInputData(input, normalTs, inputData);

    #ifdef VERTEX_COLOR
        diffuseColor.rgb *= input.color.rgb;
    #else
        diffuseColor.rgb *= _Color.rgb;
    #endif

    half4 color = UniversalFragmentBlinnPhong(inputData, diffuseColor.rgb, half4(0, 0, 0, 0), 0, 0, diffuse.a);

    #ifdef GBUFFER
        SurfaceData surfaceData;
        surfaceData.smoothness = 0;
        surfaceData.albedo = diffuseColor.rgb;
        surfaceData.specular = half3(0, 0, 0);
        return SurfaceDataToGbuffer(surfaceData, inputData, color.rgb, kLightingSimpleLit);
    #else
        color.rgb = MixFog(color.rgb, inputData.fogCoord);
        color.a = OutputAlpha(color.a);
        return color;
    #endif
}

half4 SpeedTree7FragDepth(SpeedTreeVertexDepthOutput input) : SV_Target
{
    UNITY_SETUP_INSTANCE_ID(input);

#if !defined(SHADER_QUALITY_LOW)
    #ifdef LOD_FADE_CROSSFADE // enable dithering LOD transition if user select CrossFade transition in LOD group
        LODDitheringTransition(input.clipPos.xy, unity_LODFade.x);
    #endif
#endif

    half2 uv = input.uvHueVariation.xy;
    half4 diffuse = SampleAlbedoAlpha(uv, TEXTURE2D_ARGS(_MainTex, sampler_MainTex));
    diffuse.a *= _Color.a;

    #ifdef SPEEDTREE_ALPHATEST
        clip(diffuse.a - _Cutoff);
    #endif

    #if defined(SCENESELECTIONPASS)
        // We use depth prepass for scene selection in the editor, this code allow to output the outline correctly
        return half4(_ObjectId, _PassValue, 1.0, 1.0);
    #else
        return half4(0, 0, 0, 0);
    #endif
}

half4 SpeedTree7FragDepthNormal(SpeedTreeVertexDepthNormalOutput input) : SV_Target
{
    UNITY_SETUP_INSTANCE_ID(input);

    #if !defined(SHADER_QUALITY_LOW)
        #ifdef LOD_FADE_CROSSFADE // enable dithering LOD transition if user select CrossFade transition in LOD group
            LODDitheringTransition(input.clipPos.xy, unity_LODFade.x);
        #endif
    #endif

    half2 uv = input.uvHueVariation.xy;
    half4 diffuse = SampleAlbedoAlpha(uv, TEXTURE2D_ARGS(_MainTex, sampler_MainTex));
    diffuse.a *= _Color.a;

    #ifdef SPEEDTREE_ALPHATEST
        clip(diffuse.a - _Cutoff);
    #endif

    float3 normalWS = input.normalWS;
    return float4(PackNormalOctRectEncode(TransformWorldToViewDir(normalWS, true)), 0.0, 0.0);
}

#endif<|MERGE_RESOLUTION|>--- conflicted
+++ resolved
@@ -110,12 +110,8 @@
     inputData.fogCoord = input.fogFactorAndVertexLight.x;
     inputData.vertexLighting = input.fogFactorAndVertexLight.yzw;
     inputData.bakedGI = half3(0, 0, 0); // No GI currently.
-<<<<<<< HEAD
-    inputData.normalizedScreenSpaceUV = input.clipPos.xy;
+    inputData.normalizedScreenSpaceUV = GetNormalizedScreenSpaceUV(input.clipPos);
     inputData.shadowMask = half4(1, 1, 1, 1); // No GI currently.
-=======
-    inputData.normalizedScreenSpaceUV = GetNormalizedScreenSpaceUV(input.clipPos);
->>>>>>> 176dbaa9
 }
 
 #ifdef GBUFFER
