--- conflicted
+++ resolved
@@ -110,13 +110,8 @@
 
     inputData.fogCoord = input.fogFactorAndVertexLight.x;
     inputData.vertexLighting = input.fogFactorAndVertexLight.yzw;
-<<<<<<< HEAD
     inputData.bakedGI = SAMPLE_GI(input.lightmapUV, input.vertexSH, inputData.normalWS);
-    inputData.normalizedScreenSpaceUV = input.clipPos.xy;
-=======
-    inputData.bakedGI = half3(0, 0, 0); // No GI currently.
     inputData.normalizedScreenSpaceUV = GetNormalizedScreenSpaceUV(input.clipPos);
->>>>>>> 176dbaa9
 }
 
 #ifdef GBUFFER
