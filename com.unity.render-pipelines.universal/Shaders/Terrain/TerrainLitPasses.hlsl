--- conflicted
+++ resolved
@@ -111,16 +111,14 @@
 
     input.bakedGI = SAMPLE_GI(IN.uvMainAndLM.zw, SH, input.normalWS);
     input.normalizedScreenSpaceUV = GetNormalizedScreenSpaceUV(IN.clipPos);
-<<<<<<< HEAD
+    input.shadowMask = SAMPLE_SHADOWMASK(IN.uvMainAndLM.zw)
+
     input.normalTS = normalTS;
     #if defined(LIGHTMAP_ON)
     input.lightmapUV = IN.uvMainAndLM.zw;
     #else
     input.vertexSH = SH;
     #endif
-=======
-    input.shadowMask = SAMPLE_SHADOWMASK(IN.uvMainAndLM.zw)
->>>>>>> 8a8bf746
 }
 
 #ifndef TERRAIN_SPLAT_BASEPASS
