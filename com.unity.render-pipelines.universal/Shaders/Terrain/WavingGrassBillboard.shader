--- conflicted
+++ resolved
@@ -81,20 +81,39 @@
 
         Pass
         {
-<<<<<<< HEAD
-            Tags{"LightMode" = "DebugMaterial"}
-=======
             Name "DepthNormals"
             Tags{"LightMode" = "DepthNormals"}
 
             ZWrite On
             Cull Off
->>>>>>> 18f11727
 
             HLSLPROGRAM
             #pragma target 2.0
 
-<<<<<<< HEAD
+            #pragma vertex DepthNormalOnlyVertex
+            #pragma fragment DepthNormalOnlyFragment
+
+            // -------------------------------------
+            // Material Keywords
+            #define _ALPHATEST_ON
+            #pragma shader_feature_local_fragment _GLOSSINESS_FROM_BASE_ALPHA
+
+            //--------------------------------------
+            // GPU Instancing
+            #pragma multi_compile_instancing
+
+            #include "Packages/com.unity.render-pipelines.universal/Shaders/Terrain/WavingGrassInput.hlsl"
+            #include "Packages/com.unity.render-pipelines.universal/Shaders/Terrain/WavingGrassPasses.hlsl"
+            ENDHLSL
+        }
+
+        Pass
+        {
+            Tags{"LightMode" = "DebugMaterial"}
+
+            HLSLPROGRAM
+            #pragma target 2.0
+
             // -------------------------------------
             // Universal Pipeline keywords
             #pragma multi_compile _ _MAIN_LIGHT_SHADOWS
@@ -110,29 +129,17 @@
             #pragma multi_compile _ DIRLIGHTMAP_COMBINED
             #pragma multi_compile _ LIGHTMAP_ON
             #pragma multi_compile_fog
-=======
-            #pragma vertex DepthNormalOnlyVertex
-            #pragma fragment DepthNormalOnlyFragment
-
-            // -------------------------------------
-            // Material Keywords
-            #define _ALPHATEST_ON
-            #pragma shader_feature_local_fragment _GLOSSINESS_FROM_BASE_ALPHA
->>>>>>> 18f11727
 
             //--------------------------------------
             // GPU Instancing
             #pragma multi_compile_instancing
 
-<<<<<<< HEAD
             #pragma vertex WavingGrassBillboardVert
             #pragma fragment LitPassFragmentGrass
 
             #define _ALPHATEST_ON
             #define _DEBUG_SHADER
 
-=======
->>>>>>> 18f11727
             #include "Packages/com.unity.render-pipelines.universal/Shaders/Terrain/WavingGrassInput.hlsl"
             #include "Packages/com.unity.render-pipelines.universal/Shaders/Terrain/WavingGrassPasses.hlsl"
             ENDHLSL
