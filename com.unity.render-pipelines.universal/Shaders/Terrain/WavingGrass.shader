// Unity built-in shader source. Copyright (c) 2016 Unity Technologies. MIT license (see license.txt)
Shader "Hidden/TerrainEngine/Details/UniversalPipeline/WavingDoublePass"
{
    Properties
    {
        _WavingTint ("Fade Color", Color) = (.7,.6,.5, 0)
        _MainTex ("Base (RGB) Alpha (A)", 2D) = "white" {}
        _WaveAndDistance ("Wave and distance", Vector) = (12, 3.6, 1, 1)
        _Cutoff ("Cutoff", float) = 0.5
    }
    SubShader
    {
        Tags {"Queue" = "Geometry+200" "RenderType" = "Grass" "IgnoreProjector" = "True" "RenderPipeline" = "UniversalPipeline" "UniversalMaterialType" = "SimpleLit" }//"DisableBatching"="True"
        Cull Off
        LOD 200
        AlphaTest Greater [_Cutoff]
        ColorMask RGB

        Pass
        {
            HLSLPROGRAM
            #pragma target 2.0

            // -------------------------------------
            // Universal Pipeline keywords
            #pragma multi_compile _ _MAIN_LIGHT_SHADOWS _MAIN_LIGHT_SHADOWS_CASCADE _MAIN_LIGHT_SHADOWS_SCREEN
            #pragma multi_compile _ _ADDITIONAL_LIGHTS_VERTEX _ADDITIONAL_LIGHTS
            #pragma multi_compile _ _ADDITIONAL_LIGHT_SHADOWS
            #pragma multi_compile _ _SHADOWS_SOFT
            #pragma multi_compile _ LIGHTMAP_SHADOW_MIXING
            #pragma multi_compile _ SHADOWS_SHADOWMASK
            #pragma multi_compile_fragment _ _SCREEN_SPACE_OCCLUSION

            // -------------------------------------
            // Unity defined keywords
            #pragma multi_compile _ DIRLIGHTMAP_COMBINED
            #pragma multi_compile _ LIGHTMAP_ON
            #pragma multi_compile_fog

            //--------------------------------------
            // GPU Instancing
            #pragma multi_compile_instancing

            #pragma vertex WavingGrassVert
            #pragma fragment LitPassFragmentGrass
            #define _ALPHATEST_ON

            #include "Packages/com.unity.render-pipelines.universal/Shaders/Terrain/WavingGrassInput.hlsl"
            #include "Packages/com.unity.render-pipelines.universal/Shaders/Terrain/WavingGrassPasses.hlsl"

            ENDHLSL
        }

        Pass
        {
<<<<<<< HEAD
            Name "GBuffer"
            Tags{"LightMode" = "UniversalGBuffer"}

            HLSLPROGRAM
            #pragma exclude_renderers gles
            #pragma target 2.0

            // -------------------------------------
            // Universal Pipeline keywords
            #pragma multi_compile _ _MAIN_LIGHT_SHADOWS _MAIN_LIGHT_SHADOWS_CASCADE _MAIN_LIGHT_SHADOWS_SCREEN
            #pragma multi_compile _ _ADDITIONAL_LIGHTS_VERTEX // _ADDITIONAL_LIGHTS
            //#pragma multi_compile _ _ADDITIONAL_LIGHT_SHADOWS
            #pragma multi_compile _ _SHADOWS_SOFT
            //#pragma multi_compile _ _MIXED_LIGHTING_SUBTRACTIVE

            // -------------------------------------
            // Unity defined keywords
            #pragma multi_compile _ DIRLIGHTMAP_COMBINED
            #pragma multi_compile _ LIGHTMAP_ON
            #pragma multi_compile_fragment _ _GBUFFER_NORMALS_OCT

            //--------------------------------------
            // GPU Instancing
            #pragma multi_compile_instancing

            #pragma vertex WavingGrassVert
            #pragma fragment LitPassFragmentGrass
            #define _ALPHATEST_ON
            #define TERRAIN_GBUFFER 1

            #include "Packages/com.unity.render-pipelines.universal/Shaders/Terrain/WavingGrassInput.hlsl"
            #include "Packages/com.unity.render-pipelines.universal/Shaders/Terrain/WavingGrassPasses.hlsl"

            ENDHLSL
        }

        Pass
        {
=======
>>>>>>> 160e5089
            Tags{"LightMode" = "DepthOnly"}

            ZWrite On
            ColorMask 0
            Cull Off

            HLSLPROGRAM
            #pragma target 2.0

            #pragma vertex DepthOnlyVertex
            #pragma fragment DepthOnlyFragment

            // -------------------------------------
            // Material Keywords
            #define _ALPHATEST_ON
            #pragma shader_feature_local_fragment _GLOSSINESS_FROM_BASE_ALPHA

            //--------------------------------------
            // GPU Instancing
            #pragma multi_compile_instancing

            #include "Packages/com.unity.render-pipelines.universal/Shaders/Terrain/WavingGrassInput.hlsl"
            #include "Packages/com.unity.render-pipelines.universal/Shaders/Terrain/WavingGrassPasses.hlsl"
            ENDHLSL
        }

        // This pass is used when drawing to a _CameraNormalsTexture texture
        Pass
        {
            Name "DepthNormals"
            Tags{"LightMode" = "DepthNormals"}

            ZWrite On
            Cull Off

            HLSLPROGRAM
            #pragma target 2.0

            #pragma vertex DepthNormalOnlyVertex
            #pragma fragment DepthNormalOnlyFragment

            // -------------------------------------
            // Material Keywords
            #define _ALPHATEST_ON
            #pragma shader_feature_local_fragment _GLOSSINESS_FROM_BASE_ALPHA

            //--------------------------------------
            // GPU Instancing
            #pragma multi_compile_instancing

            #include "Packages/com.unity.render-pipelines.universal/Shaders/Terrain/WavingGrassInput.hlsl"
            #include "Packages/com.unity.render-pipelines.universal/Shaders/Terrain/WavingGrassPasses.hlsl"
            ENDHLSL
        }
    }
}<|MERGE_RESOLUTION|>--- conflicted
+++ resolved
@@ -53,47 +53,6 @@
 
         Pass
         {
-<<<<<<< HEAD
-            Name "GBuffer"
-            Tags{"LightMode" = "UniversalGBuffer"}
-
-            HLSLPROGRAM
-            #pragma exclude_renderers gles
-            #pragma target 2.0
-
-            // -------------------------------------
-            // Universal Pipeline keywords
-            #pragma multi_compile _ _MAIN_LIGHT_SHADOWS _MAIN_LIGHT_SHADOWS_CASCADE _MAIN_LIGHT_SHADOWS_SCREEN
-            #pragma multi_compile _ _ADDITIONAL_LIGHTS_VERTEX // _ADDITIONAL_LIGHTS
-            //#pragma multi_compile _ _ADDITIONAL_LIGHT_SHADOWS
-            #pragma multi_compile _ _SHADOWS_SOFT
-            //#pragma multi_compile _ _MIXED_LIGHTING_SUBTRACTIVE
-
-            // -------------------------------------
-            // Unity defined keywords
-            #pragma multi_compile _ DIRLIGHTMAP_COMBINED
-            #pragma multi_compile _ LIGHTMAP_ON
-            #pragma multi_compile_fragment _ _GBUFFER_NORMALS_OCT
-
-            //--------------------------------------
-            // GPU Instancing
-            #pragma multi_compile_instancing
-
-            #pragma vertex WavingGrassVert
-            #pragma fragment LitPassFragmentGrass
-            #define _ALPHATEST_ON
-            #define TERRAIN_GBUFFER 1
-
-            #include "Packages/com.unity.render-pipelines.universal/Shaders/Terrain/WavingGrassInput.hlsl"
-            #include "Packages/com.unity.render-pipelines.universal/Shaders/Terrain/WavingGrassPasses.hlsl"
-
-            ENDHLSL
-        }
-
-        Pass
-        {
-=======
->>>>>>> 160e5089
             Tags{"LightMode" = "DepthOnly"}
 
             ZWrite On
