Shader "Universal Render Pipeline/Unlit"
{
    Properties
    {
        [MainTexture] _BaseMap("Texture", 2D) = "white" {}
        [MainColor]   _BaseColor("Color", Color) = (1, 1, 1, 1)
        _Cutoff("AlphaCutout", Range(0.0, 1.0)) = 0.5

        // BlendMode
        [HideInInspector] _Surface("__surface", Float) = 0.0
        [HideInInspector] _Blend("__blend", Float) = 0.0
        [HideInInspector] _AlphaClip("__clip", Float) = 0.0
        [HideInInspector] _SrcBlend("Src", Float) = 1.0
        [HideInInspector] _DstBlend("Dst", Float) = 0.0
        [HideInInspector] _SrcBlendA("__srcA", Float) = 1.0
        [HideInInspector] _DstBlendA("__dstA", Float) = 0.0
        [HideInInspector] _ZWrite("ZWrite", Float) = 1.0
        [HideInInspector] _Cull("__cull", Float) = 2.0
        [HideInInspector] _PreserveSpecular("__preserve_specular", Float) = 1.0

        // Editmode props
        [HideInInspector] _QueueOffset("Queue offset", Float) = 0.0

        // ObsoleteProperties
        [HideInInspector] _MainTex("BaseMap", 2D) = "white" {}
        [HideInInspector] _Color("Base Color", Color) = (0.5, 0.5, 0.5, 1)
        [HideInInspector] _SampleGI("SampleGI", float) = 0.0 // needed from bakedlit
    }
    SubShader
    {
        Tags {"RenderType" = "Opaque" "IgnoreProjector" = "True" "RenderPipeline" = "UniversalPipeline" "ShaderModel"="4.5"}
        LOD 100

        Blend [_SrcBlend][_DstBlend], [_SrcBlendA][_DstBlendA]
        ZWrite [_ZWrite]
        Cull [_Cull]

        Pass
        {
            Name "Unlit"

            HLSLPROGRAM
            #pragma exclude_renderers gles gles3 glcore
            #pragma target 4.5

            #pragma vertex vert
            #pragma fragment frag
            #pragma shader_feature_local_fragment _ALPHATEST_ON
            #pragma shader_feature_local_fragment _ALPHAPREMULTIPLY_ON
            #pragma shader_feature_local_fragment _ALPHAMODULATE_ON
            #pragma shader_feature_local_fragment _PRESERVE_SPECULAR

            // -------------------------------------
            // Unity defined keywords
            #pragma multi_compile_fog
            #pragma multi_compile_instancing
            #pragma multi_compile _ DOTS_INSTANCING_ON

            #include "Packages/com.unity.render-pipelines.universal/Shaders/UnlitInput.hlsl"
            #include "Packages/com.unity.render-pipelines.universal/Shaders/UnlitForwardPass.hlsl"
            ENDHLSL
        }
        Pass
        {
            Tags{"LightMode" = "DepthOnly"}

            ZWrite On
            ColorMask 0

            HLSLPROGRAM
            #pragma exclude_renderers gles gles3 glcore
            #pragma target 4.5

            #pragma vertex DepthOnlyVertex
            #pragma fragment DepthOnlyFragment

            // -------------------------------------
            // Material Keywords
            #pragma shader_feature_local_fragment _ALPHATEST_ON

            //--------------------------------------
            // GPU Instancing
            #pragma multi_compile_instancing
            #pragma multi_compile _ DOTS_INSTANCING_ON

            #include "Packages/com.unity.render-pipelines.universal/Shaders/UnlitInput.hlsl"
            #include "Packages/com.unity.render-pipelines.universal/Shaders/DepthOnlyPass.hlsl"
            ENDHLSL
        }

        // This pass it not used during regular rendering, only for lightmap baking.
        Pass
        {
            Name "Meta"
            Tags{"LightMode" = "Meta"}

            Cull Off

            HLSLPROGRAM
            #pragma exclude_renderers gles gles3 glcore
            #pragma target 4.5

            #pragma vertex UniversalVertexMeta
            #pragma fragment UniversalFragmentMetaUnlit

            #include "Packages/com.unity.render-pipelines.universal/Shaders/UnlitInput.hlsl"
            #include "Packages/com.unity.render-pipelines.universal/Shaders/UnlitMetaPass.hlsl"

            ENDHLSL
        }
    }

    SubShader
    {
        Tags {"RenderType" = "Opaque" "IgnoreProjector" = "True" "RenderPipeline" = "UniversalPipeline" "ShaderModel"="2.0"}
        LOD 100

        Blend [_SrcBlend][_DstBlend], [_SrcBlendA][_DstBlendA]
        ZWrite [_ZWrite]
        Cull [_Cull]

        Pass
        {
            Name "Unlit"
            HLSLPROGRAM
            #pragma only_renderers gles gles3 glcore
            #pragma target 2.0

            #pragma vertex vert
            #pragma fragment frag
            #pragma shader_feature_local_fragment _ALPHATEST_ON
            #pragma shader_feature_local_fragment _ALPHAPREMULTIPLY_ON
            #pragma shader_feature_local_fragment _ALPHAMODULATE_ON
            #pragma shader_feature_local_fragment _PRESERVE_SPECULAR

            // -------------------------------------
            // Unity defined keywords
            #pragma multi_compile_fog
            #pragma multi_compile_instancing

<<<<<<< HEAD
            #include "Packages/com.unity.render-pipelines.universal/Shaders/UnlitInput.hlsl"
            #include "Packages/com.unity.render-pipelines.universal/Shaders/UnlitForwardPass.hlsl"
=======
            #include "UnlitInput.hlsl"

            struct Attributes
            {
                float4 positionOS       : POSITION;
                float2 uv               : TEXCOORD0;
                UNITY_VERTEX_INPUT_INSTANCE_ID
            };

            struct Varyings
            {
                float2 uv        : TEXCOORD0;
                float fogCoord  : TEXCOORD1;
                float4 vertex : SV_POSITION;

                UNITY_VERTEX_INPUT_INSTANCE_ID
                UNITY_VERTEX_OUTPUT_STEREO
            };

            Varyings vert(Attributes input)
            {
                Varyings output = (Varyings)0;

                UNITY_SETUP_INSTANCE_ID(input);
                UNITY_TRANSFER_INSTANCE_ID(input, output);
                UNITY_INITIALIZE_VERTEX_OUTPUT_STEREO(output);

                VertexPositionInputs vertexInput = GetVertexPositionInputs(input.positionOS.xyz);
                output.vertex = vertexInput.positionCS;
                output.uv = TRANSFORM_TEX(input.uv, _BaseMap);
                output.fogCoord = ComputeFogFactor(vertexInput.positionCS.z);

                return output;
            }

            half4 frag(Varyings input) : SV_Target
            {
                UNITY_SETUP_INSTANCE_ID(input);
                UNITY_SETUP_STEREO_EYE_INDEX_POST_VERTEX(input);

                half2 uv = input.uv;
                half4 texColor = SAMPLE_TEXTURE2D(_BaseMap, sampler_BaseMap, uv);
                half3 color = texColor.rgb * _BaseColor.rgb;
                half alpha = texColor.a * _BaseColor.a;
                AlphaDiscard(alpha, _Cutoff);

#ifdef _ALPHAPREMULTIPLY_ON
                color *= alpha;
#endif

                color = MixFog(color, input.fogCoord);
                alpha = OutputAlpha(alpha, _Surface);

                return half4(color, alpha);
            }
            ENDHLSL
>>>>>>> 48e111cd
        }
        Pass
        {
            Tags{"LightMode" = "DepthOnly"}

            ZWrite On
            ColorMask 0

            HLSLPROGRAM
            #pragma only_renderers gles gles3 glcore
            #pragma target 2.0

            #pragma vertex DepthOnlyVertex
            #pragma fragment DepthOnlyFragment

            // -------------------------------------
            // Material Keywords
            #pragma shader_feature_local_fragment _ALPHATEST_ON

            //--------------------------------------
            // GPU Instancing
            #pragma multi_compile_instancing

            #include "Packages/com.unity.render-pipelines.universal/Shaders/UnlitInput.hlsl"
            #include "Packages/com.unity.render-pipelines.universal/Shaders/DepthOnlyPass.hlsl"
            ENDHLSL
        }

        // This pass it not used during regular rendering, only for lightmap baking.
        Pass
        {
            Name "Meta"
            Tags{"LightMode" = "Meta"}

            Cull Off

            HLSLPROGRAM
            #pragma only_renderers gles gles3 glcore
            #pragma target 2.0

            #pragma vertex UniversalVertexMeta
            #pragma fragment UniversalFragmentMetaUnlit

            #include "Packages/com.unity.render-pipelines.universal/Shaders/UnlitInput.hlsl"
            #include "Packages/com.unity.render-pipelines.universal/Shaders/UnlitMetaPass.hlsl"

            ENDHLSL
        }
    }
    FallBack "Hidden/Universal Render Pipeline/FallbackError"
    CustomEditor "UnityEditor.Rendering.Universal.ShaderGUI.UnlitShader"
}<|MERGE_RESOLUTION|>--- conflicted
+++ resolved
@@ -138,67 +138,8 @@
             #pragma multi_compile_fog
             #pragma multi_compile_instancing
 
-<<<<<<< HEAD
             #include "Packages/com.unity.render-pipelines.universal/Shaders/UnlitInput.hlsl"
             #include "Packages/com.unity.render-pipelines.universal/Shaders/UnlitForwardPass.hlsl"
-=======
-            #include "UnlitInput.hlsl"
-
-            struct Attributes
-            {
-                float4 positionOS       : POSITION;
-                float2 uv               : TEXCOORD0;
-                UNITY_VERTEX_INPUT_INSTANCE_ID
-            };
-
-            struct Varyings
-            {
-                float2 uv        : TEXCOORD0;
-                float fogCoord  : TEXCOORD1;
-                float4 vertex : SV_POSITION;
-
-                UNITY_VERTEX_INPUT_INSTANCE_ID
-                UNITY_VERTEX_OUTPUT_STEREO
-            };
-
-            Varyings vert(Attributes input)
-            {
-                Varyings output = (Varyings)0;
-
-                UNITY_SETUP_INSTANCE_ID(input);
-                UNITY_TRANSFER_INSTANCE_ID(input, output);
-                UNITY_INITIALIZE_VERTEX_OUTPUT_STEREO(output);
-
-                VertexPositionInputs vertexInput = GetVertexPositionInputs(input.positionOS.xyz);
-                output.vertex = vertexInput.positionCS;
-                output.uv = TRANSFORM_TEX(input.uv, _BaseMap);
-                output.fogCoord = ComputeFogFactor(vertexInput.positionCS.z);
-
-                return output;
-            }
-
-            half4 frag(Varyings input) : SV_Target
-            {
-                UNITY_SETUP_INSTANCE_ID(input);
-                UNITY_SETUP_STEREO_EYE_INDEX_POST_VERTEX(input);
-
-                half2 uv = input.uv;
-                half4 texColor = SAMPLE_TEXTURE2D(_BaseMap, sampler_BaseMap, uv);
-                half3 color = texColor.rgb * _BaseColor.rgb;
-                half alpha = texColor.a * _BaseColor.a;
-                AlphaDiscard(alpha, _Cutoff);
-
-#ifdef _ALPHAPREMULTIPLY_ON
-                color *= alpha;
-#endif
-
-                color = MixFog(color, input.fogCoord);
-                alpha = OutputAlpha(alpha, _Surface);
-
-                return half4(color, alpha);
-            }
-            ENDHLSL
->>>>>>> 48e111cd
         }
         Pass
         {
