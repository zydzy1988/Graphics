#ifndef UNIVERSAL_PARTICLES_FORWARD_SIMPLE_LIT_PASS_INCLUDED
#define UNIVERSAL_PARTICLES_FORWARD_SIMPLE_LIT_PASS_INCLUDED

#include "Packages/com.unity.render-pipelines.universal/ShaderLibrary/Lighting.hlsl"
#include "Packages/com.unity.render-pipelines.universal/ShaderLibrary/Particles.hlsl"

struct AttributesParticle
{
    float4 vertex : POSITION;
    float3 normal : NORMAL;
    half4 color : COLOR;
#if defined(_FLIPBOOKBLENDING_ON) && !defined(UNITY_PARTICLE_INSTANCING_ENABLED)
    float4 texcoords : TEXCOORD0;
    float texcoordBlend : TEXCOORD1;
#else
    float2 texcoords : TEXCOORD0;
#endif
    float4 tangent : TANGENT;
    UNITY_VERTEX_INPUT_INSTANCE_ID
};

struct VaryingsParticle
{
    half4 color                     : COLOR;
    float2 texcoord                 : TEXCOORD0;

    float4 positionWS               : TEXCOORD1;

#ifdef _NORMALMAP
    float4 normalWS                 : TEXCOORD2;    // xyz: normal, w: viewDir.x
    float4 tangentWS                : TEXCOORD3;    // xyz: tangent, w: viewDir.y
    float4 bitangentWS              : TEXCOORD4;    // xyz: bitangent, w: viewDir.z
#else
    float3 normalWS                 : TEXCOORD2;
    float3 viewDirWS                : TEXCOORD3;
#endif

#if defined(_FLIPBOOKBLENDING_ON)
    float3 texcoord2AndBlend        : TEXCOORD5;
#endif
#if defined(_SOFTPARTICLES_ON) || defined(_FADING_ON) || defined(_DISTORTION_ON)
    float4 projectedPosition        : TEXCOORD6;
#endif

#if defined(REQUIRES_VERTEX_SHADOW_COORD_INTERPOLATOR)
    float4 shadowCoord              : TEXCOORD7;
#endif

    float3 vertexSH                 : TEXCOORD8; // SH
    float4 clipPos                  : SV_POSITION;
    UNITY_VERTEX_INPUT_INSTANCE_ID
    UNITY_VERTEX_OUTPUT_STEREO
};

void InitializeInputData(VaryingsParticle input, half3 normalTS, out InputData output)
{
    output = (InputData)0;

    output.positionWS = input.positionWS.xyz;

#ifdef _NORMALMAP
    half3 viewDirWS = half3(input.normalWS.w, input.tangentWS.w, input.bitangentWS.w);
    output.normalWS = TransformTangentToWorld(normalTS,
        half3x3(input.tangentWS.xyz, input.bitangentWS.xyz, input.normalWS.xyz));
#else
    half3 viewDirWS = input.viewDirWS;
    output.normalWS = input.normalWS;
#endif

    output.normalWS = NormalizeNormalPerPixel(output.normalWS);

#if defined (_SHADER_QUALITY_HIGH)
    viewDirWS = SafeNormalize(viewDirWS);
#endif

    output.viewDirectionWS = viewDirWS;

#if defined(REQUIRES_VERTEX_SHADOW_COORD_INTERPOLATOR)
    output.shadowCoord = input.shadowCoord;
#elif defined(MAIN_LIGHT_CALCULATE_SHADOWS)
    output.shadowCoord = TransformWorldToShadowCoord(output.positionWS);
#else
    output.shadowCoord = float4(0, 0, 0, 0);
#endif

    output.fogCoord = (half)input.positionWS.w;
    output.vertexLighting = half3(0.0h, 0.0h, 0.0h);
    output.bakedGI = SampleSHPixel(input.vertexSH, output.normalWS);
}

///////////////////////////////////////////////////////////////////////////////
//                  Vertex and Fragment functions                            //
///////////////////////////////////////////////////////////////////////////////

VaryingsParticle ParticlesLitVertex(AttributesParticle input)
{
    VaryingsParticle output;

    UNITY_SETUP_INSTANCE_ID(input);
    UNITY_TRANSFER_INSTANCE_ID(input, output);
    UNITY_INITIALIZE_VERTEX_OUTPUT_STEREO(output);

    VertexPositionInputs vertexInput = GetVertexPositionInputs(input.vertex.xyz);
    VertexNormalInputs normalInput = GetVertexNormalInputs(input.normal, input.tangent);
<<<<<<< HEAD
    half3 viewDirWS = GetCameraPositionWS() - vertexInput.positionWS;
#if !defined (_SHADER_QUALITY_HIGH)
=======

    half3 viewDirWS = GetWorldSpaceViewDir(vertexInput.positionWS);
#if !SHADER_HINT_NICE_QUALITY
>>>>>>> acd55b03
    viewDirWS = SafeNormalize(viewDirWS);
#endif

#ifdef _NORMALMAP
    output.normalWS = half4(normalInput.normalWS, viewDirWS.x);
    output.tangentWS = half4(normalInput.tangentWS, viewDirWS.y);
    output.bitangentWS = half4(normalInput.bitangentWS, viewDirWS.z);
#else
    output.normalWS = normalInput.normalWS;
    output.viewDirWS = viewDirWS;
#endif

    OUTPUT_SH(output.normalWS.xyz, output.vertexSH);

    output.positionWS.xyz = vertexInput.positionWS.xyz;
    output.positionWS.w = ComputeFogFactor(vertexInput.positionCS.z);
    output.clipPos = vertexInput.positionCS;
    output.color = input.color;

    output.texcoord = input.texcoords.xy;
#ifdef _FLIPBOOKBLENDING_ON
    output.texcoord2AndBlend.xy = input.texcoords.zw;
    output.texcoord2AndBlend.z = input.texcoordBlend;
#endif

#if defined(_SOFTPARTICLES_ON) || defined(_FADING_ON) || defined(_DISTORTION_ON)
    output.projectedPosition = ComputeScreenPos(vertexInput.positionCS);
#endif

#if defined(REQUIRES_VERTEX_SHADOW_COORD_INTERPOLATOR)
    output.shadowCoord = GetShadowCoord(vertexInput);
#endif

    return output;
}

half4 ParticlesLitFragment(VaryingsParticle input) : SV_Target
{
    UNITY_SETUP_INSTANCE_ID(input);
    UNITY_SETUP_STEREO_EYE_INDEX_POST_VERTEX(input);

    float2 uv = input.texcoord;
    float3 blendUv = float3(0, 0, 0);
#if defined(_FLIPBOOKBLENDING_ON)
    blendUv = input.texcoord2AndBlend;
#endif

    float4 projectedPosition = float4(0,0,0,0);
#if defined(_SOFTPARTICLES_ON) || defined(_FADING_ON) || defined(_DISTORTION_ON)
    projectedPosition = input.projectedPosition;
#endif

    half3 normalTS = SampleNormalTS(uv, blendUv, TEXTURE2D_ARGS(_BumpMap, sampler_BumpMap));
    half4 albedo = SampleAlbedo(uv, blendUv, _BaseColor, input.color, projectedPosition, TEXTURE2D_ARGS(_BaseMap, sampler_BaseMap));
    half3 diffuse = AlphaModulate(albedo.rgb, albedo.a);
    half alpha = albedo.a;
#if defined(_EMISSION)
    half3 emission = BlendTexture(TEXTURE2D_ARGS(_EmissionMap, sampler_EmissionMap), uv, blendUv) * _EmissionColor.rgb;
#else
    half3 emission = half3(0, 0, 0);
#endif
    half4 specularGloss = SampleSpecularSmoothness(uv, blendUv, albedo.a, _SpecColor, TEXTURE2D_ARGS(_SpecGlossMap, sampler_SpecGlossMap));
    half shininess = specularGloss.a;

#if defined(_DISTORTION_ON)
    diffuse = Distortion(half4(diffuse, alpha), normalTS, _DistortionStrengthScaled, _DistortionBlend, projectedPosition);
#endif

    InputData inputData;
    InitializeInputData(input, normalTS, inputData);

    half4 color = UniversalFragmentBlinnPhong(inputData, diffuse, specularGloss, shininess, emission, alpha);

    color.rgb = MixFog(color.rgb, inputData.fogCoord);
    color.a = OutputAlpha(color.a);

    return color;
}

#endif // UNIVERSAL_PARTICLES_FORWARD_SIMPLE_LIT_PASS_INCLUDED<|MERGE_RESOLUTION|>--- conflicted
+++ resolved
@@ -102,14 +102,9 @@
 
     VertexPositionInputs vertexInput = GetVertexPositionInputs(input.vertex.xyz);
     VertexNormalInputs normalInput = GetVertexNormalInputs(input.normal, input.tangent);
-<<<<<<< HEAD
-    half3 viewDirWS = GetCameraPositionWS() - vertexInput.positionWS;
-#if !defined (_SHADER_QUALITY_HIGH)
-=======
 
     half3 viewDirWS = GetWorldSpaceViewDir(vertexInput.positionWS);
-#if !SHADER_HINT_NICE_QUALITY
->>>>>>> acd55b03
+#if !defined (_SHADER_QUALITY_HIGH)
     viewDirWS = SafeNormalize(viewDirWS);
 #endif
 
