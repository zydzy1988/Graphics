// Complex Lit is superset of Lit, but provides
// advanced material properties and is always forward rendered.
// It also has higher hardware and shader model requirements.
Shader "Universal Render Pipeline/Complex Lit"
{
    Properties
    {
        // Specular vs Metallic workflow
        [HideInInspector] _WorkflowMode("WorkflowMode", Float) = 1.0

        [MainTexture] _BaseMap("Albedo", 2D) = "white" {}
        [MainColor] _BaseColor("Color", Color) = (1,1,1,1)

        _Cutoff("Alpha Cutoff", Range(0.0, 1.0)) = 0.5

        _Smoothness("Smoothness", Range(0.0, 1.0)) = 0.5
        _GlossMapScale("Smoothness Scale", Range(0.0, 1.0)) = 1.0
        _SmoothnessTextureChannel("Smoothness texture channel", Float) = 0

        _Metallic("Metallic", Range(0.0, 1.0)) = 0.0
        _MetallicGlossMap("Metallic", 2D) = "white" {}

        _SpecColor("Specular", Color) = (0.2, 0.2, 0.2)
        _SpecGlossMap("Specular", 2D) = "white" {}

        [ToggleOff] _SpecularHighlights("Specular Highlights", Float) = 1.0
        [ToggleOff] _EnvironmentReflections("Environment Reflections", Float) = 1.0

        _BumpScale("Scale", Float) = 1.0
        _BumpMap("Normal Map", 2D) = "bump" {}

        _Parallax("Scale", Range(0.005, 0.08)) = 0.005
        _ParallaxMap("Height Map", 2D) = "black" {}

        _OcclusionStrength("Strength", Range(0.0, 1.0)) = 1.0
        _OcclusionMap("Occlusion", 2D) = "white" {}

        [HDR] _EmissionColor("Color", Color) = (0,0,0)
        _EmissionMap("Emission", 2D) = "white" {}

        _DetailMask("Detail Mask", 2D) = "white" {}
        _DetailAlbedoMapScale("Scale", Range(0.0, 2.0)) = 1.0
        _DetailAlbedoMap("Detail Albedo x2", 2D) = "linearGrey" {}
        _DetailNormalMapScale("Scale", Range(0.0, 2.0)) = 1.0
        [Normal] _DetailNormalMap("Normal Map", 2D) = "bump" {}

        _ClearCoat("Clear Coat", Float) = 0.0
        _ClearCoatMap("Clear Coat Map", 2D) = "white" {}
        _ClearCoatMask("Clear Coat Mask", Range(0.0, 1.0)) = 0.0
        _ClearCoatSmoothness("Clear Coat Smoothness", Range(0.0, 1.0)) = 1.0

        // Blending state
        [HideInInspector] _Surface("__surface", Float) = 0.0
        [HideInInspector] _Blend("__blend", Float) = 0.0
        [HideInInspector] _AlphaClip("__clip", Float) = 0.0
        [HideInInspector] _SrcBlend("__src", Float) = 1.0
        [HideInInspector] _DstBlend("__dst", Float) = 0.0
        [HideInInspector] _ZWrite("__zw", Float) = 1.0
        [HideInInspector] _Cull("__cull", Float) = 2.0

        _ReceiveShadows("Receive Shadows", Float) = 1.0
        // Editmode props
        [HideInInspector] _QueueOffset("Queue offset", Float) = 0.0

        [HideInInspector][NoScaleOffset]unity_Lightmaps("unity_Lightmaps", 2DArray) = "" {}
        [HideInInspector][NoScaleOffset]unity_LightmapsInd("unity_LightmapsInd", 2DArray) = "" {}
        [HideInInspector][NoScaleOffset]unity_ShadowMasks("unity_ShadowMasks", 2DArray) = "" {}
    }

    SubShader
    {
        // Universal Pipeline tag is required. If Universal render pipeline is not set in the graphics settings
        // this Subshader will fail. One can add a subshader below or fallback to Standard built-in to make this
        // material work with both Universal Render Pipeline and Builtin Unity Pipeline
        Tags{"RenderType" = "Opaque" "RenderPipeline" = "UniversalPipeline" "UniversalMaterialType" = "ComplexLit" "IgnoreProjector" = "True" "ShaderModel"="4.5"}
        LOD 300

        // ------------------------------------------------------------------
        // Forward only pass.
        // Acts also as an opaque forward fallback for deferred rendering.
        Pass
        {
            // Lightmode matches the ShaderPassName set in UniversalRenderPipeline.cs. SRPDefaultUnlit and passes with
            // no LightMode tag are also rendered by Universal Render Pipeline
            Name "ForwardLit"
            Tags{"LightMode" = "UniversalForwardOnly"}

            Blend[_SrcBlend][_DstBlend]
            ZWrite[_ZWrite]
            Cull[_Cull]

            HLSLPROGRAM
            #pragma exclude_renderers gles gles3 glcore
            #pragma target 4.5

            // -------------------------------------
            // Material Keywords
            #pragma shader_feature_local _NORMALMAP
            #pragma shader_feature_local _PARALLAXMAP
            #pragma shader_feature_local _ _DETAIL_MULX2 _DETAIL_SCALED
            #pragma shader_feature_local_fragment _ALPHATEST_ON
            #pragma shader_feature_local_fragment _ALPHAPREMULTIPLY_ON
            #pragma shader_feature_local_fragment _EMISSION
            #pragma shader_feature_local_fragment _METALLICSPECGLOSSMAP
            #pragma shader_feature_local_fragment _SMOOTHNESS_TEXTURE_ALBEDO_CHANNEL_A
            #pragma shader_feature_local_fragment _OCCLUSIONMAP
            #pragma shader_feature_local_fragment _ _CLEARCOAT _CLEARCOATMAP
            #pragma shader_feature_local_fragment _SPECULARHIGHLIGHTS_OFF
            #pragma shader_feature_local_fragment _ENVIRONMENTREFLECTIONS_OFF
            #pragma shader_feature_local_fragment _SPECULAR_SETUP
            #pragma shader_feature_local _RECEIVE_SHADOWS_OFF

            // -------------------------------------
            // Universal Pipeline keywords
            #pragma multi_compile _ _MAIN_LIGHT_SHADOWS
            #pragma multi_compile _ _MAIN_LIGHT_SHADOWS_CASCADE
            #pragma multi_compile _ _ADDITIONAL_LIGHTS_VERTEX _ADDITIONAL_LIGHTS
            #pragma multi_compile_fragment _ _ADDITIONAL_LIGHT_SHADOWS
            #pragma multi_compile_fragment _ _SHADOWS_SOFT
            #pragma multi_compile _ _MIXED_LIGHTING_SUBTRACTIVE
            #pragma multi_compile_fragment _ _SCREEN_SPACE_OCCLUSION

            // -------------------------------------
            // Unity defined keywords
            #pragma multi_compile _ DIRLIGHTMAP_COMBINED
            #pragma multi_compile _ LIGHTMAP_ON
            #pragma multi_compile_fog

            //--------------------------------------
            // GPU Instancing
            #pragma multi_compile_instancing
            #pragma multi_compile _ DOTS_INSTANCING_ON

            #pragma vertex LitPassVertex
            #pragma fragment LitPassFragment

            #include "Packages/com.unity.render-pipelines.universal/Shaders/LitInput.hlsl"
            #include "Packages/com.unity.render-pipelines.universal/Shaders/LitForwardPass.hlsl"
            ENDHLSL
        }
<<<<<<< HEAD

        Pass
        {
            Name "Debug Material"
            Tags{"LightMode" = "DebugMaterial"}

            Blend[_SrcBlend][_DstBlend]
            ZWrite[_ZWrite]
            Cull[_Cull]

            HLSLPROGRAM
            #pragma exclude_renderers gles gles3 glcore
            #pragma target 4.5

            // -------------------------------------
            // Material Keywords
            #pragma shader_feature_local _NORMALMAP
            #pragma shader_feature_local _PARALLAXMAP
            #pragma shader_feature_local _ _DETAIL_MULX2 _DETAIL_SCALED
            #pragma shader_feature_local_fragment _ALPHATEST_ON
            #pragma shader_feature_local_fragment _ALPHAPREMULTIPLY_ON
            #pragma shader_feature_local_fragment _EMISSION
            #pragma shader_feature_local_fragment _METALLICSPECGLOSSMAP
            #pragma shader_feature_local_fragment _SMOOTHNESS_TEXTURE_ALBEDO_CHANNEL_A
            #pragma shader_feature_local_fragment _OCCLUSIONMAP
            #pragma shader_feature_local_fragment _ _CLEARCOAT _CLEARCOATMAP
            #pragma shader_feature_local_fragment _SPECULARHIGHLIGHTS_OFF
            #pragma shader_feature_local_fragment _ENVIRONMENTREFLECTIONS_OFF
            #pragma shader_feature_local_fragment _SPECULAR_SETUP
            #pragma shader_feature_local _RECEIVE_SHADOWS_OFF

            // -------------------------------------
            // Universal Pipeline keywords
            #pragma multi_compile _ _MAIN_LIGHT_SHADOWS
            #pragma multi_compile _ _MAIN_LIGHT_SHADOWS_CASCADE
            #pragma multi_compile _ _ADDITIONAL_LIGHTS_VERTEX _ADDITIONAL_LIGHTS
            #pragma multi_compile_fragment _ _ADDITIONAL_LIGHT_SHADOWS
            #pragma multi_compile_fragment _ _SHADOWS_SOFT
            #pragma multi_compile _ _MIXED_LIGHTING_SUBTRACTIVE
            #pragma multi_compile_fragment _ _SCREEN_SPACE_OCCLUSION

            // -------------------------------------
            // Unity defined keywords
            #pragma multi_compile _ DIRLIGHTMAP_COMBINED
            #pragma multi_compile _ LIGHTMAP_ON
            #pragma multi_compile_fog

            //--------------------------------------
            // GPU Instancing
            #pragma multi_compile_instancing
            #pragma multi_compile _ DOTS_INSTANCING_ON

            #pragma vertex LitPassVertex
            #pragma fragment LitPassFragment

            #define _DEBUG_SHADER

            #include "Packages/com.unity.render-pipelines.universal/Shaders/LitInput.hlsl"
            #include "Packages/com.unity.render-pipelines.universal/Shaders/LitForwardPass.hlsl"
            ENDHLSL
        }
    }

    // TODO: Fallback is disable due to a bug
    // Workaround is to use copy-pasted SubShaders from Lit
    // Once the bug is fixed, remove the copy-paste and use the Fallback
    //
    //FallBack "Universal Render Pipeline/Lit"

    //////////////////////////////////////////////////////

    // TODO: workaround, remove
    SubShader
    {
        // Universal Pipeline tag is required. If Universal render pipeline is not set in the graphics settings
        // this Subshader will fail. One can add a subshader below or fallback to Standard built-in to make this
        // material work with both Universal Render Pipeline and Builtin Unity Pipeline
        Tags{"RenderType" = "Opaque" "RenderPipeline" = "UniversalPipeline" "UniversalMaterialType" = "Lit" "IgnoreProjector" = "True" "ShaderModel" = "4.5"}
        LOD 300
=======
>>>>>>> 90948d0e

        Pass
        {
            Name "ShadowCaster"
            Tags{"LightMode" = "ShadowCaster"}

            ZWrite On
            ZTest LEqual
            ColorMask 0
            Cull[_Cull]

            HLSLPROGRAM
            #pragma exclude_renderers gles gles3 glcore
            #pragma target 4.5

            // -------------------------------------
            // Material Keywords
            #pragma shader_feature_local_fragment _ALPHATEST_ON
            #pragma shader_feature_local_fragment _SMOOTHNESS_TEXTURE_ALBEDO_CHANNEL_A

            //--------------------------------------
            // GPU Instancing
            #pragma multi_compile_instancing
            #pragma multi_compile _ DOTS_INSTANCING_ON

            #pragma vertex ShadowPassVertex
            #pragma fragment ShadowPassFragment

            #include "Packages/com.unity.render-pipelines.universal/Shaders/LitInput.hlsl"
            #include "Packages/com.unity.render-pipelines.universal/Shaders/ShadowCasterPass.hlsl"
            ENDHLSL
        }

        Pass
        {
            Name "DepthOnly"
            Tags{"LightMode" = "DepthOnly"}

            ZWrite On
            ColorMask 0
            Cull[_Cull]

            HLSLPROGRAM
            #pragma exclude_renderers gles gles3 glcore
            #pragma target 4.5

            #pragma vertex DepthOnlyVertex
            #pragma fragment DepthOnlyFragment

            // -------------------------------------
            // Material Keywords
            #pragma shader_feature_local_fragment _ALPHATEST_ON
            #pragma shader_feature_local_fragment _SMOOTHNESS_TEXTURE_ALBEDO_CHANNEL_A

            //--------------------------------------
            // GPU Instancing
            #pragma multi_compile_instancing
            #pragma multi_compile _ DOTS_INSTANCING_ON

            #include "Packages/com.unity.render-pipelines.universal/Shaders/LitInput.hlsl"
            #include "Packages/com.unity.render-pipelines.universal/Shaders/DepthOnlyPass.hlsl"
            ENDHLSL
        }

        // This pass is used when drawing to a _CameraNormalsTexture texture
        Pass
        {
            Name "DepthNormals"
            Tags{"LightMode" = "DepthNormals"}

            ZWrite On
            Cull[_Cull]

            HLSLPROGRAM
            #pragma exclude_renderers gles gles3 glcore
            #pragma target 4.5

            #pragma vertex DepthNormalsVertex
            #pragma fragment DepthNormalsFragment

            // -------------------------------------
            // Material Keywords
            #pragma shader_feature_local _NORMALMAP
            #pragma shader_feature_local_fragment _ALPHATEST_ON
            #pragma shader_feature_local_fragment _SMOOTHNESS_TEXTURE_ALBEDO_CHANNEL_A

            //--------------------------------------
            // GPU Instancing
            #pragma multi_compile_instancing
            #pragma multi_compile _ DOTS_INSTANCING_ON

            #include "Packages/com.unity.render-pipelines.universal/Shaders/LitInput.hlsl"
            #include "Packages/com.unity.render-pipelines.universal/Shaders/DepthNormalsPass.hlsl"
            ENDHLSL
        }

        // This pass it not used during regular rendering, only for lightmap baking.
        Pass
        {
            Name "Meta"
            Tags{"LightMode" = "Meta"}

            Cull Off

            HLSLPROGRAM
            #pragma exclude_renderers gles gles3 glcore
            #pragma target 4.5

            #pragma vertex UniversalVertexMeta
            #pragma fragment UniversalFragmentMeta

            #pragma shader_feature_local_fragment _SPECULAR_SETUP
            #pragma shader_feature_local_fragment _EMISSION
            #pragma shader_feature_local_fragment _METALLICSPECGLOSSMAP
            #pragma shader_feature_local_fragment _ALPHATEST_ON
            #pragma shader_feature_local_fragment _ _SMOOTHNESS_TEXTURE_ALBEDO_CHANNEL_A
            #pragma shader_feature_local _ _DETAIL_MULX2 _DETAIL_SCALED

            #pragma shader_feature_local_fragment _SPECGLOSSMAP

            #include "Packages/com.unity.render-pipelines.universal/Shaders/LitInput.hlsl"
            #include "Packages/com.unity.render-pipelines.universal/Shaders/LitMetaPass.hlsl"

            ENDHLSL
        }

        Pass
        {
            Name "Universal2D"
            Tags{ "LightMode" = "Universal2D" }

            Blend[_SrcBlend][_DstBlend]
            ZWrite[_ZWrite]
            Cull[_Cull]

            HLSLPROGRAM
            #pragma exclude_renderers gles gles3 glcore
            #pragma target 4.5

            #pragma vertex vert
            #pragma fragment frag
            #pragma shader_feature_local_fragment _ALPHATEST_ON
            #pragma shader_feature_local_fragment _ALPHAPREMULTIPLY_ON

            #include "Packages/com.unity.render-pipelines.universal/Shaders/LitInput.hlsl"
            #include "Packages/com.unity.render-pipelines.universal/Shaders/Utils/Universal2D.hlsl"
            ENDHLSL
        }
    }

    SubShader
    {
        // Universal Pipeline tag is required. If Universal render pipeline is not set in the graphics settings
        // this Subshader will fail. One can add a subshader below or fallback to Standard built-in to make this
        // material work with both Universal Render Pipeline and Builtin Unity Pipeline
        Tags{"RenderType" = "Opaque" "RenderPipeline" = "UniversalPipeline" "UniversalMaterialType" = "Lit" "IgnoreProjector" = "True" "ShaderModel"="2.0"}
        LOD 300

        Pass
        {
            // Lightmode matches the ShaderPassName set in UniversalRenderPipeline.cs. SRPDefaultUnlit and passes with
            // no LightMode tag are also rendered by Universal Render Pipeline
            Name "ForwardLit"
            Tags{"LightMode" = "UniversalForwardOnly"}

            Blend[_SrcBlend][_DstBlend]
            ZWrite[_ZWrite]
            Cull[_Cull]

            HLSLPROGRAM
            #pragma only_renderers gles gles3 glcore
            #pragma target 2.0

            // -------------------------------------
            // Material Keywords
            #pragma shader_feature_local _NORMALMAP
            #pragma shader_feature_local _PARALLAXMAP
            #pragma shader_feature_local _ _DETAIL_MULX2 _DETAIL_SCALED
            #pragma shader_feature_local_fragment _ALPHATEST_ON
            #pragma shader_feature_local_fragment _ALPHAPREMULTIPLY_ON
            #pragma shader_feature_local_fragment _EMISSION
            #pragma shader_feature_local_fragment _METALLICSPECGLOSSMAP
            #pragma shader_feature_local_fragment _SMOOTHNESS_TEXTURE_ALBEDO_CHANNEL_A
            #pragma shader_feature_local_fragment _OCCLUSIONMAP
            #pragma shader_feature_local_fragment _ _CLEARCOAT _CLEARCOATMAP
            #pragma shader_feature_local_fragment _SPECULARHIGHLIGHTS_OFF
            #pragma shader_feature_local_fragment _ENVIRONMENTREFLECTIONS_OFF
            #pragma shader_feature_local_fragment _SPECULAR_SETUP
            #pragma shader_feature_local _RECEIVE_SHADOWS_OFF

            // -------------------------------------
            // Universal Pipeline keywords
            #pragma multi_compile _ _MAIN_LIGHT_SHADOWS
            #pragma multi_compile _ _MAIN_LIGHT_SHADOWS_CASCADE
            #pragma multi_compile _ _ADDITIONAL_LIGHTS_VERTEX _ADDITIONAL_LIGHTS
            #pragma multi_compile_fragment _ _ADDITIONAL_LIGHT_SHADOWS
            #pragma multi_compile_fragment _ _SHADOWS_SOFT
            #pragma multi_compile _ _MIXED_LIGHTING_SUBTRACTIVE
            #pragma multi_compile_fragment _ _SCREEN_SPACE_OCCLUSION

            // -------------------------------------
            // Unity defined keywords
            #pragma multi_compile _ DIRLIGHTMAP_COMBINED
            #pragma multi_compile _ LIGHTMAP_ON
            #pragma multi_compile_fog

            //--------------------------------------
            // GPU Instancing
            #pragma multi_compile_instancing

            #pragma vertex LitPassVertex
            #pragma fragment LitPassFragment

            #include "Packages/com.unity.render-pipelines.universal/Shaders/LitInput.hlsl"
            #include "Packages/com.unity.render-pipelines.universal/Shaders/LitForwardPass.hlsl"
            ENDHLSL
        }
        Pass
        {
            Name "ShadowCaster"
            Tags{"LightMode" = "ShadowCaster"}

            ZWrite On
            ZTest LEqual
            ColorMask 0
            Cull[_Cull]

            HLSLPROGRAM
            #pragma only_renderers gles gles3 glcore
            #pragma target 2.0

            //--------------------------------------
            // GPU Instancing
            #pragma multi_compile_instancing

            // -------------------------------------
            // Material Keywords
            #pragma shader_feature_local_fragment _ALPHATEST_ON
            #pragma shader_feature_local_fragment _SMOOTHNESS_TEXTURE_ALBEDO_CHANNEL_A

            #pragma vertex ShadowPassVertex
            #pragma fragment ShadowPassFragment

            #include "Packages/com.unity.render-pipelines.universal/Shaders/LitInput.hlsl"
            #include "Packages/com.unity.render-pipelines.universal/Shaders/ShadowCasterPass.hlsl"
            ENDHLSL
        }

        Pass
        {
            Name "DepthOnly"
            Tags{"LightMode" = "DepthOnly"}

            ZWrite On
            ColorMask 0
            Cull[_Cull]

            HLSLPROGRAM
            #pragma only_renderers gles gles3 glcore
            #pragma target 2.0

            //--------------------------------------
            // GPU Instancing
            #pragma multi_compile_instancing

            #pragma vertex DepthOnlyVertex
            #pragma fragment DepthOnlyFragment

            // -------------------------------------
            // Material Keywords
            #pragma shader_feature_local_fragment _ALPHATEST_ON
            #pragma shader_feature_local_fragment _SMOOTHNESS_TEXTURE_ALBEDO_CHANNEL_A

            #include "Packages/com.unity.render-pipelines.universal/Shaders/LitInput.hlsl"
            #include "Packages/com.unity.render-pipelines.universal/Shaders/DepthOnlyPass.hlsl"
            ENDHLSL
        }

        // This pass is used when drawing to a _CameraNormalsTexture texture
        Pass
        {
            Name "DepthNormals"
            Tags{"LightMode" = "DepthNormals"}

            ZWrite On
            Cull[_Cull]

            HLSLPROGRAM
            #pragma only_renderers gles gles3 glcore
            #pragma target 2.0

            #pragma vertex DepthNormalsVertex
            #pragma fragment DepthNormalsFragment

            // -------------------------------------
            // Material Keywords
            #pragma shader_feature_local _NORMALMAP
            #pragma shader_feature_local_fragment _ALPHATEST_ON
            #pragma shader_feature_local_fragment _SMOOTHNESS_TEXTURE_ALBEDO_CHANNEL_A

            //--------------------------------------
            // GPU Instancing
            #pragma multi_compile_instancing

            #include "Packages/com.unity.render-pipelines.universal/Shaders/LitInput.hlsl"
            #include "Packages/com.unity.render-pipelines.universal/Shaders/DepthNormalsPass.hlsl"
            ENDHLSL
        }

        // This pass it not used during regular rendering, only for lightmap baking.
        Pass
        {
            Name "Meta"
            Tags{"LightMode" = "Meta"}

            Cull Off

            HLSLPROGRAM
            #pragma only_renderers gles gles3 glcore
            #pragma target 2.0

            #pragma vertex UniversalVertexMeta
            #pragma fragment UniversalFragmentMeta

            #pragma shader_feature_local_fragment _SPECULAR_SETUP
            #pragma shader_feature_local_fragment _EMISSION
            #pragma shader_feature_local_fragment _METALLICSPECGLOSSMAP
            #pragma shader_feature_local_fragment _ALPHATEST_ON
            #pragma shader_feature_local_fragment _ _SMOOTHNESS_TEXTURE_ALBEDO_CHANNEL_A
            #pragma shader_feature_local _ _DETAIL_MULX2 _DETAIL_SCALED

            #pragma shader_feature_local_fragment _SPECGLOSSMAP

            #include "Packages/com.unity.render-pipelines.universal/Shaders/LitInput.hlsl"
            #include "Packages/com.unity.render-pipelines.universal/Shaders/LitMetaPass.hlsl"

            ENDHLSL
        }

        Pass
        {
            Name "Universal2D"
            Tags{ "LightMode" = "Universal2D" }

            Blend[_SrcBlend][_DstBlend]
            ZWrite[_ZWrite]
            Cull[_Cull]

            HLSLPROGRAM
            #pragma only_renderers gles gles3 glcore
            #pragma target 2.0

            #pragma vertex vert
            #pragma fragment frag
            #pragma shader_feature_local_fragment _ALPHATEST_ON
            #pragma shader_feature_local_fragment _ALPHAPREMULTIPLY_ON

            #include "Packages/com.unity.render-pipelines.universal/Shaders/LitInput.hlsl"
            #include "Packages/com.unity.render-pipelines.universal/Shaders/Utils/Universal2D.hlsl"
            ENDHLSL
        }

        Pass
        {
            Name "Debug Material"
            Tags{"LightMode" = "DebugMaterial"}

            Blend[_SrcBlend][_DstBlend]
            ZWrite[_ZWrite]
            Cull[_Cull]

            HLSLPROGRAM
            #pragma only_renderers gles gles3 glcore
            #pragma target 2.0

            //--------------------------------------
            // GPU Instancing
            #pragma multi_compile_instancing

            // -------------------------------------
            // Material Keywords
            #pragma shader_feature_local _NORMALMAP
            #pragma shader_feature_local _PARALLAXMAP
            #pragma shader_feature_local _ _DETAIL_MULX2 _DETAIL_SCALED
            #pragma shader_feature_local_fragment _ALPHATEST_ON
            #pragma shader_feature_local_fragment _ALPHAPREMULTIPLY_ON
            #pragma shader_feature_local_fragment _EMISSION
            #pragma shader_feature_local_fragment _METALLICSPECGLOSSMAP
            #pragma shader_feature_local_fragment _SMOOTHNESS_TEXTURE_ALBEDO_CHANNEL_A
            #pragma shader_feature_local_fragment _OCCLUSIONMAP
            #pragma shader_feature_local_fragment _ _CLEARCOAT _CLEARCOATMAP
            #pragma shader_feature_local_fragment _SPECULARHIGHLIGHTS_OFF
            #pragma shader_feature_local_fragment _ENVIRONMENTREFLECTIONS_OFF
            #pragma shader_feature_local_fragment _SPECULAR_SETUP
            #pragma shader_feature_local _RECEIVE_SHADOWS_OFF

            // -------------------------------------
            // Universal Pipeline keywords
            #pragma multi_compile _ _MAIN_LIGHT_SHADOWS
            #pragma multi_compile _ _MAIN_LIGHT_SHADOWS_CASCADE
            #pragma multi_compile _ _ADDITIONAL_LIGHTS_VERTEX _ADDITIONAL_LIGHTS
            #pragma multi_compile_fragment _ _ADDITIONAL_LIGHT_SHADOWS
            #pragma multi_compile_fragment _ _SHADOWS_SOFT
            #pragma multi_compile _ _MIXED_LIGHTING_SUBTRACTIVE
            #pragma multi_compile_fragment _ _SCREEN_SPACE_OCCLUSION

            // -------------------------------------
            // Unity defined keywords
            #pragma multi_compile _ DIRLIGHTMAP_COMBINED
            #pragma multi_compile _ LIGHTMAP_ON
            #pragma multi_compile_fog

            #pragma vertex LitPassVertex
            #pragma fragment LitPassFragment

            #define _DEBUG_SHADER

            #include "Packages/com.unity.render-pipelines.universal/Shaders/LitInput.hlsl"
            #include "Packages/com.unity.render-pipelines.universal/Shaders/LitForwardPass.hlsl"
            ENDHLSL
        }
    }

    //////////////////////////////////////////////////////

    FallBack "Hidden/Universal Render Pipeline/Lit"
    FallBack "Hidden/Universal Render Pipeline/FallbackError"
    CustomEditor "UnityEditor.Rendering.Universal.ShaderGUI.LitShader"
}<|MERGE_RESOLUTION|>--- conflicted
+++ resolved
@@ -138,7 +138,6 @@
             #include "Packages/com.unity.render-pipelines.universal/Shaders/LitForwardPass.hlsl"
             ENDHLSL
         }
-<<<<<<< HEAD
 
         Pass
         {
@@ -200,26 +199,6 @@
             #include "Packages/com.unity.render-pipelines.universal/Shaders/LitForwardPass.hlsl"
             ENDHLSL
         }
-    }
-
-    // TODO: Fallback is disable due to a bug
-    // Workaround is to use copy-pasted SubShaders from Lit
-    // Once the bug is fixed, remove the copy-paste and use the Fallback
-    //
-    //FallBack "Universal Render Pipeline/Lit"
-
-    //////////////////////////////////////////////////////
-
-    // TODO: workaround, remove
-    SubShader
-    {
-        // Universal Pipeline tag is required. If Universal render pipeline is not set in the graphics settings
-        // this Subshader will fail. One can add a subshader below or fallback to Standard built-in to make this
-        // material work with both Universal Render Pipeline and Builtin Unity Pipeline
-        Tags{"RenderType" = "Opaque" "RenderPipeline" = "UniversalPipeline" "UniversalMaterialType" = "Lit" "IgnoreProjector" = "True" "ShaderModel" = "4.5"}
-        LOD 300
-=======
->>>>>>> 90948d0e
 
         Pass
         {
