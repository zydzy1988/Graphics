--- conflicted
+++ resolved
@@ -36,13 +36,6 @@
     UNITY_SETUP_INSTANCE_ID(input);
     UNITY_TRANSFER_INSTANCE_ID(input, output);
     UNITY_INITIALIZE_VERTEX_OUTPUT_STEREO(output);
-<<<<<<< HEAD
-    output.uv = input.uv;
-#if defined(_FlipUV)
-    output.uv.y = 1.0 - input.uv.y;
-#endif
-    output.positionCS = TransformObjectToHClip(input.positionOS.xyz);
-=======
     output.uv = UnityStereoTransformScreenSpaceTex(input.uv);
 
     // Note: CopyDepth pass is setup with a mesh already in CS
@@ -61,7 +54,6 @@
     //  - Source Depth is NOT fliped. We CANNOT flip when copying depth and don't flip when sampling. (ProjectionParams.x == 1)
     output.positionCS = float4(input.positionHCS.xyz, 1.0);
     output.positionCS.y *= _ScaleBiasRT.x;
->>>>>>> 4a05fbb5
     return output;
 }
 
