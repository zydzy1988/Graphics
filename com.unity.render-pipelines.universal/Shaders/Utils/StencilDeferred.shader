Shader "Hidden/Universal Render Pipeline/StencilDeferred"
{
    Properties {
        _StencilRef ("StencilRef", Int) = 0
        _StencilReadMask ("StencilReadMask", Int) = 0
        _StencilWriteMask ("StencilWriteMask", Int) = 0

        _LitPunctualStencilRef ("LitPunctualStencilWriteMask", Int) = 0
        _LitPunctualStencilReadMask ("LitPunctualStencilReadMask", Int) = 0
        _LitPunctualStencilWriteMask ("LitPunctualStencilWriteMask", Int) = 0

        _SimpleLitPunctualStencilRef ("SimpleLitPunctualStencilWriteMask", Int) = 0
        _SimpleLitPunctualStencilReadMask ("SimpleLitPunctualStencilReadMask", Int) = 0
        _SimpleLitPunctualStencilWriteMask ("SimpleLitPunctualStencilWriteMask", Int) = 0

        _LitDirStencilRef ("LitDirStencilRef", Int) = 0
        _LitDirStencilReadMask ("LitDirStencilReadMask", Int) = 0
        _LitDirStencilWriteMask ("LitDirStencilWriteMask", Int) = 0

        _SimpleLitDirStencilRef ("SimpleLitDirStencilRef", Int) = 0
        _SimpleLitDirStencilReadMask ("SimpleLitDirStencilReadMask", Int) = 0
        _SimpleLitDirStencilWriteMask ("SimpleLitDirStencilWriteMask", Int) = 0

        _ClearStencilRef ("ClearStencilRef", Int) = 0
        _ClearStencilReadMask ("ClearStencilReadMask", Int) = 0
        _ClearStencilWriteMask ("ClearStencilWriteMask", Int) = 0
    }

    HLSLINCLUDE

    // _ADDITIONAL_LIGHT_SHADOWS is shader keyword globally enabled for a range of render-passes.
    // When rendering deferred lights, we need to set/unset this flag dynamically for each deferred
    // light, however there is no way to restore the value of the keyword, whch is needed by the
    // forward transparent pass. The workaround is to use a new shader keyword
    // _DEFERRED_ADDITIONAL_LIGHT_SHADOWS to set _ADDITIONAL_LIGHT_SHADOWS as a #define, so that
    // the "state" of the keyword itself is unchanged.
    #ifdef _DEFERRED_ADDITIONAL_LIGHT_SHADOWS
    #define _ADDITIONAL_LIGHT_SHADOWS 1
    #endif

    #include "Packages/com.unity.render-pipelines.universal/ShaderLibrary/Core.hlsl"
    #include "Packages/com.unity.render-pipelines.universal/Shaders/Utils/Deferred.hlsl"
    #include "Packages/com.unity.render-pipelines.universal/ShaderLibrary/Shadows.hlsl"

    struct Attributes
    {
        float4 positionOS : POSITION;
        uint vertexID : SV_VertexID;
        UNITY_VERTEX_INPUT_INSTANCE_ID
    };

    struct Varyings
    {
        float4 positionCS : SV_POSITION;
        float3 screenUV : TEXCOORD1;
        UNITY_VERTEX_INPUT_INSTANCE_ID
        UNITY_VERTEX_OUTPUT_STEREO
    };

    #if defined(_SPOT)
    float4 _SpotLightScale;
    float4 _SpotLightBias;
    float4 _SpotLightGuard;
    #endif

    Varyings Vertex(Attributes input)
    {
        Varyings output = (Varyings)0;

        UNITY_SETUP_INSTANCE_ID(input);
        UNITY_TRANSFER_INSTANCE_ID(input, output);
        UNITY_INITIALIZE_VERTEX_OUTPUT_STEREO(output);

        float3 positionOS = input.positionOS.xyz;

        #if defined(_SPOT)
        // Spot lights have an outer angle than can be up to 180 degrees, in which case the shape
        // becomes a capped hemisphere. There is no affine transforms to handle the particular cone shape,
        // so instead we will adjust the vertices positions in the vertex shader to get the tighest fit.
        [flatten] if (any(positionOS.xyz))
        {
            // The hemisphere becomes the rounded cap of the cone.
            positionOS.xyz = _SpotLightBias.xyz + _SpotLightScale.xyz * positionOS.xyz;
            positionOS.xyz = normalize(positionOS.xyz) * _SpotLightScale.w;
            // Slightly inflate the geometry to fit the analytic cone shape.
            // We want the outer rim to be expanded along xy axis only, while the rounded cap is extended along all axis.
            positionOS.xyz = (positionOS.xyz - float3(0, 0, _SpotLightGuard.w)) * _SpotLightGuard.xyz + float3(0, 0, _SpotLightGuard.w);
        }
        #endif

        #if defined(_DIRECTIONAL) || defined(_FOG) || defined(_CLEAR_STENCIL_PARTIAL)
        output.positionCS = float4(positionOS.xy, UNITY_RAW_FAR_CLIP_VALUE, 1.0); // Force triangle to be on zfar
        #else
        VertexPositionInputs vertexInput = GetVertexPositionInputs(positionOS.xyz);
        output.positionCS = vertexInput.positionCS;
        #endif

        output.screenUV = output.positionCS.xyw;
        #if UNITY_UV_STARTS_AT_TOP
        output.screenUV.xy = output.screenUV.xy * float2(0.5, -0.5) + 0.5 * output.screenUV.z;
        #else
        output.screenUV.xy = output.screenUV.xy * 0.5 + 0.5 * output.screenUV.z;
        #endif

        return output;
    }

    TEXTURE2D_X(_CameraDepthTexture);
    TEXTURE2D_X_HALF(_GBuffer0);
    TEXTURE2D_X_HALF(_GBuffer1);
    TEXTURE2D_X_HALF(_GBuffer2);
    #ifdef _DEFERRED_SUBTRACTIVE_LIGHTING
    TEXTURE2D_X_HALF(_GBuffer4);
    #endif

    float4x4 _ScreenToWorld[2];
    SamplerState my_point_clamp_sampler;

    float3 _LightPosWS;
    half3 _LightColor;
    half4 _LightAttenuation; // .xy are used by DistanceAttenuation - .zw are used by AngleAttenuation *for SpotLights)
    half3 _LightDirection;   // directional/spotLights support
    half4 _LightOcclusionProbInfo;
    int _LightFlags;
    int _ShadowLightIndex;

    half4 FragWhite(Varyings input) : SV_Target
    {
        return half4(1.0, 1.0, 1.0, 1.0);
    }

    half4 DeferredShading(Varyings input) : SV_Target
    {
        UNITY_SETUP_INSTANCE_ID(input);
        UNITY_SETUP_STEREO_EYE_INDEX_POST_VERTEX(input);

        // Using SAMPLE_TEXTURE2D is faster than using LOAD_TEXTURE2D on iOS platforms (5% faster shader).
        // Possible reason: HLSLcc upcasts Load() operation to float, which doesn't happen for Sample()?
        float2 screen_uv = (input.screenUV.xy / input.screenUV.z);
        float d        = SAMPLE_TEXTURE2D_X_LOD(_CameraDepthTexture, my_point_clamp_sampler, screen_uv, 0).x; // raw depth value has UNITY_REVERSED_Z applied on most platforms.
        half4 gbuffer0 = SAMPLE_TEXTURE2D_X_LOD(_GBuffer0, my_point_clamp_sampler, screen_uv, 0);
        half4 gbuffer1 = SAMPLE_TEXTURE2D_X_LOD(_GBuffer1, my_point_clamp_sampler, screen_uv, 0);
        half4 gbuffer2 = SAMPLE_TEXTURE2D_X_LOD(_GBuffer2, my_point_clamp_sampler, screen_uv, 0);

        #ifdef _DEFERRED_SUBTRACTIVE_LIGHTING
        half4 gbuffer4 = SAMPLE_TEXTURE2D_X_LOD(_GBuffer4, my_point_clamp_sampler, screen_uv, 0);
        half4 shadowMask = gbuffer4;
        #else
        half4 shadowMask = 1.0;
        #endif

        uint materialFlags = UnpackMaterialFlags(gbuffer0.a);
        bool materialReceiveShadowsOff = (materialFlags & kMaterialFlagReceiveShadowsOff) != 0;
        #if SHADER_API_MOBILE || SHADER_API_SWITCH
        // Specular highlights are still silenced by setting specular to 0.0 during gbuffer pass and GPU timing is still reduced.
        bool materialSpecularHighlightsOff = false;
        #else
        bool materialSpecularHighlightsOff = (materialFlags & kMaterialFlagSpecularHighlightsOff);
        #endif

        #if defined(_DEFERRED_SUBTRACTIVE_LIGHTING)
        // If both lights and geometry are static, then no realtime lighting to perform for this combination.
        [branch] if ((_LightFlags & materialFlags) == kMaterialFlagSubtractiveMixedLighting)
            return half4(0.0, 0.0, 0.0, 0.0); // Cannot discard because stencil must be updated.
        #endif

        #if defined(USING_STEREO_MATRICES)
        int eyeIndex = unity_StereoEyeIndex;
        #else
        int eyeIndex = 0;
        #endif
        float4 posWS = mul(_ScreenToWorld[eyeIndex], float4(input.positionCS.xy, d, 1.0));
        posWS.xyz *= rcp(posWS.w);

        InputData inputData = InputDataFromGbufferAndWorldPosition(gbuffer2, posWS.xyz);

        Light unityLight;

        #if defined(_DIRECTIONAL)
            unityLight.direction = _LightDirection;
            unityLight.color = _LightColor.rgb;
            unityLight.distanceAttenuation = 1.0;
            if (materialReceiveShadowsOff)
                unityLight.shadowAttenuation = 1.0;
            else
            {
                #if defined(_MAIN_LIGHT_SHADOWS)
                    float4 shadowCoord = TransformWorldToShadowCoord(posWS.xyz);
                    unityLight.shadowAttenuation = MainLightRealtimeShadow(shadowCoord);
                    unityLight.shadowAttenuation = ApplyShadowFade(unityLight.shadowAttenuation, posWS.xyz);
                #elif defined(_DEFERRED_ADDITIONAL_LIGHT_SHADOWS)
                    unityLight.shadowAttenuation = AdditionalLightRealtimeShadow(_ShadowLightIndex, posWS.xyz);
                    unityLight.shadowAttenuation = ApplyShadowFade(unityLight.shadowAttenuation, posWS.xyz);
                #else
                    unityLight.shadowAttenuation = 1.0;
                #endif
            }
        #else
            PunctualLightData light;
            light.posWS = _LightPosWS;
            light.radius2 = 0.0; //  only used by tile-lights.
            light.color = float4(_LightColor, 0.0);
            light.attenuation = _LightAttenuation;
            light.spotDirection = _LightDirection;
            light.occlusionProbeInfo = _LightOcclusionProbInfo;
            light.flags = _LightFlags;
            light.shadowLightIndex = _ShadowLightIndex;
            unityLight = UnityLightFromPunctualLightDataAndWorldSpacePosition(light, posWS.xyz, shadowMask, materialReceiveShadowsOff);
        #endif

        half3 color = 0.0.xxx;

        #if defined(_LIT)
            BRDFData brdfData = BRDFDataFromGbuffer(gbuffer0, gbuffer1, gbuffer2);
            color = LightingPhysicallyBased(brdfData, unityLight, inputData.normalWS, inputData.viewDirectionWS, materialSpecularHighlightsOff);
        #elif defined(_SIMPLELIT)
            SurfaceData surfaceData = SurfaceDataFromGbuffer(gbuffer0, gbuffer1, gbuffer2, kLightingSimpleLit);
            half3 attenuatedLightColor = unityLight.color * (unityLight.distanceAttenuation * unityLight.shadowAttenuation);
            half3 diffuseColor = LightingLambert(attenuatedLightColor, unityLight.direction, inputData.normalWS);
            half3 specularColor = LightingSpecular(attenuatedLightColor, unityLight.direction, inputData.normalWS, inputData.viewDirectionWS, half4(surfaceData.specular, surfaceData.smoothness), surfaceData.smoothness);
            // TODO: if !defined(_SPECGLOSSMAP) && !defined(_SPECULAR_COLOR), force specularColor to 0 in gbuffer code
            color = diffuseColor * surfaceData.albedo + specularColor;
        #endif

        return half4(color, 0.0);
    }

    half4 FragFog(Varyings input) : SV_Target
    {
        float d = LOAD_TEXTURE2D_X(_CameraDepthTexture, input.positionCS.xy).x;
        float eye_z = LinearEyeDepth(d, _ZBufferParams);
        float clip_z = UNITY_MATRIX_P[2][2] * -eye_z + UNITY_MATRIX_P[2][3];
        half fogFactor = ComputeFogFactor(clip_z);
        half fogIntensity = ComputeFogIntensity(fogFactor);
        return half4(unity_FogColor.rgb, fogIntensity);
    }

    ENDHLSL

    SubShader
    {
        Tags { "RenderType" = "Opaque" "RenderPipeline" = "UniversalPipeline"}

        // 0 - Stencil pass
        Pass
        {
            Name "Stencil Volume"

            ZTest LEQual
            ZWrite Off
            ZClip false
            Cull Off
            ColorMask 0

            Stencil {
                Ref [_StencilRef]
                ReadMask [_StencilReadMask]
                WriteMask [_StencilWriteMask]
                CompFront NotEqual
                PassFront Keep
                ZFailFront Invert
                CompBack NotEqual
                PassBack Keep
                ZFailBack Invert
            }

            HLSLPROGRAM
            #pragma exclude_renderers gles

            #pragma multi_compile_vertex _ _SPOT

            #pragma vertex Vertex
            #pragma fragment FragWhite
            //#pragma enable_d3d11_debug_symbols

            ENDHLSL
        }

        // 1 - Deferred Punctual Light (Lit)
        Pass
        {
            Name "Deferred Punctual Light (Lit)"

            ZTest GEqual
            ZWrite Off
            ZClip false
            Cull Front
            Blend One One, Zero One
            BlendOp Add, Add

            Stencil {
                Ref [_LitPunctualStencilRef]
                ReadMask [_LitPunctualStencilReadMask]
                WriteMask [_LitPunctualStencilWriteMask]
                Comp Equal
                Pass Zero
                Fail Keep
                ZFail Keep
            }

            HLSLPROGRAM
            #pragma exclude_renderers gles

            #pragma multi_compile _POINT _SPOT
            #pragma multi_compile_fragment _LIT
            #pragma multi_compile_fragment _ADDITIONAL_LIGHTS
            #pragma multi_compile_fragment _ _DEFERRED_ADDITIONAL_LIGHT_SHADOWS
            #pragma multi_compile_fragment _ _SHADOWS_SOFT
            #pragma multi_compile_fragment _ _GBUFFER_NORMALS_OCT
            #pragma multi_compile_fragment _ _DEFERRED_SUBTRACTIVE_LIGHTING

            #pragma vertex Vertex
            #pragma fragment DeferredShading
            //#pragma enable_d3d11_debug_symbols

            ENDHLSL
        }

        // 2 - Deferred Punctual Light (SimpleLit)
        Pass
        {
            Name "Deferred Punctual Light (SimpleLit)"

            ZTest GEqual
            ZWrite Off
            ZClip false
            Cull Front
            Blend One One, Zero One
            BlendOp Add, Add

            Stencil {
                Ref [_SimpleLitPunctualStencilRef]
                ReadMask [_SimpleLitPunctualStencilReadMask]
                WriteMask [_SimpleLitPunctualStencilWriteMask]
                CompBack Equal
                PassBack Zero
                FailBack Keep
                ZFailBack Keep
            }

            HLSLPROGRAM
            #pragma exclude_renderers gles

            #pragma multi_compile _POINT _SPOT
            #pragma multi_compile_fragment _SIMPLELIT
            #pragma multi_compile_fragment _ADDITIONAL_LIGHTS
            #pragma multi_compile_fragment _ _DEFERRED_ADDITIONAL_LIGHT_SHADOWS
            #pragma multi_compile_fragment _ _SHADOWS_SOFT
            #pragma multi_compile_fragment _ _GBUFFER_NORMALS_OCT
            #pragma multi_compile_fragment _ _DEFERRED_SUBTRACTIVE_LIGHTING

            #pragma vertex Vertex
            #pragma fragment DeferredShading
            //#pragma enable_d3d11_debug_symbols

            ENDHLSL
        }

        // 3 - Directional Light (Lit)
        Pass
        {
            Name "Deferred Directional Light (Lit)"

            ZTest NotEqual
            ZWrite Off
            Cull Off
            Blend One One, Zero One
            BlendOp Add, Add

            Stencil {
                Ref [_LitDirStencilRef]
                ReadMask [_LitDirStencilReadMask]
                WriteMask [_LitDirStencilWriteMask]
                Comp Equal
                Pass Keep
                Fail Keep
                ZFail Keep
            }

            HLSLPROGRAM
            #pragma exclude_renderers gles

            #pragma multi_compile _DIRECTIONAL
            #pragma multi_compile_fragment _LIT
            #pragma multi_compile_fragment _ _MAIN_LIGHT_SHADOWS
            #pragma multi_compile_fragment _ _MAIN_LIGHT_SHADOWS_CASCADE
            #pragma multi_compile_fragment _ADDITIONAL_LIGHTS
            #pragma multi_compile_fragment _ _DEFERRED_ADDITIONAL_LIGHT_SHADOWS
            #pragma multi_compile_fragment _ _SHADOWS_SOFT
            #pragma multi_compile_fragment _ _GBUFFER_NORMALS_OCT
            #pragma multi_compile_fragment _ _DEFERRED_SUBTRACTIVE_LIGHTING

            #pragma vertex Vertex
            #pragma fragment DeferredShading
            //#pragma enable_d3d11_debug_symbols

            ENDHLSL
        }

        // 4 - Directional Light (SimpleLit)
        Pass
        {
            Name "Deferred Directional Light (SimpleLit)"

            ZTest NotEqual
            ZWrite Off
            Cull Off
            Blend One One, Zero One
            BlendOp Add, Add

            Stencil {
                Ref [_SimpleLitDirStencilRef]
                ReadMask [_SimpleLitDirStencilReadMask]
                WriteMask [_SimpleLitDirStencilWriteMask]
                Comp Equal
                Pass Keep
                Fail Keep
                ZFail Keep
            }

            HLSLPROGRAM
            #pragma exclude_renderers gles

            #pragma multi_compile _DIRECTIONAL
            #pragma multi_compile_fragment _SIMPLELIT
            #pragma multi_compile_fragment _ _MAIN_LIGHT_SHADOWS
            #pragma multi_compile_fragment _ _MAIN_LIGHT_SHADOWS_CASCADE
            #pragma multi_compile_fragment _ADDITIONAL_LIGHTS
            #pragma multi_compile_fragment _ _DEFERRED_ADDITIONAL_LIGHT_SHADOWS
            #pragma multi_compile_fragment _ _SHADOWS_SOFT
            #pragma multi_compile_fragment _ _GBUFFER_NORMALS_OCT
            #pragma multi_compile_fragment _ _DEFERRED_SUBTRACTIVE_LIGHTING

            #pragma vertex Vertex
            #pragma fragment DeferredShading
            //#pragma enable_d3d11_debug_symbols

            ENDHLSL
        }

<<<<<<< HEAD
        // 5 - Clear stencil partial
=======
        // 5 - Legacy fog
        Pass
        {
            Name "Fog"

            ZTest NotEqual
            ZWrite Off
            Cull Off
            Blend OneMinusSrcAlpha SrcAlpha, Zero One
            BlendOp Add, Add

            HLSLPROGRAM
            #pragma exclude_renderers gles

            #pragma multi_compile _FOG
            #pragma multi_compile FOG_LINEAR FOG_EXP FOG_EXP2

            #pragma vertex Vertex
            #pragma fragment FragFog
            //#pragma enable_d3d11_debug_symbols

            ENDHLSL
        }

        // 6 - Clear stencil partial
>>>>>>> cf9abad3
        Pass
        {
            Name "ClearStencilPartial"

            ColorMask 0
            ZTest NotEqual
            ZWrite Off
            Cull Off

            Stencil {
                Ref [_ClearStencilRef]
                ReadMask [_ClearStencilReadMask]
                WriteMask [_ClearStencilWriteMask]
                Comp NotEqual
                Pass Zero
                Fail Keep
                ZFail Keep
            }

            HLSLPROGRAM
            #pragma exclude_renderers gles

            #pragma multi_compile _CLEAR_STENCIL_PARTIAL
            #pragma vertex Vertex
            #pragma fragment FragWhite

            ENDHLSL
        }

        // 6 - Legacy fog
        Pass
        {
            Name "Fog"

            ZTest NotEqual
            ZWrite Off
            Cull Off
            Blend OneMinusSrcAlpha SrcAlpha, Zero One
            BlendOp Add, Add

            HLSLPROGRAM

            #pragma multi_compile _FOG
            #pragma multi_compile FOG_LINEAR FOG_EXP FOG_EXP2

            #pragma vertex Vertex
            #pragma fragment FragFog
            //#pragma enable_d3d11_debug_symbols

            ENDHLSL
        }
    }
}<|MERGE_RESOLUTION|>--- conflicted
+++ resolved
@@ -438,9 +438,6 @@
             ENDHLSL
         }
 
-<<<<<<< HEAD
-        // 5 - Clear stencil partial
-=======
         // 5 - Legacy fog
         Pass
         {
@@ -466,7 +463,6 @@
         }
 
         // 6 - Clear stencil partial
->>>>>>> cf9abad3
         Pass
         {
             Name "ClearStencilPartial"
@@ -495,28 +491,7 @@
 
             ENDHLSL
         }
-
-        // 6 - Legacy fog
-        Pass
-        {
-            Name "Fog"
-
-            ZTest NotEqual
-            ZWrite Off
-            Cull Off
-            Blend OneMinusSrcAlpha SrcAlpha, Zero One
-            BlendOp Add, Add
-
-            HLSLPROGRAM
-
-            #pragma multi_compile _FOG
-            #pragma multi_compile FOG_LINEAR FOG_EXP FOG_EXP2
-
-            #pragma vertex Vertex
-            #pragma fragment FragFog
-            //#pragma enable_d3d11_debug_symbols
-
-            ENDHLSL
-        }
+    }
+}
     }
 }