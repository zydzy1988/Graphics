#ifndef SHADER_DEBUG_PRINT_INCLUDED
#define SHADER_DEBUG_PRINT_INCLUDED

RWStructuredBuffer<uint> shaderDebugOutputData : register(u7);

static const uint MaxShaderDebugOutputElements = 1024 * 1024; // 1M - must match the C# side buffer size

// Input Constants
float4 _ShaderDebugPrintInputMouse;
int    _ShaderDebugPrintInputFrame;

int2 ShaderDebugMouseCoords()      { return _ShaderDebugPrintInputMouse.xy; }
int  ShaderDebugMouseButtonLeft()  { return _ShaderDebugPrintInputMouse.z;  }
int  ShaderDebugMouseButtonRight() { return _ShaderDebugPrintInputMouse.w;  }
int  ShaderDebugFrameNumber()      { return _ShaderDebugPrintInputFrame; }

static const uint ValueTypeUint   = 1;
static const uint ValueTypeInt    = 2;
static const uint ValueTypeFloat  = 3;
static const uint ValueTypeUint2  = 4;
static const uint ValueTypeInt2   = 5;
static const uint ValueTypeFloat2 = 6;
static const uint ValueTypeUint3  = 7;
static const uint ValueTypeInt3   = 8;
static const uint ValueTypeFloat3 = 9;
static const uint ValueTypeUint4  = 10;
static const uint ValueTypeInt4   = 11;
static const uint ValueTypeFloat4 = 12;
static const uint ValueTypeBool   = 13;
static const uint ValueTypeHasTag = 128;

#define PRINT1(TYPE, VALUE, HASTAG, TAG) \
{ \
    if (shaderDebugOutputData[0] < MaxShaderDebugOutputElements) \
    { \
        uint index; \
        uint elements = 2; \
        if (HASTAG) elements++; \
        InterlockedAdd(shaderDebugOutputData[0], elements, index); \
        index++; \
        if (index < MaxShaderDebugOutputElements) \
        { \
            shaderDebugOutputData[index++] = TYPE | HASTAG; \
            if (HASTAG) shaderDebugOutputData[index++] = TAG; \
            shaderDebugOutputData[index++] = VALUE; \
        } \
    } \
}

#define PRINT2(TYPE, VALUE, HASTAG, TAG) \
{ \
    if (shaderDebugOutputData[0] < MaxShaderDebugOutputElements) \
    { \
        uint index; \
        uint elements = 3; \
        if (HASTAG) elements++; \
        InterlockedAdd(shaderDebugOutputData[0], elements, index); \
        index++; \
        if (index < MaxShaderDebugOutputElements) \
        { \
            shaderDebugOutputData[index++] = TYPE | HASTAG; \
            if (HASTAG) shaderDebugOutputData[index++] = TAG; \
            shaderDebugOutputData[index++] = VALUE.x; \
            shaderDebugOutputData[index++] = VALUE.y; \
        } \
    } \
}

#define PRINT3(TYPE, VALUE, HASTAG, TAG) \
{ \
    if (shaderDebugOutputData[0] < MaxShaderDebugOutputElements) \
    { \
        uint index; \
        uint elements = 4; \
        if (HASTAG) elements++; \
        InterlockedAdd(shaderDebugOutputData[0], elements, index); \
        index++; \
        if (index < MaxShaderDebugOutputElements) \
        { \
            shaderDebugOutputData[index++] = TYPE | HASTAG; \
            if (HASTAG) shaderDebugOutputData[index++] = TAG; \
            shaderDebugOutputData[index++] = VALUE.x; \
            shaderDebugOutputData[index++] = VALUE.y; \
            shaderDebugOutputData[index++] = VALUE.z; \
        } \
    } \
}

#define PRINT4(TYPE, VALUE, HASTAG, TAG) \
{ \
    if (shaderDebugOutputData[0] < MaxShaderDebugOutputElements) \
    { \
        uint index; \
        uint elements = 5; \
        if (HASTAG) elements++; \
        InterlockedAdd(shaderDebugOutputData[0], elements, index); \
        index++; \
        if (index < MaxShaderDebugOutputElements) \
        { \
            shaderDebugOutputData[index++] = TYPE | HASTAG; \
            if (HASTAG) shaderDebugOutputData[index++] = TAG; \
            shaderDebugOutputData[index++] = VALUE.x; \
            shaderDebugOutputData[index++] = VALUE.y; \
            shaderDebugOutputData[index++] = VALUE.z; \
            shaderDebugOutputData[index++] = VALUE.w; \
        } \
    } \
}

<<<<<<< HEAD
static const uint ShaderDebugNoTag;

uint Tag(uint a, uint b, uint c, uint d)
{
    return a | (b << 8) | (c << 16) | (d << 24);
}

void ShaderDebugPrint(uint tag, uint   value) PRINT1(ValueTypeUint,   value,         ValueTypeHasTag, tag);
void ShaderDebugPrint(uint tag, int    value) PRINT1(ValueTypeInt,    asuint(value), ValueTypeHasTag, tag);
void ShaderDebugPrint(uint tag, float  value) PRINT1(ValueTypeFloat,  asuint(value), ValueTypeHasTag, tag);
void ShaderDebugPrint(uint tag, uint2  value) PRINT2(ValueTypeUint2,  value,         ValueTypeHasTag, tag)
void ShaderDebugPrint(uint tag, int2   value) PRINT2(ValueTypeInt2,   asuint(value), ValueTypeHasTag, tag)
void ShaderDebugPrint(uint tag, float2 value) PRINT2(ValueTypeFloat2, asuint(value), ValueTypeHasTag, tag)
void ShaderDebugPrint(uint tag, uint3  value) PRINT3(ValueTypeUint3,  value,         ValueTypeHasTag, tag)
void ShaderDebugPrint(uint tag, int3   value) PRINT3(ValueTypeInt3,   asuint(value), ValueTypeHasTag, tag)
void ShaderDebugPrint(uint tag, float3 value) PRINT3(ValueTypeFloat3, asuint(value), ValueTypeHasTag, tag)
void ShaderDebugPrint(uint tag, uint4  value) PRINT4(ValueTypeUint4,  value,         ValueTypeHasTag, tag)
void ShaderDebugPrint(uint tag, int4   value) PRINT4(ValueTypeInt4,   asuint(value), ValueTypeHasTag, tag)
void ShaderDebugPrint(uint tag, float4 value) PRINT4(ValueTypeFloat4, asuint(value), ValueTypeHasTag, tag)
=======
static const uint ShaderDebugNoTag[4];

void ShaderDebugPrint(uint tag[4], bool   value) PRINT1(ValueTypeBool,   uint(value),   ValueTypeHasTag, tag);
void ShaderDebugPrint(uint tag[4], uint   value) PRINT1(ValueTypeUint,   value,         ValueTypeHasTag, tag);
void ShaderDebugPrint(uint tag[4], int    value) PRINT1(ValueTypeInt,    asuint(value), ValueTypeHasTag, tag);
void ShaderDebugPrint(uint tag[4], float  value) PRINT1(ValueTypeFloat,  asuint(value), ValueTypeHasTag, tag);
void ShaderDebugPrint(uint tag[4], uint2  value) PRINT2(ValueTypeUint2,  value,         ValueTypeHasTag, tag)
void ShaderDebugPrint(uint tag[4], int2   value) PRINT2(ValueTypeInt2,   asuint(value), ValueTypeHasTag, tag)
void ShaderDebugPrint(uint tag[4], float2 value) PRINT2(ValueTypeFloat2, asuint(value), ValueTypeHasTag, tag)
void ShaderDebugPrint(uint tag[4], uint3  value) PRINT3(ValueTypeUint3,  value,         ValueTypeHasTag, tag)
void ShaderDebugPrint(uint tag[4], int3   value) PRINT3(ValueTypeInt3,   asuint(value), ValueTypeHasTag, tag)
void ShaderDebugPrint(uint tag[4], float3 value) PRINT3(ValueTypeFloat3, asuint(value), ValueTypeHasTag, tag)
void ShaderDebugPrint(uint tag[4], uint4  value) PRINT4(ValueTypeUint4,  value,         ValueTypeHasTag, tag)
void ShaderDebugPrint(uint tag[4], int4   value) PRINT4(ValueTypeInt4,   asuint(value), ValueTypeHasTag, tag)
void ShaderDebugPrint(uint tag[4], float4 value) PRINT4(ValueTypeFloat4, asuint(value), ValueTypeHasTag, tag)
void ShaderDebugPrint(bool   value) PRINT1(ValueTypeBool,   uint(value),   0, ShaderDebugNoTag)
>>>>>>> 7cb474f0
void ShaderDebugPrint(uint   value) PRINT1(ValueTypeUint,   value,         0, ShaderDebugNoTag)
void ShaderDebugPrint(int    value) PRINT1(ValueTypeInt,    asuint(value), 0, ShaderDebugNoTag)
void ShaderDebugPrint(float  value) PRINT1(ValueTypeFloat,  asuint(value), 0, ShaderDebugNoTag)
void ShaderDebugPrint(uint2  value) PRINT2(ValueTypeUint2,  value,         0, ShaderDebugNoTag)
void ShaderDebugPrint(int2   value) PRINT2(ValueTypeInt2,   asuint(value), 0, ShaderDebugNoTag)
void ShaderDebugPrint(float2 value) PRINT2(ValueTypeFloat2, asuint(value), 0, ShaderDebugNoTag)
void ShaderDebugPrint(uint3  value) PRINT3(ValueTypeUint3,  value,         0, ShaderDebugNoTag)
void ShaderDebugPrint(int3   value) PRINT3(ValueTypeInt3,   asuint(value), 0, ShaderDebugNoTag)
void ShaderDebugPrint(float3 value) PRINT3(ValueTypeFloat3, asuint(value), 0, ShaderDebugNoTag)
void ShaderDebugPrint(uint4  value) PRINT4(ValueTypeUint4,  value,         0, ShaderDebugNoTag)
void ShaderDebugPrint(int4   value) PRINT4(ValueTypeInt4,   asuint(value), 0, ShaderDebugNoTag)
void ShaderDebugPrint(float4 value) PRINT4(ValueTypeFloat4, asuint(value), 0, ShaderDebugNoTag)

#undef PRINT1
#undef PRINT2
#undef PRINT3
#undef PRINT4

#define PRINT_MOUSE(VALUE)                        \
{                                                 \
    if(all(pixelPos == ShaderDebugMouseCoords())) \
        ShaderDebugPrint(VALUE);                  \
}

#define PRINT_MOUSE_WITH_TAG(VALUE, TAG)          \
{                                                 \
    if(all(pixelPos == ShaderDebugMouseCoords())) \
        ShaderDebugPrint(TAG, VALUE);             \
}

<<<<<<< HEAD
void ShaderDebugPrintMouseOver(int2 pixelPos, uint tag, uint   value) PRINT_MOUSE_WITH_TAG(value, tag);
void ShaderDebugPrintMouseOver(int2 pixelPos, uint tag, int    value) PRINT_MOUSE_WITH_TAG(value, tag);
void ShaderDebugPrintMouseOver(int2 pixelPos, uint tag, float  value) PRINT_MOUSE_WITH_TAG(value, tag);
void ShaderDebugPrintMouseOver(int2 pixelPos, uint tag, uint2  value) PRINT_MOUSE_WITH_TAG(value, tag);
void ShaderDebugPrintMouseOver(int2 pixelPos, uint tag, int2   value) PRINT_MOUSE_WITH_TAG(value, tag);
void ShaderDebugPrintMouseOver(int2 pixelPos, uint tag, float2 value) PRINT_MOUSE_WITH_TAG(value, tag);
void ShaderDebugPrintMouseOver(int2 pixelPos, uint tag, uint3  value) PRINT_MOUSE_WITH_TAG(value, tag);
void ShaderDebugPrintMouseOver(int2 pixelPos, uint tag, int3   value) PRINT_MOUSE_WITH_TAG(value, tag);
void ShaderDebugPrintMouseOver(int2 pixelPos, uint tag, float3 value) PRINT_MOUSE_WITH_TAG(value, tag);
void ShaderDebugPrintMouseOver(int2 pixelPos, uint tag, uint4  value) PRINT_MOUSE_WITH_TAG(value, tag);
void ShaderDebugPrintMouseOver(int2 pixelPos, uint tag, int4   value) PRINT_MOUSE_WITH_TAG(value, tag);
void ShaderDebugPrintMouseOver(int2 pixelPos, uint tag, float4 value) PRINT_MOUSE_WITH_TAG(value, tag);
=======
void ShaderDebugPrintMouseOver(int2 pixelPos, uint tag[4], bool   value) PRINT_MOUSE_WITH_TAG(value, tag);
void ShaderDebugPrintMouseOver(int2 pixelPos, uint tag[4], uint   value) PRINT_MOUSE_WITH_TAG(value, tag);
void ShaderDebugPrintMouseOver(int2 pixelPos, uint tag[4], int    value) PRINT_MOUSE_WITH_TAG(value, tag);
void ShaderDebugPrintMouseOver(int2 pixelPos, uint tag[4], float  value) PRINT_MOUSE_WITH_TAG(value, tag);
void ShaderDebugPrintMouseOver(int2 pixelPos, uint tag[4], uint2  value) PRINT_MOUSE_WITH_TAG(value, tag);
void ShaderDebugPrintMouseOver(int2 pixelPos, uint tag[4], int2   value) PRINT_MOUSE_WITH_TAG(value, tag);
void ShaderDebugPrintMouseOver(int2 pixelPos, uint tag[4], float2 value) PRINT_MOUSE_WITH_TAG(value, tag);
void ShaderDebugPrintMouseOver(int2 pixelPos, uint tag[4], uint3  value) PRINT_MOUSE_WITH_TAG(value, tag);
void ShaderDebugPrintMouseOver(int2 pixelPos, uint tag[4], int3   value) PRINT_MOUSE_WITH_TAG(value, tag);
void ShaderDebugPrintMouseOver(int2 pixelPos, uint tag[4], float3 value) PRINT_MOUSE_WITH_TAG(value, tag);
void ShaderDebugPrintMouseOver(int2 pixelPos, uint tag[4], uint4  value) PRINT_MOUSE_WITH_TAG(value, tag);
void ShaderDebugPrintMouseOver(int2 pixelPos, uint tag[4], int4   value) PRINT_MOUSE_WITH_TAG(value, tag);
void ShaderDebugPrintMouseOver(int2 pixelPos, uint tag[4], float4 value) PRINT_MOUSE_WITH_TAG(value, tag);
void ShaderDebugPrintMouseOver(int2 pixelPos, bool   value) PRINT_MOUSE(value);
>>>>>>> 7cb474f0
void ShaderDebugPrintMouseOver(int2 pixelPos, uint   value) PRINT_MOUSE(value);
void ShaderDebugPrintMouseOver(int2 pixelPos, int    value) PRINT_MOUSE(value);
void ShaderDebugPrintMouseOver(int2 pixelPos, float  value) PRINT_MOUSE(value);
void ShaderDebugPrintMouseOver(int2 pixelPos, uint2  value) PRINT_MOUSE(value);
void ShaderDebugPrintMouseOver(int2 pixelPos, int2   value) PRINT_MOUSE(value);
void ShaderDebugPrintMouseOver(int2 pixelPos, float2 value) PRINT_MOUSE(value);
void ShaderDebugPrintMouseOver(int2 pixelPos, uint3  value) PRINT_MOUSE(value);
void ShaderDebugPrintMouseOver(int2 pixelPos, int3   value) PRINT_MOUSE(value);
void ShaderDebugPrintMouseOver(int2 pixelPos, float3 value) PRINT_MOUSE(value);
void ShaderDebugPrintMouseOver(int2 pixelPos, uint4  value) PRINT_MOUSE(value);
void ShaderDebugPrintMouseOver(int2 pixelPos, int4   value) PRINT_MOUSE(value);
void ShaderDebugPrintMouseOver(int2 pixelPos, float4 value) PRINT_MOUSE(value);

#undef PRINT_MOUSE
#undef PRINT_MOUSE_WITH_TAG

#endif // SHADER_DEBUG_PRINT_INCLUDED<|MERGE_RESOLUTION|>--- conflicted
+++ resolved
@@ -107,7 +107,6 @@
     } \
 }
 
-<<<<<<< HEAD
 static const uint ShaderDebugNoTag;
 
 uint Tag(uint a, uint b, uint c, uint d)
@@ -115,6 +114,7 @@
     return a | (b << 8) | (c << 16) | (d << 24);
 }
 
+void ShaderDebugPrint(uint tag, bool   value) PRINT1(ValueTypeBool,   uint(value),   ValueTypeHasTag, tag);
 void ShaderDebugPrint(uint tag, uint   value) PRINT1(ValueTypeUint,   value,         ValueTypeHasTag, tag);
 void ShaderDebugPrint(uint tag, int    value) PRINT1(ValueTypeInt,    asuint(value), ValueTypeHasTag, tag);
 void ShaderDebugPrint(uint tag, float  value) PRINT1(ValueTypeFloat,  asuint(value), ValueTypeHasTag, tag);
@@ -127,24 +127,7 @@
 void ShaderDebugPrint(uint tag, uint4  value) PRINT4(ValueTypeUint4,  value,         ValueTypeHasTag, tag)
 void ShaderDebugPrint(uint tag, int4   value) PRINT4(ValueTypeInt4,   asuint(value), ValueTypeHasTag, tag)
 void ShaderDebugPrint(uint tag, float4 value) PRINT4(ValueTypeFloat4, asuint(value), ValueTypeHasTag, tag)
-=======
-static const uint ShaderDebugNoTag[4];
-
-void ShaderDebugPrint(uint tag[4], bool   value) PRINT1(ValueTypeBool,   uint(value),   ValueTypeHasTag, tag);
-void ShaderDebugPrint(uint tag[4], uint   value) PRINT1(ValueTypeUint,   value,         ValueTypeHasTag, tag);
-void ShaderDebugPrint(uint tag[4], int    value) PRINT1(ValueTypeInt,    asuint(value), ValueTypeHasTag, tag);
-void ShaderDebugPrint(uint tag[4], float  value) PRINT1(ValueTypeFloat,  asuint(value), ValueTypeHasTag, tag);
-void ShaderDebugPrint(uint tag[4], uint2  value) PRINT2(ValueTypeUint2,  value,         ValueTypeHasTag, tag)
-void ShaderDebugPrint(uint tag[4], int2   value) PRINT2(ValueTypeInt2,   asuint(value), ValueTypeHasTag, tag)
-void ShaderDebugPrint(uint tag[4], float2 value) PRINT2(ValueTypeFloat2, asuint(value), ValueTypeHasTag, tag)
-void ShaderDebugPrint(uint tag[4], uint3  value) PRINT3(ValueTypeUint3,  value,         ValueTypeHasTag, tag)
-void ShaderDebugPrint(uint tag[4], int3   value) PRINT3(ValueTypeInt3,   asuint(value), ValueTypeHasTag, tag)
-void ShaderDebugPrint(uint tag[4], float3 value) PRINT3(ValueTypeFloat3, asuint(value), ValueTypeHasTag, tag)
-void ShaderDebugPrint(uint tag[4], uint4  value) PRINT4(ValueTypeUint4,  value,         ValueTypeHasTag, tag)
-void ShaderDebugPrint(uint tag[4], int4   value) PRINT4(ValueTypeInt4,   asuint(value), ValueTypeHasTag, tag)
-void ShaderDebugPrint(uint tag[4], float4 value) PRINT4(ValueTypeFloat4, asuint(value), ValueTypeHasTag, tag)
-void ShaderDebugPrint(bool   value) PRINT1(ValueTypeBool,   uint(value),   0, ShaderDebugNoTag)
->>>>>>> 7cb474f0
+void ShaderDebugPrint(bool   value) PRINT1(ValueTypeUint,   uint(value),   0, ShaderDebugNoTag)
 void ShaderDebugPrint(uint   value) PRINT1(ValueTypeUint,   value,         0, ShaderDebugNoTag)
 void ShaderDebugPrint(int    value) PRINT1(ValueTypeInt,    asuint(value), 0, ShaderDebugNoTag)
 void ShaderDebugPrint(float  value) PRINT1(ValueTypeFloat,  asuint(value), 0, ShaderDebugNoTag)
@@ -175,7 +158,7 @@
         ShaderDebugPrint(TAG, VALUE);             \
 }
 
-<<<<<<< HEAD
+void ShaderDebugPrintMouseOver(int2 pixelPos, uint tag, bool   value) PRINT_MOUSE_WITH_TAG(value, tag);
 void ShaderDebugPrintMouseOver(int2 pixelPos, uint tag, uint   value) PRINT_MOUSE_WITH_TAG(value, tag);
 void ShaderDebugPrintMouseOver(int2 pixelPos, uint tag, int    value) PRINT_MOUSE_WITH_TAG(value, tag);
 void ShaderDebugPrintMouseOver(int2 pixelPos, uint tag, float  value) PRINT_MOUSE_WITH_TAG(value, tag);
@@ -188,22 +171,7 @@
 void ShaderDebugPrintMouseOver(int2 pixelPos, uint tag, uint4  value) PRINT_MOUSE_WITH_TAG(value, tag);
 void ShaderDebugPrintMouseOver(int2 pixelPos, uint tag, int4   value) PRINT_MOUSE_WITH_TAG(value, tag);
 void ShaderDebugPrintMouseOver(int2 pixelPos, uint tag, float4 value) PRINT_MOUSE_WITH_TAG(value, tag);
-=======
-void ShaderDebugPrintMouseOver(int2 pixelPos, uint tag[4], bool   value) PRINT_MOUSE_WITH_TAG(value, tag);
-void ShaderDebugPrintMouseOver(int2 pixelPos, uint tag[4], uint   value) PRINT_MOUSE_WITH_TAG(value, tag);
-void ShaderDebugPrintMouseOver(int2 pixelPos, uint tag[4], int    value) PRINT_MOUSE_WITH_TAG(value, tag);
-void ShaderDebugPrintMouseOver(int2 pixelPos, uint tag[4], float  value) PRINT_MOUSE_WITH_TAG(value, tag);
-void ShaderDebugPrintMouseOver(int2 pixelPos, uint tag[4], uint2  value) PRINT_MOUSE_WITH_TAG(value, tag);
-void ShaderDebugPrintMouseOver(int2 pixelPos, uint tag[4], int2   value) PRINT_MOUSE_WITH_TAG(value, tag);
-void ShaderDebugPrintMouseOver(int2 pixelPos, uint tag[4], float2 value) PRINT_MOUSE_WITH_TAG(value, tag);
-void ShaderDebugPrintMouseOver(int2 pixelPos, uint tag[4], uint3  value) PRINT_MOUSE_WITH_TAG(value, tag);
-void ShaderDebugPrintMouseOver(int2 pixelPos, uint tag[4], int3   value) PRINT_MOUSE_WITH_TAG(value, tag);
-void ShaderDebugPrintMouseOver(int2 pixelPos, uint tag[4], float3 value) PRINT_MOUSE_WITH_TAG(value, tag);
-void ShaderDebugPrintMouseOver(int2 pixelPos, uint tag[4], uint4  value) PRINT_MOUSE_WITH_TAG(value, tag);
-void ShaderDebugPrintMouseOver(int2 pixelPos, uint tag[4], int4   value) PRINT_MOUSE_WITH_TAG(value, tag);
-void ShaderDebugPrintMouseOver(int2 pixelPos, uint tag[4], float4 value) PRINT_MOUSE_WITH_TAG(value, tag);
 void ShaderDebugPrintMouseOver(int2 pixelPos, bool   value) PRINT_MOUSE(value);
->>>>>>> 7cb474f0
 void ShaderDebugPrintMouseOver(int2 pixelPos, uint   value) PRINT_MOUSE(value);
 void ShaderDebugPrintMouseOver(int2 pixelPos, int    value) PRINT_MOUSE(value);
 void ShaderDebugPrintMouseOver(int2 pixelPos, float  value) PRINT_MOUSE(value);
