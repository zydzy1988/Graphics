using UnityEngine.Experimental.Rendering;
using UnityEngine.Rendering.Universal.Internal;

namespace UnityEngine.Rendering.Universal
{
    /// <summary>
    /// Deferred renderer for Universal RP.
    /// This renderer is supported on all Universal RP supported platforms.
    /// In the default mode, lights volumes are rendered using stencil masks.
    /// </summary>
    public sealed class DeferredRenderer : ScriptableRenderer
    {
        public static readonly int k_DepthStencilBufferBits = 32;

        static readonly string k_CreateCameraTextures = "Create Camera Texture";

        ColorGradingLutPass m_ColorGradingLutPass;
        DepthOnlyPass m_DepthPrepass;
        MainLightShadowCasterPass m_MainLightShadowCasterPass;
        AdditionalLightsShadowCasterPass m_AdditionalLightsShadowCasterPass;
        ScreenSpaceShadowResolvePass m_ScreenSpaceShadowResolvePass;
        GBufferPass m_GBufferPass;
        TileDepthRangePass m_TileDepthRangePass;
        TileDepthRangePass m_TileDepthRangeExtraPass; // TODO use subpass API to hide this pass
        DeferredPass m_DeferredPass;
        DrawObjectsPass m_RenderOpaqueForwardOnlyPass;
        DrawSkyboxPass m_DrawSkyboxPass;
        CopyDepthPass m_CopyDepthPass;
        CopyColorPass m_CopyColorPass;
        TransparentSettingsPass m_TransparentSettingsPass;
        DrawObjectsPass m_RenderTransparentForwardPass;
        InvokeOnRenderObjectCallbackPass m_OnRenderObjectCallbackPass;
        PostProcessPass m_PostProcessPass;
        PostProcessPass m_FinalPostProcessPass;
        FinalBlitPass m_FinalBlitPass;
        CapturePass m_CapturePass;

#if UNITY_EDITOR
        SceneViewDepthCopyPass m_SceneViewDepthCopyPass;
#endif

        // Attachments are like "binding points", internally they identify the texture shader properties declared with the same names
        RenderTargetHandle m_ActiveCameraColorAttachment;
        RenderTargetHandle m_ActiveCameraDepthAttachment;
        RenderTargetHandle m_CameraColorTexture;
        RenderTargetHandle m_CameraDepthTexture;
        RenderTargetHandle m_CameraDepthAttachment;
        RenderTargetHandle[] m_GBufferAttachments = new RenderTargetHandle[DeferredConfig.kGBufferSliceCount];
        RenderTargetHandle m_OpaqueColor;
        RenderTargetHandle m_AfterPostProcessColor;
        RenderTargetHandle m_ColorGradingLut;
        RenderTargetHandle m_DepthInfoTexture;
        RenderTargetHandle m_TileDepthInfoTexture;

        ForwardLights m_ForwardLights; // Required for transparent pass
        DeferredLights m_DeferredLights;
        bool m_PreferDepthPrepass;
        StencilState m_DefaultStencilState;

        Material m_BlitMaterial;
        Material m_CopyDepthMaterial;
        Material m_SamplingMaterial;
        Material m_ScreenspaceShadowsMaterial;
        Material m_TileDepthInfoMaterial;
        Material m_TileDeferredMaterial;
        Material m_StencilDeferredMaterial;

        public DeferredRenderer(DeferredRendererData data) : base(data)
        {
            m_BlitMaterial = CoreUtils.CreateEngineMaterial(data.shaders.blitPS);
            m_CopyDepthMaterial = CoreUtils.CreateEngineMaterial(data.shaders.copyDepthPS);
            m_SamplingMaterial = CoreUtils.CreateEngineMaterial(data.shaders.samplingPS);
            m_ScreenspaceShadowsMaterial = CoreUtils.CreateEngineMaterial(data.shaders.screenSpaceShadowPS);
            m_TileDepthInfoMaterial = CoreUtils.CreateEngineMaterial(data.shaders.tileDepthInfoPS);
            m_TileDeferredMaterial = CoreUtils.CreateEngineMaterial(data.shaders.tileDeferredPS);
            m_StencilDeferredMaterial = CoreUtils.CreateEngineMaterial(data.shaders.stencilDeferredPS);

            StencilStateData stencilData = data.defaultStencilState;
            m_DefaultStencilState = StencilState.defaultValue;
            m_DefaultStencilState.enabled = stencilData.overrideStencilState;
            m_DefaultStencilState.SetCompareFunction(stencilData.stencilCompareFunction);
            m_DefaultStencilState.SetPassOperation(stencilData.passOperation);
            m_DefaultStencilState.SetFailOperation(stencilData.failOperation);
            m_DefaultStencilState.SetZFailOperation(stencilData.zFailOperation);

            m_ForwardLights = new ForwardLights();
            m_DeferredLights = new DeferredLights(m_TileDepthInfoMaterial, m_TileDeferredMaterial, m_StencilDeferredMaterial);
            m_DeferredLights.accurateGbufferNormals = data.accurateGbufferNormals;
            m_DeferredLights.tiledDeferredShading = false;

            m_PreferDepthPrepass = data.preferDepthPrepass;

            // Note: Since all custom render passes inject first and we have stable sort,
            // we inject the builtin passes in the before events.
            m_DepthPrepass = new DepthOnlyPass(RenderPassEvent.BeforeRenderingPrepasses, RenderQueueRange.opaque, data.opaqueLayerMask);
            m_MainLightShadowCasterPass = new MainLightShadowCasterPass(RenderPassEvent.BeforeRenderingShadows);
            m_AdditionalLightsShadowCasterPass = new AdditionalLightsShadowCasterPass(RenderPassEvent.BeforeRenderingShadows);
            m_ScreenSpaceShadowResolvePass = new ScreenSpaceShadowResolvePass(RenderPassEvent.BeforeRenderingPrepasses, m_ScreenspaceShadowsMaterial);
            m_ColorGradingLutPass = new ColorGradingLutPass(RenderPassEvent.BeforeRenderingPrepasses, data.postProcessData);
            m_GBufferPass = new GBufferPass(RenderPassEvent.BeforeRenderingOpaques, RenderQueueRange.opaque, data.opaqueLayerMask, m_DefaultStencilState, stencilData.stencilReference, m_DeferredLights);
            m_TileDepthRangePass = new TileDepthRangePass(RenderPassEvent.BeforeRenderingOpaques + 2, m_DeferredLights, 0);
            m_TileDepthRangeExtraPass = new TileDepthRangePass(RenderPassEvent.BeforeRenderingOpaques + 3, m_DeferredLights, 1);
            m_DeferredPass = new DeferredPass(RenderPassEvent.BeforeRenderingOpaques + 4, m_DeferredLights);
            // Forward only pass:
            // - If a material can be rendered either forward or deferred, then it should declare a UniversalForward and a UniversalGBuffer pass.
            // - If a material cannot be lit in deferred (unlit, bakedLit, special material such as hair, skin shader), then it should declare UniversalForwardOnly pass
            // - Legacy materials have unamed pass, which is implicitely renamed as SRPDefaultUnlit. In that case, they are considered forward-only too.
            // TO declare a material with unnamed pass and UniversalForward/UniversalForwardOnly pass is an ERROR, as the material will be rendered twice.
            m_RenderOpaqueForwardOnlyPass = new DrawObjectsPass("Render Opaques Forward Only", new ShaderTagId[] { new ShaderTagId("SRPDefaultUnlit"), new ShaderTagId("UniversalForwardOnly") }, true, RenderPassEvent.BeforeRenderingOpaques + 5, RenderQueueRange.opaque, data.opaqueLayerMask, m_DefaultStencilState, stencilData.stencilReference);
            m_CopyDepthPass = new CopyDepthPass(RenderPassEvent.AfterRenderingOpaques, m_CopyDepthMaterial);
            m_DrawSkyboxPass = new DrawSkyboxPass(RenderPassEvent.BeforeRenderingSkybox);
            m_CopyColorPass = new CopyColorPass(RenderPassEvent.BeforeRenderingTransparents, m_SamplingMaterial);
            m_TransparentSettingsPass = new TransparentSettingsPass(RenderPassEvent.BeforeRenderingTransparents, data.shadowTransparentReceive);
            m_RenderTransparentForwardPass = new DrawObjectsPass("Render Transparents", false, RenderPassEvent.BeforeRenderingTransparents, RenderQueueRange.transparent, data.transparentLayerMask, m_DefaultStencilState, stencilData.stencilReference);
            m_OnRenderObjectCallbackPass = new InvokeOnRenderObjectCallbackPass(RenderPassEvent.BeforeRenderingPostProcessing);
            m_PostProcessPass = new PostProcessPass(RenderPassEvent.BeforeRenderingPostProcessing, data.postProcessData, m_BlitMaterial);
            m_FinalPostProcessPass = new PostProcessPass(RenderPassEvent.AfterRendering + 1, data.postProcessData, m_BlitMaterial);
            m_CapturePass = new CapturePass(RenderPassEvent.AfterRendering);
            m_FinalBlitPass = new FinalBlitPass(RenderPassEvent.AfterRendering + 1, m_BlitMaterial);

#if UNITY_EDITOR
            m_SceneViewDepthCopyPass = new SceneViewDepthCopyPass(RenderPassEvent.AfterRendering + 9, m_CopyDepthMaterial);
#endif

            // RenderTexture format depends on camera and pipeline (HDR, non HDR, etc)
            // Samples (MSAA) depend on camera and pipeline
            // string shaderProperty passed to Init() is use to refer to a texture from shader code
            m_CameraColorTexture.Init("_CameraColorTexture");
            m_CameraDepthTexture.Init("_CameraDepthTexture");
            m_CameraDepthAttachment.Init("_CameraDepthAttachment");

            m_GBufferAttachments[0].Init("_GBuffer0");
            m_GBufferAttachments[1].Init("_GBuffer1");
            m_GBufferAttachments[2].Init("_GBuffer2");

            m_OpaqueColor.Init("_CameraOpaqueTexture");
            m_AfterPostProcessColor.Init("_AfterPostProcessTexture");
            m_ColorGradingLut.Init("_InternalGradingLut");
            m_DepthInfoTexture.Init("_DepthInfoTexture");
            m_TileDepthInfoTexture.Init("_TileDepthInfoTexture");

            supportedRenderingFeatures = new RenderingFeatures()
            {
                cameraStacking = false,
                msaa = false,
            };
        }

        /// <inheritdoc />
        protected override void Dispose(bool disposing)
        {
            // always dispose unmanaged resources
            m_PostProcessPass.Cleanup();
            // m_FinalPostProcessPass.Cleanup() ?
            CoreUtils.Destroy(m_BlitMaterial);
            CoreUtils.Destroy(m_CopyDepthMaterial);
            CoreUtils.Destroy(m_SamplingMaterial);
            CoreUtils.Destroy(m_ScreenspaceShadowsMaterial);
            CoreUtils.Destroy(m_TileDepthInfoMaterial);
            CoreUtils.Destroy(m_TileDeferredMaterial);
            CoreUtils.Destroy(m_StencilDeferredMaterial);
        }

        /// <inheritdoc />
        public override void Setup(ScriptableRenderContext context, ref RenderingData renderingData)
        {
            Camera camera = renderingData.cameraData.camera;
            ref CameraData cameraData = ref renderingData.cameraData;
            RenderTextureDescriptor cameraTargetDescriptor = renderingData.cameraData.cameraTargetDescriptor;

            bool requiresDepthPrepass = cameraData.isSceneViewCamera || m_PreferDepthPrepass || m_DeferredLights.tiledDeferredShading;

            // TODO: There's an issue in multiview and depth copy pass. Atm forcing a depth prepass on XR until we have a proper fix.
            if (cameraData.isStereoEnabled && cameraData.requiresDepthTexture)
                requiresDepthPrepass = true;

            // Special path for depth only offscreen cameras. Only write opaques + transparents.
            bool isOffscreenDepthTexture = cameraData.targetTexture != null && cameraData.targetTexture.format == RenderTextureFormat.Depth;
            if (isOffscreenDepthTexture)
            {
                ConfigureCameraTarget(BuiltinRenderTextureType.CameraTarget, BuiltinRenderTextureType.CameraTarget);

                for (int i = 0; i < rendererFeatures.Count; ++i)
                {
                    if(rendererFeatures[i].isActive)
                        rendererFeatures[i].AddRenderPasses(this, ref renderingData);
                }

                if (requiresDepthPrepass)
                {
                    m_DepthPrepass.Setup(cameraTargetDescriptor, m_CameraDepthAttachment);
                    EnqueuePass(m_DepthPrepass);
                }

                // Deferred shading do not try to apply shadow because we don't render any
                // (m_MainLightShadowCasterPass and m_AdditionalLightsShadowCasterPass are not queued).
                EnqueueDeferred(ref renderingData, requiresDepthPrepass, false, false, context);

                EnqueuePass(m_DrawSkyboxPass);
                EnqueuePass(m_RenderTransparentForwardPass);
                return;
            }

            // Should apply post-processing after rendering this camera?
            bool applyPostProcessing = cameraData.postProcessEnabled;
            // There's at least a camera in the camera stack that applies post-processing
            bool anyPostProcessing = renderingData.postProcessingEnabled;


            // We generate color LUT in the base camera only. This allows us to not break render pass execution for overlay cameras.
            bool generateColorGradingLUT = anyPostProcessing && cameraData.renderType == CameraRenderType.Base;
            bool isStereoEnabled = cameraData.isStereoEnabled;

            bool mainLightShadows = m_MainLightShadowCasterPass.Setup(ref renderingData);
            bool additionalLightShadows = m_AdditionalLightsShadowCasterPass.Setup(ref renderingData);
            bool transparentsNeedSettingsPass = m_TransparentSettingsPass.Setup(ref renderingData);

            // The copying of depth should normally happen after rendering opaques only.
            // But if we only require it for post processing or the scene camera then we do it after rendering transparent objects
            m_CopyDepthPass.renderPassEvent = (!cameraData.requiresDepthTexture && (applyPostProcessing || cameraData.isSceneViewCamera)) ? RenderPassEvent.AfterRenderingTransparents : RenderPassEvent.AfterRenderingOpaques;

            // Configure all settings require to start a new camera stack (base camera only)
            if (cameraData.renderType == CameraRenderType.Base)
            {
                m_ActiveCameraColorAttachment = m_CameraColorTexture;
                m_ActiveCameraDepthAttachment = m_CameraDepthAttachment;

                CreateCameraRenderTarget(context, ref renderingData.cameraData, m_ActiveCameraColorAttachment, m_ActiveCameraDepthAttachment);

                if (Camera.main == camera && camera.cameraType == CameraType.Game && cameraData.targetTexture == null)
                    SetupBackbufferFormat(1, isStereoEnabled);
            }
            else
            {
                m_ActiveCameraColorAttachment = m_CameraColorTexture;
                m_ActiveCameraDepthAttachment = m_CameraDepthAttachment;
            }

            var m_CameraColorDescriptor = new AttachmentDescriptor(cameraTargetDescriptor.graphicsFormat);
            m_CameraColorDescriptor.ConfigureTarget(m_CameraColorTexture.Identifier(), true, true);
            var m_CameraDepthDescriptor = new AttachmentDescriptor(RenderTextureFormat.Depth);
            m_CameraDepthDescriptor.ConfigureTarget(requiresDepthPrepass ? m_CameraDepthTexture.Identifier() : m_CameraDepthAttachment.Identifier(), true, false);

            ConfigureCameraTarget(m_ActiveCameraColorAttachment.Identifier(),
                m_ActiveCameraDepthAttachment.Identifier(), m_CameraColorDescriptor, m_CameraDepthDescriptor);

            for (int i = 0; i < rendererFeatures.Count; ++i)
            {
                if (rendererFeatures[i].isActive)
                    rendererFeatures[i].AddRenderPasses(this, ref renderingData);
            }

            int count = activeRenderPassQueue.Count;
            for (int i = count - 1; i >= 0; i--)
            {
                if (activeRenderPassQueue[i] == null)
                    activeRenderPassQueue.RemoveAt(i);
            }

            bool hasPassesAfterPostProcessing =
                activeRenderPassQueue.Find(x => x.renderPassEvent == RenderPassEvent.AfterRendering) != null;

            if (mainLightShadows)
                EnqueuePass(m_MainLightShadowCasterPass);

            if (additionalLightShadows)
                EnqueuePass(m_AdditionalLightsShadowCasterPass);

            if (requiresDepthPrepass)
            {
                m_DepthPrepass.Setup(cameraTargetDescriptor, m_CameraDepthAttachment);
                EnqueuePass(m_DepthPrepass);
            }

            if (generateColorGradingLUT)
            {
                m_ColorGradingLutPass.Setup(m_ColorGradingLut);
                EnqueuePass(m_ColorGradingLutPass);
            }

            #region RenderPass1

            EnqueueDeferred(ref renderingData, requiresDepthPrepass, mainLightShadows, additionalLightShadows, context);

            #endregion

            #region RenderPass2

            bool isOverlayCamera = cameraData.renderType == CameraRenderType.Overlay;

            if (camera.clearFlags == CameraClearFlags.Skybox && RenderSettings.skybox != null && !isOverlayCamera)
            {
                // Previous pass configured different CameraTargets, restore main color and depth to be used as targets by the DrawSkybox pass:
                m_DrawSkyboxPass.ConfigureTarget(m_CameraColorDescriptor, m_CameraDepthDescriptor);
                EnqueueRenderPass(m_DrawSkyboxPass, cameraTargetDescriptor);
            }

            // If a depth texture was created we necessarily need to copy it, otherwise we could have render it to a renderbuffer
            // This is inserted before m_DrawSkyboxPass or after m_TransparentSettingsPass ...
            if (!requiresDepthPrepass && renderingData.cameraData.requiresDepthTexture)
            {
                m_CopyDepthPass.Setup(m_CameraDepthAttachment, m_CameraDepthTexture);
                EnqueuePass(m_CopyDepthPass);
            }

            // This is useful for refraction effects (particle system).
            if (renderingData.cameraData.requiresOpaqueTexture)
            {
                // TODO: Downsampling method should be store in the renderer instead of in the asset.
                // We need to migrate this data to renderer. For now, we query the method in the active asset.
                Downsampling downsamplingMethod = Downsampling.None; // Ignoring this setting as otherwise it will break RenderPass
                m_CopyColorPass.Setup(m_CameraColorTexture.Identifier(), m_OpaqueColor, downsamplingMethod);

                var opaqueDescriptor = new AttachmentDescriptor(cameraTargetDescriptor.graphicsFormat);
                opaqueDescriptor.ConfigureTarget(m_OpaqueColor.Identifier(), false, true); //Seems like store is required, though used inside the renderPass

                m_CopyColorPass.ConfigureInputAttachment(m_CameraColorDescriptor);
                m_CopyColorPass.ConfigureTarget(opaqueDescriptor);

                EnqueueRenderPass(m_CopyColorPass, cameraTargetDescriptor);
            }

            if (transparentsNeedSettingsPass)
            {
                m_TransparentSettingsPass.ConfigureTarget(m_CameraColorDescriptor, m_CameraDepthDescriptor);
                EnqueueRenderPass(m_TransparentSettingsPass, cameraTargetDescriptor); // Only toggle shader keywords for shadow receivers
            }

            m_RenderTransparentForwardPass.ConfigureTarget(m_CameraColorDescriptor, m_CameraDepthDescriptor);
            EnqueueRenderPass(m_RenderTransparentForwardPass, cameraTargetDescriptor);

            m_OnRenderObjectCallbackPass.ConfigureTarget(m_CameraColorDescriptor, m_CameraDepthDescriptor);
            EnqueueRenderPass(m_OnRenderObjectCallbackPass, cameraTargetDescriptor);

            #endregion
            bool lastCameraInTheStack = cameraData.resolveFinalTarget;
            bool hasCaptureActions = renderingData.cameraData.captureActions != null && lastCameraInTheStack;

            bool applyFinalPostProcessing = anyPostProcessing && lastCameraInTheStack &&
                                     renderingData.cameraData.antialiasing == AntialiasingMode.FastApproximateAntialiasing;

            // When post-processing is enabled we can use the stack to resolve rendering to camera target (screen or RT).
            // However when there are render passes executing after post we avoid resolving to screen so rendering continues (before sRGBConvertion etc)
            bool dontResolvePostProcessingToCameraTarget = hasCaptureActions || hasPassesAfterPostProcessing || applyFinalPostProcessing;

            if (lastCameraInTheStack)
            {
                // Post-processing will resolve to final target. No need for final blit pass.
                if (applyPostProcessing)
                {
                    var destination = dontResolvePostProcessingToCameraTarget ? m_AfterPostProcessColor : RenderTargetHandle.CameraTarget;

                    // if resolving to screen we need to be able to perform sRGBConvertion in post-processing if necessary
                    bool doSRGBConvertion = !(dontResolvePostProcessingToCameraTarget || (m_ActiveCameraColorAttachment != RenderTargetHandle.CameraTarget));
                    m_PostProcessPass.Setup(cameraTargetDescriptor, m_ActiveCameraColorAttachment, destination, requiresDepthPrepass ? m_CameraDepthTexture : m_ActiveCameraDepthAttachment, m_ColorGradingLut, applyFinalPostProcessing, doSRGBConvertion);
                    Debug.Assert(applyPostProcessing || doSRGBConvertion, "This will do unnecessary blit!");
                    EnqueuePass(m_PostProcessPass);
                }

                if (renderingData.cameraData.captureActions != null)
                {
                    m_CapturePass.Setup(m_ActiveCameraColorAttachment);
                    EnqueuePass(m_CapturePass);
                }

                // if we applied post-processing for this camera it means current active texture is m_AfterPostProcessColor
                var sourceForFinalPass = (applyPostProcessing) ? m_AfterPostProcessColor : m_ActiveCameraColorAttachment;

                // Do FXAA or any other final post-processing effect that might need to run after AA.
                if (applyFinalPostProcessing)
                {
                    m_FinalPostProcessPass.SetupFinalPass(sourceForFinalPass);
                    EnqueuePass(m_FinalPostProcessPass);
                }

                // if post-processing then we already resolved to camera target while doing post.
                // Also only do final blit if camera is not rendering to RT.
                bool cameraTargetResolved =
                    // final PP always blit to camera target
                    applyFinalPostProcessing ||
                    // no final PP but we have PP stack. In that case it blit unless there are render pass after PP
                    (applyPostProcessing && !hasPassesAfterPostProcessing) ||
                    // offscreen camera rendering to a texture, we don't need a blit pass to resolve to screen
                    m_ActiveCameraColorAttachment == RenderTargetHandle.CameraTarget;

                // We need final blit to resolve to screen
                if (!cameraTargetResolved)
                {
                    var blitAttachment = new AttachmentDescriptor(m_CameraColorDescriptor.graphicsFormat);
                    blitAttachment.ConfigureTarget((cameraData.targetTexture != null) ? new RenderTargetIdentifier(cameraData.targetTexture) : BuiltinRenderTextureType.CameraTarget, false, true);
                    m_FinalBlitPass.ConfigureTarget(blitAttachment);
                    m_FinalBlitPass.Setup(cameraTargetDescriptor, sourceForFinalPass);
                    EnqueueRenderPass(m_FinalBlitPass, new RenderTextureDescriptor(cameraData.pixelWidth, cameraData.pixelHeight));
                }
            }

            // stay in RT so we resume rendering on stack after post-processing
            else if (applyPostProcessing)
            {
                m_PostProcessPass.Setup(cameraTargetDescriptor, m_ActiveCameraColorAttachment, m_AfterPostProcessColor, m_ActiveCameraDepthAttachment, m_ColorGradingLut, false, false);
                EnqueuePass(m_PostProcessPass);
            }

#if UNITY_EDITOR
            if (renderingData.cameraData.isSceneViewCamera)
            {
                // Scene view camera should always resolve target (not stacked)
                Assertions.Assert.IsTrue(lastCameraInTheStack, "Editor camera must resolve target upon finish rendering.");
                m_SceneViewDepthCopyPass.Setup(m_CameraDepthTexture);
                EnqueuePass(m_SceneViewDepthCopyPass);
            }
#endif
        }

        /// <inheritdoc />
        public override void SetupLights(ScriptableRenderContext context, ref RenderingData renderingData)
        {
            m_ForwardLights.Setup(context, ref renderingData);

            // Perform per-tile light culling on CPU
            m_DeferredLights.SetupLights(context, ref renderingData);
        }

        /// <inheritdoc />
        public override void SetupCullingParameters(ref ScriptableCullingParameters cullingParameters,
            ref CameraData cameraData)
        {
            // TODO: PerObjectCulling also affect reflection probes. Enabling it for now.
            // if (asset.additionalLightsRenderingMode == LightRenderingMode.Disabled ||
            //     asset.maxAdditionalLightsCount == 0)
            // {
            //     cullingParameters.cullingOptions |= CullingOptions.DisablePerObjectCulling;
            // }

            // We disable shadow casters if both shadow casting modes are turned off
            // or the shadow distance has been turned down to zero
            bool isShadowCastingDisabled = !UniversalRenderPipeline.asset.supportsMainLightShadows && !UniversalRenderPipeline.asset.supportsAdditionalLightShadows;
            bool isShadowDistanceZero = Mathf.Approximately(cameraData.maxShadowDistance, 0.0f);
            if (isShadowCastingDisabled || isShadowDistanceZero)
            {
                cullingParameters.cullingOptions &= ~CullingOptions.ShadowCasters;
            }

            // We set the number of maximum visible lights allowed and we add one for the mainlight...
            cullingParameters.maximumVisibleLights = 0xFFFF;
            cullingParameters.shadowDistance = cameraData.maxShadowDistance;
        }

        /// <inheritdoc />
        public override void FinishRendering(CommandBuffer cmd)
        {
            if (m_ActiveCameraColorAttachment != RenderTargetHandle.CameraTarget)
            {
                cmd.ReleaseTemporaryRT(m_ActiveCameraColorAttachment.id);
                m_ActiveCameraColorAttachment = RenderTargetHandle.CameraTarget;
            }

            if (m_ActiveCameraDepthAttachment != RenderTargetHandle.CameraTarget)
            {
                cmd.ReleaseTemporaryRT(m_ActiveCameraDepthAttachment.id);
                m_ActiveCameraDepthAttachment = RenderTargetHandle.CameraTarget;
            }
        }

        void EnqueueDeferred(ref RenderingData renderingData, bool hasDepthPrepass, bool applyMainShadow, bool applyAdditionalShadow, ScriptableRenderContext context)
        {
<<<<<<< HEAD
#if UNITY_IOS && !UNITY_EDITOR
            int depthAsRT = 1;
#else
            int depthAsRT = 0;
#endif

            var desc = renderingData.cameraData.cameraTargetDescriptor;

            RenderTargetHandle[] gbufferColorAttachments = new RenderTargetHandle[k_GBufferSlicesCount + 1 + depthAsRT];
            for (int gbufferIndex = 0; gbufferIndex < k_GBufferSlicesCount; ++gbufferIndex)
                gbufferColorAttachments[gbufferIndex] = m_GBufferAttachments[gbufferIndex];
            gbufferColorAttachments[k_GBufferSlicesCount] = m_ActiveCameraColorAttachment; // the last slice is the lighting buffer created in DeferredRenderer.cs

            AttachmentDescriptor[] gbufferAttachmentDescriptors = new AttachmentDescriptor[k_GBufferSlicesCount + 1 + depthAsRT];

            gbufferAttachmentDescriptors[0] = new AttachmentDescriptor(GBufferPass.kGBufferFormats[0]);
            gbufferAttachmentDescriptors[1] = new AttachmentDescriptor(GBufferPass.kGBufferFormats[1]);
            gbufferAttachmentDescriptors[2] = new AttachmentDescriptor(GBufferPass.kGBufferFormats[2]);

            gbufferAttachmentDescriptors[3] = new AttachmentDescriptor(renderingData.cameraData.cameraTargetDescriptor.graphicsFormat);
            gbufferAttachmentDescriptors[3].ConfigureTarget(m_ActiveCameraColorAttachment.Identifier(), false, true);
            //TODO: Investigate which color exactly to pick here, as this is needed for both Scene view and Game view
            gbufferAttachmentDescriptors[3].ConfigureClear(CoreUtils.ConvertLinearToActiveColorSpace(renderingData.cameraData.camera.backgroundColor), 1, 0);

#if UNITY_IOS && !UNITY_EDITOR
            gbufferAttachmentDescriptors[k_GBufferSlicesCount + 1] = new AttachmentDescriptor(GBufferPass.kGBufferFormats[4]);
#endif

            AttachmentDescriptor depthBufferAttachmentDescriptor = new AttachmentDescriptor(RenderTextureFormat.Depth);
            depthBufferAttachmentDescriptor.ConfigureTarget(hasDepthPrepass ? m_CameraDepthTexture.Identifier() : m_CameraDepthAttachment.Identifier(), hasDepthPrepass, true);

            if (!hasDepthPrepass)
                depthBufferAttachmentDescriptor.ConfigureClear(Color.black, 1.0f, 0);

            m_GBufferPass.ConfigureTarget(gbufferAttachmentDescriptors, depthBufferAttachmentDescriptor);
            EnqueueRenderPass(m_GBufferPass, desc);

            m_DeferredLights.Setup(ref renderingData, applyAdditionalShadow ? m_AdditionalLightsShadowCasterPass : null, m_CameraDepthTexture, m_DepthInfoTexture, m_TileDepthInfoTexture, m_CameraDepthAttachment, gbufferColorAttachments);

=======
            m_GBufferAttachments[DeferredConfig.kGBufferLightingIndex] = m_ActiveCameraColorAttachment; // the last slice is the lighting buffer created in DeferredRenderer.cs
            m_GBufferPass.Setup(ref renderingData, m_CameraDepthAttachment, m_GBufferAttachments, hasDepthPrepass);
            EnqueuePass(m_GBufferPass);

            //Must copy depth for deferred shading: TODO wait for API fix to bind depth texture as read-only resource.
            m_CopyDepthPass0.Setup(m_CameraDepthAttachment, m_CameraDepthTexture);
            EnqueuePass(m_CopyDepthPass0);

            m_DeferredLights.Setup(ref renderingData, applyAdditionalShadow ? m_AdditionalLightsShadowCasterPass : null, m_CameraDepthTexture, m_DepthInfoTexture, m_TileDepthInfoTexture, m_CameraDepthAttachment, m_GBufferAttachments);
>>>>>>> 757811be
            // Note: DeferredRender.Setup is called by UniversalRenderPipeline.RenderSingleCamera (overrides ScriptableRenderer.Setup).
            // At this point, we do not know if m_DeferredLights.m_Tilers[x].m_Tiles actually contain any indices of lights intersecting tiles (If there are no lights intersecting tiles, we could skip several following passes) : this information is computed in DeferredRender.SetupLights, which is called later by UniversalRenderPipeline.RenderSingleCamera (via ScriptableRenderer.Execute).
            // However HasTileLights uses m_HasTileVisLights which is calculated by CheckHasTileLights from all visibleLights. visibleLights is the list of lights that have passed camera culling, so we know they are in front of the camera. So we can assume m_DeferredLights.m_Tilers[x].m_Tiles will not be empty in that case.
            // m_DeferredLights.m_Tilers[x].m_Tiles could be empty if we implemented an algorithm accessing scene depth information on the CPU side, but this (access depth from CPU) will probably not happen.
            if (m_DeferredLights.HasTileLights())
            {
                // Compute for each tile a 32bits bitmask in which a raised bit means "this 1/32th depth slice contains geometry that could intersect with lights".
                // Per-tile bitmasks are obtained by merging together the per-pixel bitmasks computed for each individual pixel of the tile.
                EnqueuePass(m_TileDepthRangePass);

                // On some platform, splitting the bitmasks computation into two passes:
                //   1/ Compute bitmasks for individual or small blocks of pixels
                //   2/ merge those individual bitmasks into per-tile bitmasks
                // provides better performance that doing it in a single above pass.
                if (m_DeferredLights.HasTileDepthRangeExtraPass())
                    EnqueuePass(m_TileDepthRangeExtraPass);
            }

            m_DeferredPass.ConfigureTarget(gbufferAttachmentDescriptors[k_GBufferSlicesCount], depthBufferAttachmentDescriptor);
            m_DeferredPass.ConfigureInputAttachment(new[] {gbufferAttachmentDescriptors[0], gbufferAttachmentDescriptors[1], gbufferAttachmentDescriptors[2]
#if UNITY_IOS && !UNITY_EDITOR
                , gbufferAttachmentDescriptors[4]});
#else
                , depthBufferAttachmentDescriptor});
#endif
            EnqueueRenderPass(m_DeferredPass, desc);

            // Must explicitely set correct depth target to the transparent pass (it will bind a different depth target otherwise).
            m_RenderOpaqueForwardOnlyPass.ConfigureTarget(m_GBufferPass.colorAttachmentDescriptors[k_GBufferSlicesCount], depthBufferAttachmentDescriptor);
            EnqueueRenderPass(m_RenderOpaqueForwardOnlyPass, desc);
        }

        void CreateCameraRenderTarget(ScriptableRenderContext context, ref CameraData cameraData, RenderTargetHandle colorTarget, RenderTargetHandle depthTarget)
        {
            CommandBuffer cmd = CommandBufferPool.Get(k_CreateCameraTextures);
            var descriptor = cameraData.cameraTargetDescriptor;
            int msaaSamples = descriptor.msaaSamples;
            if (colorTarget != RenderTargetHandle.CameraTarget)
            {
                bool useDepthRenderBuffer = depthTarget == RenderTargetHandle.CameraTarget;
                var colorDescriptor = descriptor; // Camera decides if HDR format is needed. ScriptableRenderPipelineCore.cs decides between FP16 and R11G11B10.
                colorDescriptor.depthBufferBits = (useDepthRenderBuffer) ? k_DepthStencilBufferBits : 0;
                cmd.GetTemporaryRT(colorTarget.id, colorDescriptor, FilterMode.Bilinear);
            }

            if (depthTarget != RenderTargetHandle.CameraTarget)
            {
                var depthDescriptor = descriptor;
                depthDescriptor.colorFormat = RenderTextureFormat.Depth;
                depthDescriptor.depthBufferBits = k_DepthStencilBufferBits;
                depthDescriptor.bindMS = msaaSamples > 1 && !SystemInfo.supportsMultisampleAutoResolve && (SystemInfo.supportsMultisampledTextures != 0);
                cmd.GetTemporaryRT(depthTarget.id, depthDescriptor, FilterMode.Point);
            }

            context.ExecuteCommandBuffer(cmd);
            CommandBufferPool.Release(cmd);
        }
    }
}<|MERGE_RESOLUTION|>--- conflicted
+++ resolved
@@ -464,7 +464,6 @@
 
         void EnqueueDeferred(ref RenderingData renderingData, bool hasDepthPrepass, bool applyMainShadow, bool applyAdditionalShadow, ScriptableRenderContext context)
         {
-<<<<<<< HEAD
 #if UNITY_IOS && !UNITY_EDITOR
             int depthAsRT = 1;
 #else
@@ -504,17 +503,6 @@
 
             m_DeferredLights.Setup(ref renderingData, applyAdditionalShadow ? m_AdditionalLightsShadowCasterPass : null, m_CameraDepthTexture, m_DepthInfoTexture, m_TileDepthInfoTexture, m_CameraDepthAttachment, gbufferColorAttachments);
 
-=======
-            m_GBufferAttachments[DeferredConfig.kGBufferLightingIndex] = m_ActiveCameraColorAttachment; // the last slice is the lighting buffer created in DeferredRenderer.cs
-            m_GBufferPass.Setup(ref renderingData, m_CameraDepthAttachment, m_GBufferAttachments, hasDepthPrepass);
-            EnqueuePass(m_GBufferPass);
-
-            //Must copy depth for deferred shading: TODO wait for API fix to bind depth texture as read-only resource.
-            m_CopyDepthPass0.Setup(m_CameraDepthAttachment, m_CameraDepthTexture);
-            EnqueuePass(m_CopyDepthPass0);
-
-            m_DeferredLights.Setup(ref renderingData, applyAdditionalShadow ? m_AdditionalLightsShadowCasterPass : null, m_CameraDepthTexture, m_DepthInfoTexture, m_TileDepthInfoTexture, m_CameraDepthAttachment, m_GBufferAttachments);
->>>>>>> 757811be
             // Note: DeferredRender.Setup is called by UniversalRenderPipeline.RenderSingleCamera (overrides ScriptableRenderer.Setup).
             // At this point, we do not know if m_DeferredLights.m_Tilers[x].m_Tiles actually contain any indices of lights intersecting tiles (If there are no lights intersecting tiles, we could skip several following passes) : this information is computed in DeferredRender.SetupLights, which is called later by UniversalRenderPipeline.RenderSingleCamera (via ScriptableRenderer.Execute).
             // However HasTileLights uses m_HasTileVisLights which is calculated by CheckHasTileLights from all visibleLights. visibleLights is the list of lights that have passed camera culling, so we know they are in front of the camera. So we can assume m_DeferredLights.m_Tilers[x].m_Tiles will not be empty in that case.
