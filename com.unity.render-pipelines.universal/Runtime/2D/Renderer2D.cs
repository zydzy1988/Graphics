--- conflicted
+++ resolved
@@ -28,14 +28,9 @@
 
             m_ColorGradingLutPass = new ColorGradingLutPass(RenderPassEvent.BeforeRenderingOpaques, data.postProcessData);
             m_Render2DLightingPass = new Render2DLightingPass(data);
-<<<<<<< HEAD
             m_Deferred2DShadingPass = new Deferred2DShadingPass(data);
-            m_PostProcessPass = new PostProcessPass(RenderPassEvent.BeforeRenderingPostProcessing, data.postProcessData);
-            m_FinalPostProcessPass = new PostProcessPass(RenderPassEvent.AfterRenderingPostProcessing, data.postProcessData);
-=======
             m_PostProcessPass = new PostProcessPass(RenderPassEvent.BeforeRenderingPostProcessing, data.postProcessData, m_BlitMaterial);
             m_FinalPostProcessPass = new PostProcessPass(RenderPassEvent.AfterRenderingPostProcessing, data.postProcessData, m_BlitMaterial);
->>>>>>> 4112e3e9
             m_FinalBlitPass = new FinalBlitPass(RenderPassEvent.AfterRendering, m_BlitMaterial);
 
             m_UseDepthStencilBuffer = data.useDepthStencilBuffer;
