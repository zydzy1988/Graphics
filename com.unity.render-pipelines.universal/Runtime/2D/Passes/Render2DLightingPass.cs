--- conflicted
+++ resolved
@@ -7,16 +7,6 @@
 {
     internal class Render2DLightingPass : ScriptableRenderPass, IRenderPass2D
     {
-<<<<<<< HEAD
-        static SortingLayer[] s_SortingLayers;
-        Renderer2DData m_Renderer2DData;
-        static readonly ShaderTagId k_CombinedRenderingPassNameOld = new ShaderTagId("Lightweight2D");
-        static readonly ShaderTagId k_CombinedRenderingPassName = new ShaderTagId("Universal2D");
-        static readonly ShaderTagId k_NormalsRenderingPassName = new ShaderTagId("NormalsRendering");
-        static readonly ShaderTagId k_DepthRenderingPassName = new ShaderTagId("DepthRendering");
-        static readonly ShaderTagId k_LegacyPassName = new ShaderTagId("SRPDefaultUnlit");
-        static readonly List<ShaderTagId> k_ShaderTags = new List<ShaderTagId>() { k_LegacyPassName, k_CombinedRenderingPassName, k_CombinedRenderingPassNameOld };
-=======
         private static readonly int k_HDREmulationScaleID = Shader.PropertyToID("_HDREmulationScale");
         private static readonly int k_InverseHDREmulationScaleID = Shader.PropertyToID("_InverseHDREmulationScale");
         private static readonly int k_UseSceneLightingID = Shader.PropertyToID("_UseSceneLighting");
@@ -29,6 +19,7 @@
         private static readonly ShaderTagId k_CombinedRenderingPassNameOld = new ShaderTagId("Lightweight2D");
         private static readonly ShaderTagId k_CombinedRenderingPassName = new ShaderTagId("Universal2D");
         private static readonly ShaderTagId k_NormalsRenderingPassName = new ShaderTagId("NormalsRendering");
+		private static readonly ShaderTagId k_DepthRenderingPassName = new ShaderTagId("DepthRendering");
         private static readonly ShaderTagId k_LegacyPassName = new ShaderTagId("SRPDefaultUnlit");
         private static readonly List<ShaderTagId> k_ShaderTags = new List<ShaderTagId>() { k_LegacyPassName, k_CombinedRenderingPassName, k_CombinedRenderingPassNameOld };
 
@@ -36,7 +27,6 @@
         private static readonly ProfilingSampler m_ProfilingSamplerUnlit = new ProfilingSampler("Render Unlit");
 
         private readonly Renderer2DData m_Renderer2DData;
->>>>>>> 4acb87d6
 
         public Render2DLightingPass(Renderer2DData rendererData)
         {
@@ -122,39 +112,26 @@
                 {
                     this.CreateNormalMapRenderTexture(renderingData, cmd);
 
-<<<<<<< HEAD
-                cmd.SetGlobalFloat("_HDREmulationScale", m_Renderer2DData.hdrEmulationScale);
-                cmd.SetGlobalFloat("_InverseHDREmulationScale", 1.0f / m_Renderer2DData.hdrEmulationScale);
-                cmd.SetGlobalFloat("_UseSceneLighting", isLitView ? 1.0f : 0.0f);
-                cmd.SetGlobalColor("_RendererColor", Color.white);
-                cmd.SetGlobalFloat("_CustomDepth", 1.0f);
-                RendererLighting.SetShapeLightShaderGlobals(cmd);
-=======
                     cmd.SetGlobalFloat(k_HDREmulationScaleID, m_Renderer2DData.hdrEmulationScale);
                     cmd.SetGlobalFloat(k_InverseHDREmulationScaleID, 1.0f / m_Renderer2DData.hdrEmulationScale);
                     cmd.SetGlobalFloat(k_UseSceneLightingID, isLitView ? 1.0f : 0.0f);
                     cmd.SetGlobalColor(k_RendererColorID, Color.white);
+					cmd.SetGlobalFloat("_CustomDepth", 1.0f);
                     this.SetShapeLightShaderGlobals(cmd);
->>>>>>> 4acb87d6
 
                     context.ExecuteCommandBuffer(cmd);
 
-<<<<<<< HEAD
-                DrawingSettings combinedDrawSettings = CreateDrawingSettings(k_ShaderTags, ref renderingData, SortingCriteria.CommonTransparent);
-                DrawingSettings normalsDrawSettings = CreateDrawingSettings(k_NormalsRenderingPassName, ref renderingData, SortingCriteria.CommonTransparent);
-                DrawingSettings depthDrawSettings = CreateDrawingSettings(k_DepthRenderingPassName, ref renderingData, SortingCriteria.CommonOpaque);
-
-                // Depth pre-pass.
-                cmd.Clear();
-                CoreUtils.SetRenderTarget(cmd, colorAttachment, RenderBufferLoadAction.Load, RenderBufferStoreAction.Store, depthAttachment, RenderBufferLoadAction.Load, RenderBufferStoreAction.Store, ClearFlag.None);
-                context.ExecuteCommandBuffer(cmd);
-                filterSettings.renderQueueRange = RenderQueueRange.opaque;
-                context.DrawRenderers(renderingData.cullResults, ref depthDrawSettings, ref filterSettings);
-                filterSettings.renderQueueRange = RenderQueueRange.transparent;
-=======
                     var combinedDrawSettings = CreateDrawingSettings(k_ShaderTags, ref renderingData, SortingCriteria.CommonTransparent);
                     var normalsDrawSettings = CreateDrawingSettings(k_NormalsRenderingPassName, ref renderingData, SortingCriteria.CommonTransparent);
->>>>>>> 4acb87d6
+				    var depthDrawSettings = CreateDrawingSettings(k_DepthRenderingPassName, ref renderingData, SortingCriteria.CommonOpaque);
+					
+					// Depth pre-pass.
+					cmd.Clear();
+					CoreUtils.SetRenderTarget(cmd, colorAttachment, RenderBufferLoadAction.Load, RenderBufferStoreAction.Store, depthAttachment, RenderBufferLoadAction.Load, RenderBufferStoreAction.Store, ClearFlag.None);
+					context.ExecuteCommandBuffer(cmd);
+					filterSettings.renderQueueRange = RenderQueueRange.opaque;
+					context.DrawRenderers(renderingData.cullResults, ref depthDrawSettings, ref filterSettings);
+					filterSettings.renderQueueRange = RenderQueueRange.transparent;
 
                     var sortSettings = combinedDrawSettings.sortingSettings;
                     GetTransparencySortingMode(camera, ref sortSettings);
@@ -209,7 +186,7 @@
                             this.ClearDirtyLighting(cmd, lightStats.blendStylesUsed);
                         }
 
-                        CoreUtils.SetRenderTarget(cmd, colorAttachment, depthAttachment, ClearFlag.None, Color.white);
+                        CoreUtils.SetRenderTarget(cmd, colorAttachment, RenderBufferLoadAction.Load, RenderBufferStoreAction.Store, depthAttachment, RenderBufferLoadAction.Load, RenderBufferStoreAction.DontCare, ClearFlag.None, Color.white);
                         context.ExecuteCommandBuffer(cmd);
 
                         Profiler.BeginSample("RenderSpritesWithLighting - Draw Transparent Renderers");
@@ -224,14 +201,9 @@
                             cmd.Clear();
                         }
 
-<<<<<<< HEAD
-                    CoreUtils.SetRenderTarget(cmd, colorAttachment, RenderBufferLoadAction.Load, RenderBufferStoreAction.Store, depthAttachment, RenderBufferLoadAction.Load, RenderBufferStoreAction.DontCare, ClearFlag.None, Color.white);
-                    context.ExecuteCommandBuffer(cmd);
-=======
                         // move on to the next one
                         i = upperLayerInBatch + 1;
                     }
->>>>>>> 4acb87d6
 
                     cmd.Clear();
                     Profiler.BeginSample("RenderSpritesWithLighting - Release RenderTextures");
