--- conflicted
+++ resolved
@@ -144,7 +144,8 @@
                     if (layerBatch.lightStats.totalNormalMapUsage > 0)
                     {
                         filterSettings.sortingLayerRange = layerBatch.layerRange;
-                        this.RenderNormals(context, renderingData, normalsDrawSettings, filterSettings, depthAttachment, cmd);
+                        var depthTarget = m_HasValidDepth ? depthAttachment : BuiltinRenderTextureType.None;
+                        this.RenderNormals(context, renderingData, normalsDrawSettings, filterSettings, depthTarget, cmd, layerBatch.lightStats);
                     }
 
                     using (new ProfilingScope(cmd, m_ProfilingDrawLightTextures))
@@ -197,7 +198,6 @@
                 var combinedDrawSettings = CreateDrawingSettings(k_ShaderTags, ref renderingData, SortingCriteria.CommonTransparent);
                 var normalsDrawSettings = CreateDrawingSettings(k_NormalsRenderingPassName, ref renderingData, SortingCriteria.CommonTransparent);
 
-<<<<<<< HEAD
                 var sortSettings = combinedDrawSettings.sortingSettings;
                 GetTransparencySortingMode(camera, ref sortSettings);
                 combinedDrawSettings.sortingSettings = sortSettings;
@@ -217,127 +217,6 @@
                     var effectiveBatchSize = math.min(batchSize, batchCount - i);
                     DrawLightTextures(layerBatches, i, effectiveBatchSize, cmd, context, ref renderingData, filterSettings, normalsDrawSettings);
                     DrawRenderers(layerBatches, i, effectiveBatchSize, cmd, context, ref renderingData, filterSettings, combinedDrawSettings);
-=======
-                using (new ProfilingScope(cmd, m_ProfilingSampler))
-                {
-                    cmd.SetGlobalFloat(k_HDREmulationScaleID, m_Renderer2DData.hdrEmulationScale);
-                    cmd.SetGlobalFloat(k_InverseHDREmulationScaleID, 1.0f / m_Renderer2DData.hdrEmulationScale);
-                    cmd.SetGlobalFloat(k_UseSceneLightingID, isLitView ? 1.0f : 0.0f);
-                    cmd.SetGlobalColor(k_RendererColorID, Color.white);
-                    this.SetShapeLightShaderGlobals(cmd);
-
-                    context.ExecuteCommandBuffer(cmd);
-
-                    var combinedDrawSettings = CreateDrawingSettings(k_ShaderTags, ref renderingData, SortingCriteria.CommonTransparent);
-                    var normalsDrawSettings = CreateDrawingSettings(k_NormalsRenderingPassName, ref renderingData, SortingCriteria.CommonTransparent);
-
-                    var sortSettings = combinedDrawSettings.sortingSettings;
-                    GetTransparencySortingMode(camera, ref sortSettings);
-                    combinedDrawSettings.sortingSettings = sortSettings;
-                    normalsDrawSettings.sortingSettings = sortSettings;
-
-                    var blendStylesCount = m_Renderer2DData.lightBlendStyles.Length;
-                    var prevNormalRTScale = 0.0f;
-
-                    for (var i = 0; i < cachedSortingLayers.Length;)
-                    {
-                        var layerToRender = cachedSortingLayers[i].id;
-                        var lightStats = m_Renderer2DData.lightCullResult.GetLightStatsByLayer(layerToRender);
-
-                        cmd.Clear();
-                        for (var blendStyleIndex = 0; blendStyleIndex < blendStylesCount; blendStyleIndex++)
-                        {
-                            var blendStyleMask = (uint) (1 << blendStyleIndex);
-                            var blendStyleUsed = (lightStats.blendStylesUsed & blendStyleMask) > 0;
-
-                            if (blendStyleUsed && !m_Renderer2DData.lightBlendStyles[blendStyleIndex].hasRenderTarget)
-                            {
-                                this.CreateBlendStyleRenderTexture(renderingData, cmd, blendStyleIndex);
-                            }
-
-                            RendererLighting.EnableBlendStyle(cmd, blendStyleIndex, blendStyleUsed);
-                        }
-                
-                        // find the highest layer that share the same set of lights as this layer
-                        var upperLayerInBatch = FindUpperBoundInBatch(i, cachedSortingLayers);
-                        // Some renderers override their sorting layer value with short.MinValue or short.MaxValue.
-                        // When drawing the first sorting layer, we should include the range from short.MinValue to layerValue.
-                        // Similarly, when drawing the last sorting layer, include the range from layerValue to short.MaxValue.
-                        var startLayerValue = (short) cachedSortingLayers[i].value;
-                        var lowerBound = (i == 0) ? short.MinValue : startLayerValue;
-                        var endLayerValue = (short) cachedSortingLayers[upperLayerInBatch].value;
-                        var upperBound = (upperLayerInBatch == cachedSortingLayers.Length - 1) ? short.MaxValue : endLayerValue;
-                        // renderer within this range share the same set of lights so they should be rendered together
-                        filterSettings.sortingLayerRange = new SortingLayerRange(lowerBound, upperBound);
-
-                        // Start Rendering
-                        if (lightStats.totalNormalMapUsage > 0)
-                        {
-                            var normalRTScale = 0.0f;
-
-                            if (m_HasValidDepth)
-                                normalRTScale = 1.0f;
-                            else
-                            {
-                                for (var j = 0; j < blendStylesCount; ++j)
-                                {
-                                    if ((lightStats.blendStylesUsed & (1 << j)) != 0)
-                                        normalRTScale = Mathf.Max(normalRTScale, Mathf.Clamp(m_Renderer2DData.lightBlendStyles[j].renderTextureScale, 0.01f, 1.0f));
-                                }
-                            }
-
-                            if (prevNormalRTScale != normalRTScale)
-                            {
-                                if (prevNormalRTScale != 0.0f)
-                                    cmd.ReleaseTemporaryRT(m_Renderer2DData.normalsRenderTarget.id);
-
-                                this.CreateNormalMapRenderTexture(renderingData, cmd, normalRTScale);
-                                prevNormalRTScale = normalRTScale;
-                            }
-                        }
-
-                        context.ExecuteCommandBuffer(cmd);
-
-                        if (lightStats.totalNormalMapUsage > 0)
-                        {
-                            var depthTarget = m_HasValidDepth ? depthAttachment : BuiltinRenderTextureType.None;
-                            this.RenderNormals(context, renderingData.cullResults, normalsDrawSettings, filterSettings, depthTarget);
-                        }
-
-                        cmd.Clear();
-                        if (lightStats.totalLights > 0)
-                        {
-                            this.RenderLights(renderingData, cmd, layerToRender, lightStats.blendStylesUsed);
-                        }
-                        else
-                        {
-                            this.ClearDirtyLighting(cmd, lightStats.blendStylesUsed);
-                        }
-
-                        CoreUtils.SetRenderTarget(cmd, colorAttachment, depthAttachment, ClearFlag.None, Color.white);
-                        context.ExecuteCommandBuffer(cmd);
-
-                        Profiler.BeginSample("RenderSpritesWithLighting - Draw Transparent Renderers");
-                        context.DrawRenderers(renderingData.cullResults, ref combinedDrawSettings, ref filterSettings);
-                        Profiler.EndSample();
-
-                        if (lightStats.totalVolumetricUsage > 0)
-                        {
-                            cmd.Clear();
-                            this.RenderLightVolumes(renderingData, cmd, layerToRender, colorAttachment, depthAttachment, lightStats.blendStylesUsed);
-                            context.ExecuteCommandBuffer(cmd);
-                            cmd.Clear();
-                        }
-
-                        // move on to the next one
-                        i = upperLayerInBatch + 1;
-                    }
-
-                    cmd.Clear();
-                    Profiler.BeginSample("RenderSpritesWithLighting - Release RenderTextures");
-                    this.ReleaseRenderTextures(cmd);
-                    Profiler.EndSample();
->>>>>>> f09f6c3a
                 }
 
                 this.ReleaseRenderTextures(cmd, layerBatches);
