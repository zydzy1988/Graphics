namespace UnityEngine.Rendering.Universal.Internal
{
    /// <summary>
    /// Copy the given color target to the current camera target
    ///
    /// You can use this pass to copy the result of rendering to
    /// the camera target. The pass takes the screen viewport into
    /// consideration.
    /// </summary>
    public class FinalBlitPass : ScriptableRenderPass
    {
        const string m_ProfilerTag = "Final Blit Pass";
        RenderTargetHandle m_Source;
        Material m_BlitMaterial;
        TextureDimension m_TargetDimension;
        bool m_IsMobileOrSwitch;

        public FinalBlitPass(RenderPassEvent evt, Material blitMaterial)
        {
            m_BlitMaterial = blitMaterial;
            renderPassEvent = evt;
        }

        /// <summary>
        /// Configure the pass
        /// </summary>
        /// <param name="baseDescriptor"></param>
        /// <param name="colorHandle"></param>
        public void Setup(RenderTextureDescriptor baseDescriptor, RenderTargetHandle colorHandle)
        {
            m_Source = colorHandle;
            m_TargetDimension = baseDescriptor.dimension;
            m_IsMobileOrSwitch = Application.isMobilePlatform || Application.platform == RuntimePlatform.Switch;
        }

        /// <inheritdoc/>
        public override void Execute(ScriptableRenderContext context, ref RenderingData renderingData)
        {
            if (m_BlitMaterial == null)
            {
                Debug.LogErrorFormat("Missing {0}. {1} render pass will not execute. Check for missing reference in the renderer resources.", m_BlitMaterial, GetType().Name);
                return;
            }

            bool requiresSRGBConvertion = Display.main.requiresSrgbBlitToBackbuffer;
            bool killAlpha = renderingData.killAlphaInFinalBlit;

            CommandBuffer cmd = CommandBufferPool.Get(m_ProfilerTag);

            if (requiresSRGBConvertion)
                cmd.EnableShaderKeyword(ShaderKeywordStrings.LinearToSRGBConversion);
            else
                cmd.DisableShaderKeyword(ShaderKeywordStrings.LinearToSRGBConversion);

            if (killAlpha)
                cmd.EnableShaderKeyword(ShaderKeywordStrings.KillAlpha);
            else
                cmd.DisableShaderKeyword(ShaderKeywordStrings.KillAlpha);

            ref CameraData cameraData = ref renderingData.cameraData;

            // Use default blit for XR as we are not sure the UniversalRP blit handles stereo.
            // The blit will be reworked for stereo along the XRSDK work.
            Material blitMaterial = (cameraData.isStereoEnabled) ? null : m_BlitMaterial;
            cmd.SetGlobalTexture("_BlitTex", m_Source.Identifier());
            if (cameraData.isStereoEnabled || cameraData.isSceneViewCamera || cameraData.isDefaultViewport)
            {
                // This set render target is necessary so we change the LOAD state to DontCare.
<<<<<<< HEAD
                cmd.SetRenderTarget(BuiltinRenderTextureType.CameraTarget, RenderBufferLoadAction.DontCare, RenderBufferStoreAction.Store);
=======
                cmd.SetRenderTarget(BuiltinRenderTextureType.CameraTarget,
                    RenderBufferLoadAction.DontCare, RenderBufferStoreAction.Store,     // color
                    RenderBufferLoadAction.DontCare, RenderBufferStoreAction.DontCare); // depth
>>>>>>> 3c9f8e8f
                cmd.Blit(m_Source.Identifier(), BuiltinRenderTextureType.CameraTarget, blitMaterial);
            }
            else
            {
                // TODO: Final blit pass should always blit to backbuffer. The first time we do we don't need to Load contents to tile.
                // We need to keep in the pipeline of first render pass to each render target to propertly set load/store actions.
                // meanwhile we set to load so split screen case works.
                SetRenderTarget(
                    cmd,
                    BuiltinRenderTextureType.CameraTarget,
                    RenderBufferLoadAction.Load,
                    RenderBufferStoreAction.Store,
                    ClearFlag.None,
                    Color.black,
                    m_TargetDimension);

                Camera camera = cameraData.camera;
                cmd.SetViewProjectionMatrices(Matrix4x4.identity, Matrix4x4.identity);
<<<<<<< HEAD
                cmd.SetViewport(m_PixelRect != Rect.zero ? m_PixelRect : cameraData.camera.pixelRect);
=======
                cmd.SetViewport(cameraData.camera.pixelRect);
>>>>>>> 3c9f8e8f
                cmd.DrawMesh(RenderingUtils.fullscreenMesh, Matrix4x4.identity, blitMaterial);
                cmd.SetViewProjectionMatrices(camera.worldToCameraMatrix, camera.projectionMatrix);
            }

            context.ExecuteCommandBuffer(cmd);
            CommandBufferPool.Release(cmd);
        }
    }
}<|MERGE_RESOLUTION|>--- conflicted
+++ resolved
@@ -66,13 +66,9 @@
             if (cameraData.isStereoEnabled || cameraData.isSceneViewCamera || cameraData.isDefaultViewport)
             {
                 // This set render target is necessary so we change the LOAD state to DontCare.
-<<<<<<< HEAD
-                cmd.SetRenderTarget(BuiltinRenderTextureType.CameraTarget, RenderBufferLoadAction.DontCare, RenderBufferStoreAction.Store);
-=======
                 cmd.SetRenderTarget(BuiltinRenderTextureType.CameraTarget,
                     RenderBufferLoadAction.DontCare, RenderBufferStoreAction.Store,     // color
                     RenderBufferLoadAction.DontCare, RenderBufferStoreAction.DontCare); // depth
->>>>>>> 3c9f8e8f
                 cmd.Blit(m_Source.Identifier(), BuiltinRenderTextureType.CameraTarget, blitMaterial);
             }
             else
@@ -91,11 +87,7 @@
 
                 Camera camera = cameraData.camera;
                 cmd.SetViewProjectionMatrices(Matrix4x4.identity, Matrix4x4.identity);
-<<<<<<< HEAD
-                cmd.SetViewport(m_PixelRect != Rect.zero ? m_PixelRect : cameraData.camera.pixelRect);
-=======
                 cmd.SetViewport(cameraData.camera.pixelRect);
->>>>>>> 3c9f8e8f
                 cmd.DrawMesh(RenderingUtils.fullscreenMesh, Matrix4x4.identity, blitMaterial);
                 cmd.SetViewProjectionMatrices(camera.worldToCameraMatrix, camera.projectionMatrix);
             }
