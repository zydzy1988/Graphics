--- conflicted
+++ resolved
@@ -81,98 +81,8 @@
         /// <inheritdoc/>
         public override void Execute(ScriptableRenderContext context, ref RenderingData renderingData)
         {
-<<<<<<< HEAD
-            var cmd = CommandBufferPool.Get(k_ProfilerTag);
-
-            // Fetch all color grading settings
-            var stack = VolumeManager.instance.stack;
-            var channelMixer              = stack.GetComponent<ChannelMixer>();
-            var colorAdjustments          = stack.GetComponent<ColorAdjustments>();
-            var curves                    = stack.GetComponent<ColorCurves>();
-            var liftGammaGain             = stack.GetComponent<LiftGammaGain>();
-            var shadowsMidtonesHighlights = stack.GetComponent<ShadowsMidtonesHighlights>();
-            var splitToning               = stack.GetComponent<SplitToning>();
-            var tonemapping               = stack.GetComponent<Tonemapping>();
-            var whiteBalance              = stack.GetComponent<WhiteBalance>();
-
-            ref var postProcessingData = ref renderingData.postProcessingData;
-            bool hdr = postProcessingData.gradingMode == ColorGradingMode.HighDynamicRange;
-
-            // Prepare texture & material
-            int lutHeight = postProcessingData.lutSize;
-            int lutWidth = lutHeight * lutHeight;
-            var material = hdr ? m_LutBuilderHdr : m_LutBuilderLdr;
-            
-            // Prepare data
-            var lmsColorBalance = ColorUtils.ColorBalanceToLMSCoeffs(whiteBalance.temperature.value, whiteBalance.tint.value);
-            var hueSatCon = new Vector4(colorAdjustments.hueShift.value / 360f, colorAdjustments.saturation.value / 100f + 1f, colorAdjustments.contrast.value / 100f + 1f, 0f);
-            var channelMixerR = new Vector4(channelMixer.redOutRedIn.value / 100f, channelMixer.redOutGreenIn.value / 100f, channelMixer.redOutBlueIn.value / 100f, 0f);
-            var channelMixerG = new Vector4(channelMixer.greenOutRedIn.value / 100f, channelMixer.greenOutGreenIn.value / 100f, channelMixer.greenOutBlueIn.value / 100f, 0f);
-            var channelMixerB = new Vector4(channelMixer.blueOutRedIn.value / 100f, channelMixer.blueOutGreenIn.value / 100f, channelMixer.blueOutBlueIn.value / 100f, 0f);
-
-            var shadowsHighlightsLimits = new Vector4(
-                shadowsMidtonesHighlights.shadowsStart.value,
-                shadowsMidtonesHighlights.shadowsEnd.value,
-                shadowsMidtonesHighlights.highlightsStart.value,
-                shadowsMidtonesHighlights.highlightsEnd.value
-            );
-
-            var (shadows, midtones, highlights) = ColorUtils.PrepareShadowsMidtonesHighlights(
-                shadowsMidtonesHighlights.shadows.value,
-                shadowsMidtonesHighlights.midtones.value,
-                shadowsMidtonesHighlights.highlights.value
-            );
-
-            var (lift, gamma, gain) = ColorUtils.PrepareLiftGammaGain(
-                liftGammaGain.lift.value,
-                liftGammaGain.gamma.value,
-                liftGammaGain.gain.value
-            );
-
-            var (splitShadows, splitHighlights) = ColorUtils.PrepareSplitToning(
-                splitToning.shadows.value,
-                splitToning.highlights.value,
-                splitToning.balance.value
-            );
-
-            var lutParameters = new Vector4(lutHeight, 0.5f / lutWidth, 0.5f / lutHeight, lutHeight / (lutHeight - 1f));
-
-            // Fill in constants
-            material.SetVector(ShaderConstants._Lut_Params, lutParameters);
-            material.SetVector(ShaderConstants._ColorBalance, lmsColorBalance);
-            material.SetVector(ShaderConstants._ColorFilter, colorAdjustments.colorFilter.value.linear);
-            material.SetVector(ShaderConstants._ChannelMixerRed, channelMixerR);
-            material.SetVector(ShaderConstants._ChannelMixerGreen, channelMixerG);
-            material.SetVector(ShaderConstants._ChannelMixerBlue, channelMixerB);
-            material.SetVector(ShaderConstants._HueSatCon, hueSatCon);
-            material.SetVector(ShaderConstants._Lift, lift);
-            material.SetVector(ShaderConstants._Gamma, gamma);
-            material.SetVector(ShaderConstants._Gain, gain);
-            material.SetVector(ShaderConstants._Shadows, shadows);
-            material.SetVector(ShaderConstants._Midtones, midtones);
-            material.SetVector(ShaderConstants._Highlights, highlights);
-            material.SetVector(ShaderConstants._ShaHiLimits, shadowsHighlightsLimits);
-            material.SetVector(ShaderConstants._SplitShadows, splitShadows);
-            material.SetVector(ShaderConstants._SplitHighlights, splitHighlights);
-
-            // YRGB curves
-            material.SetTexture(ShaderConstants._CurveMaster, curves.master.value.GetTexture());
-            material.SetTexture(ShaderConstants._CurveRed, curves.red.value.GetTexture());
-            material.SetTexture(ShaderConstants._CurveGreen, curves.green.value.GetTexture());
-            material.SetTexture(ShaderConstants._CurveBlue, curves.blue.value.GetTexture());
-
-            // Secondary curves
-            material.SetTexture(ShaderConstants._CurveHueVsHue, curves.hueVsHue.value.GetTexture());
-            material.SetTexture(ShaderConstants._CurveHueVsSat, curves.hueVsSat.value.GetTexture());
-            material.SetTexture(ShaderConstants._CurveLumVsSat, curves.lumVsSat.value.GetTexture());
-            material.SetTexture(ShaderConstants._CurveSatVsSat, curves.satVsSat.value.GetTexture());
-
-            // Tonemapping (baked into the lut for HDR)
-            if (hdr)
-=======
             var cmd = CommandBufferPool.Get();
             using (new ProfilingScope(cmd, m_ProfilingSampler))
->>>>>>> b8664152
             {
                 // Fetch all color grading settings
                 var stack = VolumeManager.instance.stack;
@@ -191,12 +101,8 @@
                 // Prepare texture & material
                 int lutHeight = postProcessingData.lutSize;
                 int lutWidth = lutHeight * lutHeight;
-                var format = hdr ? m_HdrLutFormat : m_LdrLutFormat;
                 var material = hdr ? m_LutBuilderHdr : m_LutBuilderLdr;
-                var desc = new RenderTextureDescriptor(lutWidth, lutHeight, format, 0);
-                desc.vrUsage = VRTextureUsage.None; // We only need one for both eyes in VR
-                cmd.GetTemporaryRT(m_InternalLut.id, desc, FilterMode.Bilinear);
-
+                
                 // Prepare data
                 var lmsColorBalance = ColorUtils.ColorBalanceToLMSCoeffs(whiteBalance.temperature.value, whiteBalance.tint.value);
                 var hueSatCon = new Vector4(colorAdjustments.hueShift.value / 360f, colorAdjustments.saturation.value / 100f + 1f, colorAdjustments.contrast.value / 100f + 1f, 0f);
