--- conflicted
+++ resolved
@@ -36,9 +36,6 @@
             public bool cameraStacking { get; set; } = false;
         }
 
-<<<<<<< HEAD
-        protected void SetShaderTimeValues(float time, float deltaTime, float smoothDeltaTime, CommandBuffer cmd = null)
-=======
         /// <summary>
         /// The renderer we are currently rendering with, for low-level render control only.
         /// <c>current</c> is null outside rendering scope.
@@ -88,7 +85,7 @@
         /// </summary>
         /// <param name="cmd">CommandBuffer to submit data to GPU.</param>
         /// <param name="cameraData">CameraData containing camera matrices information.</param>
-        void SetPerCameraShaderVariables(CommandBuffer cmd, ref CameraData cameraData)
+        protected void SetPerCameraShaderVariables(CommandBuffer cmd, ref CameraData cameraData)
         {
             Camera camera = cameraData.camera;
 
@@ -148,8 +145,7 @@
         /// <param name="time">Time.</param>
         /// <param name="deltaTime">Delta time.</param>
         /// <param name="smoothDeltaTime">Smooth delta time.</param>
-        void SetShaderTimeValues(CommandBuffer cmd, float time, float deltaTime, float smoothDeltaTime)
->>>>>>> 4a05fbb5
+        protected void SetShaderTimeValues(CommandBuffer cmd, float time, float deltaTime, float smoothDeltaTime)
         {
             float timeEights = time / 8f;
             float timeFourth = time / 4f;
@@ -220,12 +216,8 @@
         bool m_FirstTimeCameraDepthTargetIsBound = true; // flag used to track when m_CameraDepthTarget should be cleared (if necessary), the first time m_CameraDepthTarget is bound as a render target
         bool m_XRRenderTargetNeedsClear = false;
 
-<<<<<<< HEAD
-        protected const string k_SetCameraRenderStateTag = "Clear Render State";
-=======
-        const string k_SetCameraRenderStateTag = "Set Camera Data";
->>>>>>> 4a05fbb5
-        const string k_SetRenderTarget = "Set RenderTarget";
+        protected const string k_SetCameraRenderStateTag = "Set Camera Data";
+        protected const string k_SetRenderTarget = "Set RenderTarget";
         protected const string k_ReleaseResourcesTag = "Release Resources";
 
         static RenderTargetIdentifier[] m_ActiveColorAttachments = new RenderTargetIdentifier[]{0, 0, 0, 0, 0, 0, 0, 0 };
@@ -524,7 +516,7 @@
             return ClearFlag.All;
         }
 
-        void ClearRenderingState(CommandBuffer cmd)
+        protected void ClearRenderingState(CommandBuffer cmd)
         {
             // Reset per-camera shader keywords. They are enabled depending on which render passes are executed.
             cmd.DisableShaderKeyword(ShaderKeywordStrings.MainLightShadows);
