--- conflicted
+++ resolved
@@ -1,1203 +1,647 @@
-<<<<<<< HEAD
-using System;
-using System.Diagnostics;
-using System.Collections.Generic;
-using Unity.Collections;
-using UnityEngine.Scripting.APIUpdating;
-
-namespace UnityEngine.Rendering.Universal
-{
-    /// <summary>
-    ///  Class <c>ScriptableRenderer</c> implements a rendering strategy. It describes how culling and lighting works and
-    /// the effects supported.
-    ///
-    ///  A renderer can be used for all cameras or be overridden on a per-camera basis. It will implement light culling and setup
-    /// and describe a list of <c>ScriptableRenderPass</c> to execute in a frame. The renderer can be extended to support more effect with additional
-    ///  <c>ScriptableRendererFeature</c>. Resources for the renderer are serialized in <c>ScriptableRendererData</c>.
-    ///
-    /// he renderer resources are serialized in <c>ScriptableRendererData</c>.
-    /// <seealso cref="ScriptableRendererData"/>
-    /// <seealso cref="ScriptableRendererFeature"/>
-    /// <seealso cref="ScriptableRenderPass"/>
-    /// </summary>
-    [MovedFrom("UnityEngine.Rendering.LWRP")] public abstract class ScriptableRenderer
-    {
-        void SetShaderTimeValues(float time, float deltaTime, float smoothDeltaTime, CommandBuffer cmd = null)
-        {
-            // We make these parameters to mirror those described in `https://docs.unity3d.com/Manual/SL-UnityShaderVariables.html
-            float timeEights = time / 8f;
-            float timeFourth = time / 4f;
-            float timeHalf = time / 2f;
-
-            // Time values
-            Vector4 timeVector = time * new Vector4(1f / 20f, 1f, 2f, 3f);
-            Vector4 sinTimeVector = new Vector4(Mathf.Sin(timeEights), Mathf.Sin(timeFourth), Mathf.Sin(timeHalf), Mathf.Sin(time));
-            Vector4 cosTimeVector = new Vector4(Mathf.Cos(timeEights), Mathf.Cos(timeFourth), Mathf.Cos(timeHalf), Mathf.Cos(time));
-            Vector4 deltaTimeVector = new Vector4(deltaTime, 1f / deltaTime, smoothDeltaTime, 1f / smoothDeltaTime);
-            Vector4 timeParametersVector = new Vector4(time, Mathf.Sin(time), Mathf.Cos(time), 0.0f);
-
-            if (cmd == null)
-            {
-                Shader.SetGlobalVector(UniversalRenderPipeline.PerFrameBuffer._Time, timeVector);
-                Shader.SetGlobalVector(UniversalRenderPipeline.PerFrameBuffer._SinTime, sinTimeVector);
-                Shader.SetGlobalVector(UniversalRenderPipeline.PerFrameBuffer._CosTime, cosTimeVector);
-                Shader.SetGlobalVector(UniversalRenderPipeline.PerFrameBuffer.unity_DeltaTime, deltaTimeVector);
-                Shader.SetGlobalVector(UniversalRenderPipeline.PerFrameBuffer._TimeParameters, timeParametersVector);
-            }
-            else
-            {
-                cmd.SetGlobalVector(UniversalRenderPipeline.PerFrameBuffer._Time, timeVector);
-                cmd.SetGlobalVector(UniversalRenderPipeline.PerFrameBuffer._SinTime, sinTimeVector);
-                cmd.SetGlobalVector(UniversalRenderPipeline.PerFrameBuffer._CosTime, cosTimeVector);
-                cmd.SetGlobalVector(UniversalRenderPipeline.PerFrameBuffer.unity_DeltaTime, deltaTimeVector);
-                cmd.SetGlobalVector(UniversalRenderPipeline.PerFrameBuffer._TimeParameters, timeParametersVector);
-            }
-        }
-
-        public RenderTargetIdentifier cameraColorTarget
-        {
-            get => m_CameraColorTarget;
-        }
-
-        public RenderTargetIdentifier cameraDepth
-        {
-            get => m_CameraDepthTarget;
-        }
-
-        protected List<ScriptableRendererFeature> rendererFeatures
-        {
-            get => m_RendererFeatures;
-        }
-
-        protected List<ScriptableRenderPass> activeRenderPassQueue
-        {
-            get => m_ActiveRenderPassQueue;
-        }
-
-        static class RenderPassBlock
-        {
-            // Executes render passes that are inputs to the main rendering
-            // but don't depend on camera state. They all render in monoscopic mode. f.ex, shadow maps.
-            public static readonly int BeforeRendering = 0;
-
-            // Main bulk of render pass execution. They required camera state to be properly set
-            // and when enabled they will render in stereo.
-            public static readonly int MainRendering = 1;
-
-            // Execute after Post-processing.
-            public static readonly int AfterRendering = 2;
-        }
-
-        const int k_RenderPassBlockCount = 3;
-
-        List<ScriptableRenderPass> m_ActiveRenderPassQueue = new List<ScriptableRenderPass>(32);
-        List<ScriptableRendererFeature> m_RendererFeatures = new List<ScriptableRendererFeature>(10);
-
-        // Camera targets are the working targets for the camera ; i.e intermediates texture written by a renderer before the final blit
-        // Renderer has to set them calling ConfigureCameraTarget()
-        // m_CameraColorTarget is also the default target used for render passes that do not use RenderPass.Configure()
-        RenderTargetIdentifier m_CameraColorTarget;
-        RenderTargetIdentifier m_CameraDepthTarget;
-        bool m_FirstCameraRenderPassExecuted = false;
-
-        const string k_SetCameraRenderStateTag = "Clear Render State";
-        const string k_SetRenderTarget = "Set RenderTarget";
-        const string k_ReleaseResourcesTag = "Release Resources";
-
-        // m_ActiveColorAttachment is the currently bound color attachment. It's similar to the built-in RenderTexture.active https://docs.unity3d.com/ScriptReference/RenderTexture-active.html
-        static RenderTargetIdentifier[] m_ActiveColorAttachment;
-        static RenderTargetIdentifier m_ActiveDepthAttachment;
-        static bool m_InsideStereoRenderBlock;
-
-        internal static void ConfigureActiveTarget(RenderTargetIdentifier colorAttachment,
-            RenderTargetIdentifier depthAttachment)
-        {
-            m_ActiveColorAttachment = new RenderTargetIdentifier[]{colorAttachment };
-            m_ActiveDepthAttachment = depthAttachment;
-        }
-
-        public ScriptableRenderer(ScriptableRendererData data)
-        {
-            foreach (var feature in data.rendererFeatures)
-            {
-                if (feature == null)
-                    continue;
-
-                feature.Create();
-                m_RendererFeatures.Add(feature);
-            }
-            Clear();
-        }
-
-        /// <summary>
-        /// Configures the camera target.
-        /// </summary>
-        /// <param name="colorTarget">Camera color target. Pass BuiltinRenderTextureType.CameraTarget if rendering to backbuffer.</param>
-        /// <param name="depthTarget">Camera depth target. Pass BuiltinRenderTextureType.CameraTarget if color has depth or rendering to backbuffer.</param>
-        public void ConfigureCameraTarget(RenderTargetIdentifier colorTarget, RenderTargetIdentifier depthTarget)
-        {
-            m_CameraColorTarget = colorTarget;
-            m_CameraDepthTarget = depthTarget;
-        }
-
-        /// <summary>
-        /// Configures the render passes that will execute for this renderer.
-        /// This method is called per-camera every frame.
-        /// </summary>
-        /// <param name="context">Use this render context to issue any draw commands during execution.</param>
-        /// <param name="renderingData">Current render state information.</param>
-        /// <seealso cref="ScriptableRenderPass"/>
-        /// <seealso cref="ScriptableRendererFeature"/>
-        public abstract void Setup(ScriptableRenderContext context, ref RenderingData renderingData);
-
-        /// <summary>
-        /// Override this method to implement the lighting setup for the renderer. You can use this to
-        /// compute and upload light CBUFFER for example.
-        /// </summary>
-        /// <param name="context">Use this render context to issue any draw commands during execution.</param>
-        /// <param name="renderingData">Current render state information.</param>
-        public virtual void SetupLights(ScriptableRenderContext context, ref RenderingData renderingData)
-        {
-        }
-
-        /// <summary>
-        /// Override this method to configure the culling parameters for the renderer. You can use this to configure if
-        /// lights should be culled per-object or the maximum shadow distance for example.
-        /// </summary>
-        /// <param name="cullingParameters">Use this to change culling parameters used by the render pipeline.</param>
-        /// <param name="cameraData">Current render state information.</param>
-        public virtual void SetupCullingParameters(ref ScriptableCullingParameters cullingParameters,
-            ref CameraData cameraData)
-        {
-        }
-
-        /// <summary>
-        /// Called upon finishing camera rendering. You can release any resources created on setup here.
-        /// </summary>
-        /// <param name="cmd"></param>
-        public virtual void FinishRendering(CommandBuffer cmd)
-        {
-        }
-
-        /// <summary>
-        /// Called when the render pipeline gets destroyed on quit or domain reload.
-        /// </summary>
-        public virtual void Cleanup()
-        {
-        }
-
-        /// <summary>
-        /// Execute the enqueued render passes. This automatically handles editor and stereo rendering.
-        /// </summary>
-        /// <param name="context">Use this render context to issue any draw commands during execution.</param>
-        /// <param name="renderingData">Current render state information.</param>
-        public void Execute(ScriptableRenderContext context, ref RenderingData renderingData)
-        {
-            Camera camera = renderingData.cameraData.camera;
-            SetCameraRenderState(context, ref renderingData.cameraData);
-
-            SortStable(m_ActiveRenderPassQueue); // Sort in growing order of ScriptableRenderPass.renderPassEvent values
-
-            // Cache the time for after the call to `SetupCameraProperties` and set the time variables in shader
-            // For now we set the time variables per camera, as we plan to remove `SetupCamearProperties`.
-            // Setting the time per frame would take API changes to pass the variable to each camera render.
-            // Once `SetupCameraProperties` is gone, the variable should be set higher in the call-stack.
-#if UNITY_EDITOR
-            float time = Application.isPlaying ? Time.time : Time.realtimeSinceStartup;
-#else
-            float time = Time.time;
-#endif
-            float deltaTime = Time.deltaTime;
-            float smoothDeltaTime = Time.smoothDeltaTime;
-            SetShaderTimeValues(time, deltaTime, smoothDeltaTime);
-
-            // Upper limits for each block. Each block will contains render passes with events below the limit.
-            NativeArray<RenderPassEvent> blockEventLimits = new NativeArray<RenderPassEvent>(k_RenderPassBlockCount, Allocator.Temp);
-            blockEventLimits[RenderPassBlock.BeforeRendering] = RenderPassEvent.BeforeRenderingPrepasses;
-            blockEventLimits[RenderPassBlock.MainRendering] = RenderPassEvent.AfterRenderingPostProcessing;
-            blockEventLimits[RenderPassBlock.AfterRendering] = (RenderPassEvent)Int32.MaxValue;
-
-            NativeArray<int> blockRanges = new NativeArray<int>(blockEventLimits.Length + 1, Allocator.Temp);
-            // Fill blockRanges with indices of the RenderPasses stored in m_ActiveRenderPassQueue
-            // blockRanges[0] is always 0
-            // blockRanges[i] is the index of the first RenderPass found in m_ActiveRenderPassQueue that has a ScriptableRenderPass.renderPassEvent higher than blockEventLimits[i] (i.e, should be executed after blockEventLimits[i])
-            // blockRanges[blockEventLimits.Length] is m_ActiveRenderPassQueue.Count
-            FillBlockRanges(blockEventLimits, blockRanges);
-            blockEventLimits.Dispose();
-
-            // Setup uniform variables and shader keywords defined in Lighting.hlsl (Lighting.hlsl is included by Lit.shader via LitForwardPass.hlsl)
-            SetupLights(context, ref renderingData);
-
-            // Before Render Block. This render blocks always execute in mono rendering.
-            // Camera is not setup. Lights are not setup.
-            // Used to render input textures like shadowmaps.
-            ExecuteBlock(RenderPassBlock.BeforeRendering, blockRanges, context, ref renderingData);
-
-            /// Configure shader variables and other unity properties that are required for rendering.
-            /// * Setup Camera RenderTarget and Viewport
-            /// * VR Camera Setup and SINGLE_PASS_STEREO props
-            /// * Setup camera view, projection and their inverse matrices.
-            /// * Setup properties: _WorldSpaceCameraPos, _ProjectionParams, _ScreenParams, _ZBufferParams, unity_OrthoParams
-            /// * Setup camera world clip planes properties
-            /// * Setup HDR keyword
-            /// * Setup global time properties (_Time, _SinTime, _CosTime)
-            bool stereoEnabled = renderingData.cameraData.isStereoEnabled;
-            context.SetupCameraProperties(camera, stereoEnabled);
-
-            // Override time values from when `SetupCameraProperties` were called.
-            // They might be a frame behind.
-            // We can remove this after removing `SetupCameraProperties` as the values should be per frame, and not per camera.
-            SetShaderTimeValues(time, deltaTime, smoothDeltaTime);
-
-            if (stereoEnabled)
-                BeginXRRendering(context, camera);
-
-#if VISUAL_EFFECT_GRAPH_0_0_1_OR_NEWER
-            var localCmd = CommandBufferPool.Get(string.Empty);
-            //Triggers dispatch per camera, all global parameters should have been setup at this stage.
-            VFX.VFXManager.ProcessCameraCommand(camera, localCmd);
-            context.ExecuteCommandBuffer(localCmd);
-            CommandBufferPool.Release(localCmd);
-#endif
-
-            // In this block main rendering executes.
-            ExecuteBlock(RenderPassBlock.MainRendering, blockRanges, context, ref renderingData);
-
-            DrawGizmos(context, camera, GizmoSubset.PreImageEffects);
-
-            // In this block after rendering drawing happens, e.g, post processing, video player capture.
-            ExecuteBlock(RenderPassBlock.AfterRendering, blockRanges, context, ref renderingData);
-
-            if (stereoEnabled)
-                EndXRRendering(context, camera);
-
-            DrawGizmos(context, camera, GizmoSubset.PostImageEffects);
-
-            //if (renderingData.resolveFinalTarget)
-                InternalFinishRendering(context);
-            blockRanges.Dispose();
-        }
-
-        /// <summary>
-        /// Enqueues a render pass for execution.
-        /// </summary>
-        /// <param name="pass">Render pass to be enqueued.</param>
-        public void EnqueuePass(ScriptableRenderPass pass)
-        {
-            m_ActiveRenderPassQueue.Add(pass);
-        }
-
-        /// <summary>
-        /// Returns a clear flag based on CameraClearFlags.
-        /// </summary>
-        /// <param name="cameraClearFlags">Camera clear flags.</param>
-        /// <returns>A clear flag that tells if color and/or depth should be cleared.</returns>
-        protected static ClearFlag GetCameraClearFlag(CameraClearFlags cameraClearFlags)
-        {
-#if UNITY_EDITOR
-            // We need public API to tell if FrameDebugger is active and enabled. In that case
-            // we want to force a clear to see properly the drawcall stepping.
-            // For now, to fix FrameDebugger in Editor, we force a clear.
-            cameraClearFlags = CameraClearFlags.SolidColor;
-#endif
-
-            // Universal RP doesn't support CameraClearFlags.DepthOnly and CameraClearFlags.Nothing.
-            // CameraClearFlags.DepthOnly has the same effect of CameraClearFlags.SolidColor
-            // CameraClearFlags.Nothing clears Depth on PC/Desktop and in mobile it clears both
-            // depth and color.
-            // CameraClearFlags.Skybox clears depth only.
-
-            // Implementation details:
-            // Camera clear flags are used to initialize the attachments on the first render pass.
-            // ClearFlag is used together with Tile Load action to figure out how to clear the camera render target.
-            // In Tile Based GPUs ClearFlag.Depth + RenderBufferLoadAction.DontCare becomes DontCare load action.
-            // While ClearFlag.All + RenderBufferLoadAction.DontCare become Clear load action.
-            // In mobile we force ClearFlag.All as DontCare doesn't have noticeable perf. difference from Clear
-            // and this avoid tile clearing issue when not rendering all pixels in some GPUs.
-            // In desktop/consoles there's actually performance difference between DontCare and Clear.
-
-            // RenderBufferLoadAction.DontCare in PC/Desktop behaves as not clearing screen
-            // RenderBufferLoadAction.DontCare in Vulkan/Metal behaves as DontCare load action
-            // RenderBufferLoadAction.DontCare in GLES behaves as glInvalidateBuffer
-
-            // Always clear on first render pass in mobile as it's same perf of DontCare and avoid tile clearing issues.
-            if (Application.isMobilePlatform)
-                return ClearFlag.All;
-
-            if ((cameraClearFlags == CameraClearFlags.Skybox && RenderSettings.skybox != null) ||
-                cameraClearFlags == CameraClearFlags.Nothing)
-                return ClearFlag.Depth;
-
-            return ClearFlag.All;
-        }
-
-        // Initialize Camera Render State
-        // Place all per-camera rendering logic that is generic for all types of renderers here.
-        void SetCameraRenderState(ScriptableRenderContext context, ref CameraData cameraData)
-        {
-            // Reset per-camera shader keywords. They are enabled depending on which render passes are executed.
-            CommandBuffer cmd = CommandBufferPool.Get(k_SetCameraRenderStateTag);
-            cmd.DisableShaderKeyword(ShaderKeywordStrings.MainLightShadows);
-            cmd.DisableShaderKeyword(ShaderKeywordStrings.MainLightShadowCascades);
-            cmd.DisableShaderKeyword(ShaderKeywordStrings.AdditionalLightsVertex);
-            cmd.DisableShaderKeyword(ShaderKeywordStrings.AdditionalLightsPixel);
-            cmd.DisableShaderKeyword(ShaderKeywordStrings.AdditionalLightShadows);
-            cmd.DisableShaderKeyword(ShaderKeywordStrings.SoftShadows);
-            cmd.DisableShaderKeyword(ShaderKeywordStrings.MixedLightingSubtractive);
-
-            // Required by VolumeSystem / PostProcessing.
-            VolumeManager.instance.Update(cameraData.volumeTrigger, cameraData.volumeLayerMask);
-            context.ExecuteCommandBuffer(cmd);
-            CommandBufferPool.Release(cmd);
-        }
-
-        internal void Clear()
-        {
-            m_CameraColorTarget = BuiltinRenderTextureType.CameraTarget;
-            m_CameraDepthTarget = BuiltinRenderTextureType.CameraTarget;
-
-            m_ActiveColorAttachment = new RenderTargetIdentifier[]{BuiltinRenderTextureType.CameraTarget};
-            m_ActiveDepthAttachment = BuiltinRenderTextureType.CameraTarget;
-
-            m_FirstCameraRenderPassExecuted = false;
-            m_InsideStereoRenderBlock = false;
-            m_ActiveRenderPassQueue.Clear();
-        }
-
-        void ExecuteBlock(int blockIndex, NativeArray<int> blockRanges,
-            ScriptableRenderContext context, ref RenderingData renderingData, bool submit = false)
-        {
-            int endIndex = blockRanges[blockIndex + 1];
-            for (int currIndex = blockRanges[blockIndex]; currIndex < endIndex; ++currIndex)
-            {
-                var renderPass = m_ActiveRenderPassQueue[currIndex];
-                ExecuteRenderPass(context, renderPass, ref renderingData);
-            }
-
-            if (submit)
-                context.Submit();
-        }
-
-        static bool IsMRT(RenderTargetIdentifier[] colorBuffers)
-        {
-            uint nonNullColorBuffers = 0;
-            foreach(var identifier in colorBuffers)
-            {
-                if (identifier != 0)
-                    ++nonNullColorBuffers;
-            }
-            return nonNullColorBuffers > 1;
-        }
-
-        static bool Contains(RenderTargetIdentifier[] source, RenderTargetIdentifier value)
-        {
-            foreach (var identifier in source)
-            {
-                if (identifier == value)
-                    return true;
-            }
-            return false;
-        }
-
-        // return true if "left" and "right" are the same
-        static bool SequenceEqual(RenderTargetIdentifier[] left, RenderTargetIdentifier[] right)
-        {
-            if (left.Length != right.Length)
-                return false;
-
-            for(int i = 0; i< left.Length; ++i)
-                if (left[i] != right[i])
-                    return false;
-
-            return true;
-        }
-
-        void ExecuteRenderPass(ScriptableRenderContext context, ScriptableRenderPass renderPass, ref RenderingData renderingData)
-        {
-            CommandBuffer cmd = CommandBufferPool.Get(k_SetRenderTarget);
-            renderPass.Configure(cmd, renderingData.cameraData.cameraTargetDescriptor);
-
-            if(IsMRT(renderPass.colorAttachment))
-            {
-                ref CameraData cameraData = ref renderingData.cameraData;
-
-                if( Contains(renderPass.colorAttachment, m_CameraColorTarget) && !m_FirstCameraRenderPassExecuted)
-                {
-                    m_FirstCameraRenderPassExecuted = true;
-
-                    Camera camera = cameraData.camera;
-                    ClearFlag clearFlag = GetCameraClearFlag(camera.clearFlags);
-
-                    // Overlay cameras composite on top of previous ones. They don't clear.
-                    // MTT: Commented due to not implemented yet
-//                    if (renderingData.cameraData.renderType == CameraRenderType.Overlay)
-//                        clearFlag = ClearFlag.None;
-
-                    //SetRenderTarget(cmd, renderPass.colorAttachment, m_CameraDepthTarget, clearFlag,
-                    SetRenderTarget(cmd, renderPass.colorAttachment, renderPass.depthAttachment, clearFlag,
-                        CoreUtils.ConvertSRGBToActiveColorSpace(camera.backgroundColor));
-                }
-
-                // Only setup render target if current render pass attachments are different from the active ones
-                else if ( !SequenceEqual(renderPass.colorAttachment, m_ActiveColorAttachment)  || renderPass.depthAttachment != m_ActiveDepthAttachment)
-                    SetRenderTarget(cmd, renderPass.colorAttachment, renderPass.depthAttachment, renderPass.clearFlag, renderPass.clearColor);
-            }
-            else
-            {
-                RenderTargetIdentifier passColorAttachment = renderPass.colorAttachment[0];
-                RenderTargetIdentifier passDepthAttachment = renderPass.depthAttachment;
-                ref CameraData cameraData = ref renderingData.cameraData;
-
-                // When render pass doesn't call ConfigureTarget we assume it's expected to render to camera target
-                // which might be backbuffer or the framebuffer render textures.
-                if (!renderPass.overrideCameraTarget)
-                {
-                    passColorAttachment = m_CameraColorTarget;
-                    passDepthAttachment = m_CameraDepthTarget;
-                }
-
-                if (passColorAttachment == m_CameraColorTarget && !m_FirstCameraRenderPassExecuted)
-                {
-                    m_FirstCameraRenderPassExecuted = true;
-
-                    Camera camera = cameraData.camera;
-                    ClearFlag clearFlag = GetCameraClearFlag(camera.clearFlags);
-
-                    // Overlay cameras composite on top of previous ones. They don't clear.
-                    // MTT: Commented due to not implemented yet
-//                    if (renderingData.cameraData.renderType == CameraRenderType.Overlay)
-//                        clearFlag = ClearFlag.None;
-
-                    // TODO: what if passDepthAttachment!=m_CameraDepthTarget?? should we not use the followin line instead??
-                    //SetRenderTarget(cmd, m_CameraColorTarget, passDepthAttachment, clearFlag,
-                    SetRenderTarget(cmd, m_CameraColorTarget, m_CameraDepthTarget, clearFlag,
-                        CoreUtils.ConvertSRGBToActiveColorSpace(camera.backgroundColor));
-
-                    context.ExecuteCommandBuffer(cmd);
-                    cmd.Clear();
-
-                    if (cameraData.isStereoEnabled)
-                    {
-                        context.StartMultiEye(cameraData.camera);
-                        XRUtils.DrawOcclusionMesh(cmd, cameraData.camera);
-                    }
-                }
-
-                // Only setup render target if current render pass attachments are different from the active ones
-                else if (passColorAttachment != m_ActiveColorAttachment[0] || passDepthAttachment != m_ActiveDepthAttachment)
-                    SetRenderTarget(cmd, passColorAttachment, passDepthAttachment, renderPass.clearFlag, renderPass.clearColor);
-            }
-
-            context.ExecuteCommandBuffer(cmd);
-            CommandBufferPool.Release(cmd);
-
-            renderPass.Execute(context, ref renderingData);
-        }
-
-        void BeginXRRendering(ScriptableRenderContext context, Camera camera)
-        {
-            context.StartMultiEye(camera);
-            m_InsideStereoRenderBlock = true;
-        }
-
-        void EndXRRendering(ScriptableRenderContext context, Camera camera)
-        {
-            context.StopMultiEye(camera);
-            context.StereoEndRender(camera);
-            m_InsideStereoRenderBlock = false;
-        }
-
-        internal static void SetRenderTarget(CommandBuffer cmd, RenderTargetIdentifier colorAttachment, RenderTargetIdentifier depthAttachment, ClearFlag clearFlag, Color clearColor)
-        {
-            m_ActiveColorAttachment = new RenderTargetIdentifier[]{colorAttachment};
-            m_ActiveDepthAttachment = depthAttachment;
-
-            RenderBufferLoadAction colorLoadAction = clearFlag != ClearFlag.None ?
-                RenderBufferLoadAction.DontCare : RenderBufferLoadAction.Load;
-
-            RenderBufferLoadAction depthLoadAction = ((uint)clearFlag & (uint)ClearFlag.Depth) != 0 ?
-                RenderBufferLoadAction.DontCare : RenderBufferLoadAction.Load;
-
-            TextureDimension dimension = (m_InsideStereoRenderBlock) ? XRGraphics.eyeTextureDesc.dimension : TextureDimension.Tex2D;
-            SetRenderTarget(cmd, colorAttachment, colorLoadAction, RenderBufferStoreAction.Store,
-                depthAttachment, depthLoadAction, RenderBufferStoreAction.Store, clearFlag, clearColor, dimension);
-        }
-
-        static void SetRenderTarget(
-            CommandBuffer cmd,
-            RenderTargetIdentifier colorAttachment,
-            RenderBufferLoadAction colorLoadAction,
-            RenderBufferStoreAction colorStoreAction,
-            ClearFlag clearFlags,
-            Color clearColor,
-            TextureDimension dimension)
-        {
-            if (dimension == TextureDimension.Tex2DArray)
-                CoreUtils.SetRenderTarget(cmd, colorAttachment, clearFlags, clearColor, 0, CubemapFace.Unknown, -1);
-            else
-                CoreUtils.SetRenderTarget(cmd, colorAttachment, colorLoadAction, colorStoreAction, clearFlags, clearColor);
-        }
-
-        static void SetRenderTarget(
-            CommandBuffer cmd,
-            RenderTargetIdentifier colorAttachment,
-            RenderBufferLoadAction colorLoadAction,
-            RenderBufferStoreAction colorStoreAction,
-            RenderTargetIdentifier depthAttachment,
-            RenderBufferLoadAction depthLoadAction,
-            RenderBufferStoreAction depthStoreAction,
-            ClearFlag clearFlags,
-            Color clearColor,
-            TextureDimension dimension)
-        {
-            if (depthAttachment == BuiltinRenderTextureType.CameraTarget)
-            {
-                SetRenderTarget(cmd, colorAttachment, colorLoadAction, colorStoreAction, clearFlags, clearColor,
-                    dimension);
-            }
-            else
-            {
-                if (dimension == TextureDimension.Tex2DArray)
-                    CoreUtils.SetRenderTarget(cmd, colorAttachment, depthAttachment,
-                        clearFlags, clearColor, 0, CubemapFace.Unknown, -1);
-                else
-                    CoreUtils.SetRenderTarget(cmd, colorAttachment, colorLoadAction, colorStoreAction,
-                        depthAttachment, depthLoadAction, depthStoreAction, clearFlags, clearColor);
-            }
-        }
-
-        static void SetRenderTarget(CommandBuffer cmd, RenderTargetIdentifier[] colorAttachment, RenderTargetIdentifier depthAttachment, ClearFlag clearFlag, Color clearColor)
-        {
-            m_ActiveColorAttachment = colorAttachment;
-            m_ActiveDepthAttachment = depthAttachment;
-
-            CoreUtils.SetRenderTarget(cmd, colorAttachment, depthAttachment, clearFlag, clearColor);
-        }
-
-        [Conditional("UNITY_EDITOR")]
-        void DrawGizmos(ScriptableRenderContext context, Camera camera, GizmoSubset gizmoSubset)
-        {
-#if UNITY_EDITOR
-            if (UnityEditor.Handles.ShouldRenderGizmos())
-                context.DrawGizmos(camera, gizmoSubset);
-#endif
-        }
-
-        // Fill in render pass indices for each block. End index is startIndex + 1.
-        void FillBlockRanges(NativeArray<RenderPassEvent> blockEventLimits, NativeArray<int> blockRanges)
-        {
-            int currRangeIndex = 0;
-            int currRenderPass = 0;
-            blockRanges[currRangeIndex++] = 0;
-
-            // For each block, it finds the first render pass index that has an event
-            // higher than the block limit.
-            for (int i = 0; i < blockEventLimits.Length - 1; ++i)
-            {
-                while (currRenderPass < m_ActiveRenderPassQueue.Count &&
-                    m_ActiveRenderPassQueue[currRenderPass].renderPassEvent < blockEventLimits[i])
-                    currRenderPass++;
-
-                blockRanges[currRangeIndex++] = currRenderPass;
-            }
-
-            blockRanges[currRangeIndex] = m_ActiveRenderPassQueue.Count;
-        }
-
-        void InternalFinishRendering(ScriptableRenderContext context)
-        {
-            CommandBuffer cmd = CommandBufferPool.Get(k_ReleaseResourcesTag);
-
-            for (int i = 0; i < m_ActiveRenderPassQueue.Count; ++i)
-                m_ActiveRenderPassQueue[i].FrameCleanup(cmd);
-
-            FinishRendering(cmd);
-            Clear();
-
-            context.ExecuteCommandBuffer(cmd);
-            CommandBufferPool.Release(cmd);
-        }
-
-        internal static void SortStable(List<ScriptableRenderPass> list)
-        {
-            int j;
-            for (int i = 1; i < list.Count; ++i)
-            {
-                ScriptableRenderPass curr = list[i];
-
-                j = i - 1;
-                for (; j >= 0 && curr < list[j]; --j)
-                    list[j + 1] = list[j];
-
-                list[j + 1] = curr;
-            }
-        }
-    }
-}
-=======
-using System;
-using System.Diagnostics;
-using System.Collections.Generic;
-using Unity.Collections;
-using UnityEngine.Scripting.APIUpdating;
-
-namespace UnityEngine.Rendering.Universal
-{
-    /// <summary>
-    ///  Class <c>ScriptableRenderer</c> implements a rendering strategy. It describes how culling and lighting works and
-    /// the effects supported.
-    ///
-    ///  A renderer can be used for all cameras or be overridden on a per-camera basis. It will implement light culling and setup
-    /// and describe a list of <c>ScriptableRenderPass</c> to execute in a frame. The renderer can be extended to support more effect with additional
-    ///  <c>ScriptableRendererFeature</c>. Resources for the renderer are serialized in <c>ScriptableRendererData</c>.
-    ///
-    /// he renderer resources are serialized in <c>ScriptableRendererData</c>.
-    /// <seealso cref="ScriptableRendererData"/>
-    /// <seealso cref="ScriptableRendererFeature"/>
-    /// <seealso cref="ScriptableRenderPass"/>
-    /// </summary>
-    [MovedFrom("UnityEngine.Rendering.LWRP")] public abstract class ScriptableRenderer
-    {
-        void SetShaderTimeValues(float time, float deltaTime, float smoothDeltaTime, CommandBuffer cmd = null)
-        {
-            // We make these parameters to mirror those described in `https://docs.unity3d.com/Manual/SL-UnityShaderVariables.html
-            float timeEights = time / 8f;
-            float timeFourth = time / 4f;
-            float timeHalf = time / 2f;
-
-            // Time values
-            Vector4 timeVector = time * new Vector4(1f / 20f, 1f, 2f, 3f);
-            Vector4 sinTimeVector = new Vector4(Mathf.Sin(timeEights), Mathf.Sin(timeFourth), Mathf.Sin(timeHalf), Mathf.Sin(time));
-            Vector4 cosTimeVector = new Vector4(Mathf.Cos(timeEights), Mathf.Cos(timeFourth), Mathf.Cos(timeHalf), Mathf.Cos(time));
-            Vector4 deltaTimeVector = new Vector4(deltaTime, 1f / deltaTime, smoothDeltaTime, 1f / smoothDeltaTime);
-            Vector4 timeParametersVector = new Vector4(time, Mathf.Sin(time), Mathf.Cos(time), 0.0f);
-
-            if (cmd == null)
-            {
-                Shader.SetGlobalVector(UniversalRenderPipeline.PerFrameBuffer._Time, timeVector);
-                Shader.SetGlobalVector(UniversalRenderPipeline.PerFrameBuffer._SinTime, sinTimeVector);
-                Shader.SetGlobalVector(UniversalRenderPipeline.PerFrameBuffer._CosTime, cosTimeVector);
-                Shader.SetGlobalVector(UniversalRenderPipeline.PerFrameBuffer.unity_DeltaTime, deltaTimeVector);
-                Shader.SetGlobalVector(UniversalRenderPipeline.PerFrameBuffer._TimeParameters, timeParametersVector);
-            }
-            else
-            {
-                cmd.SetGlobalVector(UniversalRenderPipeline.PerFrameBuffer._Time, timeVector);
-                cmd.SetGlobalVector(UniversalRenderPipeline.PerFrameBuffer._SinTime, sinTimeVector);
-                cmd.SetGlobalVector(UniversalRenderPipeline.PerFrameBuffer._CosTime, cosTimeVector);
-                cmd.SetGlobalVector(UniversalRenderPipeline.PerFrameBuffer.unity_DeltaTime, deltaTimeVector);
-                cmd.SetGlobalVector(UniversalRenderPipeline.PerFrameBuffer._TimeParameters, timeParametersVector);
-            }
-        }
-
-        public RenderTargetIdentifier cameraColorTarget
-        {
-            get => m_CameraColorTarget;
-        }
-
-        public RenderTargetIdentifier cameraDepth
-        {
-            get => m_CameraDepthTarget;
-        }
-
-        protected List<ScriptableRendererFeature> rendererFeatures
-        {
-            get => m_RendererFeatures;
-        }
-
-        protected List<ScriptableRenderPass> activeRenderPassQueue
-        {
-            get => m_ActiveRenderPassQueue;
-        }
-
-        static class RenderPassBlock
-        {
-            // Executes render passes that are inputs to the main rendering
-            // but don't depend on camera state. They all render in monoscopic mode. f.ex, shadow maps.
-            public static readonly int BeforeRendering = 0;
-
-            // Main bulk of render pass execution. They required camera state to be properly set
-            // and when enabled they will render in stereo.
-            public static readonly int MainRenderingOpaque = 1;
-            public static readonly int MainRenderingTransparent = 2;
-
-            // Execute after Post-processing.
-            public static readonly int AfterRendering = 3;
-        }
-
-        const int k_RenderPassBlockCount = 4;
-
-        List<ScriptableRenderPass> m_ActiveRenderPassQueue = new List<ScriptableRenderPass>(32);
-        List<ScriptableRendererFeature> m_RendererFeatures = new List<ScriptableRendererFeature>(10);
-        RenderTargetIdentifier m_CameraColorTarget;
-        RenderTargetIdentifier m_CameraDepthTarget;
-        bool m_FirstCameraRenderPassExecuted = false;
-
-        const string k_SetCameraRenderStateTag = "Clear Render State";
-        const string k_SetRenderTarget = "Set RenderTarget";
-        const string k_ReleaseResourcesTag = "Release Resources";
-
-        static RenderTargetIdentifier m_ActiveColorAttachment;
-        static RenderTargetIdentifier m_ActiveDepthAttachment;
-        static bool m_InsideStereoRenderBlock;
-
-        internal static void ConfigureActiveTarget(RenderTargetIdentifier colorAttachment,
-            RenderTargetIdentifier depthAttachment)
-        {
-            m_ActiveColorAttachment = colorAttachment;
-            m_ActiveDepthAttachment = depthAttachment;
-        }
-
-        public ScriptableRenderer(ScriptableRendererData data)
-        {
-            foreach (var feature in data.rendererFeatures)
-            {
-                if (feature == null)
-                    continue;
-
-                feature.Create();
-                m_RendererFeatures.Add(feature);
-            }
-            Clear();
-        }
-
-        /// <summary>
-        /// Configures the camera target.
-        /// </summary>
-        /// <param name="colorTarget">Camera color target. Pass BuiltinRenderTextureType.CameraTarget if rendering to backbuffer.</param>
-        /// <param name="depthTarget">Camera depth target. Pass BuiltinRenderTextureType.CameraTarget if color has depth or rendering to backbuffer.</param>
-        public void ConfigureCameraTarget(RenderTargetIdentifier colorTarget, RenderTargetIdentifier depthTarget)
-        {
-            m_CameraColorTarget = colorTarget;
-            m_CameraDepthTarget = depthTarget;
-        }
-
-        /// <summary>
-        /// Configures the render passes that will execute for this renderer.
-        /// This method is called per-camera every frame.
-        /// </summary>
-        /// <param name="context">Use this render context to issue any draw commands during execution.</param>
-        /// <param name="renderingData">Current render state information.</param>
-        /// <seealso cref="ScriptableRenderPass"/>
-        /// <seealso cref="ScriptableRendererFeature"/>
-        public abstract void Setup(ScriptableRenderContext context, ref RenderingData renderingData);
-
-        /// <summary>
-        /// Override this method to implement the lighting setup for the renderer. You can use this to
-        /// compute and upload light CBUFFER for example.
-        /// </summary>
-        /// <param name="context">Use this render context to issue any draw commands during execution.</param>
-        /// <param name="renderingData">Current render state information.</param>
-        public virtual void SetupLights(ScriptableRenderContext context, ref RenderingData renderingData)
-        {
-        }
-
-        /// <summary>
-        /// Override this method to configure the culling parameters for the renderer. You can use this to configure if
-        /// lights should be culled per-object or the maximum shadow distance for example.
-        /// </summary>
-        /// <param name="cullingParameters">Use this to change culling parameters used by the render pipeline.</param>
-        /// <param name="cameraData">Current render state information.</param>
-        public virtual void SetupCullingParameters(ref ScriptableCullingParameters cullingParameters,
-            ref CameraData cameraData)
-        {
-        }
-
-        /// <summary>
-        /// Called upon finishing camera rendering. You can release any resources created on setup here.
-        /// </summary>
-        /// <param name="cmd"></param>
-        public virtual void FinishRendering(CommandBuffer cmd)
-        {
-        }
-
-        /// <summary>
-        /// Called when the render pipeline gets destroyed on quit or domain reload.
-        /// </summary>
-        public virtual void Cleanup()
-        {
-        }
-
-        /// <summary>
-        /// Execute the enqueued render passes. This automatically handles editor and stereo rendering.
-        /// </summary>
-        /// <param name="context">Use this render context to issue any draw commands during execution.</param>
-        /// <param name="renderingData">Current render state information.</param>
-        public void Execute(ScriptableRenderContext context, ref RenderingData renderingData)
-        {
-            Camera camera = renderingData.cameraData.camera;
-            CommandBuffer cmd = CommandBufferPool.Get(k_SetCameraRenderStateTag);
-
-            // Initialize Camera Render State
-            SetCameraRenderState(cmd, ref renderingData.cameraData);
-            context.ExecuteCommandBuffer(cmd);
-            cmd.Clear();
-            
-            // Sort the render pass queue
-            SortStable(m_ActiveRenderPassQueue);
-
-            // Cache the time for after the call to `SetupCameraProperties` and set the time variables in shader
-            // For now we set the time variables per camera, as we plan to remove `SetupCamearProperties`.
-            // Setting the time per frame would take API changes to pass the variable to each camera render.
-            // Once `SetupCameraProperties` is gone, the variable should be set higher in the call-stack.
-#if UNITY_EDITOR
-            float time = Application.isPlaying ? Time.time : Time.realtimeSinceStartup;
-#else
-            float time = Time.time;
-#endif
-            float deltaTime = Time.deltaTime;
-            float smoothDeltaTime = Time.smoothDeltaTime;
-            SetShaderTimeValues(time, deltaTime, smoothDeltaTime);
-
-            // Upper limits for each block. Each block will contains render passes with events below the limit.
-            NativeArray<RenderPassEvent> blockEventLimits = new NativeArray<RenderPassEvent>(k_RenderPassBlockCount, Allocator.Temp);
-            blockEventLimits[RenderPassBlock.BeforeRendering] = RenderPassEvent.BeforeRenderingPrepasses;
-            blockEventLimits[RenderPassBlock.MainRenderingOpaque] = RenderPassEvent.AfterRenderingOpaques;
-            blockEventLimits[RenderPassBlock.MainRenderingTransparent] = RenderPassEvent.AfterRenderingPostProcessing;
-            blockEventLimits[RenderPassBlock.AfterRendering] = (RenderPassEvent)Int32.MaxValue;
-
-            NativeArray<int> blockRanges = new NativeArray<int>(blockEventLimits.Length + 1, Allocator.Temp);
-            FillBlockRanges(blockEventLimits, blockRanges);
-            blockEventLimits.Dispose();
-
-            SetupLights(context, ref renderingData);
-
-            // Before Render Block. This render blocks always execute in mono rendering.
-            // Camera is not setup. Lights are not setup.
-            // Used to render input textures like shadowmaps.
-            ExecuteBlock(RenderPassBlock.BeforeRendering, blockRanges, context, ref renderingData);
-
-            /// Configure shader variables and other unity properties that are required for rendering.
-            /// * Setup Camera RenderTarget and Viewport
-            /// * VR Camera Setup and SINGLE_PASS_STEREO props
-            /// * Setup camera view, projection and their inverse matrices.
-            /// * Setup properties: _WorldSpaceCameraPos, _ProjectionParams, _ScreenParams, _ZBufferParams, unity_OrthoParams
-            /// * Setup camera world clip planes properties
-            /// * Setup HDR keyword
-            /// * Setup global time properties (_Time, _SinTime, _CosTime)
-            bool stereoEnabled = renderingData.cameraData.isStereoEnabled;
-            context.SetupCameraProperties(camera, stereoEnabled);
-
-            // Override time values from when `SetupCameraProperties` were called.
-            // They might be a frame behind.
-            // We can remove this after removing `SetupCameraProperties` as the values should be per frame, and not per camera.
-            SetShaderTimeValues(time, deltaTime, smoothDeltaTime);
-
-            if (stereoEnabled)
-                BeginXRRendering(context, camera);
-
-#if VISUAL_EFFECT_GRAPH_0_0_1_OR_NEWER
-            var localCmd = CommandBufferPool.Get(string.Empty);
-            //Triggers dispatch per camera, all global parameters should have been setup at this stage.
-            VFX.VFXManager.ProcessCameraCommand(camera, localCmd);
-            context.ExecuteCommandBuffer(localCmd);
-            CommandBufferPool.Release(localCmd);
-#endif
-
-            // In the opaque and transparent blocks the main rendering executes.
-
-            // Opaque blocks...
-            ExecuteBlock(RenderPassBlock.MainRenderingOpaque, blockRanges, context, ref renderingData);
-
-            // Transparent blocks...
-            ExecuteBlock(RenderPassBlock.MainRenderingTransparent, blockRanges, context, ref renderingData);
-
-            // Draw Gizmos...
-            DrawGizmos(context, camera, GizmoSubset.PreImageEffects);
-
-            // In this block after rendering drawing happens, e.g, post processing, video player capture.
-            ExecuteBlock(RenderPassBlock.AfterRendering, blockRanges, context, ref renderingData);
-
-            if (stereoEnabled)
-                EndXRRendering(context, camera);
-
-            DrawGizmos(context, camera, GizmoSubset.PostImageEffects);
-
-            //if (renderingData.resolveFinalTarget)
-                InternalFinishRendering(context);
-            blockRanges.Dispose();
-            CommandBufferPool.Release(cmd);
-        }
-
-        /// <summary>
-        /// Enqueues a render pass for execution.
-        /// </summary>
-        /// <param name="pass">Render pass to be enqueued.</param>
-        public void EnqueuePass(ScriptableRenderPass pass)
-        {
-            m_ActiveRenderPassQueue.Add(pass);
-        }
-
-        /// <summary>
-        /// Returns a clear flag based on CameraClearFlags.
-        /// </summary>
-        /// <param name="cameraClearFlags">Camera clear flags.</param>
-        /// <returns>A clear flag that tells if color and/or depth should be cleared.</returns>
-        protected static ClearFlag GetCameraClearFlag(CameraClearFlags cameraClearFlags)
-        {
-#if UNITY_EDITOR
-            // We need public API to tell if FrameDebugger is active and enabled. In that case
-            // we want to force a clear to see properly the drawcall stepping.
-            // For now, to fix FrameDebugger in Editor, we force a clear.
-            cameraClearFlags = CameraClearFlags.SolidColor;
-#endif
-
-            // Universal RP doesn't support CameraClearFlags.DepthOnly and CameraClearFlags.Nothing.
-            // CameraClearFlags.DepthOnly has the same effect of CameraClearFlags.SolidColor
-            // CameraClearFlags.Nothing clears Depth on PC/Desktop and in mobile it clears both
-            // depth and color.
-            // CameraClearFlags.Skybox clears depth only.
-
-            // Implementation details:
-            // Camera clear flags are used to initialize the attachments on the first render pass.
-            // ClearFlag is used together with Tile Load action to figure out how to clear the camera render target.
-            // In Tile Based GPUs ClearFlag.Depth + RenderBufferLoadAction.DontCare becomes DontCare load action.
-            // While ClearFlag.All + RenderBufferLoadAction.DontCare become Clear load action.
-            // In mobile we force ClearFlag.All as DontCare doesn't have noticeable perf. difference from Clear
-            // and this avoid tile clearing issue when not rendering all pixels in some GPUs.
-            // In desktop/consoles there's actually performance difference between DontCare and Clear.
-
-            // RenderBufferLoadAction.DontCare in PC/Desktop behaves as not clearing screen
-            // RenderBufferLoadAction.DontCare in Vulkan/Metal behaves as DontCare load action
-            // RenderBufferLoadAction.DontCare in GLES behaves as glInvalidateBuffer
-
-            // Always clear on first render pass in mobile as it's same perf of DontCare and avoid tile clearing issues.
-            if (Application.isMobilePlatform)
-                return ClearFlag.All;
-
-            if ((cameraClearFlags == CameraClearFlags.Skybox && RenderSettings.skybox != null) ||
-                cameraClearFlags == CameraClearFlags.Nothing)
-                return ClearFlag.Depth;
-
-            return ClearFlag.All;
-        }
-
-        // Initialize Camera Render State
-        // Place all per-camera rendering logic that is generic for all types of renderers here.
-        void SetCameraRenderState(CommandBuffer cmd, ref CameraData cameraData)
-        {
-            // Reset per-camera shader keywords. They are enabled depending on which render passes are executed.
-            cmd.DisableShaderKeyword(ShaderKeywordStrings.MainLightShadows);
-            cmd.DisableShaderKeyword(ShaderKeywordStrings.MainLightShadowCascades);
-            cmd.DisableShaderKeyword(ShaderKeywordStrings.AdditionalLightsVertex);
-            cmd.DisableShaderKeyword(ShaderKeywordStrings.AdditionalLightsPixel);
-            cmd.DisableShaderKeyword(ShaderKeywordStrings.AdditionalLightShadows);
-            cmd.DisableShaderKeyword(ShaderKeywordStrings.SoftShadows);
-            cmd.DisableShaderKeyword(ShaderKeywordStrings.MixedLightingSubtractive);
-
-            // Required by VolumeSystem / PostProcessing.
-            VolumeManager.instance.Update(cameraData.volumeTrigger, cameraData.volumeLayerMask);
-        }
-
-        internal void Clear()
-        {
-            m_CameraColorTarget = BuiltinRenderTextureType.CameraTarget;
-            m_CameraDepthTarget = BuiltinRenderTextureType.CameraTarget;
-
-            m_ActiveColorAttachment = BuiltinRenderTextureType.CameraTarget;
-            m_ActiveDepthAttachment = BuiltinRenderTextureType.CameraTarget;
-
-            m_FirstCameraRenderPassExecuted = false;
-            m_InsideStereoRenderBlock = false;
-            m_ActiveRenderPassQueue.Clear();
-        }
-
-        void ExecuteBlock(int blockIndex, NativeArray<int> blockRanges,
-            ScriptableRenderContext context, ref RenderingData renderingData, bool submit = false)
-        {
-            int endIndex = blockRanges[blockIndex + 1];
-            for (int currIndex = blockRanges[blockIndex]; currIndex < endIndex; ++currIndex)
-            {
-                var renderPass = m_ActiveRenderPassQueue[currIndex];
-                ExecuteRenderPass(context, renderPass, ref renderingData);
-            }
-
-            if (submit)
-                context.Submit();
-        }
-
-        void ExecuteRenderPass(ScriptableRenderContext context, ScriptableRenderPass renderPass, ref RenderingData renderingData)
-        {
-            CommandBuffer cmd = CommandBufferPool.Get(k_SetRenderTarget);
-            renderPass.Configure(cmd, renderingData.cameraData.cameraTargetDescriptor);
-
-            RenderTargetIdentifier passColorAttachment = renderPass.colorAttachment;
-            RenderTargetIdentifier passDepthAttachment = renderPass.depthAttachment;
-            ref CameraData cameraData = ref renderingData.cameraData;
-
-            // When render pass doesn't call ConfigureTarget we assume it's expected to render to camera target
-            // which might be backbuffer or the framebuffer render textures.
-            if (!renderPass.overrideCameraTarget)
-            {
-                passColorAttachment = m_CameraColorTarget;
-                passDepthAttachment = m_CameraDepthTarget;
-            }
-
-            if (passColorAttachment == m_CameraColorTarget && !m_FirstCameraRenderPassExecuted)
-            {
-                m_FirstCameraRenderPassExecuted = true;
-
-                Camera camera = cameraData.camera;
-                ClearFlag clearFlag = GetCameraClearFlag(camera.clearFlags);
-
-                // Overlay cameras composite on top of previous ones. They don't clear.
-                // MTT: Commented due to not implemented yet
-//                if (renderingData.cameraData.renderType == CameraRenderType.Overlay)
-//                    clearFlag = ClearFlag.None;
-
-                SetRenderTarget(cmd, m_CameraColorTarget, m_CameraDepthTarget, clearFlag,
-                    CoreUtils.ConvertSRGBToActiveColorSpace(camera.backgroundColor));
-
-                context.ExecuteCommandBuffer(cmd);
-                cmd.Clear();
-
-                if (cameraData.isStereoEnabled)
-                {
-                    context.StartMultiEye(cameraData.camera);
-                    XRUtils.DrawOcclusionMesh(cmd, cameraData.camera);
-                }
-            }
-
-            // Only setup render target if current render pass attachments are different from the active ones
-            else if (passColorAttachment != m_ActiveColorAttachment || passDepthAttachment != m_ActiveDepthAttachment)
-                SetRenderTarget(cmd, passColorAttachment, passDepthAttachment, renderPass.clearFlag, renderPass.clearColor);
-
-            context.ExecuteCommandBuffer(cmd);
-            CommandBufferPool.Release(cmd);
-
-            renderPass.Execute(context, ref renderingData);
-        }
-
-        void BeginXRRendering(ScriptableRenderContext context, Camera camera)
-        {
-            context.StartMultiEye(camera);
-            m_InsideStereoRenderBlock = true;
-        }
-
-        void EndXRRendering(ScriptableRenderContext context, Camera camera)
-        {
-            context.StopMultiEye(camera);
-            context.StereoEndRender(camera);
-            m_InsideStereoRenderBlock = false;
-        }
-
-        internal static void SetRenderTarget(CommandBuffer cmd, RenderTargetIdentifier colorAttachment, RenderTargetIdentifier depthAttachment, ClearFlag clearFlag, Color clearColor)
-        {
-            m_ActiveColorAttachment = colorAttachment;
-            m_ActiveDepthAttachment = depthAttachment;
-
-            RenderBufferLoadAction colorLoadAction = clearFlag != ClearFlag.None ?
-                RenderBufferLoadAction.DontCare : RenderBufferLoadAction.Load;
-
-            RenderBufferLoadAction depthLoadAction = ((uint)clearFlag & (uint)ClearFlag.Depth) != 0 ?
-                RenderBufferLoadAction.DontCare : RenderBufferLoadAction.Load;
-
-            TextureDimension dimension = (m_InsideStereoRenderBlock) ? XRGraphics.eyeTextureDesc.dimension : TextureDimension.Tex2D;
-            SetRenderTarget(cmd, colorAttachment, colorLoadAction, RenderBufferStoreAction.Store,
-                depthAttachment, depthLoadAction, RenderBufferStoreAction.Store, clearFlag, clearColor, dimension);
-        }
-
-        static void SetRenderTarget(
-            CommandBuffer cmd,
-            RenderTargetIdentifier colorAttachment,
-            RenderBufferLoadAction colorLoadAction,
-            RenderBufferStoreAction colorStoreAction,
-            ClearFlag clearFlags,
-            Color clearColor,
-            TextureDimension dimension)
-        {
-            if (dimension == TextureDimension.Tex2DArray)
-                CoreUtils.SetRenderTarget(cmd, colorAttachment, clearFlags, clearColor, 0, CubemapFace.Unknown, -1);
-            else
-                CoreUtils.SetRenderTarget(cmd, colorAttachment, colorLoadAction, colorStoreAction, clearFlags, clearColor);
-        }
-
-        static void SetRenderTarget(
-            CommandBuffer cmd,
-            RenderTargetIdentifier colorAttachment,
-            RenderBufferLoadAction colorLoadAction,
-            RenderBufferStoreAction colorStoreAction,
-            RenderTargetIdentifier depthAttachment,
-            RenderBufferLoadAction depthLoadAction,
-            RenderBufferStoreAction depthStoreAction,
-            ClearFlag clearFlags,
-            Color clearColor,
-            TextureDimension dimension)
-        {
-            if (depthAttachment == BuiltinRenderTextureType.CameraTarget)
-            {
-                SetRenderTarget(cmd, colorAttachment, colorLoadAction, colorStoreAction, clearFlags, clearColor,
-                    dimension);
-            }
-            else
-            {
-                if (dimension == TextureDimension.Tex2DArray)
-                    CoreUtils.SetRenderTarget(cmd, colorAttachment, depthAttachment,
-                        clearFlags, clearColor, 0, CubemapFace.Unknown, -1);
-                else
-                    CoreUtils.SetRenderTarget(cmd, colorAttachment, colorLoadAction, colorStoreAction,
-                        depthAttachment, depthLoadAction, depthStoreAction, clearFlags, clearColor);
-            }
-        }
-
-        [Conditional("UNITY_EDITOR")]
-        void DrawGizmos(ScriptableRenderContext context, Camera camera, GizmoSubset gizmoSubset)
-        {
-#if UNITY_EDITOR
-            if (UnityEditor.Handles.ShouldRenderGizmos())
-                context.DrawGizmos(camera, gizmoSubset);
-#endif
-        }
-
-        // Fill in render pass indices for each block. End index is startIndex + 1.
-        void FillBlockRanges(NativeArray<RenderPassEvent> blockEventLimits, NativeArray<int> blockRanges)
-        {
-            int currRangeIndex = 0;
-            int currRenderPass = 0;
-            blockRanges[currRangeIndex++] = 0;
-
-            // For each block, it finds the first render pass index that has an event
-            // higher than the block limit.
-            for (int i = 0; i < blockEventLimits.Length - 1; ++i)
-            {
-                while (currRenderPass < m_ActiveRenderPassQueue.Count &&
-                    m_ActiveRenderPassQueue[currRenderPass].renderPassEvent < blockEventLimits[i])
-                    currRenderPass++;
-
-                blockRanges[currRangeIndex++] = currRenderPass;
-            }
-
-            blockRanges[currRangeIndex] = m_ActiveRenderPassQueue.Count;
-        }
-
-        void InternalFinishRendering(ScriptableRenderContext context)
-        {
-            CommandBuffer cmd = CommandBufferPool.Get(k_ReleaseResourcesTag);
-
-            for (int i = 0; i < m_ActiveRenderPassQueue.Count; ++i)
-                m_ActiveRenderPassQueue[i].FrameCleanup(cmd);
-
-            FinishRendering(cmd);
-            Clear();
-
-            context.ExecuteCommandBuffer(cmd);
-            CommandBufferPool.Release(cmd);
-        }
-
-        internal static void SortStable(List<ScriptableRenderPass> list)
-        {
-            int j;
-            for (int i = 1; i < list.Count; ++i)
-            {
-                ScriptableRenderPass curr = list[i];
-
-                j = i - 1;
-                for (; j >= 0 && curr < list[j]; --j)
-                    list[j + 1] = list[j];
-
-                list[j + 1] = curr;
-            }
-        }
-    }
-}
->>>>>>> 81dd6026
+using System;
+using System.Diagnostics;
+using System.Collections.Generic;
+using Unity.Collections;
+using UnityEngine.Scripting.APIUpdating;
+
+namespace UnityEngine.Rendering.Universal
+{
+    /// <summary>
+    ///  Class <c>ScriptableRenderer</c> implements a rendering strategy. It describes how culling and lighting works and
+    /// the effects supported.
+    ///
+    ///  A renderer can be used for all cameras or be overridden on a per-camera basis. It will implement light culling and setup
+    /// and describe a list of <c>ScriptableRenderPass</c> to execute in a frame. The renderer can be extended to support more effect with additional
+    ///  <c>ScriptableRendererFeature</c>. Resources for the renderer are serialized in <c>ScriptableRendererData</c>.
+    ///
+    /// he renderer resources are serialized in <c>ScriptableRendererData</c>.
+    /// <seealso cref="ScriptableRendererData"/>
+    /// <seealso cref="ScriptableRendererFeature"/>
+    /// <seealso cref="ScriptableRenderPass"/>
+    /// </summary>
+    [MovedFrom("UnityEngine.Rendering.LWRP")] public abstract class ScriptableRenderer
+    {
+        void SetShaderTimeValues(float time, float deltaTime, float smoothDeltaTime, CommandBuffer cmd = null)
+        {
+            // We make these parameters to mirror those described in `https://docs.unity3d.com/Manual/SL-UnityShaderVariables.html
+            float timeEights = time / 8f;
+            float timeFourth = time / 4f;
+            float timeHalf = time / 2f;
+
+            // Time values
+            Vector4 timeVector = time * new Vector4(1f / 20f, 1f, 2f, 3f);
+            Vector4 sinTimeVector = new Vector4(Mathf.Sin(timeEights), Mathf.Sin(timeFourth), Mathf.Sin(timeHalf), Mathf.Sin(time));
+            Vector4 cosTimeVector = new Vector4(Mathf.Cos(timeEights), Mathf.Cos(timeFourth), Mathf.Cos(timeHalf), Mathf.Cos(time));
+            Vector4 deltaTimeVector = new Vector4(deltaTime, 1f / deltaTime, smoothDeltaTime, 1f / smoothDeltaTime);
+            Vector4 timeParametersVector = new Vector4(time, Mathf.Sin(time), Mathf.Cos(time), 0.0f);
+
+            if (cmd == null)
+            {
+                Shader.SetGlobalVector(UniversalRenderPipeline.PerFrameBuffer._Time, timeVector);
+                Shader.SetGlobalVector(UniversalRenderPipeline.PerFrameBuffer._SinTime, sinTimeVector);
+                Shader.SetGlobalVector(UniversalRenderPipeline.PerFrameBuffer._CosTime, cosTimeVector);
+                Shader.SetGlobalVector(UniversalRenderPipeline.PerFrameBuffer.unity_DeltaTime, deltaTimeVector);
+                Shader.SetGlobalVector(UniversalRenderPipeline.PerFrameBuffer._TimeParameters, timeParametersVector);
+            }
+            else
+            {
+                cmd.SetGlobalVector(UniversalRenderPipeline.PerFrameBuffer._Time, timeVector);
+                cmd.SetGlobalVector(UniversalRenderPipeline.PerFrameBuffer._SinTime, sinTimeVector);
+                cmd.SetGlobalVector(UniversalRenderPipeline.PerFrameBuffer._CosTime, cosTimeVector);
+                cmd.SetGlobalVector(UniversalRenderPipeline.PerFrameBuffer.unity_DeltaTime, deltaTimeVector);
+                cmd.SetGlobalVector(UniversalRenderPipeline.PerFrameBuffer._TimeParameters, timeParametersVector);
+            }
+        }
+
+        public RenderTargetIdentifier cameraColorTarget
+        {
+            get => m_CameraColorTarget;
+        }
+
+        public RenderTargetIdentifier cameraDepth
+        {
+            get => m_CameraDepthTarget;
+        }
+
+        protected List<ScriptableRendererFeature> rendererFeatures
+        {
+            get => m_RendererFeatures;
+        }
+
+        protected List<ScriptableRenderPass> activeRenderPassQueue
+        {
+            get => m_ActiveRenderPassQueue;
+        }
+
+        static class RenderPassBlock
+        {
+            // Executes render passes that are inputs to the main rendering
+            // but don't depend on camera state. They all render in monoscopic mode. f.ex, shadow maps.
+            public static readonly int BeforeRendering = 0;
+
+            // Main bulk of render pass execution. They required camera state to be properly set
+            // and when enabled they will render in stereo.
+            public static readonly int MainRenderingOpaque = 1;
+            public static readonly int MainRenderingTransparent = 2;
+
+            // Execute after Post-processing.
+            public static readonly int AfterRendering = 3;
+        }
+
+        const int k_RenderPassBlockCount = 4;
+
+        List<ScriptableRenderPass> m_ActiveRenderPassQueue = new List<ScriptableRenderPass>(32);
+        List<ScriptableRendererFeature> m_RendererFeatures = new List<ScriptableRendererFeature>(10);
+
+        // Camera targets are the working targets for the camera ; i.e intermediates texture written by a renderer before the final blit
+        // Renderer has to set them calling ConfigureCameraTarget()
+        // m_CameraColorTarget is also the default target used for render passes that do not use RenderPass.Configure()
+        RenderTargetIdentifier m_CameraColorTarget;
+        RenderTargetIdentifier m_CameraDepthTarget;
+        bool m_FirstCameraRenderPassExecuted = false;
+
+        const string k_SetCameraRenderStateTag = "Clear Render State";
+        const string k_SetRenderTarget = "Set RenderTarget";
+        const string k_ReleaseResourcesTag = "Release Resources";
+
+        // m_ActiveColorAttachment is the currently bound color attachment. It's similar to the built-in RenderTexture.active https://docs.unity3d.com/ScriptReference/RenderTexture-active.html
+        static RenderTargetIdentifier[] m_ActiveColorAttachment;
+        static RenderTargetIdentifier m_ActiveDepthAttachment;
+        static bool m_InsideStereoRenderBlock;
+
+        internal static void ConfigureActiveTarget(RenderTargetIdentifier colorAttachment,
+            RenderTargetIdentifier depthAttachment)
+        {
+            m_ActiveColorAttachment = new RenderTargetIdentifier[]{colorAttachment };
+            m_ActiveDepthAttachment = depthAttachment;
+        }
+
+        public ScriptableRenderer(ScriptableRendererData data)
+        {
+            foreach (var feature in data.rendererFeatures)
+            {
+                if (feature == null)
+                    continue;
+
+                feature.Create();
+                m_RendererFeatures.Add(feature);
+            }
+            Clear();
+        }
+
+        /// <summary>
+        /// Configures the camera target.
+        /// </summary>
+        /// <param name="colorTarget">Camera color target. Pass BuiltinRenderTextureType.CameraTarget if rendering to backbuffer.</param>
+        /// <param name="depthTarget">Camera depth target. Pass BuiltinRenderTextureType.CameraTarget if color has depth or rendering to backbuffer.</param>
+        public void ConfigureCameraTarget(RenderTargetIdentifier colorTarget, RenderTargetIdentifier depthTarget)
+        {
+            m_CameraColorTarget = colorTarget;
+            m_CameraDepthTarget = depthTarget;
+        }
+
+        /// <summary>
+        /// Configures the render passes that will execute for this renderer.
+        /// This method is called per-camera every frame.
+        /// </summary>
+        /// <param name="context">Use this render context to issue any draw commands during execution.</param>
+        /// <param name="renderingData">Current render state information.</param>
+        /// <seealso cref="ScriptableRenderPass"/>
+        /// <seealso cref="ScriptableRendererFeature"/>
+        public abstract void Setup(ScriptableRenderContext context, ref RenderingData renderingData);
+
+        /// <summary>
+        /// Override this method to implement the lighting setup for the renderer. You can use this to
+        /// compute and upload light CBUFFER for example.
+        /// </summary>
+        /// <param name="context">Use this render context to issue any draw commands during execution.</param>
+        /// <param name="renderingData">Current render state information.</param>
+        public virtual void SetupLights(ScriptableRenderContext context, ref RenderingData renderingData)
+        {
+        }
+
+        /// <summary>
+        /// Override this method to configure the culling parameters for the renderer. You can use this to configure if
+        /// lights should be culled per-object or the maximum shadow distance for example.
+        /// </summary>
+        /// <param name="cullingParameters">Use this to change culling parameters used by the render pipeline.</param>
+        /// <param name="cameraData">Current render state information.</param>
+        public virtual void SetupCullingParameters(ref ScriptableCullingParameters cullingParameters,
+            ref CameraData cameraData)
+        {
+        }
+
+        /// <summary>
+        /// Called upon finishing camera rendering. You can release any resources created on setup here.
+        /// </summary>
+        /// <param name="cmd"></param>
+        public virtual void FinishRendering(CommandBuffer cmd)
+        {
+        }
+
+        /// <summary>
+        /// Called when the render pipeline gets destroyed on quit or domain reload.
+        /// </summary>
+        public virtual void Cleanup()
+        {
+        }
+
+        /// <summary>
+        /// Execute the enqueued render passes. This automatically handles editor and stereo rendering.
+        /// </summary>
+        /// <param name="context">Use this render context to issue any draw commands during execution.</param>
+        /// <param name="renderingData">Current render state information.</param>
+        public void Execute(ScriptableRenderContext context, ref RenderingData renderingData)
+        {
+            Camera camera = renderingData.cameraData.camera;
+            CommandBuffer cmd = CommandBufferPool.Get(k_SetCameraRenderStateTag);
+
+            // Initialize Camera Render State
+            SetCameraRenderState(cmd, ref renderingData.cameraData);
+            context.ExecuteCommandBuffer(cmd);
+            cmd.Clear();
+            
+            // Sort the render pass queue
+            SortStable(m_ActiveRenderPassQueue); // Sort in growing order of ScriptableRenderPass.renderPassEvent values
+
+            // Cache the time for after the call to `SetupCameraProperties` and set the time variables in shader
+            // For now we set the time variables per camera, as we plan to remove `SetupCamearProperties`.
+            // Setting the time per frame would take API changes to pass the variable to each camera render.
+            // Once `SetupCameraProperties` is gone, the variable should be set higher in the call-stack.
+#if UNITY_EDITOR
+            float time = Application.isPlaying ? Time.time : Time.realtimeSinceStartup;
+#else
+            float time = Time.time;
+#endif
+            float deltaTime = Time.deltaTime;
+            float smoothDeltaTime = Time.smoothDeltaTime;
+            SetShaderTimeValues(time, deltaTime, smoothDeltaTime);
+
+            // Upper limits for each block. Each block will contains render passes with events below the limit.
+            NativeArray<RenderPassEvent> blockEventLimits = new NativeArray<RenderPassEvent>(k_RenderPassBlockCount, Allocator.Temp);
+            blockEventLimits[RenderPassBlock.BeforeRendering] = RenderPassEvent.BeforeRenderingPrepasses;
+            blockEventLimits[RenderPassBlock.MainRenderingOpaque] = RenderPassEvent.AfterRenderingOpaques;
+            blockEventLimits[RenderPassBlock.MainRenderingTransparent] = RenderPassEvent.AfterRenderingPostProcessing;
+            blockEventLimits[RenderPassBlock.AfterRendering] = (RenderPassEvent)Int32.MaxValue;
+
+            NativeArray<int> blockRanges = new NativeArray<int>(blockEventLimits.Length + 1, Allocator.Temp);
+            // Fill blockRanges with indices of the RenderPasses stored in m_ActiveRenderPassQueue
+            // blockRanges[0] is always 0
+            // blockRanges[i] is the index of the first RenderPass found in m_ActiveRenderPassQueue that has a ScriptableRenderPass.renderPassEvent higher than blockEventLimits[i] (i.e, should be executed after blockEventLimits[i])
+            // blockRanges[blockEventLimits.Length] is m_ActiveRenderPassQueue.Count
+            FillBlockRanges(blockEventLimits, blockRanges);
+            blockEventLimits.Dispose();
+
+            // Setup uniform variables and shader keywords defined in Lighting.hlsl (Lighting.hlsl is included by Lit.shader via LitForwardPass.hlsl)
+            SetupLights(context, ref renderingData);
+
+            // Before Render Block. This render blocks always execute in mono rendering.
+            // Camera is not setup. Lights are not setup.
+            // Used to render input textures like shadowmaps.
+            ExecuteBlock(RenderPassBlock.BeforeRendering, blockRanges, context, ref renderingData);
+
+            /// Configure shader variables and other unity properties that are required for rendering.
+            /// * Setup Camera RenderTarget and Viewport
+            /// * VR Camera Setup and SINGLE_PASS_STEREO props
+            /// * Setup camera view, projection and their inverse matrices.
+            /// * Setup properties: _WorldSpaceCameraPos, _ProjectionParams, _ScreenParams, _ZBufferParams, unity_OrthoParams
+            /// * Setup camera world clip planes properties
+            /// * Setup HDR keyword
+            /// * Setup global time properties (_Time, _SinTime, _CosTime)
+            bool stereoEnabled = renderingData.cameraData.isStereoEnabled;
+            context.SetupCameraProperties(camera, stereoEnabled);
+
+            // Override time values from when `SetupCameraProperties` were called.
+            // They might be a frame behind.
+            // We can remove this after removing `SetupCameraProperties` as the values should be per frame, and not per camera.
+            SetShaderTimeValues(time, deltaTime, smoothDeltaTime);
+
+            if (stereoEnabled)
+                BeginXRRendering(context, camera);
+
+#if VISUAL_EFFECT_GRAPH_0_0_1_OR_NEWER
+            var localCmd = CommandBufferPool.Get(string.Empty);
+            //Triggers dispatch per camera, all global parameters should have been setup at this stage.
+            VFX.VFXManager.ProcessCameraCommand(camera, localCmd);
+            context.ExecuteCommandBuffer(localCmd);
+            CommandBufferPool.Release(localCmd);
+#endif
+
+            // In the opaque and transparent blocks the main rendering executes.
+
+            // Opaque blocks...
+            ExecuteBlock(RenderPassBlock.MainRenderingOpaque, blockRanges, context, ref renderingData);
+
+            // Transparent blocks...
+            ExecuteBlock(RenderPassBlock.MainRenderingTransparent, blockRanges, context, ref renderingData);
+
+            // Draw Gizmos...
+            DrawGizmos(context, camera, GizmoSubset.PreImageEffects);
+
+            // In this block after rendering drawing happens, e.g, post processing, video player capture.
+            ExecuteBlock(RenderPassBlock.AfterRendering, blockRanges, context, ref renderingData);
+
+            if (stereoEnabled)
+                EndXRRendering(context, camera);
+
+            DrawGizmos(context, camera, GizmoSubset.PostImageEffects);
+
+            //if (renderingData.resolveFinalTarget)
+                InternalFinishRendering(context);
+            blockRanges.Dispose();
+            CommandBufferPool.Release(cmd);
+        }
+
+        /// <summary>
+        /// Enqueues a render pass for execution.
+        /// </summary>
+        /// <param name="pass">Render pass to be enqueued.</param>
+        public void EnqueuePass(ScriptableRenderPass pass)
+        {
+            m_ActiveRenderPassQueue.Add(pass);
+        }
+
+        /// <summary>
+        /// Returns a clear flag based on CameraClearFlags.
+        /// </summary>
+        /// <param name="cameraClearFlags">Camera clear flags.</param>
+        /// <returns>A clear flag that tells if color and/or depth should be cleared.</returns>
+        protected static ClearFlag GetCameraClearFlag(CameraClearFlags cameraClearFlags)
+        {
+#if UNITY_EDITOR
+            // We need public API to tell if FrameDebugger is active and enabled. In that case
+            // we want to force a clear to see properly the drawcall stepping.
+            // For now, to fix FrameDebugger in Editor, we force a clear.
+            cameraClearFlags = CameraClearFlags.SolidColor;
+#endif
+
+            // Universal RP doesn't support CameraClearFlags.DepthOnly and CameraClearFlags.Nothing.
+            // CameraClearFlags.DepthOnly has the same effect of CameraClearFlags.SolidColor
+            // CameraClearFlags.Nothing clears Depth on PC/Desktop and in mobile it clears both
+            // depth and color.
+            // CameraClearFlags.Skybox clears depth only.
+
+            // Implementation details:
+            // Camera clear flags are used to initialize the attachments on the first render pass.
+            // ClearFlag is used together with Tile Load action to figure out how to clear the camera render target.
+            // In Tile Based GPUs ClearFlag.Depth + RenderBufferLoadAction.DontCare becomes DontCare load action.
+            // While ClearFlag.All + RenderBufferLoadAction.DontCare become Clear load action.
+            // In mobile we force ClearFlag.All as DontCare doesn't have noticeable perf. difference from Clear
+            // and this avoid tile clearing issue when not rendering all pixels in some GPUs.
+            // In desktop/consoles there's actually performance difference between DontCare and Clear.
+
+            // RenderBufferLoadAction.DontCare in PC/Desktop behaves as not clearing screen
+            // RenderBufferLoadAction.DontCare in Vulkan/Metal behaves as DontCare load action
+            // RenderBufferLoadAction.DontCare in GLES behaves as glInvalidateBuffer
+
+            // Always clear on first render pass in mobile as it's same perf of DontCare and avoid tile clearing issues.
+            if (Application.isMobilePlatform)
+                return ClearFlag.All;
+
+            if ((cameraClearFlags == CameraClearFlags.Skybox && RenderSettings.skybox != null) ||
+                cameraClearFlags == CameraClearFlags.Nothing)
+                return ClearFlag.Depth;
+
+            return ClearFlag.All;
+        }
+
+        // Initialize Camera Render State
+        // Place all per-camera rendering logic that is generic for all types of renderers here.
+        void SetCameraRenderState(CommandBuffer cmd, ref CameraData cameraData)
+        {
+            // Reset per-camera shader keywords. They are enabled depending on which render passes are executed.
+            cmd.DisableShaderKeyword(ShaderKeywordStrings.MainLightShadows);
+            cmd.DisableShaderKeyword(ShaderKeywordStrings.MainLightShadowCascades);
+            cmd.DisableShaderKeyword(ShaderKeywordStrings.AdditionalLightsVertex);
+            cmd.DisableShaderKeyword(ShaderKeywordStrings.AdditionalLightsPixel);
+            cmd.DisableShaderKeyword(ShaderKeywordStrings.AdditionalLightShadows);
+            cmd.DisableShaderKeyword(ShaderKeywordStrings.SoftShadows);
+            cmd.DisableShaderKeyword(ShaderKeywordStrings.MixedLightingSubtractive);
+
+            // Required by VolumeSystem / PostProcessing.
+            VolumeManager.instance.Update(cameraData.volumeTrigger, cameraData.volumeLayerMask);
+        }
+
+        internal void Clear()
+        {
+            m_CameraColorTarget = BuiltinRenderTextureType.CameraTarget;
+            m_CameraDepthTarget = BuiltinRenderTextureType.CameraTarget;
+
+            m_ActiveColorAttachment = new RenderTargetIdentifier[]{BuiltinRenderTextureType.CameraTarget};
+            m_ActiveDepthAttachment = BuiltinRenderTextureType.CameraTarget;
+
+            m_FirstCameraRenderPassExecuted = false;
+            m_InsideStereoRenderBlock = false;
+            m_ActiveRenderPassQueue.Clear();
+        }
+
+        void ExecuteBlock(int blockIndex, NativeArray<int> blockRanges,
+            ScriptableRenderContext context, ref RenderingData renderingData, bool submit = false)
+        {
+            int endIndex = blockRanges[blockIndex + 1];
+            for (int currIndex = blockRanges[blockIndex]; currIndex < endIndex; ++currIndex)
+            {
+                var renderPass = m_ActiveRenderPassQueue[currIndex];
+                ExecuteRenderPass(context, renderPass, ref renderingData);
+            }
+
+            if (submit)
+                context.Submit();
+        }
+
+        static bool IsMRT(RenderTargetIdentifier[] colorBuffers)
+        {
+            uint nonNullColorBuffers = 0;
+            foreach(var identifier in colorBuffers)
+            {
+                if (identifier != 0)
+                    ++nonNullColorBuffers;
+            }
+            return nonNullColorBuffers > 1;
+        }
+
+        static bool Contains(RenderTargetIdentifier[] source, RenderTargetIdentifier value)
+        {
+            foreach (var identifier in source)
+            {
+                if (identifier == value)
+                    return true;
+            }
+            return false;
+        }
+
+        // return true if "left" and "right" are the same
+        static bool SequenceEqual(RenderTargetIdentifier[] left, RenderTargetIdentifier[] right)
+        {
+            if (left.Length != right.Length)
+                return false;
+
+            for(int i = 0; i< left.Length; ++i)
+                if (left[i] != right[i])
+                    return false;
+
+            return true;
+        }
+
+        void ExecuteRenderPass(ScriptableRenderContext context, ScriptableRenderPass renderPass, ref RenderingData renderingData)
+        {
+            CommandBuffer cmd = CommandBufferPool.Get(k_SetRenderTarget);
+            renderPass.Configure(cmd, renderingData.cameraData.cameraTargetDescriptor);
+
+            if(IsMRT(renderPass.colorAttachment))
+            {
+                ref CameraData cameraData = ref renderingData.cameraData;
+
+                if( Contains(renderPass.colorAttachment, m_CameraColorTarget) && !m_FirstCameraRenderPassExecuted)
+                {
+                    m_FirstCameraRenderPassExecuted = true;
+
+                    Camera camera = cameraData.camera;
+                    ClearFlag clearFlag = GetCameraClearFlag(camera.clearFlags);
+
+                    // Overlay cameras composite on top of previous ones. They don't clear.
+                    // MTT: Commented due to not implemented yet
+//                    if (renderingData.cameraData.renderType == CameraRenderType.Overlay)
+//                        clearFlag = ClearFlag.None;
+
+                    //SetRenderTarget(cmd, renderPass.colorAttachment, m_CameraDepthTarget, clearFlag,
+                    SetRenderTarget(cmd, renderPass.colorAttachment, renderPass.depthAttachment, clearFlag,
+                        CoreUtils.ConvertSRGBToActiveColorSpace(camera.backgroundColor));
+                }
+
+                // Only setup render target if current render pass attachments are different from the active ones
+                else if ( !SequenceEqual(renderPass.colorAttachment, m_ActiveColorAttachment)  || renderPass.depthAttachment != m_ActiveDepthAttachment)
+                    SetRenderTarget(cmd, renderPass.colorAttachment, renderPass.depthAttachment, renderPass.clearFlag, renderPass.clearColor);
+            }
+            else
+            {
+                RenderTargetIdentifier passColorAttachment = renderPass.colorAttachment[0];
+                RenderTargetIdentifier passDepthAttachment = renderPass.depthAttachment;
+                ref CameraData cameraData = ref renderingData.cameraData;
+
+                // When render pass doesn't call ConfigureTarget we assume it's expected to render to camera target
+                // which might be backbuffer or the framebuffer render textures.
+                if (!renderPass.overrideCameraTarget)
+                {
+                    passColorAttachment = m_CameraColorTarget;
+                    passDepthAttachment = m_CameraDepthTarget;
+                }
+
+                if (passColorAttachment == m_CameraColorTarget && !m_FirstCameraRenderPassExecuted)
+                {
+                    m_FirstCameraRenderPassExecuted = true;
+
+                    Camera camera = cameraData.camera;
+                    ClearFlag clearFlag = GetCameraClearFlag(camera.clearFlags);
+
+                    // Overlay cameras composite on top of previous ones. They don't clear.
+                    // MTT: Commented due to not implemented yet
+//                    if (renderingData.cameraData.renderType == CameraRenderType.Overlay)
+//                        clearFlag = ClearFlag.None;
+
+                    // TODO: what if passDepthAttachment!=m_CameraDepthTarget?? should we not use the followin line instead??
+                    //SetRenderTarget(cmd, m_CameraColorTarget, passDepthAttachment, clearFlag,
+                    SetRenderTarget(cmd, m_CameraColorTarget, m_CameraDepthTarget, clearFlag,
+                        CoreUtils.ConvertSRGBToActiveColorSpace(camera.backgroundColor));
+
+                    context.ExecuteCommandBuffer(cmd);
+                    cmd.Clear();
+
+                    if (cameraData.isStereoEnabled)
+                    {
+                        context.StartMultiEye(cameraData.camera);
+                        XRUtils.DrawOcclusionMesh(cmd, cameraData.camera);
+                    }
+                }
+
+                // Only setup render target if current render pass attachments are different from the active ones
+                else if (passColorAttachment != m_ActiveColorAttachment[0] || passDepthAttachment != m_ActiveDepthAttachment)
+                    SetRenderTarget(cmd, passColorAttachment, passDepthAttachment, renderPass.clearFlag, renderPass.clearColor);
+            }
+
+            context.ExecuteCommandBuffer(cmd);
+            CommandBufferPool.Release(cmd);
+
+            renderPass.Execute(context, ref renderingData);
+        }
+
+        void BeginXRRendering(ScriptableRenderContext context, Camera camera)
+        {
+            context.StartMultiEye(camera);
+            m_InsideStereoRenderBlock = true;
+        }
+
+        void EndXRRendering(ScriptableRenderContext context, Camera camera)
+        {
+            context.StopMultiEye(camera);
+            context.StereoEndRender(camera);
+            m_InsideStereoRenderBlock = false;
+        }
+
+        internal static void SetRenderTarget(CommandBuffer cmd, RenderTargetIdentifier colorAttachment, RenderTargetIdentifier depthAttachment, ClearFlag clearFlag, Color clearColor)
+        {
+            m_ActiveColorAttachment = new RenderTargetIdentifier[]{colorAttachment};
+            m_ActiveDepthAttachment = depthAttachment;
+
+            RenderBufferLoadAction colorLoadAction = clearFlag != ClearFlag.None ?
+                RenderBufferLoadAction.DontCare : RenderBufferLoadAction.Load;
+
+            RenderBufferLoadAction depthLoadAction = ((uint)clearFlag & (uint)ClearFlag.Depth) != 0 ?
+                RenderBufferLoadAction.DontCare : RenderBufferLoadAction.Load;
+
+            TextureDimension dimension = (m_InsideStereoRenderBlock) ? XRGraphics.eyeTextureDesc.dimension : TextureDimension.Tex2D;
+            SetRenderTarget(cmd, colorAttachment, colorLoadAction, RenderBufferStoreAction.Store,
+                depthAttachment, depthLoadAction, RenderBufferStoreAction.Store, clearFlag, clearColor, dimension);
+        }
+
+        static void SetRenderTarget(
+            CommandBuffer cmd,
+            RenderTargetIdentifier colorAttachment,
+            RenderBufferLoadAction colorLoadAction,
+            RenderBufferStoreAction colorStoreAction,
+            ClearFlag clearFlags,
+            Color clearColor,
+            TextureDimension dimension)
+        {
+            if (dimension == TextureDimension.Tex2DArray)
+                CoreUtils.SetRenderTarget(cmd, colorAttachment, clearFlags, clearColor, 0, CubemapFace.Unknown, -1);
+            else
+                CoreUtils.SetRenderTarget(cmd, colorAttachment, colorLoadAction, colorStoreAction, clearFlags, clearColor);
+        }
+
+        static void SetRenderTarget(
+            CommandBuffer cmd,
+            RenderTargetIdentifier colorAttachment,
+            RenderBufferLoadAction colorLoadAction,
+            RenderBufferStoreAction colorStoreAction,
+            RenderTargetIdentifier depthAttachment,
+            RenderBufferLoadAction depthLoadAction,
+            RenderBufferStoreAction depthStoreAction,
+            ClearFlag clearFlags,
+            Color clearColor,
+            TextureDimension dimension)
+        {
+            if (depthAttachment == BuiltinRenderTextureType.CameraTarget)
+            {
+                SetRenderTarget(cmd, colorAttachment, colorLoadAction, colorStoreAction, clearFlags, clearColor,
+                    dimension);
+            }
+            else
+            {
+                if (dimension == TextureDimension.Tex2DArray)
+                    CoreUtils.SetRenderTarget(cmd, colorAttachment, depthAttachment,
+                        clearFlags, clearColor, 0, CubemapFace.Unknown, -1);
+                else
+                    CoreUtils.SetRenderTarget(cmd, colorAttachment, colorLoadAction, colorStoreAction,
+                        depthAttachment, depthLoadAction, depthStoreAction, clearFlags, clearColor);
+            }
+        }
+
+        static void SetRenderTarget(CommandBuffer cmd, RenderTargetIdentifier[] colorAttachment, RenderTargetIdentifier depthAttachment, ClearFlag clearFlag, Color clearColor)
+        {
+            m_ActiveColorAttachment = colorAttachment;
+            m_ActiveDepthAttachment = depthAttachment;
+
+            CoreUtils.SetRenderTarget(cmd, colorAttachment, depthAttachment, clearFlag, clearColor);
+        }
+
+        [Conditional("UNITY_EDITOR")]
+        void DrawGizmos(ScriptableRenderContext context, Camera camera, GizmoSubset gizmoSubset)
+        {
+#if UNITY_EDITOR
+            if (UnityEditor.Handles.ShouldRenderGizmos())
+                context.DrawGizmos(camera, gizmoSubset);
+#endif
+        }
+
+        // Fill in render pass indices for each block. End index is startIndex + 1.
+        void FillBlockRanges(NativeArray<RenderPassEvent> blockEventLimits, NativeArray<int> blockRanges)
+        {
+            int currRangeIndex = 0;
+            int currRenderPass = 0;
+            blockRanges[currRangeIndex++] = 0;
+
+            // For each block, it finds the first render pass index that has an event
+            // higher than the block limit.
+            for (int i = 0; i < blockEventLimits.Length - 1; ++i)
+            {
+                while (currRenderPass < m_ActiveRenderPassQueue.Count &&
+                    m_ActiveRenderPassQueue[currRenderPass].renderPassEvent < blockEventLimits[i])
+                    currRenderPass++;
+
+                blockRanges[currRangeIndex++] = currRenderPass;
+            }
+
+            blockRanges[currRangeIndex] = m_ActiveRenderPassQueue.Count;
+        }
+
+        void InternalFinishRendering(ScriptableRenderContext context)
+        {
+            CommandBuffer cmd = CommandBufferPool.Get(k_ReleaseResourcesTag);
+
+            for (int i = 0; i < m_ActiveRenderPassQueue.Count; ++i)
+                m_ActiveRenderPassQueue[i].FrameCleanup(cmd);
+
+            FinishRendering(cmd);
+            Clear();
+
+            context.ExecuteCommandBuffer(cmd);
+            CommandBufferPool.Release(cmd);
+        }
+
+        internal static void SortStable(List<ScriptableRenderPass> list)
+        {
+            int j;
+            for (int i = 1; i < list.Count; ++i)
+            {
+                ScriptableRenderPass curr = list[i];
+
+                j = i - 1;
+                for (; j >= 0 && curr < list[j]; --j)
+                    list[j + 1] = list[j];
+
+                list[j + 1] = curr;
+            }
+        }
+    }
+}