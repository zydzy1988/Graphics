--- conflicted
+++ resolved
@@ -240,19 +240,10 @@
             }
         }
 
-<<<<<<< HEAD
-=======
-        public DebugMaterialIndex debugMaterialIndex { get; set; }
-        public LightingDebugMode lightingDebugMode { get; set; }
-        public VertexAttributeDebugMode attributeDebugIndex { get; set; }
-        public DebugLightingFeature debugLightingFeatureMask { get; set; }
-        public DebugMipInfo debugMipInfo { get; set; }
-
         /// <summary>
         /// Returns a list of renderer features added to this renderer.
         /// <seealso cref="ScriptableRendererFeature"/>
         /// </summary>
->>>>>>> 8202804a
         protected List<ScriptableRendererFeature> rendererFeatures
         {
             get => m_RendererFeatures;
