{
<<<<<<< HEAD
    "name": "com.unity.render-pipelines.universal",
    "description": "The Universal Render Pipeline (URP) is a prebuilt Scriptable Render Pipeline, made by Unity. URP provides artist-friendly workflows that let you quickly and easily create optimized graphics across a range of platforms, from mobile to high-end consoles and PCs.",
    "version": "9.0.0-preview.0",
    "unity": "2020.1",
    "unityRelease": "0a23",
    "displayName": "Universal RP",
    "dependencies": {
        "com.unity.render-pipelines.core": "9.0.0-preview.0",
        "com.unity.shadergraph": "9.0.0-preview.0"
    },
	"keywords":[
        "graphics",
        "performance",
        "rendering",
        "mobile",
		"render",
		"pipeline"
    ],
    "samples": [
        {
            "displayName": "Renderer Feature Samples",
            "description": "Renderer Feature Samples",
            "path": "Samples~/RendererFeatures"
        }
    ]
=======
  "name": "com.unity.render-pipelines.universal",
  "description": "The Universal Render Pipeline (URP) is a prebuilt Scriptable Render Pipeline, made by Unity. URP provides artist-friendly workflows that let you quickly and easily create optimized graphics across a range of platforms, from mobile to high-end consoles and PCs.",
  "version": "9.0.0-preview.8",
  "unity": "2020.1",
  "unityRelease": "0a23",
  "displayName": "Universal RP",
  "dependencies": {
    "com.unity.render-pipelines.core": "9.0.0-preview.7",
    "com.unity.shadergraph": "9.0.0-preview.8"
  },
  "keywords": [
    "graphics",
    "performance",
    "rendering",
    "mobile",
    "render",
    "pipeline"
  ]
>>>>>>> 363e9375
}<|MERGE_RESOLUTION|>--- conflicted
+++ resolved
@@ -1,31 +1,4 @@
 {
-<<<<<<< HEAD
-    "name": "com.unity.render-pipelines.universal",
-    "description": "The Universal Render Pipeline (URP) is a prebuilt Scriptable Render Pipeline, made by Unity. URP provides artist-friendly workflows that let you quickly and easily create optimized graphics across a range of platforms, from mobile to high-end consoles and PCs.",
-    "version": "9.0.0-preview.0",
-    "unity": "2020.1",
-    "unityRelease": "0a23",
-    "displayName": "Universal RP",
-    "dependencies": {
-        "com.unity.render-pipelines.core": "9.0.0-preview.0",
-        "com.unity.shadergraph": "9.0.0-preview.0"
-    },
-	"keywords":[
-        "graphics",
-        "performance",
-        "rendering",
-        "mobile",
-		"render",
-		"pipeline"
-    ],
-    "samples": [
-        {
-            "displayName": "Renderer Feature Samples",
-            "description": "Renderer Feature Samples",
-            "path": "Samples~/RendererFeatures"
-        }
-    ]
-=======
   "name": "com.unity.render-pipelines.universal",
   "description": "The Universal Render Pipeline (URP) is a prebuilt Scriptable Render Pipeline, made by Unity. URP provides artist-friendly workflows that let you quickly and easily create optimized graphics across a range of platforms, from mobile to high-end consoles and PCs.",
   "version": "9.0.0-preview.8",
@@ -44,5 +17,4 @@
     "render",
     "pipeline"
   ]
->>>>>>> 363e9375
 }