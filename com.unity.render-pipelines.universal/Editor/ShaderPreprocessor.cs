using System;
using System.Collections.Generic;
using UnityEditor;
using UnityEditor.Build;
using UnityEditor.Build.Reporting;
using UnityEngine;
using UnityEngine.Profiling;
using UnityEngine.Rendering.Universal;
using UnityEngine.Rendering;

namespace UnityEditor.Rendering.Universal
{
    [Flags]
    enum ShaderFeatures
    {
        MainLight = (1 << 0),
        MainLightShadows = (1 << 1),
        AdditionalLights = (1 << 2),
        AdditionalLightShadows = (1 << 3),
        VertexLighting = (1 << 4),
        SoftShadows = (1 << 5),
        MixedLighting = (1 << 6),
        TerrainHoles = (1 << 7),
        DeferredShading = (1 << 8), // DeferredRenderer is in the list of renderer
        DeferredWithAccurateGbufferNormals = (1 << 9),
        DeferredWithoutAccurateGbufferNormals = (1 << 10),
        ScreenSpaceOcclusion = (1 << 11)
    }

    internal class ShaderPreprocessor : IPreprocessShaders
    {
        public static readonly string kPassNameGBuffer = "GBuffer";
        public static readonly string kTerrainShaderName = "Universal Render Pipeline/Terrain/Lit";
#if PROFILE_BUILD
        private const string k_ProcessShaderTag = "OnProcessShader";
#endif
        // Event callback to report shader stripping info. Form:
        // ReportShaderStrippingData(Shader shader, ShaderSnippetData data, int currentVariantCount, double strippingTime)
        internal static event Action<Shader, ShaderSnippetData, int, double> shaderPreprocessed;
        private static readonly System.Diagnostics.Stopwatch m_stripTimer = new System.Diagnostics.Stopwatch();

        ShaderKeyword m_MainLightShadows = new ShaderKeyword(ShaderKeywordStrings.MainLightShadows);
        ShaderKeyword m_AdditionalLightsVertex = new ShaderKeyword(ShaderKeywordStrings.AdditionalLightsVertex);
        ShaderKeyword m_AdditionalLightsPixel = new ShaderKeyword(ShaderKeywordStrings.AdditionalLightsPixel);
        ShaderKeyword m_AdditionalLightShadows = new ShaderKeyword(ShaderKeywordStrings.AdditionalLightShadows);
        ShaderKeyword m_DeferredAdditionalLightShadows = new ShaderKeyword(ShaderKeywordStrings._DEFERRED_ADDITIONAL_LIGHT_SHADOWS);
        ShaderKeyword m_CascadeShadows = new ShaderKeyword(ShaderKeywordStrings.MainLightShadowCascades);
        ShaderKeyword m_CastingPunctualLightShadow = new ShaderKeyword(ShaderKeywordStrings.CastingPunctualLightShadow);
        ShaderKeyword m_SoftShadows = new ShaderKeyword(ShaderKeywordStrings.SoftShadows);
        ShaderKeyword m_MixedLightingSubtractive = new ShaderKeyword(ShaderKeywordStrings.MixedLightingSubtractive);
        ShaderKeyword m_LightmapShadowMixing = new ShaderKeyword(ShaderKeywordStrings.LightmapShadowMixing);
        ShaderKeyword m_ShadowsShadowMask = new ShaderKeyword(ShaderKeywordStrings.ShadowsShadowMask);
        ShaderKeyword m_Lightmap = new ShaderKeyword(ShaderKeywordStrings.LIGHTMAP_ON);
        ShaderKeyword m_DirectionalLightmap = new ShaderKeyword(ShaderKeywordStrings.DIRLIGHTMAP_COMBINED);
        ShaderKeyword m_AlphaTestOn = new ShaderKeyword(ShaderKeywordStrings._ALPHATEST_ON);
        ShaderKeyword m_GbufferNormalsOct = new ShaderKeyword(ShaderKeywordStrings._GBUFFER_NORMALS_OCT);
        ShaderKeyword m_UseDrawProcedural = new ShaderKeyword(ShaderKeywordStrings.UseDrawProcedural);
        ShaderKeyword m_ScreenSpaceOcclusion = new ShaderKeyword(ShaderKeywordStrings.ScreenSpaceOcclusion);

        ShaderKeyword m_LocalDetailMulx2;
        ShaderKeyword m_LocalDetailScaled;
        ShaderKeyword m_LocalClearCoat;
        ShaderKeyword m_LocalClearCoatMap;

        int m_TotalVariantsInputCount;
        int m_TotalVariantsOutputCount;

        // Multiple callback may be implemented.
        // The first one executed is the one where callbackOrder is returning the smallest number.
        public int callbackOrder { get { return 0; } }

        void InitializeLocalShaderKeywords(Shader shader)
        {
            m_LocalDetailMulx2 = new ShaderKeyword(shader, ShaderKeywordStrings._DETAIL_MULX2);
            m_LocalDetailScaled = new ShaderKeyword(shader, ShaderKeywordStrings._DETAIL_SCALED);
            m_LocalClearCoat = new ShaderKeyword(shader, ShaderKeywordStrings._CLEARCOAT);
            m_LocalClearCoatMap = new ShaderKeyword(shader, ShaderKeywordStrings._CLEARCOATMAP);
        }

        bool IsFeatureEnabled(ShaderFeatures featureMask, ShaderFeatures feature)
        {
            return (featureMask & feature) != 0;
        }

        bool StripUnusedPass(ShaderFeatures features, ShaderSnippetData snippetData)
        {
            if (snippetData.passType == PassType.Meta)
                return true;

            if (snippetData.passType == PassType.ShadowCaster)
                if (!IsFeatureEnabled(features, ShaderFeatures.MainLightShadows) && !IsFeatureEnabled(features, ShaderFeatures.AdditionalLightShadows))
                    return true;

            return false;
        }

        bool StripUnusedFeatures(ShaderFeatures features, Shader shader, ShaderSnippetData snippetData, ShaderCompilerData compilerData)
        {
            // strip main light shadows and cascade variants
            if (!IsFeatureEnabled(features, ShaderFeatures.MainLightShadows))
            {
                if (compilerData.shaderKeywordSet.IsEnabled(m_MainLightShadows))
                    return true;

                if (compilerData.shaderKeywordSet.IsEnabled(m_CascadeShadows))
                    return true;

                if (snippetData.passType == PassType.ShadowCaster && !compilerData.shaderKeywordSet.IsEnabled(m_CastingPunctualLightShadow))
                    return true;
            }

            if (!IsFeatureEnabled(features, ShaderFeatures.SoftShadows) &&
                compilerData.shaderKeywordSet.IsEnabled(m_SoftShadows))
                return true;

            // Left for backward compatibility
            if (compilerData.shaderKeywordSet.IsEnabled(m_MixedLightingSubtractive) &&
                !IsFeatureEnabled(features, ShaderFeatures.MixedLighting))
                return true;

<<<<<<< HEAD
=======
            // Strip here only if mixed lighting is disabled
            // No need to check here if actually used by scenes as this taken care by builtin stripper
            if ((compilerData.shaderKeywordSet.IsEnabled(m_LightmapShadowMixing) ||
                    compilerData.shaderKeywordSet.IsEnabled(m_ShadowsShadowMask)) &&
                !IsFeatureEnabled(features, ShaderFeatures.MixedLighting))
                return true;

            // No additional light shadows
>>>>>>> 160e5089
            bool isAdditionalLightShadow = compilerData.shaderKeywordSet.IsEnabled(m_AdditionalLightShadows);

<<<<<<< HEAD
            // No additional light shadows
            if (!IsFeatureEnabled(features, ShaderFeatures.AdditionalLightShadows))
            {
                if (isAdditionalLightShadow)
                    return true;

                if (snippetData.passType == PassType.ShadowCaster && compilerData.shaderKeywordSet.IsEnabled(m_CastingPunctualLightShadow))
                    return true;
            }
=======
            bool isDeferredAdditionalShadow = compilerData.shaderKeywordSet.IsEnabled(m_DeferredAdditionalLightShadows);
            if (!IsFeatureEnabled(features, ShaderFeatures.AdditionalLightShadows) && isDeferredAdditionalShadow)
                return true;
>>>>>>> 160e5089

            // Additional light are shaded per-vertex or per-pixel.
            bool isFeaturePerPixelLightingEnabled = IsFeatureEnabled(features, ShaderFeatures.AdditionalLights);
            bool isFeaturePerVertexLightingEnabled = IsFeatureEnabled(features, ShaderFeatures.VertexLighting);
            bool isAdditionalLightPerPixel = compilerData.shaderKeywordSet.IsEnabled(m_AdditionalLightsPixel);
            bool isAdditionalLightPerVertex = compilerData.shaderKeywordSet.IsEnabled(m_AdditionalLightsVertex);

            // Strip if Per-Pixel lighting is NOT used in the project and the
            // Per-Pixel (_ADDITIONAL_LIGHTS) or additional shadows (_ADDITIONAL_LIGHT_SHADOWS)
            // variants are enabled in the shader.
            if (!isFeaturePerPixelLightingEnabled && (isAdditionalLightPerPixel || isAdditionalLightShadow))
                return true;

            // Strip if Per-Vertex lighting is NOT used in the project and the
            // Per-Vertex (_ADDITIONAL_LIGHTS_VERTEX) variant is enabled in the shader.
            if (!isFeaturePerVertexLightingEnabled && isAdditionalLightPerVertex)
                return true;

            // Screen Space Occlusion
            if (!IsFeatureEnabled(features, ShaderFeatures.ScreenSpaceOcclusion) &&
                compilerData.shaderKeywordSet.IsEnabled(m_ScreenSpaceOcclusion))
                return true;

            return false;
        }

        bool StripUnsupportedVariants(ShaderCompilerData compilerData)
        {
            // Dynamic GI is not supported so we can strip variants that have directional lightmap
            // enabled but not baked lightmap.
            if (compilerData.shaderKeywordSet.IsEnabled(m_DirectionalLightmap) &&
                !compilerData.shaderKeywordSet.IsEnabled(m_Lightmap))
                return true;

            // As GLES2 has low amount of registers, we strip:
            if (compilerData.shaderCompilerPlatform == ShaderCompilerPlatform.GLES20)
            {
                // VertexID - as GLES2 does not support VertexID that is required for full screen draw procedural pass;
                if (compilerData.shaderKeywordSet.IsEnabled(m_UseDrawProcedural))
                    return true;

                // Cascade shadows
                if (compilerData.shaderKeywordSet.IsEnabled(m_CascadeShadows))
                    return true;

                // Detail
                if (compilerData.shaderKeywordSet.IsEnabled(m_LocalDetailMulx2) || compilerData.shaderKeywordSet.IsEnabled(m_LocalDetailScaled))
                    return true;

                // Clear Coat
                if (compilerData.shaderKeywordSet.IsEnabled(m_LocalClearCoat) || compilerData.shaderKeywordSet.IsEnabled(m_LocalClearCoatMap))
                    return true;
            }

            return false;
        }

        bool StripInvalidVariants(ShaderCompilerData compilerData)
        {
            bool isMainShadow = compilerData.shaderKeywordSet.IsEnabled(m_MainLightShadows);
            if (!isMainShadow && compilerData.shaderKeywordSet.IsEnabled(m_CascadeShadows))
                return true;

            bool isAdditionalShadow = compilerData.shaderKeywordSet.IsEnabled(m_AdditionalLightShadows);
            if (isAdditionalShadow && !compilerData.shaderKeywordSet.IsEnabled(m_AdditionalLightsPixel))
                return true;

            bool isDeferredAdditionalShadow = compilerData.shaderKeywordSet.IsEnabled(m_DeferredAdditionalLightShadows);
            if (isDeferredAdditionalShadow && !compilerData.shaderKeywordSet.IsEnabled(m_AdditionalLightsPixel))
                return true;

            bool isShadowVariant = isMainShadow || isAdditionalShadow || isDeferredAdditionalShadow;
            if (!isShadowVariant && compilerData.shaderKeywordSet.IsEnabled(m_SoftShadows))
                return true;

            return false;
        }

        bool StripUnused(ShaderFeatures features, Shader shader, ShaderSnippetData snippetData, ShaderCompilerData compilerData)
        {
            if (StripUnusedFeatures(features, shader, snippetData, compilerData))
                return true;

            if (StripInvalidVariants(compilerData))
                return true;

            if (StripUnsupportedVariants(compilerData))
                return true;

            if (StripUnusedPass(features, snippetData))
                return true;

            // Strip terrain holes
            // TODO: checking for the string name here is expensive
            // maybe we can rename alpha clip keyword name to be specific to terrain?
            if (compilerData.shaderKeywordSet.IsEnabled(m_AlphaTestOn) &&
                !IsFeatureEnabled(features, ShaderFeatures.TerrainHoles) &&
                shader.name.Contains(kTerrainShaderName))
                return true;

            // TODO: Test against lightMode tag instead.
            if (snippetData.passName == kPassNameGBuffer)
            {
                if (!IsFeatureEnabled(features, ShaderFeatures.DeferredShading))
                    return true;
                if (IsFeatureEnabled(features, ShaderFeatures.DeferredWithAccurateGbufferNormals) && !compilerData.shaderKeywordSet.IsEnabled(m_GbufferNormalsOct))
                    return true;
                if (IsFeatureEnabled(features, ShaderFeatures.DeferredWithoutAccurateGbufferNormals) && compilerData.shaderKeywordSet.IsEnabled(m_GbufferNormalsOct))
                    return true;
            }
            return false;
        }

        void LogShaderVariants(Shader shader, ShaderSnippetData snippetData, ShaderVariantLogLevel logLevel, int prevVariantsCount, int currVariantsCount)
        {
            if (logLevel == ShaderVariantLogLevel.AllShaders || shader.name.Contains("Universal Render Pipeline"))
            {
                float percentageCurrent = (float)currVariantsCount / (float)prevVariantsCount * 100f;
                float percentageTotal = (float)m_TotalVariantsOutputCount / (float)m_TotalVariantsInputCount * 100f;

                string result = string.Format("STRIPPING: {0} ({1} pass) ({2}) -" +
                        " Remaining shader variants = {3}/{4} = {5}% - Total = {6}/{7} = {8}%",
                        shader.name, snippetData.passName, snippetData.shaderType.ToString(), currVariantsCount,
                        prevVariantsCount, percentageCurrent, m_TotalVariantsOutputCount, m_TotalVariantsInputCount,
                        percentageTotal);
                Debug.Log(result);
            }
        }

        public void OnProcessShader(Shader shader, ShaderSnippetData snippetData, IList<ShaderCompilerData> compilerDataList)
        {
#if PROFILE_BUILD
            Profiler.BeginSample(k_ProcessShaderTag);
#endif
            UniversalRenderPipelineAsset urpAsset = GraphicsSettings.renderPipelineAsset as UniversalRenderPipelineAsset;
            if (urpAsset == null || compilerDataList == null || compilerDataList.Count == 0)
                return;

            // Local Keywords need to be initialized with the shader
            InitializeLocalShaderKeywords(shader);

            m_stripTimer.Start();

            int prevVariantCount = compilerDataList.Count;
            var inputShaderVariantCount = compilerDataList.Count;
            for (int i = 0; i < inputShaderVariantCount;)
            {

                bool removeInput = StripUnused(ShaderBuildPreprocessor.supportedFeatures, shader, snippetData, compilerDataList[i]);
                if (removeInput)
                    compilerDataList[i] = compilerDataList[--inputShaderVariantCount];
                else
                    ++i;
            }

            if(compilerDataList is List<ShaderCompilerData> inputDataList)
                inputDataList.RemoveRange(inputShaderVariantCount, inputDataList.Count - inputShaderVariantCount);
            else
            {
                for(int i = compilerDataList.Count -1; i >= inputShaderVariantCount; --i)
                    compilerDataList.RemoveAt(i);
            }

            if (urpAsset.shaderVariantLogLevel != ShaderVariantLogLevel.Disabled)
            {
                m_TotalVariantsInputCount += prevVariantCount;
                m_TotalVariantsOutputCount += compilerDataList.Count;
                LogShaderVariants(shader, snippetData, urpAsset.shaderVariantLogLevel, prevVariantCount, compilerDataList.Count);
            }
            m_stripTimer.Stop();
            double stripTimeMs = m_stripTimer.Elapsed.TotalMilliseconds;
            m_stripTimer.Reset();

#if PROFILE_BUILD
            Profiler.EndSample();
#endif
            shaderPreprocessed?.Invoke(shader, snippetData, prevVariantCount, stripTimeMs);
        }
    }
    class ShaderBuildPreprocessor : IPreprocessBuildWithReport
#if PROFILE_BUILD
        , IPostprocessBuildWithReport
#endif
    {
        public static ShaderFeatures supportedFeatures
        {
            get {
                if (_supportedFeatures <= 0)
                {
                    FetchAllSupportedFeatures();
                }
                return _supportedFeatures;
            }
        }

        private static ShaderFeatures _supportedFeatures = 0;
        public int callbackOrder { get { return 0; } }
#if PROFILE_BUILD
        public void OnPostprocessBuild(BuildReport report)
        {
            Profiler.enabled = false;
        }
#endif

        public void OnPreprocessBuild(BuildReport report)
        {
            FetchAllSupportedFeatures();
#if PROFILE_BUILD
            Profiler.enableBinaryLog = true;
            Profiler.logFile = "profilerlog.raw";
            Profiler.enabled = true;
#endif
        }

        private static void FetchAllSupportedFeatures()
        {
            List<UniversalRenderPipelineAsset> urps = new List<UniversalRenderPipelineAsset>();
            urps.Add(GraphicsSettings.defaultRenderPipeline as UniversalRenderPipelineAsset);
            for(int i = 0; i < QualitySettings.names.Length; i++)
            {
                urps.Add(QualitySettings.GetRenderPipelineAssetAt(i) as UniversalRenderPipelineAsset);
            }

            // Must reset flags.
            _supportedFeatures = 0;
            foreach (UniversalRenderPipelineAsset urp in urps)
            {
                if (urp != null)
                {
                    _supportedFeatures |= GetSupportedShaderFeatures(urp);
                }
            }
        }

        private static ShaderFeatures GetSupportedShaderFeatures(UniversalRenderPipelineAsset pipelineAsset)
        {
            ShaderFeatures shaderFeatures;
            shaderFeatures = ShaderFeatures.MainLight;

            if (pipelineAsset.supportsMainLightShadows)
                shaderFeatures |= ShaderFeatures.MainLightShadows;

            if (pipelineAsset.additionalLightsRenderingMode == LightRenderingMode.PerVertex)
            {
                shaderFeatures |= ShaderFeatures.VertexLighting;
            }
            else if (pipelineAsset.additionalLightsRenderingMode == LightRenderingMode.PerPixel)
            {
                shaderFeatures |= ShaderFeatures.AdditionalLights;

                if (pipelineAsset.supportsAdditionalLightShadows)
                    shaderFeatures |= ShaderFeatures.AdditionalLightShadows;
            }

            bool anyShadows = pipelineAsset.supportsMainLightShadows ||
                              (shaderFeatures & ShaderFeatures.AdditionalLightShadows) != 0;
            if (pipelineAsset.supportsSoftShadows && anyShadows)
                shaderFeatures |= ShaderFeatures.SoftShadows;

            if (pipelineAsset.supportsMixedLighting)
                shaderFeatures |= ShaderFeatures.MixedLighting;

            if (pipelineAsset.supportsTerrainHoles)
                shaderFeatures |= ShaderFeatures.TerrainHoles;

            bool hasScreenSpaceOcclusion = false;
            bool hasDeferredRenderer = false;
            bool withAccurateGbufferNormals = false;
            bool withoutAccurateGbufferNormals = false;

            int rendererCount = pipelineAsset.m_RendererDataList.Length;
            for (int rendererIndex = 0; rendererIndex < rendererCount; ++rendererIndex)
            {
                ScriptableRenderer renderer = pipelineAsset.GetRenderer(rendererIndex);
                if (renderer is ForwardRenderer)
                {
                    ForwardRenderer forwardRenderer = (ForwardRenderer)renderer;
                    if (forwardRenderer.renderingMode == RenderingMode.Deferred)
                    {
                        hasDeferredRenderer |= true;
                        withAccurateGbufferNormals |= forwardRenderer.accurateGbufferNormals;
                        withoutAccurateGbufferNormals |= !forwardRenderer.accurateGbufferNormals;
                    }
                }

                // Check for Screen Space Ambient Occlusion Renderer Feature
                ScriptableRendererData rendererData = pipelineAsset.m_RendererDataList[rendererIndex];
                if (rendererData != null)
                {
                    for (int rendererFeatureIndex = 0; rendererFeatureIndex < rendererData.rendererFeatures.Count; rendererFeatureIndex++)
                    {
                        ScriptableRendererFeature rendererFeature = rendererData.rendererFeatures[rendererFeatureIndex];
                        ScreenSpaceAmbientOcclusion ssao = rendererFeature as ScreenSpaceAmbientOcclusion;
                        hasScreenSpaceOcclusion |= ssao != null;
                    }
                }
            }

            if (hasDeferredRenderer)
                shaderFeatures |= ShaderFeatures.DeferredShading;

            // We can only strip accurateGbufferNormals related variants if all DeferredRenderers use the same option.
            if (withAccurateGbufferNormals && !withoutAccurateGbufferNormals)
                shaderFeatures |= ShaderFeatures.DeferredWithAccurateGbufferNormals;

            if (!withAccurateGbufferNormals && withoutAccurateGbufferNormals)
                shaderFeatures |= ShaderFeatures.DeferredWithoutAccurateGbufferNormals;

            if (hasScreenSpaceOcclusion)
                shaderFeatures |= ShaderFeatures.ScreenSpaceOcclusion;

            return shaderFeatures;
        }
    }
}<|MERGE_RESOLUTION|>--- conflicted
+++ resolved
@@ -118,8 +118,6 @@
                 !IsFeatureEnabled(features, ShaderFeatures.MixedLighting))
                 return true;
 
-<<<<<<< HEAD
-=======
             // Strip here only if mixed lighting is disabled
             // No need to check here if actually used by scenes as this taken care by builtin stripper
             if ((compilerData.shaderKeywordSet.IsEnabled(m_LightmapShadowMixing) ||
@@ -127,25 +125,20 @@
                 !IsFeatureEnabled(features, ShaderFeatures.MixedLighting))
                 return true;
 
+
+
             // No additional light shadows
->>>>>>> 160e5089
             bool isAdditionalLightShadow = compilerData.shaderKeywordSet.IsEnabled(m_AdditionalLightShadows);
-
-<<<<<<< HEAD
-            // No additional light shadows
-            if (!IsFeatureEnabled(features, ShaderFeatures.AdditionalLightShadows))
-            {
-                if (isAdditionalLightShadow)
-                    return true;
-
-                if (snippetData.passType == PassType.ShadowCaster && compilerData.shaderKeywordSet.IsEnabled(m_CastingPunctualLightShadow))
-                    return true;
-            }
-=======
+            if (!IsFeatureEnabled(features, ShaderFeatures.AdditionalLightShadows) && isAdditionalLightShadow)
+                return true;
+                
+            bool isPunctualLightShadowCasterPass = (snippetData.passType == PassType.ShadowCaster) && compilerData.shaderKeywordSet.IsEnabled(m_CastingPunctualLightShadow);
+            if (!IsFeatureEnabled(features, ShaderFeatures.AdditionalLightShadows) && isPunctualLightShadowCasterPass)
+                return true;
+
             bool isDeferredAdditionalShadow = compilerData.shaderKeywordSet.IsEnabled(m_DeferredAdditionalLightShadows);
             if (!IsFeatureEnabled(features, ShaderFeatures.AdditionalLightShadows) && isDeferredAdditionalShadow)
                 return true;
->>>>>>> 160e5089
 
             // Additional light are shaded per-vertex or per-pixel.
             bool isFeaturePerPixelLightingEnabled = IsFeatureEnabled(features, ShaderFeatures.AdditionalLights);
