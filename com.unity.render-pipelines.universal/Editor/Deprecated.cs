--- conflicted
+++ resolved
@@ -1,12 +1,7 @@
-<<<<<<< HEAD
-
-using System;
-using UnityEngine.Scripting.APIUpdating;
-=======
 using System;
 using System.Linq;
 using UnityEngine;
->>>>>>> cf9abad3
+using UnityEngine.Scripting.APIUpdating;
 
 namespace UnityEditor.Rendering.LWRP
 {
@@ -19,7 +14,6 @@
 
 namespace UnityEditor.Rendering.Universal
 {
-<<<<<<< HEAD
     [Obsolete("ForwardRendererDataEditor has been deprecated. Use StandardRendererDataEditor instead (UnityUpgradable) -> StandardRendererDataEditor", true)]
     [MovedFrom("UnityEditor.Rendering.LWRP")]
     public class ForwardRendererDataEditor : ScriptableRendererDataEditor
@@ -28,7 +22,8 @@
     	{
     		throw new NotSupportedException("ForwardRendererDataEditor has been deprecated. Use StandardRendererDataEditor instead");
     	}
-=======
+    }
+
     static partial class EditorUtils
     {
         [Obsolete("This is obsolete, please use DrawCascadeSplitGUI<T>(ref SerializedProperty shadowCascadeSplit, float distance, int cascadeCount, Unit unit) instead.", false)]
@@ -233,6 +228,5 @@
                     break;
             }
         }
->>>>>>> cf9abad3
     }
 }