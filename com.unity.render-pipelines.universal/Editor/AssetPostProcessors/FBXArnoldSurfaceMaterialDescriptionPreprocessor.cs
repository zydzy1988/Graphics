<<<<<<< HEAD
using System.IO;
using UnityEditor.AssetImporters;
using UnityEngine;
using UnityEditor.Experimental.AssetImporters;

namespace UnityEditor.Rendering.Universal
{
    class FBXArnoldSurfaceMaterialDescriptionPreprocessor : AssetPostprocessor
    {
        static readonly uint k_Version = 2;
        static readonly int k_Order = 4;

        static readonly string k_ShaderPath = "Packages/com.unity.render-pipelines.universal/Runtime/Materials/ArnoldStandardSurface/ArnoldStandardSurface.shadergraph";
        static readonly string k_ShaderTransparentPath = "Packages/com.unity.render-pipelines.universal/Runtime/Materials/ArnoldStandardSurface/ArnoldStandardSurfaceTransparent.shadergraph";

        public override uint GetVersion()
        {
            return k_Version;
        }

        public override int GetPostprocessOrder()
        {
            return k_Order;
        }

        static bool IsMayaArnoldStandardSurfaceMaterial(MaterialDescription description)
        {
            float typeId;
            description.TryGetProperty("TypeId", out typeId);
            return typeId == 1138001;
        }

        static bool Is3DsMaxArnoldStandardSurfaceMaterial(MaterialDescription description)
        {
            float classIdA;
            float classIdB;
            description.TryGetProperty("ClassIDa", out classIdA);
            description.TryGetProperty("ClassIDb", out classIdB);
            return classIdA == 2121471519 && classIdB == 1660373836;
        }

        public void OnPreprocessMaterialDescription(MaterialDescription description, Material material,
            AnimationClip[] clips)
        {
            var lowerCasePath = Path.GetExtension(assetPath).ToLower();
            if (lowerCasePath == ".fbx")
            {
                if (IsMayaArnoldStandardSurfaceMaterial(description))
                    CreateFromMayaArnoldStandardSurfaceMaterial(description, material, clips);
                else if (Is3DsMaxArnoldStandardSurfaceMaterial(description))
                    CreateFrom3DsMaxArnoldStandardSurfaceMaterial(description, material, clips);
            }
        }

        void CreateFromMayaArnoldStandardSurfaceMaterial(MaterialDescription description, Material material,
            AnimationClip[] clips)
        {
            float floatProperty;
            Vector4 vectorProperty;
            TexturePropertyDescription textureProperty;
            Shader shader;

            float opacity = 1.0f;
            Vector4 opacityColor;
            TexturePropertyDescription opacityMap;
            description.TryGetProperty("opacity", out opacityColor);
            bool hasOpacityMap = description.TryGetProperty("opacity", out opacityMap);
            opacity = Mathf.Min(Mathf.Min(opacityColor.x, opacityColor.y), opacityColor.z);

            float transmission;
            description.TryGetProperty("transmission", out transmission);
            if (opacity == 1.0f && !hasOpacityMap)
            {
                opacity = 1.0f - transmission;
            }

            if (opacity < 1.0f || hasOpacityMap)
            {
                shader = AssetDatabase.LoadAssetAtPath<Shader>(k_ShaderTransparentPath);
                if (shader == null)
                    return;

                material.shader = shader;
                if (hasOpacityMap)
                {
                    material.SetTexture("_OPACITY_MAP", opacityMap.texture);
                    material.SetFloat("_OPACITY", 1.0f);
                }
                else
                {
                    material.SetFloat("_OPACITY", opacity);
                }

            }
            else
            {
                shader = AssetDatabase.LoadAssetAtPath<Shader>(k_ShaderPath);
                if (shader == null)
                    return;

                material.shader = shader;
            }

            
            foreach (var clip in clips)
            {
                clip.ClearCurves();
            }

            description.TryGetProperty("base", out floatProperty);

            if (description.TryGetProperty("baseColor", out textureProperty))
            {
                SetMaterialTextureProperty("_BASE_COLOR_MAP", material, textureProperty);
                material.SetColor("_BASE_COLOR", Color.white * floatProperty);
            }
            else if (description.TryGetProperty("baseColor", out vectorProperty))
            {
                if (QualitySettings.activeColorSpace == ColorSpace.Gamma)
                {
                    vectorProperty.x = Mathf.LinearToGammaSpace(vectorProperty.x);
                    vectorProperty.y = Mathf.LinearToGammaSpace(vectorProperty.y);
                    vectorProperty.z = Mathf.LinearToGammaSpace(vectorProperty.z);
                    vectorProperty *= floatProperty;
                }

                material.SetColor("_BASE_COLOR", vectorProperty * floatProperty);
            }

            if (description.TryGetProperty("emission", out floatProperty) && floatProperty > 0.0f)
            {
                remapPropertyColorOrTexture(description, material, "emissionColor", "_EMISSION_COLOR", floatProperty);
            }

            remapPropertyFloatOrTexture(description, material, "metalness", "_METALNESS");

            description.TryGetProperty("specular", out floatProperty);

            remapPropertyColorOrTexture(description, material, "specularColor", "_SPECULAR_COLOR", floatProperty);
            remapPropertyFloatOrTexture(description, material, "specularRoughness", "_SPECULAR_ROUGHNESS");
            remapPropertyFloatOrTexture(description, material, "specularIOR", "_SPECULAR_IOR");

            remapPropertyTexture(description, material, "normalCamera", "_NORMAL_MAP");
        }

        void CreateFrom3DsMaxArnoldStandardSurfaceMaterial(MaterialDescription description, Material material,
            AnimationClip[] clips)
        {
            float floatProperty;
            Vector4 vectorProperty;
            TexturePropertyDescription textureProperty;

            var shader = AssetDatabase.LoadAssetAtPath<Shader>(k_ShaderPath);
            if (shader == null)
                return;


            material.shader = shader;
            foreach (var clip in clips)
            {
                clip.ClearCurves();
            }

            float opacity = 1.0f;
            Vector4 opacityColor;
            TexturePropertyDescription opacityMap;
            description.TryGetProperty("opacity", out opacityColor);
            bool hasOpacityMap = description.TryGetProperty("opacity", out opacityMap);
            opacity = Mathf.Min(Mathf.Min(opacityColor.x, opacityColor.y), opacityColor.z);

            if (opacity < 1.0f || hasOpacityMap)
            {
                if (hasOpacityMap)
                {
                    material.SetTexture("_OPACITY_MAP", opacityMap.texture);
                    material.SetFloat("_OPACITY", 1.0f);
                }
                else
                {
                    material.SetFloat("_OPACITY", opacity);
                }
            }

            description.TryGetProperty("base", out floatProperty);

            if (description.TryGetProperty("base_color.shader", out textureProperty))
            {
                SetMaterialTextureProperty("_BASE_COLOR_MAP", material, textureProperty);
                material.SetColor("_BASE_COLOR", Color.white * floatProperty);
            }
            else if (description.TryGetProperty("base_color", out vectorProperty))
            {
                if (QualitySettings.activeColorSpace == ColorSpace.Gamma)
                {
                    vectorProperty.x = Mathf.LinearToGammaSpace(vectorProperty.x);
                    vectorProperty.y = Mathf.LinearToGammaSpace(vectorProperty.y);
                    vectorProperty.z = Mathf.LinearToGammaSpace(vectorProperty.z);
                }

                material.SetColor("_BASE_COLOR", vectorProperty * floatProperty);
            }

            if (description.TryGetProperty("emission", out floatProperty) && floatProperty > 0.0f)
            {
                remapPropertyColorOrTexture3DsMax(description, material, "emission_color", "_EMISSION_COLOR",
                    floatProperty);
            }

            remapPropertyFloatOrTexture3DsMax(description, material, "metalness", "_METALNESS");

            description.TryGetProperty("specular", out float specularFactor);

            remapPropertyColorOrTexture3DsMax(description, material, "specular_color", "_SPECULAR_COLOR",
                specularFactor);
            remapPropertyFloatOrTexture3DsMax(description, material, "specular_roughness", "_SPECULAR_ROUGHNESS");
            remapPropertyFloatOrTexture3DsMax(description, material, "specular_IOR", "_SPECULAR_IOR");

            remapPropertyTexture(description, material, "normal_camera", "_NORMAL_MAP");

        }

        static void SetMaterialTextureProperty(string propertyName, Material material,
            TexturePropertyDescription textureProperty)
        {
            material.SetTexture(propertyName, textureProperty.texture);
            material.SetTextureOffset(propertyName, textureProperty.offset);
            material.SetTextureScale(propertyName, textureProperty.scale);
        }

        static void remapPropertyFloat(MaterialDescription description, Material material, string inPropName,
            string outPropName)
        {
            if (description.TryGetProperty(inPropName, out float floatProperty))
            {
                material.SetFloat(outPropName, floatProperty);
            }
        }

        static void remapPropertyTexture(MaterialDescription description, Material material, string inPropName,
            string outPropName)
        {
            if (description.TryGetProperty(inPropName, out TexturePropertyDescription textureProperty))
            {
                material.SetTexture(outPropName, textureProperty.texture);
            }
        }

        static void remapPropertyColorOrTexture3DsMax(MaterialDescription description, Material material,
            string inPropName, string outPropName, float multiplier = 1.0f)
        {
            if (description.TryGetProperty(inPropName + ".shader", out TexturePropertyDescription textureProperty))
            {
                material.SetTexture(outPropName + "_MAP", textureProperty.texture);
                material.SetColor(outPropName, Color.white * multiplier);
            }
            else
            {
                description.TryGetProperty(inPropName, out Vector4 vectorProperty);
                material.SetColor(outPropName, vectorProperty * multiplier);
            }
        }

        static void remapPropertyFloatOrTexture3DsMax(MaterialDescription description, Material material,
            string inPropName, string outPropName)
        {
            if (description.TryGetProperty(inPropName, out TexturePropertyDescription textureProperty))
            {
                material.SetTexture(outPropName + "_MAP", textureProperty.texture);
                material.SetFloat(outPropName, 1.0f);
            }
            else
            {
                description.TryGetProperty(inPropName, out float floatProperty);
                material.SetFloat(outPropName, floatProperty);
            }
        }

        static void remapPropertyColorOrTexture(MaterialDescription description, Material material, string inPropName,
            string outPropName, float multiplier = 1.0f)
        {
            if (description.TryGetProperty(inPropName, out TexturePropertyDescription textureProperty))
            {
                material.SetTexture(outPropName + "_MAP", textureProperty.texture);
                material.SetColor(outPropName, Color.white * multiplier);
            }
            else
            {
                description.TryGetProperty(inPropName, out Vector4 vectorProperty);
                material.SetColor(outPropName, vectorProperty * multiplier);
            }
        }

        static void remapPropertyFloatOrTexture(MaterialDescription description, Material material, string inPropName,
            string outPropName)
        {
            if (description.TryGetProperty(inPropName, out TexturePropertyDescription textureProperty))
            {
                material.SetTexture(outPropName + "_MAP", textureProperty.texture);
                material.SetFloat(outPropName, 1.0f);
            }
            else
            {
                description.TryGetProperty(inPropName, out float floatProperty);
                material.SetFloat(outPropName, floatProperty);
            }
        }
    }
}
=======
using System.IO;
using UnityEngine;
#if UNITY_2020_2_OR_NEWER
using UnityEditor.AssetImporters;
#else
using UnityEditor.Experimental.AssetImporters;
#endif

namespace UnityEditor.Rendering.Universal
{
    class FBXArnoldSurfaceMaterialDescriptionPreprocessor : AssetPostprocessor
    {
        static readonly uint k_Version = 2;
        static readonly int k_Order = 4;

        static readonly string k_ShaderPath = "Packages/com.unity.render-pipelines.universal/Runtime/Materials/ArnoldStandardSurface/ArnoldStandardSurface.shadergraph";
        static readonly string k_ShaderTransparentPath = "Packages/com.unity.render-pipelines.universal/Runtime/Materials/ArnoldStandardSurface/ArnoldStandardSurfaceTransparent.shadergraph";

        public override uint GetVersion()
        {
            return k_Version;
        }

        public override int GetPostprocessOrder()
        {
            return k_Order;
        }

        static bool IsMayaArnoldStandardSurfaceMaterial(MaterialDescription description)
        {
            float typeId;
            description.TryGetProperty("TypeId", out typeId);
            return typeId == 1138001;
        }

        static bool Is3DsMaxArnoldStandardSurfaceMaterial(MaterialDescription description)
        {
            float classIdA;
            float classIdB;
            description.TryGetProperty("ClassIDa", out classIdA);
            description.TryGetProperty("ClassIDb", out classIdB);
            return classIdA == 2121471519 && classIdB == 1660373836;
        }

        public void OnPreprocessMaterialDescription(MaterialDescription description, Material material,
            AnimationClip[] clips)
        {
            var lowerCasePath = Path.GetExtension(assetPath).ToLower();
            if (lowerCasePath == ".fbx")
            {
                if (IsMayaArnoldStandardSurfaceMaterial(description))
                    CreateFromMayaArnoldStandardSurfaceMaterial(description, material, clips);
                else if (Is3DsMaxArnoldStandardSurfaceMaterial(description))
                    CreateFrom3DsMaxArnoldStandardSurfaceMaterial(description, material, clips);
            }
        }

        void CreateFromMayaArnoldStandardSurfaceMaterial(MaterialDescription description, Material material,
            AnimationClip[] clips)
        {
            float floatProperty;
            Vector4 vectorProperty;
            TexturePropertyDescription textureProperty;
            Shader shader;

            float opacity = 1.0f;
            Vector4 opacityColor;
            TexturePropertyDescription opacityMap;
            description.TryGetProperty("opacity", out opacityColor);
            bool hasOpacityMap = description.TryGetProperty("opacity", out opacityMap);
            opacity = Mathf.Min(Mathf.Min(opacityColor.x, opacityColor.y), opacityColor.z);

            float transmission;
            description.TryGetProperty("transmission", out transmission);
            if (opacity == 1.0f && !hasOpacityMap)
            {
                opacity = 1.0f - transmission;
            }

            if (opacity < 1.0f || hasOpacityMap)
            {
                shader = AssetDatabase.LoadAssetAtPath<Shader>(k_ShaderTransparentPath);
                if (shader == null)
                    return;

                material.shader = shader;
                if (hasOpacityMap)
                {
                    material.SetTexture("_OPACITY_MAP", opacityMap.texture);
                    material.SetFloat("_OPACITY", 1.0f);
                }
                else
                {
                    material.SetFloat("_OPACITY", opacity);
                }

            }
            else
            {
                shader = AssetDatabase.LoadAssetAtPath<Shader>(k_ShaderPath);
                if (shader == null)
                    return;

                material.shader = shader;
            }

            
            foreach (var clip in clips)
            {
                clip.ClearCurves();
            }

            description.TryGetProperty("base", out floatProperty);

            if (description.TryGetProperty("baseColor", out textureProperty))
            {
                SetMaterialTextureProperty("_BASE_COLOR_MAP", material, textureProperty);
                material.SetColor("_BASE_COLOR", Color.white * floatProperty);
            }
            else if (description.TryGetProperty("baseColor", out vectorProperty))
            {
                if (QualitySettings.activeColorSpace == ColorSpace.Gamma)
                {
                    vectorProperty.x = Mathf.LinearToGammaSpace(vectorProperty.x);
                    vectorProperty.y = Mathf.LinearToGammaSpace(vectorProperty.y);
                    vectorProperty.z = Mathf.LinearToGammaSpace(vectorProperty.z);
                    vectorProperty *= floatProperty;
                }

                material.SetColor("_BASE_COLOR", vectorProperty * floatProperty);
            }

            if (description.TryGetProperty("emission", out floatProperty) && floatProperty > 0.0f)
            {
                remapPropertyColorOrTexture(description, material, "emissionColor", "_EMISSION_COLOR", floatProperty);
            }

            remapPropertyFloatOrTexture(description, material, "metalness", "_METALNESS");

            description.TryGetProperty("specular", out floatProperty);

            remapPropertyColorOrTexture(description, material, "specularColor", "_SPECULAR_COLOR", floatProperty);
            remapPropertyFloatOrTexture(description, material, "specularRoughness", "_SPECULAR_ROUGHNESS");
            remapPropertyFloatOrTexture(description, material, "specularIOR", "_SPECULAR_IOR");

            remapPropertyTexture(description, material, "normalCamera", "_NORMAL_MAP");
        }

        void CreateFrom3DsMaxArnoldStandardSurfaceMaterial(MaterialDescription description, Material material,
            AnimationClip[] clips)
        {
            float floatProperty;
            Vector4 vectorProperty;
            TexturePropertyDescription textureProperty;

            var shader = AssetDatabase.LoadAssetAtPath<Shader>(k_ShaderPath);
            if (shader == null)
                return;


            material.shader = shader;
            foreach (var clip in clips)
            {
                clip.ClearCurves();
            }

            float opacity = 1.0f;
            Vector4 opacityColor;
            TexturePropertyDescription opacityMap;
            description.TryGetProperty("opacity", out opacityColor);
            bool hasOpacityMap = description.TryGetProperty("opacity", out opacityMap);
            opacity = Mathf.Min(Mathf.Min(opacityColor.x, opacityColor.y), opacityColor.z);

            if (opacity < 1.0f || hasOpacityMap)
            {
                if (hasOpacityMap)
                {
                    material.SetTexture("_OPACITY_MAP", opacityMap.texture);
                    material.SetFloat("_OPACITY", 1.0f);
                }
                else
                {
                    material.SetFloat("_OPACITY", opacity);
                }
            }

            description.TryGetProperty("base", out floatProperty);

            if (description.TryGetProperty("base_color.shader", out textureProperty))
            {
                SetMaterialTextureProperty("_BASE_COLOR_MAP", material, textureProperty);
                material.SetColor("_BASE_COLOR", Color.white * floatProperty);
            }
            else if (description.TryGetProperty("base_color", out vectorProperty))
            {
                if (QualitySettings.activeColorSpace == ColorSpace.Gamma)
                {
                    vectorProperty.x = Mathf.LinearToGammaSpace(vectorProperty.x);
                    vectorProperty.y = Mathf.LinearToGammaSpace(vectorProperty.y);
                    vectorProperty.z = Mathf.LinearToGammaSpace(vectorProperty.z);
                }

                material.SetColor("_BASE_COLOR", vectorProperty * floatProperty);
            }

            if (description.TryGetProperty("emission", out floatProperty) && floatProperty > 0.0f)
            {
                remapPropertyColorOrTexture3DsMax(description, material, "emission_color", "_EMISSION_COLOR",
                    floatProperty);
            }

            remapPropertyFloatOrTexture3DsMax(description, material, "metalness", "_METALNESS");

            description.TryGetProperty("specular", out float specularFactor);

            remapPropertyColorOrTexture3DsMax(description, material, "specular_color", "_SPECULAR_COLOR",
                specularFactor);
            remapPropertyFloatOrTexture3DsMax(description, material, "specular_roughness", "_SPECULAR_ROUGHNESS");
            remapPropertyFloatOrTexture3DsMax(description, material, "specular_IOR", "_SPECULAR_IOR");

            remapPropertyTexture(description, material, "normal_camera", "_NORMAL_MAP");

        }

        static void SetMaterialTextureProperty(string propertyName, Material material,
            TexturePropertyDescription textureProperty)
        {
            material.SetTexture(propertyName, textureProperty.texture);
            material.SetTextureOffset(propertyName, textureProperty.offset);
            material.SetTextureScale(propertyName, textureProperty.scale);
        }

        static void remapPropertyFloat(MaterialDescription description, Material material, string inPropName,
            string outPropName)
        {
            if (description.TryGetProperty(inPropName, out float floatProperty))
            {
                material.SetFloat(outPropName, floatProperty);
            }
        }

        static void remapPropertyTexture(MaterialDescription description, Material material, string inPropName,
            string outPropName)
        {
            if (description.TryGetProperty(inPropName, out TexturePropertyDescription textureProperty))
            {
                material.SetTexture(outPropName, textureProperty.texture);
            }
        }

        static void remapPropertyColorOrTexture3DsMax(MaterialDescription description, Material material,
            string inPropName, string outPropName, float multiplier = 1.0f)
        {
            if (description.TryGetProperty(inPropName + ".shader", out TexturePropertyDescription textureProperty))
            {
                material.SetTexture(outPropName + "_MAP", textureProperty.texture);
                material.SetColor(outPropName, Color.white * multiplier);
            }
            else
            {
                description.TryGetProperty(inPropName, out Vector4 vectorProperty);
                material.SetColor(outPropName, vectorProperty * multiplier);
            }
        }

        static void remapPropertyFloatOrTexture3DsMax(MaterialDescription description, Material material,
            string inPropName, string outPropName)
        {
            if (description.TryGetProperty(inPropName, out TexturePropertyDescription textureProperty))
            {
                material.SetTexture(outPropName + "_MAP", textureProperty.texture);
                material.SetFloat(outPropName, 1.0f);
            }
            else
            {
                description.TryGetProperty(inPropName, out float floatProperty);
                material.SetFloat(outPropName, floatProperty);
            }
        }

        static void remapPropertyColorOrTexture(MaterialDescription description, Material material, string inPropName,
            string outPropName, float multiplier = 1.0f)
        {
            if (description.TryGetProperty(inPropName, out TexturePropertyDescription textureProperty))
            {
                material.SetTexture(outPropName + "_MAP", textureProperty.texture);
                material.SetColor(outPropName, Color.white * multiplier);
            }
            else
            {
                description.TryGetProperty(inPropName, out Vector4 vectorProperty);
                material.SetColor(outPropName, vectorProperty * multiplier);
            }
        }

        static void remapPropertyFloatOrTexture(MaterialDescription description, Material material, string inPropName,
            string outPropName)
        {
            if (description.TryGetProperty(inPropName, out TexturePropertyDescription textureProperty))
            {
                material.SetTexture(outPropName + "_MAP", textureProperty.texture);
                material.SetFloat(outPropName, 1.0f);
            }
            else
            {
                description.TryGetProperty(inPropName, out float floatProperty);
                material.SetFloat(outPropName, floatProperty);
            }
        }
    }
}
>>>>>>> 2799049e
<|MERGE_RESOLUTION|>--- conflicted
+++ resolved
@@ -1,622 +1,311 @@
-<<<<<<< HEAD
-using System.IO;
-using UnityEditor.AssetImporters;
-using UnityEngine;
-using UnityEditor.Experimental.AssetImporters;
-
-namespace UnityEditor.Rendering.Universal
-{
-    class FBXArnoldSurfaceMaterialDescriptionPreprocessor : AssetPostprocessor
-    {
-        static readonly uint k_Version = 2;
-        static readonly int k_Order = 4;
-
-        static readonly string k_ShaderPath = "Packages/com.unity.render-pipelines.universal/Runtime/Materials/ArnoldStandardSurface/ArnoldStandardSurface.shadergraph";
-        static readonly string k_ShaderTransparentPath = "Packages/com.unity.render-pipelines.universal/Runtime/Materials/ArnoldStandardSurface/ArnoldStandardSurfaceTransparent.shadergraph";
-
-        public override uint GetVersion()
-        {
-            return k_Version;
-        }
-
-        public override int GetPostprocessOrder()
-        {
-            return k_Order;
-        }
-
-        static bool IsMayaArnoldStandardSurfaceMaterial(MaterialDescription description)
-        {
-            float typeId;
-            description.TryGetProperty("TypeId", out typeId);
-            return typeId == 1138001;
-        }
-
-        static bool Is3DsMaxArnoldStandardSurfaceMaterial(MaterialDescription description)
-        {
-            float classIdA;
-            float classIdB;
-            description.TryGetProperty("ClassIDa", out classIdA);
-            description.TryGetProperty("ClassIDb", out classIdB);
-            return classIdA == 2121471519 && classIdB == 1660373836;
-        }
-
-        public void OnPreprocessMaterialDescription(MaterialDescription description, Material material,
-            AnimationClip[] clips)
-        {
-            var lowerCasePath = Path.GetExtension(assetPath).ToLower();
-            if (lowerCasePath == ".fbx")
-            {
-                if (IsMayaArnoldStandardSurfaceMaterial(description))
-                    CreateFromMayaArnoldStandardSurfaceMaterial(description, material, clips);
-                else if (Is3DsMaxArnoldStandardSurfaceMaterial(description))
-                    CreateFrom3DsMaxArnoldStandardSurfaceMaterial(description, material, clips);
-            }
-        }
-
-        void CreateFromMayaArnoldStandardSurfaceMaterial(MaterialDescription description, Material material,
-            AnimationClip[] clips)
-        {
-            float floatProperty;
-            Vector4 vectorProperty;
-            TexturePropertyDescription textureProperty;
-            Shader shader;
-
-            float opacity = 1.0f;
-            Vector4 opacityColor;
-            TexturePropertyDescription opacityMap;
-            description.TryGetProperty("opacity", out opacityColor);
-            bool hasOpacityMap = description.TryGetProperty("opacity", out opacityMap);
-            opacity = Mathf.Min(Mathf.Min(opacityColor.x, opacityColor.y), opacityColor.z);
-
-            float transmission;
-            description.TryGetProperty("transmission", out transmission);
-            if (opacity == 1.0f && !hasOpacityMap)
-            {
-                opacity = 1.0f - transmission;
-            }
-
-            if (opacity < 1.0f || hasOpacityMap)
-            {
-                shader = AssetDatabase.LoadAssetAtPath<Shader>(k_ShaderTransparentPath);
-                if (shader == null)
-                    return;
-
-                material.shader = shader;
-                if (hasOpacityMap)
-                {
-                    material.SetTexture("_OPACITY_MAP", opacityMap.texture);
-                    material.SetFloat("_OPACITY", 1.0f);
-                }
-                else
-                {
-                    material.SetFloat("_OPACITY", opacity);
-                }
-
-            }
-            else
-            {
-                shader = AssetDatabase.LoadAssetAtPath<Shader>(k_ShaderPath);
-                if (shader == null)
-                    return;
-
-                material.shader = shader;
-            }
-
-            
-            foreach (var clip in clips)
-            {
-                clip.ClearCurves();
-            }
-
-            description.TryGetProperty("base", out floatProperty);
-
-            if (description.TryGetProperty("baseColor", out textureProperty))
-            {
-                SetMaterialTextureProperty("_BASE_COLOR_MAP", material, textureProperty);
-                material.SetColor("_BASE_COLOR", Color.white * floatProperty);
-            }
-            else if (description.TryGetProperty("baseColor", out vectorProperty))
-            {
-                if (QualitySettings.activeColorSpace == ColorSpace.Gamma)
-                {
-                    vectorProperty.x = Mathf.LinearToGammaSpace(vectorProperty.x);
-                    vectorProperty.y = Mathf.LinearToGammaSpace(vectorProperty.y);
-                    vectorProperty.z = Mathf.LinearToGammaSpace(vectorProperty.z);
-                    vectorProperty *= floatProperty;
-                }
-
-                material.SetColor("_BASE_COLOR", vectorProperty * floatProperty);
-            }
-
-            if (description.TryGetProperty("emission", out floatProperty) && floatProperty > 0.0f)
-            {
-                remapPropertyColorOrTexture(description, material, "emissionColor", "_EMISSION_COLOR", floatProperty);
-            }
-
-            remapPropertyFloatOrTexture(description, material, "metalness", "_METALNESS");
-
-            description.TryGetProperty("specular", out floatProperty);
-
-            remapPropertyColorOrTexture(description, material, "specularColor", "_SPECULAR_COLOR", floatProperty);
-            remapPropertyFloatOrTexture(description, material, "specularRoughness", "_SPECULAR_ROUGHNESS");
-            remapPropertyFloatOrTexture(description, material, "specularIOR", "_SPECULAR_IOR");
-
-            remapPropertyTexture(description, material, "normalCamera", "_NORMAL_MAP");
-        }
-
-        void CreateFrom3DsMaxArnoldStandardSurfaceMaterial(MaterialDescription description, Material material,
-            AnimationClip[] clips)
-        {
-            float floatProperty;
-            Vector4 vectorProperty;
-            TexturePropertyDescription textureProperty;
-
-            var shader = AssetDatabase.LoadAssetAtPath<Shader>(k_ShaderPath);
-            if (shader == null)
-                return;
-
-
-            material.shader = shader;
-            foreach (var clip in clips)
-            {
-                clip.ClearCurves();
-            }
-
-            float opacity = 1.0f;
-            Vector4 opacityColor;
-            TexturePropertyDescription opacityMap;
-            description.TryGetProperty("opacity", out opacityColor);
-            bool hasOpacityMap = description.TryGetProperty("opacity", out opacityMap);
-            opacity = Mathf.Min(Mathf.Min(opacityColor.x, opacityColor.y), opacityColor.z);
-
-            if (opacity < 1.0f || hasOpacityMap)
-            {
-                if (hasOpacityMap)
-                {
-                    material.SetTexture("_OPACITY_MAP", opacityMap.texture);
-                    material.SetFloat("_OPACITY", 1.0f);
-                }
-                else
-                {
-                    material.SetFloat("_OPACITY", opacity);
-                }
-            }
-
-            description.TryGetProperty("base", out floatProperty);
-
-            if (description.TryGetProperty("base_color.shader", out textureProperty))
-            {
-                SetMaterialTextureProperty("_BASE_COLOR_MAP", material, textureProperty);
-                material.SetColor("_BASE_COLOR", Color.white * floatProperty);
-            }
-            else if (description.TryGetProperty("base_color", out vectorProperty))
-            {
-                if (QualitySettings.activeColorSpace == ColorSpace.Gamma)
-                {
-                    vectorProperty.x = Mathf.LinearToGammaSpace(vectorProperty.x);
-                    vectorProperty.y = Mathf.LinearToGammaSpace(vectorProperty.y);
-                    vectorProperty.z = Mathf.LinearToGammaSpace(vectorProperty.z);
-                }
-
-                material.SetColor("_BASE_COLOR", vectorProperty * floatProperty);
-            }
-
-            if (description.TryGetProperty("emission", out floatProperty) && floatProperty > 0.0f)
-            {
-                remapPropertyColorOrTexture3DsMax(description, material, "emission_color", "_EMISSION_COLOR",
-                    floatProperty);
-            }
-
-            remapPropertyFloatOrTexture3DsMax(description, material, "metalness", "_METALNESS");
-
-            description.TryGetProperty("specular", out float specularFactor);
-
-            remapPropertyColorOrTexture3DsMax(description, material, "specular_color", "_SPECULAR_COLOR",
-                specularFactor);
-            remapPropertyFloatOrTexture3DsMax(description, material, "specular_roughness", "_SPECULAR_ROUGHNESS");
-            remapPropertyFloatOrTexture3DsMax(description, material, "specular_IOR", "_SPECULAR_IOR");
-
-            remapPropertyTexture(description, material, "normal_camera", "_NORMAL_MAP");
-
-        }
-
-        static void SetMaterialTextureProperty(string propertyName, Material material,
-            TexturePropertyDescription textureProperty)
-        {
-            material.SetTexture(propertyName, textureProperty.texture);
-            material.SetTextureOffset(propertyName, textureProperty.offset);
-            material.SetTextureScale(propertyName, textureProperty.scale);
-        }
-
-        static void remapPropertyFloat(MaterialDescription description, Material material, string inPropName,
-            string outPropName)
-        {
-            if (description.TryGetProperty(inPropName, out float floatProperty))
-            {
-                material.SetFloat(outPropName, floatProperty);
-            }
-        }
-
-        static void remapPropertyTexture(MaterialDescription description, Material material, string inPropName,
-            string outPropName)
-        {
-            if (description.TryGetProperty(inPropName, out TexturePropertyDescription textureProperty))
-            {
-                material.SetTexture(outPropName, textureProperty.texture);
-            }
-        }
-
-        static void remapPropertyColorOrTexture3DsMax(MaterialDescription description, Material material,
-            string inPropName, string outPropName, float multiplier = 1.0f)
-        {
-            if (description.TryGetProperty(inPropName + ".shader", out TexturePropertyDescription textureProperty))
-            {
-                material.SetTexture(outPropName + "_MAP", textureProperty.texture);
-                material.SetColor(outPropName, Color.white * multiplier);
-            }
-            else
-            {
-                description.TryGetProperty(inPropName, out Vector4 vectorProperty);
-                material.SetColor(outPropName, vectorProperty * multiplier);
-            }
-        }
-
-        static void remapPropertyFloatOrTexture3DsMax(MaterialDescription description, Material material,
-            string inPropName, string outPropName)
-        {
-            if (description.TryGetProperty(inPropName, out TexturePropertyDescription textureProperty))
-            {
-                material.SetTexture(outPropName + "_MAP", textureProperty.texture);
-                material.SetFloat(outPropName, 1.0f);
-            }
-            else
-            {
-                description.TryGetProperty(inPropName, out float floatProperty);
-                material.SetFloat(outPropName, floatProperty);
-            }
-        }
-
-        static void remapPropertyColorOrTexture(MaterialDescription description, Material material, string inPropName,
-            string outPropName, float multiplier = 1.0f)
-        {
-            if (description.TryGetProperty(inPropName, out TexturePropertyDescription textureProperty))
-            {
-                material.SetTexture(outPropName + "_MAP", textureProperty.texture);
-                material.SetColor(outPropName, Color.white * multiplier);
-            }
-            else
-            {
-                description.TryGetProperty(inPropName, out Vector4 vectorProperty);
-                material.SetColor(outPropName, vectorProperty * multiplier);
-            }
-        }
-
-        static void remapPropertyFloatOrTexture(MaterialDescription description, Material material, string inPropName,
-            string outPropName)
-        {
-            if (description.TryGetProperty(inPropName, out TexturePropertyDescription textureProperty))
-            {
-                material.SetTexture(outPropName + "_MAP", textureProperty.texture);
-                material.SetFloat(outPropName, 1.0f);
-            }
-            else
-            {
-                description.TryGetProperty(inPropName, out float floatProperty);
-                material.SetFloat(outPropName, floatProperty);
-            }
-        }
-    }
-}
-=======
-using System.IO;
-using UnityEngine;
-#if UNITY_2020_2_OR_NEWER
-using UnityEditor.AssetImporters;
-#else
-using UnityEditor.Experimental.AssetImporters;
-#endif
-
-namespace UnityEditor.Rendering.Universal
-{
-    class FBXArnoldSurfaceMaterialDescriptionPreprocessor : AssetPostprocessor
-    {
-        static readonly uint k_Version = 2;
-        static readonly int k_Order = 4;
-
-        static readonly string k_ShaderPath = "Packages/com.unity.render-pipelines.universal/Runtime/Materials/ArnoldStandardSurface/ArnoldStandardSurface.shadergraph";
-        static readonly string k_ShaderTransparentPath = "Packages/com.unity.render-pipelines.universal/Runtime/Materials/ArnoldStandardSurface/ArnoldStandardSurfaceTransparent.shadergraph";
-
-        public override uint GetVersion()
-        {
-            return k_Version;
-        }
-
-        public override int GetPostprocessOrder()
-        {
-            return k_Order;
-        }
-
-        static bool IsMayaArnoldStandardSurfaceMaterial(MaterialDescription description)
-        {
-            float typeId;
-            description.TryGetProperty("TypeId", out typeId);
-            return typeId == 1138001;
-        }
-
-        static bool Is3DsMaxArnoldStandardSurfaceMaterial(MaterialDescription description)
-        {
-            float classIdA;
-            float classIdB;
-            description.TryGetProperty("ClassIDa", out classIdA);
-            description.TryGetProperty("ClassIDb", out classIdB);
-            return classIdA == 2121471519 && classIdB == 1660373836;
-        }
-
-        public void OnPreprocessMaterialDescription(MaterialDescription description, Material material,
-            AnimationClip[] clips)
-        {
-            var lowerCasePath = Path.GetExtension(assetPath).ToLower();
-            if (lowerCasePath == ".fbx")
-            {
-                if (IsMayaArnoldStandardSurfaceMaterial(description))
-                    CreateFromMayaArnoldStandardSurfaceMaterial(description, material, clips);
-                else if (Is3DsMaxArnoldStandardSurfaceMaterial(description))
-                    CreateFrom3DsMaxArnoldStandardSurfaceMaterial(description, material, clips);
-            }
-        }
-
-        void CreateFromMayaArnoldStandardSurfaceMaterial(MaterialDescription description, Material material,
-            AnimationClip[] clips)
-        {
-            float floatProperty;
-            Vector4 vectorProperty;
-            TexturePropertyDescription textureProperty;
-            Shader shader;
-
-            float opacity = 1.0f;
-            Vector4 opacityColor;
-            TexturePropertyDescription opacityMap;
-            description.TryGetProperty("opacity", out opacityColor);
-            bool hasOpacityMap = description.TryGetProperty("opacity", out opacityMap);
-            opacity = Mathf.Min(Mathf.Min(opacityColor.x, opacityColor.y), opacityColor.z);
-
-            float transmission;
-            description.TryGetProperty("transmission", out transmission);
-            if (opacity == 1.0f && !hasOpacityMap)
-            {
-                opacity = 1.0f - transmission;
-            }
-
-            if (opacity < 1.0f || hasOpacityMap)
-            {
-                shader = AssetDatabase.LoadAssetAtPath<Shader>(k_ShaderTransparentPath);
-                if (shader == null)
-                    return;
-
-                material.shader = shader;
-                if (hasOpacityMap)
-                {
-                    material.SetTexture("_OPACITY_MAP", opacityMap.texture);
-                    material.SetFloat("_OPACITY", 1.0f);
-                }
-                else
-                {
-                    material.SetFloat("_OPACITY", opacity);
-                }
-
-            }
-            else
-            {
-                shader = AssetDatabase.LoadAssetAtPath<Shader>(k_ShaderPath);
-                if (shader == null)
-                    return;
-
-                material.shader = shader;
-            }
-
-            
-            foreach (var clip in clips)
-            {
-                clip.ClearCurves();
-            }
-
-            description.TryGetProperty("base", out floatProperty);
-
-            if (description.TryGetProperty("baseColor", out textureProperty))
-            {
-                SetMaterialTextureProperty("_BASE_COLOR_MAP", material, textureProperty);
-                material.SetColor("_BASE_COLOR", Color.white * floatProperty);
-            }
-            else if (description.TryGetProperty("baseColor", out vectorProperty))
-            {
-                if (QualitySettings.activeColorSpace == ColorSpace.Gamma)
-                {
-                    vectorProperty.x = Mathf.LinearToGammaSpace(vectorProperty.x);
-                    vectorProperty.y = Mathf.LinearToGammaSpace(vectorProperty.y);
-                    vectorProperty.z = Mathf.LinearToGammaSpace(vectorProperty.z);
-                    vectorProperty *= floatProperty;
-                }
-
-                material.SetColor("_BASE_COLOR", vectorProperty * floatProperty);
-            }
-
-            if (description.TryGetProperty("emission", out floatProperty) && floatProperty > 0.0f)
-            {
-                remapPropertyColorOrTexture(description, material, "emissionColor", "_EMISSION_COLOR", floatProperty);
-            }
-
-            remapPropertyFloatOrTexture(description, material, "metalness", "_METALNESS");
-
-            description.TryGetProperty("specular", out floatProperty);
-
-            remapPropertyColorOrTexture(description, material, "specularColor", "_SPECULAR_COLOR", floatProperty);
-            remapPropertyFloatOrTexture(description, material, "specularRoughness", "_SPECULAR_ROUGHNESS");
-            remapPropertyFloatOrTexture(description, material, "specularIOR", "_SPECULAR_IOR");
-
-            remapPropertyTexture(description, material, "normalCamera", "_NORMAL_MAP");
-        }
-
-        void CreateFrom3DsMaxArnoldStandardSurfaceMaterial(MaterialDescription description, Material material,
-            AnimationClip[] clips)
-        {
-            float floatProperty;
-            Vector4 vectorProperty;
-            TexturePropertyDescription textureProperty;
-
-            var shader = AssetDatabase.LoadAssetAtPath<Shader>(k_ShaderPath);
-            if (shader == null)
-                return;
-
-
-            material.shader = shader;
-            foreach (var clip in clips)
-            {
-                clip.ClearCurves();
-            }
-
-            float opacity = 1.0f;
-            Vector4 opacityColor;
-            TexturePropertyDescription opacityMap;
-            description.TryGetProperty("opacity", out opacityColor);
-            bool hasOpacityMap = description.TryGetProperty("opacity", out opacityMap);
-            opacity = Mathf.Min(Mathf.Min(opacityColor.x, opacityColor.y), opacityColor.z);
-
-            if (opacity < 1.0f || hasOpacityMap)
-            {
-                if (hasOpacityMap)
-                {
-                    material.SetTexture("_OPACITY_MAP", opacityMap.texture);
-                    material.SetFloat("_OPACITY", 1.0f);
-                }
-                else
-                {
-                    material.SetFloat("_OPACITY", opacity);
-                }
-            }
-
-            description.TryGetProperty("base", out floatProperty);
-
-            if (description.TryGetProperty("base_color.shader", out textureProperty))
-            {
-                SetMaterialTextureProperty("_BASE_COLOR_MAP", material, textureProperty);
-                material.SetColor("_BASE_COLOR", Color.white * floatProperty);
-            }
-            else if (description.TryGetProperty("base_color", out vectorProperty))
-            {
-                if (QualitySettings.activeColorSpace == ColorSpace.Gamma)
-                {
-                    vectorProperty.x = Mathf.LinearToGammaSpace(vectorProperty.x);
-                    vectorProperty.y = Mathf.LinearToGammaSpace(vectorProperty.y);
-                    vectorProperty.z = Mathf.LinearToGammaSpace(vectorProperty.z);
-                }
-
-                material.SetColor("_BASE_COLOR", vectorProperty * floatProperty);
-            }
-
-            if (description.TryGetProperty("emission", out floatProperty) && floatProperty > 0.0f)
-            {
-                remapPropertyColorOrTexture3DsMax(description, material, "emission_color", "_EMISSION_COLOR",
-                    floatProperty);
-            }
-
-            remapPropertyFloatOrTexture3DsMax(description, material, "metalness", "_METALNESS");
-
-            description.TryGetProperty("specular", out float specularFactor);
-
-            remapPropertyColorOrTexture3DsMax(description, material, "specular_color", "_SPECULAR_COLOR",
-                specularFactor);
-            remapPropertyFloatOrTexture3DsMax(description, material, "specular_roughness", "_SPECULAR_ROUGHNESS");
-            remapPropertyFloatOrTexture3DsMax(description, material, "specular_IOR", "_SPECULAR_IOR");
-
-            remapPropertyTexture(description, material, "normal_camera", "_NORMAL_MAP");
-
-        }
-
-        static void SetMaterialTextureProperty(string propertyName, Material material,
-            TexturePropertyDescription textureProperty)
-        {
-            material.SetTexture(propertyName, textureProperty.texture);
-            material.SetTextureOffset(propertyName, textureProperty.offset);
-            material.SetTextureScale(propertyName, textureProperty.scale);
-        }
-
-        static void remapPropertyFloat(MaterialDescription description, Material material, string inPropName,
-            string outPropName)
-        {
-            if (description.TryGetProperty(inPropName, out float floatProperty))
-            {
-                material.SetFloat(outPropName, floatProperty);
-            }
-        }
-
-        static void remapPropertyTexture(MaterialDescription description, Material material, string inPropName,
-            string outPropName)
-        {
-            if (description.TryGetProperty(inPropName, out TexturePropertyDescription textureProperty))
-            {
-                material.SetTexture(outPropName, textureProperty.texture);
-            }
-        }
-
-        static void remapPropertyColorOrTexture3DsMax(MaterialDescription description, Material material,
-            string inPropName, string outPropName, float multiplier = 1.0f)
-        {
-            if (description.TryGetProperty(inPropName + ".shader", out TexturePropertyDescription textureProperty))
-            {
-                material.SetTexture(outPropName + "_MAP", textureProperty.texture);
-                material.SetColor(outPropName, Color.white * multiplier);
-            }
-            else
-            {
-                description.TryGetProperty(inPropName, out Vector4 vectorProperty);
-                material.SetColor(outPropName, vectorProperty * multiplier);
-            }
-        }
-
-        static void remapPropertyFloatOrTexture3DsMax(MaterialDescription description, Material material,
-            string inPropName, string outPropName)
-        {
-            if (description.TryGetProperty(inPropName, out TexturePropertyDescription textureProperty))
-            {
-                material.SetTexture(outPropName + "_MAP", textureProperty.texture);
-                material.SetFloat(outPropName, 1.0f);
-            }
-            else
-            {
-                description.TryGetProperty(inPropName, out float floatProperty);
-                material.SetFloat(outPropName, floatProperty);
-            }
-        }
-
-        static void remapPropertyColorOrTexture(MaterialDescription description, Material material, string inPropName,
-            string outPropName, float multiplier = 1.0f)
-        {
-            if (description.TryGetProperty(inPropName, out TexturePropertyDescription textureProperty))
-            {
-                material.SetTexture(outPropName + "_MAP", textureProperty.texture);
-                material.SetColor(outPropName, Color.white * multiplier);
-            }
-            else
-            {
-                description.TryGetProperty(inPropName, out Vector4 vectorProperty);
-                material.SetColor(outPropName, vectorProperty * multiplier);
-            }
-        }
-
-        static void remapPropertyFloatOrTexture(MaterialDescription description, Material material, string inPropName,
-            string outPropName)
-        {
-            if (description.TryGetProperty(inPropName, out TexturePropertyDescription textureProperty))
-            {
-                material.SetTexture(outPropName + "_MAP", textureProperty.texture);
-                material.SetFloat(outPropName, 1.0f);
-            }
-            else
-            {
-                description.TryGetProperty(inPropName, out float floatProperty);
-                material.SetFloat(outPropName, floatProperty);
-            }
-        }
-    }
-}
->>>>>>> 2799049e
+using System.IO;
+using UnityEngine;
+#if UNITY_2020_2_OR_NEWER
+using UnityEditor.AssetImporters;
+#else
+using UnityEditor.Experimental.AssetImporters;
+#endif
+
+namespace UnityEditor.Rendering.Universal
+{
+    class FBXArnoldSurfaceMaterialDescriptionPreprocessor : AssetPostprocessor
+    {
+        static readonly uint k_Version = 2;
+        static readonly int k_Order = 4;
+
+        static readonly string k_ShaderPath = "Packages/com.unity.render-pipelines.universal/Runtime/Materials/ArnoldStandardSurface/ArnoldStandardSurface.shadergraph";
+        static readonly string k_ShaderTransparentPath = "Packages/com.unity.render-pipelines.universal/Runtime/Materials/ArnoldStandardSurface/ArnoldStandardSurfaceTransparent.shadergraph";
+
+        public override uint GetVersion()
+        {
+            return k_Version;
+        }
+
+        public override int GetPostprocessOrder()
+        {
+            return k_Order;
+        }
+
+        static bool IsMayaArnoldStandardSurfaceMaterial(MaterialDescription description)
+        {
+            float typeId;
+            description.TryGetProperty("TypeId", out typeId);
+            return typeId == 1138001;
+        }
+
+        static bool Is3DsMaxArnoldStandardSurfaceMaterial(MaterialDescription description)
+        {
+            float classIdA;
+            float classIdB;
+            description.TryGetProperty("ClassIDa", out classIdA);
+            description.TryGetProperty("ClassIDb", out classIdB);
+            return classIdA == 2121471519 && classIdB == 1660373836;
+        }
+
+        public void OnPreprocessMaterialDescription(MaterialDescription description, Material material,
+            AnimationClip[] clips)
+        {
+            var lowerCasePath = Path.GetExtension(assetPath).ToLower();
+            if (lowerCasePath == ".fbx")
+            {
+                if (IsMayaArnoldStandardSurfaceMaterial(description))
+                    CreateFromMayaArnoldStandardSurfaceMaterial(description, material, clips);
+                else if (Is3DsMaxArnoldStandardSurfaceMaterial(description))
+                    CreateFrom3DsMaxArnoldStandardSurfaceMaterial(description, material, clips);
+            }
+        }
+
+        void CreateFromMayaArnoldStandardSurfaceMaterial(MaterialDescription description, Material material,
+            AnimationClip[] clips)
+        {
+            float floatProperty;
+            Vector4 vectorProperty;
+            TexturePropertyDescription textureProperty;
+            Shader shader;
+
+            float opacity = 1.0f;
+            Vector4 opacityColor;
+            TexturePropertyDescription opacityMap;
+            description.TryGetProperty("opacity", out opacityColor);
+            bool hasOpacityMap = description.TryGetProperty("opacity", out opacityMap);
+            opacity = Mathf.Min(Mathf.Min(opacityColor.x, opacityColor.y), opacityColor.z);
+
+            float transmission;
+            description.TryGetProperty("transmission", out transmission);
+            if (opacity == 1.0f && !hasOpacityMap)
+            {
+                opacity = 1.0f - transmission;
+            }
+
+            if (opacity < 1.0f || hasOpacityMap)
+            {
+                shader = AssetDatabase.LoadAssetAtPath<Shader>(k_ShaderTransparentPath);
+                if (shader == null)
+                    return;
+
+                material.shader = shader;
+                if (hasOpacityMap)
+                {
+                    material.SetTexture("_OPACITY_MAP", opacityMap.texture);
+                    material.SetFloat("_OPACITY", 1.0f);
+                }
+                else
+                {
+                    material.SetFloat("_OPACITY", opacity);
+                }
+
+            }
+            else
+            {
+                shader = AssetDatabase.LoadAssetAtPath<Shader>(k_ShaderPath);
+                if (shader == null)
+                    return;
+
+                material.shader = shader;
+            }
+
+            
+            foreach (var clip in clips)
+            {
+                clip.ClearCurves();
+            }
+
+            description.TryGetProperty("base", out floatProperty);
+
+            if (description.TryGetProperty("baseColor", out textureProperty))
+            {
+                SetMaterialTextureProperty("_BASE_COLOR_MAP", material, textureProperty);
+                material.SetColor("_BASE_COLOR", Color.white * floatProperty);
+            }
+            else if (description.TryGetProperty("baseColor", out vectorProperty))
+            {
+                if (QualitySettings.activeColorSpace == ColorSpace.Gamma)
+                {
+                    vectorProperty.x = Mathf.LinearToGammaSpace(vectorProperty.x);
+                    vectorProperty.y = Mathf.LinearToGammaSpace(vectorProperty.y);
+                    vectorProperty.z = Mathf.LinearToGammaSpace(vectorProperty.z);
+                    vectorProperty *= floatProperty;
+                }
+
+                material.SetColor("_BASE_COLOR", vectorProperty * floatProperty);
+            }
+
+            if (description.TryGetProperty("emission", out floatProperty) && floatProperty > 0.0f)
+            {
+                remapPropertyColorOrTexture(description, material, "emissionColor", "_EMISSION_COLOR", floatProperty);
+            }
+
+            remapPropertyFloatOrTexture(description, material, "metalness", "_METALNESS");
+
+            description.TryGetProperty("specular", out floatProperty);
+
+            remapPropertyColorOrTexture(description, material, "specularColor", "_SPECULAR_COLOR", floatProperty);
+            remapPropertyFloatOrTexture(description, material, "specularRoughness", "_SPECULAR_ROUGHNESS");
+            remapPropertyFloatOrTexture(description, material, "specularIOR", "_SPECULAR_IOR");
+
+            remapPropertyTexture(description, material, "normalCamera", "_NORMAL_MAP");
+        }
+
+        void CreateFrom3DsMaxArnoldStandardSurfaceMaterial(MaterialDescription description, Material material,
+            AnimationClip[] clips)
+        {
+            float floatProperty;
+            Vector4 vectorProperty;
+            TexturePropertyDescription textureProperty;
+
+            var shader = AssetDatabase.LoadAssetAtPath<Shader>(k_ShaderPath);
+            if (shader == null)
+                return;
+
+
+            material.shader = shader;
+            foreach (var clip in clips)
+            {
+                clip.ClearCurves();
+            }
+
+            float opacity = 1.0f;
+            Vector4 opacityColor;
+            TexturePropertyDescription opacityMap;
+            description.TryGetProperty("opacity", out opacityColor);
+            bool hasOpacityMap = description.TryGetProperty("opacity", out opacityMap);
+            opacity = Mathf.Min(Mathf.Min(opacityColor.x, opacityColor.y), opacityColor.z);
+
+            if (opacity < 1.0f || hasOpacityMap)
+            {
+                if (hasOpacityMap)
+                {
+                    material.SetTexture("_OPACITY_MAP", opacityMap.texture);
+                    material.SetFloat("_OPACITY", 1.0f);
+                }
+                else
+                {
+                    material.SetFloat("_OPACITY", opacity);
+                }
+            }
+
+            description.TryGetProperty("base", out floatProperty);
+
+            if (description.TryGetProperty("base_color.shader", out textureProperty))
+            {
+                SetMaterialTextureProperty("_BASE_COLOR_MAP", material, textureProperty);
+                material.SetColor("_BASE_COLOR", Color.white * floatProperty);
+            }
+            else if (description.TryGetProperty("base_color", out vectorProperty))
+            {
+                if (QualitySettings.activeColorSpace == ColorSpace.Gamma)
+                {
+                    vectorProperty.x = Mathf.LinearToGammaSpace(vectorProperty.x);
+                    vectorProperty.y = Mathf.LinearToGammaSpace(vectorProperty.y);
+                    vectorProperty.z = Mathf.LinearToGammaSpace(vectorProperty.z);
+                }
+
+                material.SetColor("_BASE_COLOR", vectorProperty * floatProperty);
+            }
+
+            if (description.TryGetProperty("emission", out floatProperty) && floatProperty > 0.0f)
+            {
+                remapPropertyColorOrTexture3DsMax(description, material, "emission_color", "_EMISSION_COLOR",
+                    floatProperty);
+            }
+
+            remapPropertyFloatOrTexture3DsMax(description, material, "metalness", "_METALNESS");
+
+            description.TryGetProperty("specular", out float specularFactor);
+
+            remapPropertyColorOrTexture3DsMax(description, material, "specular_color", "_SPECULAR_COLOR",
+                specularFactor);
+            remapPropertyFloatOrTexture3DsMax(description, material, "specular_roughness", "_SPECULAR_ROUGHNESS");
+            remapPropertyFloatOrTexture3DsMax(description, material, "specular_IOR", "_SPECULAR_IOR");
+
+            remapPropertyTexture(description, material, "normal_camera", "_NORMAL_MAP");
+
+        }
+
+        static void SetMaterialTextureProperty(string propertyName, Material material,
+            TexturePropertyDescription textureProperty)
+        {
+            material.SetTexture(propertyName, textureProperty.texture);
+            material.SetTextureOffset(propertyName, textureProperty.offset);
+            material.SetTextureScale(propertyName, textureProperty.scale);
+        }
+
+        static void remapPropertyFloat(MaterialDescription description, Material material, string inPropName,
+            string outPropName)
+        {
+            if (description.TryGetProperty(inPropName, out float floatProperty))
+            {
+                material.SetFloat(outPropName, floatProperty);
+            }
+        }
+
+        static void remapPropertyTexture(MaterialDescription description, Material material, string inPropName,
+            string outPropName)
+        {
+            if (description.TryGetProperty(inPropName, out TexturePropertyDescription textureProperty))
+            {
+                material.SetTexture(outPropName, textureProperty.texture);
+            }
+        }
+
+        static void remapPropertyColorOrTexture3DsMax(MaterialDescription description, Material material,
+            string inPropName, string outPropName, float multiplier = 1.0f)
+        {
+            if (description.TryGetProperty(inPropName + ".shader", out TexturePropertyDescription textureProperty))
+            {
+                material.SetTexture(outPropName + "_MAP", textureProperty.texture);
+                material.SetColor(outPropName, Color.white * multiplier);
+            }
+            else
+            {
+                description.TryGetProperty(inPropName, out Vector4 vectorProperty);
+                material.SetColor(outPropName, vectorProperty * multiplier);
+            }
+        }
+
+        static void remapPropertyFloatOrTexture3DsMax(MaterialDescription description, Material material,
+            string inPropName, string outPropName)
+        {
+            if (description.TryGetProperty(inPropName, out TexturePropertyDescription textureProperty))
+            {
+                material.SetTexture(outPropName + "_MAP", textureProperty.texture);
+                material.SetFloat(outPropName, 1.0f);
+            }
+            else
+            {
+                description.TryGetProperty(inPropName, out float floatProperty);
+                material.SetFloat(outPropName, floatProperty);
+            }
+        }
+
+        static void remapPropertyColorOrTexture(MaterialDescription description, Material material, string inPropName,
+            string outPropName, float multiplier = 1.0f)
+        {
+            if (description.TryGetProperty(inPropName, out TexturePropertyDescription textureProperty))
+            {
+                material.SetTexture(outPropName + "_MAP", textureProperty.texture);
+                material.SetColor(outPropName, Color.white * multiplier);
+            }
+            else
+            {
+                description.TryGetProperty(inPropName, out Vector4 vectorProperty);
+                material.SetColor(outPropName, vectorProperty * multiplier);
+            }
+        }
+
+        static void remapPropertyFloatOrTexture(MaterialDescription description, Material material, string inPropName,
+            string outPropName)
+        {
+            if (description.TryGetProperty(inPropName, out TexturePropertyDescription textureProperty))
+            {
+                material.SetTexture(outPropName + "_MAP", textureProperty.texture);
+                material.SetFloat(outPropName, 1.0f);
+            }
+            else
+            {
+                description.TryGetProperty(inPropName, out float floatProperty);
+                material.SetFloat(outPropName, floatProperty);
+            }
+        }
+    }
+}