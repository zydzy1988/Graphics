void BuildInputData(Varyings input, SurfaceDescription surfaceDescription, out InputData inputData)
{
    inputData.positionWS = input.positionWS;

    #ifdef _NORMALMAP
    // IMPORTANT! If we ever support Flip on double sided materials ensure bitangent and tangent are NOT flipped.
    float crossSign = (input.tangentWS.w > 0.0 ? 1.0 : -1.0) * GetOddNegativeScale();
    float3 bitangent = crossSign * cross(input.normalWS.xyz, input.tangentWS.xyz);

    inputData.tangentMatrixWS = half3x3(input.tangentWS.xyz, bitangent.xyz, input.normalWS.xyz);

    #if _NORMAL_DROPOFF_TS
    inputData.normalWS = TransformTangentToWorld(surfaceDescription.NormalTS, inputData.tangentMatrixWS);
    #elif _NORMAL_DROPOFF_OS
    inputData.normalWS = TransformObjectToWorldNormal(surfaceDescription.NormalOS);
    #elif _NORMAL_DROPOFF_WS
    inputData.normalWS = surfaceDescription.NormalWS;
    #endif
    #else
    inputData.normalWS = input.normalWS;
    #endif
    inputData.normalTS = surfaceDescription.NormalTS;
    inputData.normalWS = NormalizeNormalPerPixel(inputData.normalWS);
    inputData.viewDirectionWS = SafeNormalize(input.viewDirectionWS);

    #if defined(MAIN_LIGHT_CALCULATE_SHADOWS)
    inputData.shadowCoord = TransformWorldToShadowCoord(inputData.positionWS);
    #else
    inputData.shadowCoord = float4(0, 0, 0, 0);
    #endif

    inputData.fogCoord = input.fogFactorAndVertexLight.x;
    inputData.vertexLighting = input.fogFactorAndVertexLight.yzw;
    inputData.bakedGI = SAMPLE_GI(input.lightmapUV, input.sh, inputData.normalWS);
    inputData.normalizedScreenSpaceUV = GetNormalizedScreenSpaceUV(input.positionCS);
<<<<<<< HEAD

    #if defined(LIGHTMAP_ON)
    inputData.lightmapUV = input.lightmapUV;
    #else
    inputData.vertexSH = input.sh;
    #endif

    #if defined(_DEBUG_SHADER)
    inputData.uv = input.uv;
    #endif
=======
    inputData.shadowMask = SAMPLE_SHADOWMASK(input.lightmapUV);
>>>>>>> 8a8bf746
}

PackedVaryings vert(Attributes input)
{
    Varyings output = (Varyings)0;
    output = BuildVaryings(input);
    PackedVaryings packedOutput = (PackedVaryings)0;
    packedOutput = PackVaryings(output);
    return packedOutput;
}

FragmentOutput frag(PackedVaryings packedInput)
{
    Varyings unpacked = UnpackVaryings(packedInput);
    UNITY_SETUP_INSTANCE_ID(unpacked);
    UNITY_SETUP_STEREO_EYE_INDEX_POST_VERTEX(unpacked);

    SurfaceDescriptionInputs surfaceDescriptionInputs = BuildSurfaceDescriptionInputs(unpacked);
    SurfaceDescription surfaceDescription = SurfaceDescriptionFunction(surfaceDescriptionInputs);

    #if _AlphaClip
        half alpha = surfaceDescription.Alpha;
        clip(alpha - surfaceDescription.AlphaClipThreshold);
    #elif _SURFACE_TYPE_TRANSPARENT
        half alpha = surfaceDescription.Alpha;
    #else
        half alpha = 1;
    #endif

    InputData inputData;
    BuildInputData(unpacked, surfaceDescription, inputData);

    #ifdef _SPECULAR_SETUP
        float3 specular = surfaceDescription.Specular;
        float metallic = 1;
    #else
        float3 specular = 0;
        float metallic = surfaceDescription.Metallic;
    #endif

    // in LitForwardPass GlobalIllumination (and temporarily LightingPhysicallyBased) are called inside UniversalFragmentPBR
    // in Deferred rendering we store the sum of these values (and of emission as well) in the GBuffer
    BRDFData brdfData;
    InitializeBRDFData(surfaceDescription.BaseColor, metallic, specular, surfaceDescription.Smoothness, alpha, brdfData);


    half3 color = GlobalIllumination(brdfData, inputData.bakedGI, surfaceDescription.Occlusion, inputData.normalWS, inputData.viewDirectionWS);


    return BRDFDataToGbuffer(brdfData, inputData, surfaceDescription.Smoothness, surfaceDescription.Emission + color);
}<|MERGE_RESOLUTION|>--- conflicted
+++ resolved
@@ -33,7 +33,7 @@
     inputData.vertexLighting = input.fogFactorAndVertexLight.yzw;
     inputData.bakedGI = SAMPLE_GI(input.lightmapUV, input.sh, inputData.normalWS);
     inputData.normalizedScreenSpaceUV = GetNormalizedScreenSpaceUV(input.positionCS);
-<<<<<<< HEAD
+    inputData.shadowMask = SAMPLE_SHADOWMASK(input.lightmapUV);
 
     #if defined(LIGHTMAP_ON)
     inputData.lightmapUV = input.lightmapUV;
@@ -44,9 +44,6 @@
     #if defined(_DEBUG_SHADER)
     inputData.uv = input.uv;
     #endif
-=======
-    inputData.shadowMask = SAMPLE_SHADOWMASK(input.lightmapUV);
->>>>>>> 8a8bf746
 }
 
 PackedVaryings vert(Attributes input)
