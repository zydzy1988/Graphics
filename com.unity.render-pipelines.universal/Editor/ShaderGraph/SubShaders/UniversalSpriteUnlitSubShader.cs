--- conflicted
+++ resolved
@@ -13,95 +13,6 @@
     [FormerName("UnityEditor.Experimental.Rendering.LWRP.LightWeightSpriteUnlitSubShader")]
     class UniversalSpriteUnlitSubShader : ISubShader
     {
-<<<<<<< HEAD
-        private static ActiveFields GetActiveFieldsFromMasterNode(SpriteUnlitMasterNode masterNode, ShaderPass pass)
-        {
-            var activeFields = new ActiveFields();
-            var baseActiveFields = activeFields.baseInstance;
-
-            // Graph Vertex
-            if(masterNode.IsSlotConnected(SpriteUnlitMasterNode.PositionSlotId) || 
-               masterNode.IsSlotConnected(SpriteUnlitMasterNode.VertNormalSlotId) || 
-               masterNode.IsSlotConnected(SpriteUnlitMasterNode.VertTangentSlotId))
-            {
-                baseActiveFields.Add("features.graphVertex");
-            }
-
-            // Graph Pixel (always enabled)
-            baseActiveFields.Add("features.graphPixel");
-
-            baseActiveFields.Add("SurfaceType.Transparent");
-            baseActiveFields.Add("BlendMode.Alpha");
-
-            return activeFields;
-        }
-=======
-#region Passes
-        ShaderPass m_UnlitPass = new ShaderPass
-        {
-            // Definition
-            referenceName = "SHADERPASS_SPRITEUNLIT",
-            passInclude = "Packages/com.unity.render-pipelines.universal/Editor/ShaderGraph/Includes/SpriteUnlitPass.hlsl",
-            varyingsInclude = "Packages/com.unity.render-pipelines.universal/Editor/ShaderGraph/Includes/Varyings.hlsl",
-            useInPreview = true,
-
-            // Port mask
-            vertexPorts = new List<int>()
-            {
-                SpriteUnlitMasterNode.PositionSlotId,
-                SpriteUnlitMasterNode.VertNormalSlotId,
-                SpriteUnlitMasterNode.VertTangentSlotId
-            },
-            pixelPorts = new List<int>
-            {
-                SpriteUnlitMasterNode.ColorSlotId,
-            },
-
-            // Required fields
-            requiredAttributes = new List<string>()
-            {
-                "Attributes.color",
-                "Attributes.uv0",
-            },
-            requiredVaryings = new List<string>()
-            {
-                "Varyings.color",
-                "Varyings.texCoord0",
-            },
-            
-            // Pass setup
-            includes = new List<string>()
-            {
-                "Packages/com.unity.render-pipelines.core/ShaderLibrary/Color.hlsl",
-                "Packages/com.unity.render-pipelines.universal/ShaderLibrary/Core.hlsl",
-                "Packages/com.unity.render-pipelines.universal/ShaderLibrary/Lighting.hlsl",
-                "Packages/com.unity.render-pipelines.universal/ShaderLibrary/ShaderGraphFunctions.hlsl",
-            },
-            pragmas = new List<string>()
-            {
-                "prefer_hlslcc gles",
-                "exclude_renderers d3d11_9x",
-                "target 2.0",
-            },
-            keywords = new KeywordDescriptor[]
-            {
-                s_ETCExternalAlphaKeyword,
-            },
-        };
-#endregion
-
-#region Keywords
-        static KeywordDescriptor s_ETCExternalAlphaKeyword = new KeywordDescriptor()
-        {
-            displayName = "ETC External Alpha",
-            referenceName = "ETC1_EXTERNAL_ALPHA",
-            type = KeywordType.Boolean,
-            definition = KeywordDefinition.MultiCompile,
-            scope = KeywordScope.Global,
-        };
-#endregion
->>>>>>> 42f75be2
-
         private static bool GenerateShaderPass(SpriteUnlitMasterNode masterNode, ITarget target, ShaderPass pass, GenerationMode mode, ShaderGenerator result, List<string> sourceAssetDependencyPaths)
         {
             UniversalShaderGraphUtilities.SetRenderState(SurfaceType.Transparent, AlphaMode.Alpha, true, ref pass);
