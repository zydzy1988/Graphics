#ifndef UNITY_COMMON_INCLUDED
#define UNITY_COMMON_INCLUDED

// Convention:

// Unity is Y up and left handed in world space
// Caution: When going from world space to view space, unity is right handed in view space and the determinant of the matrix is negative
// For cubemap capture (reflection probe) view space is still left handed (cubemap convention) and the determinant is positive.

// The lighting code assume that 1 Unity unit (1uu) == 1 meters.  This is very important regarding physically based light unit and inverse square attenuation

// space at the end of the variable name
// WS: world space
// RWS: Camera-Relative world space. A space where the translation of the camera have already been substract in order to improve precision
// VS: view space
// OS: object space
// CS: Homogenous clip spaces
// TS: tangent space
// TXS: texture space
// Example: NormalWS

// normalized / unormalized vector
// normalized direction are almost everywhere, we tag unormalized vector with un.
// Example: unL for unormalized light vector

// use capital letter for regular vector, vector are always pointing outward the current pixel position (ready for lighting equation)
// capital letter mean the vector is normalize, unless we put 'un' in front of it.
// V: View vector  (no eye vector)
// L: Light vector
// N: Normal vector
// H: Half vector

// Input/Outputs structs in PascalCase and prefixed by entry type
// struct AttributesDefault
// struct VaryingsDefault
// use input/output as variable name when using these structures

// Entry program name
// VertDefault
// FragDefault / FragForward / FragDeferred

// constant floating number written as 1.0  (not 1, not 1.0f, not 1.0h)

// uniform have _ as prefix + uppercase _LowercaseThenCamelCase

// Do not use "in", only "out" or "inout" as califier, no "inline" keyword either, useless.
// When declaring "out" argument of function, they are always last

// headers from ShaderLibrary do not include "common.hlsl", this should be included in the .shader using it (or Material.hlsl)

// All uniforms should be in contant buffer (nothing in the global namespace).
// The reason is that for compute shader we need to guarantee that the layout of CBs is consistent across kernels. Something that we can't control with the global namespace (uniforms get optimized out if not used, modifying the global CBuffer layout per kernel)

// Structure definition that are share between C# and hlsl.
// These structures need to be align on float4 to respect various packing rules from shader language. This mean that these structure need to be padded.
// Rules: When doing an array for constant buffer variables, we always use float4 to avoid any packing issue, particularly between compute shader and pixel shaders
// i.e don't use SetGlobalFloatArray or SetComputeFloatParams
// The array can be alias in hlsl. Exemple:
// uniform float4 packedArray[3];
// static float unpackedArray[12] = (float[12])packedArray;

// The function of the shader library are stateless, no uniform declare in it.
// Any function that require an explicit precision, use float or half qualifier, when the function can support both, it use real (see below)
// If a function require to have both a half and a float version, then both need to be explicitly define
#ifndef real

// The including shader should define whether half
// precision is suitable for its needs.  The shader
// API (for now) can indicate whether half is possible.
#if defined(SHADER_API_MOBILE) || defined(SHADER_API_SWITCH)
#define HAS_HALF 1
#else
#define HAS_HALF 0
#endif

#ifndef PREFER_HALF
#define PREFER_HALF 1
#endif

#if HAS_HALF && PREFER_HALF
#define REAL_IS_HALF 1
#else
#define REAL_IS_HALF 0
#endif // Do we have half?

#if REAL_IS_HALF
#define real half
#define real2 half2
#define real3 half3
#define real4 half4

#define real2x2 half2x2
#define real2x3 half2x3
#define real2x4 half2x4
#define real3x2 half3x2
#define real3x3 half3x3
#define real3x4 half3x4
#define real4x3 half4x3
#define real4x4 half4x4

#define half min16float
#define half2 min16float2
#define half3 min16float3
#define half4 min16float4

#define half2x2 min16float2x2
#define half2x3 min16float2x3
#define half3x2 min16float3x2
#define half3x3 min16float3x3
#define half3x4 min16float3x4
#define half4x3 min16float4x3
#define half4x4 min16float4x4

#define REAL_MIN HALF_MIN
#define REAL_MAX HALF_MAX
#define REAL_EPS HALF_EPS
#define TEMPLATE_1_REAL TEMPLATE_1_HALF
#define TEMPLATE_2_REAL TEMPLATE_2_HALF
#define TEMPLATE_3_REAL TEMPLATE_3_HALF

#else

#define real float
#define real2 float2
#define real3 float3
#define real4 float4

#define real2x2 float2x2
#define real2x3 float2x3
#define real2x4 float2x4
#define real3x2 float3x2
#define real3x3 float3x3
#define real3x4 float3x4
#define real4x3 float4x3
#define real4x4 float4x4

#define REAL_MIN FLT_MIN
#define REAL_MAX FLT_MAX
#define REAL_EPS FLT_EPS
#define TEMPLATE_1_REAL TEMPLATE_1_FLT
#define TEMPLATE_2_REAL TEMPLATE_2_FLT
#define TEMPLATE_3_REAL TEMPLATE_3_FLT

#endif // REAL_IS_HALF

#endif // #ifndef real

// Target in compute shader are supported in 2018.2, for now define ours
// (Note only 45 and above support compute shader)
#ifdef  SHADER_STAGE_COMPUTE
#   ifndef SHADER_TARGET
#       if defined(SHADER_API_METAL)
#       define SHADER_TARGET 45
#       else
#       define SHADER_TARGET 50
#       endif
#   endif
#endif

// Include language header
#if defined(SHADER_API_XBOXONE)
#include "Packages/com.unity.render-pipelines.xboxone/ShaderLibrary/API/XBoxOne.hlsl"
#elif defined(SHADER_API_PSSL)
#include "Packages/com.unity.render-pipelines.ps4/ShaderLibrary/API/PSSL.hlsl"
#elif defined(SHADER_API_D3D11)
#include "Packages/com.unity.render-pipelines.core/ShaderLibrary/API/D3D11.hlsl"
#elif defined(SHADER_API_METAL)
#include "Packages/com.unity.render-pipelines.core/ShaderLibrary/API/Metal.hlsl"
#elif defined(SHADER_API_VULKAN)
#include "Packages/com.unity.render-pipelines.core/ShaderLibrary/API/Vulkan.hlsl"
#elif defined(SHADER_API_SWITCH)
#include "Packages/com.unity.render-pipelines.core/ShaderLibrary/API/Switch.hlsl"
#elif defined(SHADER_API_GLCORE)
#include "Packages/com.unity.render-pipelines.core/ShaderLibrary/API/GLCore.hlsl"
#elif defined(SHADER_API_GLES3)
#include "Packages/com.unity.render-pipelines.core/ShaderLibrary/API/GLES3.hlsl"
#elif defined(SHADER_API_GLES)
#include "Packages/com.unity.render-pipelines.core/ShaderLibrary/API/GLES2.hlsl"
#else
#error unsupported shader api
#endif
#include "Packages/com.unity.render-pipelines.core/ShaderLibrary/API/Validate.hlsl"

#include "Packages/com.unity.render-pipelines.core/ShaderLibrary/Macros.hlsl"
#include "Packages/com.unity.render-pipelines.core/ShaderLibrary/Random.hlsl"


#if defined(API_SUPPORTS_RENDER_PASS)
//entry point
#define UNITY_DECLARE_FRAMEBUFFER_INPUT(idx, type) UNITY_DECLARE_FRAMEBUFFER_INPUT_##type(idx)
#define UNITY_DECLARE_FRAMEBUFFER_INPUT_MS(idx, type) UNITY_DECLARE_FRAMEBUFFER_INPUT_##type##_MS(idx)
// For floats
#define UNITY_DECLARE_FRAMEBUFFER_INPUT_FLOAT(idx) cbuffer hlslcc_SubpassInput_f_##idx { float4 hlslcc_fbinput_##idx; }
#define UNITY_DECLARE_FRAMEBUFFER_INPUT_FLOAT_MS(idx) cbuffer hlslcc_SubpassInput_F_##idx { float4 hlslcc_fbinput_##idx[8]; }
// For halfs
#define UNITY_DECLARE_FRAMEBUFFER_INPUT_HALF(idx) cbuffer hlslcc_SubpassInput_h_##idx { half4 hlslcc_fbinput_##idx; }
#define UNITY_DECLARE_FRAMEBUFFER_INPUT_HALF_MS(idx) cbuffer hlslcc_SubpassInput_H_##idx { half4 hlslcc_fbinput_##idx[8]; }
// For ints
#define UNITY_DECLARE_FRAMEBUFFER_INPUT_INT(idx) cbuffer hlslcc_SubpassInput_i_##idx { int4 hlslcc_fbinput_##idx; }
#define UNITY_DECLARE_FRAMEBUFFER_INPUT_INT_MS(idx) cbuffer hlslcc_SubpassInput_I_##idx { int4 hlslcc_fbinput_##idx[8]; }
// For uints
#define UNITY_DECLARE_FRAMEBUFFER_INPUT_UINT(idx) cbuffer hlslcc_SubpassInput_u_##idx { uint4 hlslcc_fbinput_##idx; }
#define UNITY_DECLARE_FRAMEBUFFER_INPUT_UINT_MS(idx) cbuffer hlslcc_SubpassInput_U_##idx { uint4 hlslcc_fbinput_##idx[8]; }

#define UNITY_READ_FRAMEBUFFER_INPUT(idx, v2fname) hlslcc_fbinput_##idx
#define UNITY_READ_FRAMEBUFFER_INPUT_MS(idx, sampleIdx, v2fname) hlslcc_fbinput_##idx[sampleIdx]

#else

// Renderpass inputs: General fallback paths
#define UNITY_DECLARE_FRAMEBUFFER_INPUT_FLOAT(idx) TEXTURE2D_FLOAT(_UnityFBInput##idx); float4 _UnityFBInput##idx##_TexelSize
#define UNITY_DECLARE_FRAMEBUFFER_INPUT_HALF(idx) TEXTURE2D_HALF(_UnityFBInput##idx); float4 _UnityFBInput##idx##_TexelSize
#define UNITY_DECLARE_FRAMEBUFFER_INPUT_INT(idx) TEXTURE2D_INT(_UnityFBInput##idx); float4 _UnityFBInput##idx##_TexelSize
#define UNITY_DECLARE_FRAMEBUFFER_INPUT_UINT(idx) TEXTURE2D_UINT(_UnityFBInput##idx); float4 _UnityFBInput##idx##_TexelSize

#define UNITY_READ_FRAMEBUFFER_INPUT(idx, v2fvertexname) _UnityFBInput##idx.Load(uint3(v2fvertexname.xy, 0))

#define UNITY_DECLARE_FRAMEBUFFER_INPUT_FLOAT_MS(idx) Texture2DMS<float4> _UnityFBInput##idx; float4 _UnityFBInput##idx##_TexelSize
#define UNITY_DECLARE_FRAMEBUFFER_INPUT_HALF_MS(idx) Texture2DMS<float4> _UnityFBInput##idx; float4 _UnityFBInput##idx##_TexelSize
#define UNITY_DECLARE_FRAMEBUFFER_INPUT_INT_MS(idx) Texture2DMS<int4> _UnityFBInput##idx; float4 _UnityFBInput##idx##_TexelSize
#define UNITY_DECLARE_FRAMEBUFFER_INPUT_UINT_MS(idx) Texture2DMS<uint4> _UnityFBInput##idx; float4 _UnityFBInput##idx##_TexelSize

#define UNITY_READ_FRAMEBUFFER_INPUT_MS(idx, sampleIdx, v2fvertexname) _UnityFBInput##idx.Load(uint2(v2fvertexname.xy), sampleIdx)


#endif

// ----------------------------------------------------------------------------
// Common intrinsic (general implementation of intrinsic available on some platform)
// ----------------------------------------------------------------------------

// Error on GLES2 undefined functions
#ifdef SHADER_API_GLES
#define BitFieldExtract ERROR_ON_UNSUPPORTED_FUNCTION(BitFieldExtract)
#define IsBitSet ERROR_ON_UNSUPPORTED_FUNCTION(IsBitSet)
#define SetBit ERROR_ON_UNSUPPORTED_FUNCTION(SetBit)
#define ClearBit ERROR_ON_UNSUPPORTED_FUNCTION(ClearBit)
#define ToggleBit ERROR_ON_UNSUPPORTED_FUNCTION(ToggleBit)
#define FastMulBySignOfNegZero ERROR_ON_UNSUPPORTED_FUNCTION(FastMulBySignOfNegZero)
#define LODDitheringTransition ERROR_ON_UNSUPPORTED_FUNCTION(LODDitheringTransition)
#endif

// On everything but GCN consoles or DXC compiled shaders we error on cross-lane operations
#if !defined(PLATFORM_SUPPORTS_WAVE_INTRINSICS) && !defined(UNITY_COMPILER_DXC)
#define WaveActiveAllTrue ERROR_ON_UNSUPPORTED_FUNCTION(WaveActiveAllTrue)
#define WaveActiveAnyTrue ERROR_ON_UNSUPPORTED_FUNCTION(WaveActiveAnyTrue)
#define WaveGetLaneIndex ERROR_ON_UNSUPPORTED_FUNCTION(WaveGetLaneIndex)
#define WaveIsFirstLane ERROR_ON_UNSUPPORTED_FUNCTION(WaveIsFirstLane)
#define GetWaveID ERROR_ON_UNSUPPORTED_FUNCTION(GetWaveID)
#define WaveActiveMin ERROR_ON_UNSUPPORTED_FUNCTION(WaveActiveMin)
#define WaveActiveMax ERROR_ON_UNSUPPORTED_FUNCTION(WaveActiveMax)
#define WaveActiveBallot ERROR_ON_UNSUPPORTED_FUNCTION(WaveActiveBallot)
#define WaveActiveSum ERROR_ON_UNSUPPORTED_FUNCTION(WaveActiveSum)
#define WaveActiveBitAnd ERROR_ON_UNSUPPORTED_FUNCTION(WaveActiveBitAnd)
#define WaveActiveBitOr ERROR_ON_UNSUPPORTED_FUNCTION(WaveActiveBitOr)
#define WaveGetLaneCount ERROR_ON_UNSUPPORTED_FUNCTION(WaveGetLaneCount)
#endif

#include "Packages/com.unity.render-pipelines.core/ShaderLibrary/CommonDeprecated.hlsl"

#if !defined(SHADER_API_GLES)

#ifndef INTRINSIC_BITFIELD_EXTRACT
// Unsigned integer bit field extraction.
// Note that the intrinsic itself generates a vector instruction.
// Wrap this function with WaveReadLaneFirst() to get scalar output.
uint BitFieldExtract(uint data, uint offset, uint numBits)
{
    uint mask = (1u << numBits) - 1u;
    return (data >> offset) & mask;
}
#endif // INTRINSIC_BITFIELD_EXTRACT

#ifndef INTRINSIC_BITFIELD_EXTRACT_SIGN_EXTEND
// Integer bit field extraction with sign extension.
// Note that the intrinsic itself generates a vector instruction.
// Wrap this function with WaveReadLaneFirst() to get scalar output.
int BitFieldExtractSignExtend(int data, uint offset, uint numBits)
{
    int  shifted = data >> offset;      // Sign-extending (arithmetic) shift
    int  signBit = shifted & (1u << (numBits - 1u));
    uint mask    = (1u << numBits) - 1u;

    return -signBit | (shifted & mask); // Use 2-complement for negation to replicate the sign bit
}
#endif // INTRINSIC_BITFIELD_EXTRACT_SIGN_EXTEND

#ifndef INTRINSIC_BITFIELD_INSERT
// Inserts the bits indicated by 'mask' from 'src' into 'dst'.
uint BitFieldInsert(uint mask, uint src, uint dst)
{
    return (src & mask) | (dst & ~mask);
}
#endif // INTRINSIC_BITFIELD_INSERT

bool IsBitSet(uint data, uint offset)
{
    return BitFieldExtract(data, offset, 1u) != 0;
}

void SetBit(inout uint data, uint offset)
{
    data |= 1u << offset;
}

void ClearBit(inout uint data, uint offset)
{
    data &= ~(1u << offset);
}

void ToggleBit(inout uint data, uint offset)
{
    data ^= 1u << offset;
}
#endif

#ifndef INTRINSIC_WAVEREADFIRSTLANE
    // Warning: for correctness, the argument's value must be the same across all lanes of the wave.
    TEMPLATE_1_REAL(WaveReadLaneFirst, scalarValue, return scalarValue)
    TEMPLATE_1_INT(WaveReadLaneFirst, scalarValue, return scalarValue)
#endif

#ifndef INTRINSIC_MUL24
    TEMPLATE_2_INT(Mul24, a, b, return a * b)
#endif // INTRINSIC_MUL24

#ifndef INTRINSIC_MAD24
    TEMPLATE_3_INT(Mad24, a, b, c, return a * b + c)
#endif // INTRINSIC_MAD24

#ifndef INTRINSIC_MINMAX3
    TEMPLATE_3_REAL(Min3, a, b, c, return min(min(a, b), c))
    TEMPLATE_3_INT(Min3, a, b, c, return min(min(a, b), c))
    TEMPLATE_3_REAL(Max3, a, b, c, return max(max(a, b), c))
    TEMPLATE_3_INT(Max3, a, b, c, return max(max(a, b), c))
#endif // INTRINSIC_MINMAX3

TEMPLATE_3_REAL(Avg3, a, b, c, return (a + b + c) * 0.33333333)

// Important! Quad functions only valid in pixel shaders!
    float2 GetQuadOffset(int2 screenPos)
    {
        return float2(float(screenPos.x & 1) * 2.0 - 1.0, float(screenPos.y & 1) * 2.0 - 1.0);
    }

#ifndef INTRINSIC_QUAD_SHUFFLE
    float QuadReadAcrossX(float value, int2 screenPos)
    {
        return value - (ddx_fine(value) * (float(screenPos.x & 1) * 2.0 - 1.0));
    }

    float QuadReadAcrossY(float value, int2 screenPos)
    {
        return value - (ddy_fine(value) * (float(screenPos.y & 1) * 2.0 - 1.0));
    }

    float QuadReadAcrossDiagonal(float value, int2 screenPos)
    {
        float dX = ddx_fine(value);
        float dY = ddy_fine(value);
        float2 quadDir = GetQuadOffset(screenPos);
        float X = value - (dX * quadDir.x);
        return X - (ddy_fine(value) * quadDir.y);
    }
#endif

    float3 QuadReadFloat3AcrossX(float3 val, int2 positionSS)
    {
        return float3(QuadReadAcrossX(val.x, positionSS), QuadReadAcrossX(val.y, positionSS), QuadReadAcrossX(val.z, positionSS));
    }

    float4 QuadReadFloat4AcrossX(float4 val, int2 positionSS)
    {
        return float4(QuadReadAcrossX(val.x, positionSS), QuadReadAcrossX(val.y, positionSS), QuadReadAcrossX(val.z, positionSS), QuadReadAcrossX(val.w, positionSS));
    }

    float3 QuadReadFloat3AcrossY(float3 val, int2 positionSS)
    {
        return float3(QuadReadAcrossY(val.x, positionSS), QuadReadAcrossY(val.y, positionSS), QuadReadAcrossY(val.z, positionSS));
    }

    float4 QuadReadFloat4AcrossY(float4 val, int2 positionSS)
    {
        return float4(QuadReadAcrossY(val.x, positionSS), QuadReadAcrossY(val.y, positionSS), QuadReadAcrossY(val.z, positionSS), QuadReadAcrossY(val.w, positionSS));
    }

    float3 QuadReadFloat3AcrossDiagonal(float3 val, int2 positionSS)
    {
        return float3(QuadReadAcrossDiagonal(val.x, positionSS), QuadReadAcrossDiagonal(val.y, positionSS), QuadReadAcrossDiagonal(val.z, positionSS));
    }

    float4 QuadReadFloat4AcrossDiagonal(float4 val, int2 positionSS)
    {
        return float4(QuadReadAcrossDiagonal(val.x, positionSS), QuadReadAcrossDiagonal(val.y, positionSS), QuadReadAcrossDiagonal(val.z, positionSS), QuadReadAcrossDiagonal(val.w, positionSS));
    }

TEMPLATE_SWAP(Swap) // Define a Swap(a, b) function for all types

#define CUBEMAPFACE_POSITIVE_X 0
#define CUBEMAPFACE_NEGATIVE_X 1
#define CUBEMAPFACE_POSITIVE_Y 2
#define CUBEMAPFACE_NEGATIVE_Y 3
#define CUBEMAPFACE_POSITIVE_Z 4
#define CUBEMAPFACE_NEGATIVE_Z 5

#ifndef INTRINSIC_CUBEMAP_FACE_ID
float CubeMapFaceID(float3 dir)
{
    float faceID;

    if (abs(dir.z) >= abs(dir.x) && abs(dir.z) >= abs(dir.y))
    {
        faceID = (dir.z < 0.0) ? CUBEMAPFACE_NEGATIVE_Z : CUBEMAPFACE_POSITIVE_Z;
    }
    else if (abs(dir.y) >= abs(dir.x))
    {
        faceID = (dir.y < 0.0) ? CUBEMAPFACE_NEGATIVE_Y : CUBEMAPFACE_POSITIVE_Y;
    }
    else
    {
        faceID = (dir.x < 0.0) ? CUBEMAPFACE_NEGATIVE_X : CUBEMAPFACE_POSITIVE_X;
    }

    return faceID;
}
#endif // INTRINSIC_CUBEMAP_FACE_ID

#if !defined(SHADER_API_GLES)
// Intrinsic isnan can't be used because it require /Gic to be enabled on fxc that we can't do. So use AnyIsNan instead
bool IsNaN(float x)
{
    return (asuint(x) & 0x7FFFFFFF) > 0x7F800000;
}

bool AnyIsNaN(float2 v)
{
    return (IsNaN(v.x) || IsNaN(v.y));
}

bool AnyIsNaN(float3 v)
{
    return (IsNaN(v.x) || IsNaN(v.y) || IsNaN(v.z));
}

bool AnyIsNaN(float4 v)
{
    return (IsNaN(v.x) || IsNaN(v.y) || IsNaN(v.z) || IsNaN(v.w));
}

bool IsInf(float x)
{
    return (asuint(x) & 0x7FFFFFFF) == 0x7F800000;
}

bool AnyIsInf(float2 v)
{
    return (IsInf(v.x) || IsInf(v.y));
}

bool AnyIsInf(float3 v)
{
    return (IsInf(v.x) || IsInf(v.y) || IsInf(v.z));
}

bool AnyIsInf(float4 v)
{
    return (IsInf(v.x) || IsInf(v.y) || IsInf(v.z) || IsInf(v.w));
}

bool IsFinite(float x)
{
    return (asuint(x) & 0x7F800000) != 0x7F800000;
}

float SanitizeFinite(float x)
{
    return IsFinite(x) ? x : 0;
}

bool IsPositiveFinite(float x)
{
    return asuint(x) < 0x7F800000;
}

float SanitizePositiveFinite(float x)
{
    return IsPositiveFinite(x) ? x : 0;
}

#endif

// ----------------------------------------------------------------------------
// Common math functions
// ----------------------------------------------------------------------------

real DegToRad(real deg)
{
    return deg * (PI / 180.0);
}

real RadToDeg(real rad)
{
    return rad * (180.0 / PI);
}

// Square functions for cleaner code
TEMPLATE_1_REAL(Sq, x, return (x) * (x))
TEMPLATE_1_INT(Sq, x, return (x) * (x))

bool IsPower2(uint x)
{
    return (x & (x - 1)) == 0;
}

// Input [0, 1] and output [0, PI/2]
// 9 VALU
real FastACosPos(real inX)
{
    real x = abs(inX);
    real res = (0.0468878 * x + -0.203471) * x + 1.570796; // p(x)
    res *= sqrt(1.0 - x);

    return res;
}

// Ref: https://seblagarde.wordpress.com/2014/12/01/inverse-trigonometric-functions-gpu-optimization-for-amd-gcn-architecture/
// Input [-1, 1] and output [0, PI]
// 12 VALU
real FastACos(real inX)
{
    real res = FastACosPos(inX);

    return (inX >= 0) ? res : PI - res; // Undo range reduction
}

// Same cost as Acos + 1 FR
// Same error
// input [-1, 1] and output [-PI/2, PI/2]
real FastASin(real x)
{
    return HALF_PI - FastACos(x);
}

// max absolute error 1.3x10^-3
// Eberly's odd polynomial degree 5 - respect bounds
// 4 VGPR, 14 FR (10 FR, 1 QR), 2 scalar
// input [0, infinity] and output [0, PI/2]
real FastATanPos(real x)
{
    real t0 = (x < 1.0) ? x : 1.0 / x;
    real t1 = t0 * t0;
    real poly = 0.0872929;
    poly = -0.301895 + poly * t1;
    poly = 1.0 + poly * t1;
    poly = poly * t0;
    return (x < 1.0) ? poly : HALF_PI - poly;
}

// 4 VGPR, 16 FR (12 FR, 1 QR), 2 scalar
// input [-infinity, infinity] and output [-PI/2, PI/2]
real FastATan(real x)
{
    real t0 = FastATanPos(abs(x));
    return (x < 0.0) ? -t0 : t0;
}

#if (SHADER_TARGET >= 45)
uint FastLog2(uint x)
{
    return firstbithigh(x);
}
#endif

// Using pow often result to a warning like this
// "pow(f, e) will not work for negative f, use abs(f) or conditionally handle negative values if you expect them"
// PositivePow remove this warning when you know the value is positive or 0 and avoid inf/NAN.
// Note: https://msdn.microsoft.com/en-us/library/windows/desktop/bb509636(v=vs.85).aspx pow(0, >0) == 0
TEMPLATE_2_REAL(PositivePow, base, power, return pow(abs(base), power))

// SafePositivePow: Same as pow(x,y) but considers x always positive and never exactly 0 such that
// SafePositivePow(0,y) will numerically converge to 1 as y -> 0, including SafePositivePow(0,0) returning 1.
//
// First, like PositivePow, SafePositivePow removes this warning for when you know the x value is positive or 0 and you know
// you avoid a NaN:
// ie you know that x == 0 and y > 0, such that pow(x,y) == pow(0, >0) == 0
// SafePositivePow(0, y) will however return close to 1 as y -> 0, see below.
//
// Also, pow(x,y) is most probably approximated as exp2(log2(x) * y), so pow(0,0) will give exp2(-inf * 0) == exp2(NaN) == NaN.
//
// SafePositivePow avoids NaN in allowing SafePositivePow(x,y) where (x,y) == (0,y) for any y including 0 by clamping x to a
// minimum of FLT_EPS. The consequences are:
//
// -As a replacement for pow(0,y) where y >= 1, the result of SafePositivePow(x,y) should be close enough to 0.
// -For cases where we substitute for pow(0,y) where 0 < y < 1, SafePositivePow(x,y) will quickly reach 1 as y -> 0, while
// normally pow(0,y) would give 0 instead of 1 for all 0 < y.
// eg: if we #define FLT_EPS  5.960464478e-8 (for fp32), 
// SafePositivePow(0, 0.1)   = 0.1894646
// SafePositivePow(0, 0.01)  = 0.8467453
// SafePositivePow(0, 0.001) = 0.9835021
//
// Depending on the intended usage of pow(), this difference in behavior might be a moot point since:
// 1) by leaving "y" free to get to 0, we get a NaNs
// 2) the behavior of SafePositivePow() has more continuity when both x and y get closer together to 0, since
// when x is assured to be positive non-zero, pow(x,x) -> 1 as x -> 0.
//
// TL;DR: SafePositivePow(x,y) avoids NaN and is safe for positive (x,y) including (x,y) == (0,0),
//        but SafePositivePow(0, y) will return close to 1 as y -> 0, instead of 0, so watch out
//        for behavior depending on pow(0, y) giving always 0, especially for 0 < y < 1.
//
// Ref: https://msdn.microsoft.com/en-us/library/windows/desktop/bb509636(v=vs.85).aspx
TEMPLATE_2_REAL(SafePositivePow, base, power, return pow(max(abs(base), real(REAL_EPS)), power))

// Helpers for making shadergraph functions consider precision spec through the same $precision token used for variable types
TEMPLATE_2_FLT(SafePositivePow_float, base, power, return pow(max(abs(base), float(FLT_EPS)), power))
TEMPLATE_2_HALF(SafePositivePow_half, base, power, return pow(max(abs(base), half(HALF_EPS)), power))

float Eps_float() { return FLT_EPS; }
float Min_float() { return FLT_MIN; }
float Max_float() { return FLT_MAX; }
half Eps_half() { return HALF_EPS; }
half Min_half() { return HALF_MIN; }
half Max_half() { return HALF_MAX; }


// Composes a floating point value with the magnitude of 'x' and the sign of 's'.
// See the comment about FastSign() below.
float CopySign(float x, float s, bool ignoreNegZero = true)
{
#if !defined(SHADER_API_GLES)
    if (ignoreNegZero)
    {
        return (s >= 0) ? abs(x) : -abs(x);
    }
    else
    {
        uint negZero = 0x80000000u;
        uint signBit = negZero & asuint(s);
        return asfloat(BitFieldInsert(negZero, signBit, asuint(x)));
    }
#else
    return (s >= 0) ? abs(x) : -abs(x);
#endif
}

// Returns -1 for negative numbers and 1 for positive numbers.
// 0 can be handled in 2 different ways.
// The IEEE floating point standard defines 0 as signed: +0 and -0.
// However, mathematics typically treats 0 as unsigned.
// Therefore, we treat -0 as +0 by default: FastSign(+0) = FastSign(-0) = 1.
// If (ignoreNegZero = false), FastSign(-0, false) = -1.
// Note that the sign() function in HLSL implements signum, which returns 0 for 0.
float FastSign(float s, bool ignoreNegZero = true)
{
    return CopySign(1.0, s, ignoreNegZero);
}

// Orthonormalizes the tangent frame using the Gram-Schmidt process.
// We assume that the normal is normalized and that the two vectors
// aren't collinear.
// Returns the new tangent (the normal is unaffected).
real3 Orthonormalize(real3 tangent, real3 normal)
{
    // TODO: use SafeNormalize()?
    return normalize(tangent - dot(tangent, normal) * normal);
}

// [start, end] -> [0, 1] : (x - start) / (end - start) = x * rcpLength - (start * rcpLength)
TEMPLATE_3_REAL(Remap01, x, rcpLength, startTimesRcpLength, return saturate(x * rcpLength - startTimesRcpLength))

// [start, end] -> [1, 0] : (end - x) / (end - start) = (end * rcpLength) - x * rcpLength
TEMPLATE_3_REAL(Remap10, x, rcpLength, endTimesRcpLength, return saturate(endTimesRcpLength - x * rcpLength))

// Remap: [0.5 / size, 1 - 0.5 / size] -> [0, 1]
real2 RemapHalfTexelCoordTo01(real2 coord, real2 size)
{
    const real2 rcpLen              = size * rcp(size - 1);
    const real2 startTimesRcpLength = 0.5 * rcp(size - 1);

    return Remap01(coord, rcpLen, startTimesRcpLength);
}

// Remap: [0, 1] -> [0.5 / size, 1 - 0.5 / size]
real2 Remap01ToHalfTexelCoord(real2 coord, real2 size)
{
    const real2 start = 0.5 * rcp(size);
    const real2 len   = 1 - rcp(size);

    return coord * len + start;
}

// smoothstep that assumes that 'x' lies within the [0, 1] interval.
real Smoothstep01(real x)
{
    return x * x * (3 - (2 * x));
}

real Smootherstep01(real x)
{
  return x * x * x * (x * (x * 6 - 15) + 10);
}

real Smootherstep(real a, real b, real t)
{
    real r = rcp(b - a);
    real x = Remap01(t, r, a * r);
    return Smootherstep01(x);
}

float3 NLerp(float3 A, float3 B, float t)
{
    return normalize(lerp(A, B, t));
}

float Length2(float3 v)
{
    return dot(v, v);
}

real Pow4(real x)
{
    return (x * x) * (x * x);
}

TEMPLATE_3_FLT(RangeRemap, min, max, t, return saturate((t - min) / (max - min)))

// ----------------------------------------------------------------------------
// Texture utilities
// ----------------------------------------------------------------------------

float ComputeTextureLOD(float2 uvdx, float2 uvdy, float2 scale)
{
    float2 ddx_ = scale * uvdx;
    float2 ddy_ = scale * uvdy;
    float d = max(dot(ddx_, ddx_), dot(ddy_, ddy_));

    return max(0.5 * log2(d), 0.0);
}

float ComputeTextureLOD(float2 uv)
{
    float2 ddx_ = ddx(uv);
    float2 ddy_ = ddy(uv);

    return ComputeTextureLOD(ddx_, ddy_, 1.0);
}

// x contains width, w contains height
float ComputeTextureLOD(float2 uv, float2 texelSize)
{
    uv *= texelSize;

    return ComputeTextureLOD(uv);
}

// LOD clamp is optional and happens outside the function.
float ComputeTextureLOD(float3 duvw_dx, float3 duvw_dy, float3 duvw_dz, float scale)
{
    float d = Max3(dot(duvw_dx, duvw_dx), dot(duvw_dy, duvw_dy), dot(duvw_dz, duvw_dz));
    return 0.5 * log2(d * (scale * scale));
}


uint GetMipCount(Texture2D tex)
{
#if defined(SHADER_API_D3D11) || defined(SHADER_API_D3D12) || defined(SHADER_API_D3D11_9X) || defined(SHADER_API_XBOXONE) || defined(SHADER_API_PSSL)
    #define MIP_COUNT_SUPPORTED 1
#endif
#if (defined(SHADER_API_OPENGL) || defined(SHADER_API_VULKAN)) && !defined(SHADER_STAGE_COMPUTE)
    // OpenGL only supports textureSize for width, height, depth
    // textureQueryLevels (GL_ARB_texture_query_levels) needs OpenGL 4.3 or above and doesn't compile in compute shaders
    // tex.GetDimensions converted to textureQueryLevels
    #define MIP_COUNT_SUPPORTED 1
#endif
    // Metal doesn't support high enough OpenGL version

#if defined(MIP_COUNT_SUPPORTED)
    uint mipLevel, width, height, mipCount;
    mipLevel = width = height = mipCount = 0;
    tex.GetDimensions(mipLevel, width, height, mipCount);
    return mipCount;
#else
    return 0;
#endif
}

// ----------------------------------------------------------------------------
// Texture format sampling
// ----------------------------------------------------------------------------

// DXC no longer supports DX9-style HLSL syntax for sampler2D, tex2D and the like.
// These are emulated for backwards compatibilit using our own small structs and functions which manually combine samplers and textures.
#if defined(UNITY_COMPILER_DXC) && !defined(DXC_SAMPLER_COMPATIBILITY)
#define DXC_SAMPLER_COMPATIBILITY 1
struct sampler1D            { Texture1D t; SamplerState s; };
struct sampler2D            { Texture2D t; SamplerState s; };
struct sampler3D            { Texture3D t; SamplerState s; };
struct samplerCUBE          { TextureCube t; SamplerState s; };

float4 tex1D(sampler1D x, float v)              { return x.t.Sample(x.s, v); }
float4 tex2D(sampler2D x, float2 v)             { return x.t.Sample(x.s, v); }
float4 tex3D(sampler3D x, float3 v)             { return x.t.Sample(x.s, v); }
float4 texCUBE(samplerCUBE x, float3 v)         { return x.t.Sample(x.s, v); }

float4 tex1Dbias(sampler1D x, in float4 t)              { return x.t.SampleBias(x.s, t.x, t.w); }
float4 tex2Dbias(sampler2D x, in float4 t)              { return x.t.SampleBias(x.s, t.xy, t.w); }
float4 tex3Dbias(sampler3D x, in float4 t)              { return x.t.SampleBias(x.s, t.xyz, t.w); }
float4 texCUBEbias(samplerCUBE x, in float4 t)          { return x.t.SampleBias(x.s, t.xyz, t.w); }

float4 tex1Dlod(sampler1D x, in float4 t)           { return x.t.SampleLevel(x.s, t.x, t.w); }
float4 tex2Dlod(sampler2D x, in float4 t)           { return x.t.SampleLevel(x.s, t.xy, t.w); }
float4 tex3Dlod(sampler3D x, in float4 t)           { return x.t.SampleLevel(x.s, t.xyz, t.w); }
float4 texCUBElod(samplerCUBE x, in float4 t)       { return x.t.SampleLevel(x.s, t.xyz, t.w); }

float4 tex1Dgrad(sampler1D x, float t, float dx, float dy)              { return x.t.SampleGrad(x.s, t, dx, dy); }
float4 tex2Dgrad(sampler2D x, float2 t, float2 dx, float2 dy)           { return x.t.SampleGrad(x.s, t, dx, dy); }
float4 tex3Dgrad(sampler3D x, float3 t, float3 dx, float3 dy)           { return x.t.SampleGrad(x.s, t, dx, dy); }
float4 texCUBEgrad(samplerCUBE x, float3 t, float3 dx, float3 dy)       { return x.t.SampleGrad(x.s, t, dx, dy); }

float4 tex1D(sampler1D x, float t, float dx, float dy)              { return x.t.SampleGrad(x.s, t, dx, dy); }
float4 tex2D(sampler2D x, float2 t, float2 dx, float2 dy)           { return x.t.SampleGrad(x.s, t, dx, dy); }
float4 tex3D(sampler3D x, float3 t, float3 dx, float3 dy)           { return x.t.SampleGrad(x.s, t, dx, dy); }
float4 texCUBE(samplerCUBE x, float3 t, float3 dx, float3 dy)       { return x.t.SampleGrad(x.s, t, dx, dy); }

float4 tex1Dproj(sampler1D s, in float2 t)              { return tex1D(s, t.x / t.y); }
float4 tex1Dproj(sampler1D s, in float4 t)              { return tex1D(s, t.x / t.w); }
float4 tex2Dproj(sampler2D s, in float3 t)              { return tex2D(s, t.xy / t.z); }
float4 tex2Dproj(sampler2D s, in float4 t)              { return tex2D(s, t.xy / t.w); }
float4 tex3Dproj(sampler3D s, in float4 t)              { return tex3D(s, t.xyz / t.w); }
float4 texCUBEproj(samplerCUBE s, in float4 t)          { return texCUBE(s, t.xyz / t.w); }
#endif

float2 DirectionToLatLongCoordinate(float3 unDir)
{
    float3 dir = normalize(unDir);
    // coordinate frame is (-Z, X) meaning negative Z is primary axis and X is secondary axis.
    return float2(1.0 - 0.5 * INV_PI * atan2(dir.x, -dir.z), asin(dir.y) * INV_PI + 0.5);
}

float3 LatlongToDirectionCoordinate(float2 coord)
{
    float theta = coord.y * PI;
    float phi = (coord.x * 2.f * PI - PI*0.5f);

    float cosTheta = cos(theta);
    float sinTheta = sqrt(1.0 - min(1.0, cosTheta*cosTheta));
    float cosPhi = cos(phi);
    float sinPhi = sin(phi);

    float3 direction = float3(sinTheta*cosPhi, cosTheta, sinTheta*sinPhi);
    direction.xy *= -1.0;
    return direction;
}

// ----------------------------------------------------------------------------
// Depth encoding/decoding
// ----------------------------------------------------------------------------

// Z buffer to linear 0..1 depth (0 at near plane, 1 at far plane).
// Does NOT correctly handle oblique view frustums.
// Does NOT work with orthographic projection.
// zBufferParam = { (f-n)/n, 1, (f-n)/n*f, 1/f }
float Linear01DepthFromNear(float depth, float4 zBufferParam)
{
    return 1.0 / (zBufferParam.x + zBufferParam.y / depth);
}

// Z buffer to linear 0..1 depth (0 at camera position, 1 at far plane).
// Does NOT work with orthographic projections.
// Does NOT correctly handle oblique view frustums.
// zBufferParam = { (f-n)/n, 1, (f-n)/n*f, 1/f }
float Linear01Depth(float depth, float4 zBufferParam)
{
    return 1.0 / (zBufferParam.x * depth + zBufferParam.y);
}

// Z buffer to linear depth.
// Does NOT correctly handle oblique view frustums.
// Does NOT work with orthographic projection.
// zBufferParam = { (f-n)/n, 1, (f-n)/n*f, 1/f }
float LinearEyeDepth(float depth, float4 zBufferParam)
{
    return 1.0 / (zBufferParam.z * depth + zBufferParam.w);
}

// Z buffer to linear depth.
// Correctly handles oblique view frustums.
// Does NOT work with orthographic projection.
// Ref: An Efficient Depth Linearization Method for Oblique View Frustums, Eq. 6.
float LinearEyeDepth(float2 positionNDC, float deviceDepth, float4 invProjParam)
{
    float4 positionCS = float4(positionNDC * 2.0 - 1.0, deviceDepth, 1.0);
    float  viewSpaceZ = rcp(dot(positionCS, invProjParam));

    // If the matrix is right-handed, we have to flip the Z axis to get a positive value.
    return abs(viewSpaceZ);
}

// Z buffer to linear depth.
// Works in all cases.
// Typically, this is the cheapest variant, provided you've already computed 'positionWS'.
// Assumes that the 'positionWS' is in front of the camera.
float LinearEyeDepth(float3 positionWS, float4x4 viewMatrix)
{
    float viewSpaceZ = mul(viewMatrix, float4(positionWS, 1.0)).z;

    // If the matrix is right-handed, we have to flip the Z axis to get a positive value.
    return abs(viewSpaceZ);
}

// 'z' is the view space Z position (linear depth).
// saturate(z) the output of the function to clamp them to the [0, 1] range.
// d = log2(c * (z - n) + 1) / log2(c * (f - n) + 1)
//   = log2(c * (z - n + 1/c)) / log2(c * (f - n) + 1)
//   = log2(c) / log2(c * (f - n) + 1) + log2(z - (n - 1/c)) / log2(c * (f - n) + 1)
//   = E + F * log2(z - G)
// encodingParams = { E, F, G, 0 }
float EncodeLogarithmicDepthGeneralized(float z, float4 encodingParams)
{
    // Use max() to avoid NaNs.
    return encodingParams.x + encodingParams.y * log2(max(0, z - encodingParams.z));
}

// 'd' is the logarithmically encoded depth value.
// saturate(d) to clamp the output of the function to the [n, f] range.
// z = 1/c * (pow(c * (f - n) + 1, d) - 1) + n
//   = 1/c * pow(c * (f - n) + 1, d) + n - 1/c
//   = 1/c * exp2(d * log2(c * (f - n) + 1)) + (n - 1/c)
//   = L * exp2(d * M) + N
// decodingParams = { L, M, N, 0 }
// Graph: https://www.desmos.com/calculator/qrtatrlrba
float DecodeLogarithmicDepthGeneralized(float d, float4 decodingParams)
{
    return decodingParams.x * exp2(d * decodingParams.y) + decodingParams.z;
}

// 'z' is the view-space Z position (linear depth).
// saturate(z) the output of the function to clamp them to the [0, 1] range.
// encodingParams = { n, log2(f/n), 1/n, 1/log2(f/n) }
// This is an optimized version of EncodeLogarithmicDepthGeneralized() for (c = 2).
float EncodeLogarithmicDepth(float z, float4 encodingParams)
{
    // Use max() to avoid NaNs.
    // TODO: optimize to (log2(z) - log2(n)) / (log2(f) - log2(n)).
    return log2(max(0, z * encodingParams.z)) * encodingParams.w;
}

// 'd' is the logarithmically encoded depth value.
// saturate(d) to clamp the output of the function to the [n, f] range.
// encodingParams = { n, log2(f/n), 1/n, 1/log2(f/n) }
// This is an optimized version of DecodeLogarithmicDepthGeneralized() for (c = 2).
// Graph: https://www.desmos.com/calculator/qrtatrlrba
float DecodeLogarithmicDepth(float d, float4 encodingParams)
{
    // TODO: optimize to exp2(d * y + log2(x)).
    return encodingParams.x * exp2(d * encodingParams.y);
}

real4 CompositeOver(real4 front, real4 back)
{
    return front + (1 - front.a) * back;
}

void CompositeOver(real3 colorFront, real3 alphaFront,
                   real3 colorBack,  real3 alphaBack,
                   out real3 color,  out real3 alpha)
{
    color = colorFront + (1 - alphaFront) * colorBack;
    alpha = alphaFront + (1 - alphaFront) * alphaBack;
}

// ----------------------------------------------------------------------------
// Space transformations
// ----------------------------------------------------------------------------

static const float3x3 k_identity3x3 = {1, 0, 0,
                                       0, 1, 0,
                                       0, 0, 1};

static const float4x4 k_identity4x4 = {1, 0, 0, 0,
                                       0, 1, 0, 0,
                                       0, 0, 1, 0,
                                       0, 0, 0, 1};

float4 ComputeClipSpacePosition(float2 positionNDC, float deviceDepth)
{
    float4 positionCS = float4(positionNDC * 2.0 - 1.0, deviceDepth, 1.0);

#if UNITY_UV_STARTS_AT_TOP
    // Our world space, view space, screen space and NDC space are Y-up.
    // Our clip space is flipped upside-down due to poor legacy Unity design.
    // The flip is baked into the projection matrix, so we only have to flip
    // manually when going from CS to NDC and back.
    positionCS.y = -positionCS.y;
#endif

    return positionCS;
}

// Use case examples:
// (position = positionCS) => (clipSpaceTransform = use default)
// (position = positionVS) => (clipSpaceTransform = UNITY_MATRIX_P)
// (position = positionWS) => (clipSpaceTransform = UNITY_MATRIX_VP)
float4 ComputeClipSpacePosition(float3 position, float4x4 clipSpaceTransform = k_identity4x4)
{
    return mul(clipSpaceTransform, float4(position, 1.0));
}

// The returned Z value is the depth buffer value (and NOT linear view space Z value).
// Use case examples:
// (position = positionCS) => (clipSpaceTransform = use default)
// (position = positionVS) => (clipSpaceTransform = UNITY_MATRIX_P)
// (position = positionWS) => (clipSpaceTransform = UNITY_MATRIX_VP)
float3 ComputeNormalizedDeviceCoordinatesWithZ(float3 position, float4x4 clipSpaceTransform = k_identity4x4)
{
    float4 positionCS = ComputeClipSpacePosition(position, clipSpaceTransform);

#if UNITY_UV_STARTS_AT_TOP
    // Our world space, view space, screen space and NDC space are Y-up.
    // Our clip space is flipped upside-down due to poor legacy Unity design.
    // The flip is baked into the projection matrix, so we only have to flip
    // manually when going from CS to NDC and back.
    positionCS.y = -positionCS.y;
#endif

    positionCS *= rcp(positionCS.w);
    positionCS.xy = positionCS.xy * 0.5 + 0.5;

    return positionCS.xyz;
}

// Use case examples:
// (position = positionCS) => (clipSpaceTransform = use default)
// (position = positionVS) => (clipSpaceTransform = UNITY_MATRIX_P)
// (position = positionWS) => (clipSpaceTransform = UNITY_MATRIX_VP)
float2 ComputeNormalizedDeviceCoordinates(float3 position, float4x4 clipSpaceTransform = k_identity4x4)
{
    return ComputeNormalizedDeviceCoordinatesWithZ(position, clipSpaceTransform).xy;
}

float3 ComputeViewSpacePosition(float2 positionNDC, float deviceDepth, float4x4 invProjMatrix)
{
    float4 positionCS = ComputeClipSpacePosition(positionNDC, deviceDepth);
    float4 positionVS = mul(invProjMatrix, positionCS);
    // The view space uses a right-handed coordinate system.
    positionVS.z = -positionVS.z;
    return positionVS.xyz / positionVS.w;
}

float3 ComputeWorldSpacePosition(float2 positionNDC, float deviceDepth, float4x4 invViewProjMatrix)
{
    float4 positionCS  = ComputeClipSpacePosition(positionNDC, deviceDepth);
    float4 hpositionWS = mul(invViewProjMatrix, positionCS);
    return hpositionWS.xyz / hpositionWS.w;
}

float3 ComputeWorldSpacePosition(float4 positionCS, float4x4 invViewProjMatrix)
{
    float4 hpositionWS = mul(invViewProjMatrix, positionCS);
    return hpositionWS.xyz / hpositionWS.w;
}

// ----------------------------------------------------------------------------
// PositionInputs
// ----------------------------------------------------------------------------

// Note: if you modify this struct, be sure to update the CustomPassFullscreenShader.template
struct PositionInputs
{
    float3 positionWS;  // World space position (could be camera-relative)
    float2 positionNDC; // Normalized screen coordinates within the viewport    : [0, 1) (with the half-pixel offset)
    uint2  positionSS;  // Screen space pixel coordinates                       : [0, NumPixels)
    uint2  tileCoord;   // Screen tile coordinates                              : [0, NumTiles)
    float  deviceDepth; // Depth from the depth buffer                          : [0, 1] (typically reversed)
    float  linearDepth; // View space Z coordinate                              : [Near, Far]
};

// This function is use to provide an easy way to sample into a screen texture, either from a pixel or a compute shaders.
// This allow to easily share code.
// If a compute shader call this function positionSS is an integer usually calculate like: uint2 positionSS = groupId.xy * BLOCK_SIZE + groupThreadId.xy
// else it is current unormalized screen coordinate like return by SV_Position
PositionInputs GetPositionInput(float2 positionSS, float2 invScreenSize, uint2 tileCoord)   // Specify explicit tile coordinates so that we can easily make it lane invariant for compute evaluation.
{
    PositionInputs posInput;
    ZERO_INITIALIZE(PositionInputs, posInput);

    posInput.positionNDC = positionSS;
#if defined(SHADER_STAGE_COMPUTE) || defined(SHADER_STAGE_RAY_TRACING)
    // In case of compute shader an extra half offset is added to the screenPos to shift the integer position to pixel center.
    posInput.positionNDC.xy += float2(0.5, 0.5);
#endif
    posInput.positionNDC *= invScreenSize;
    posInput.positionSS = uint2(positionSS);
    posInput.tileCoord = tileCoord;

    return posInput;
}

PositionInputs GetPositionInput(float2 positionSS, float2 invScreenSize)
{
    return GetPositionInput(positionSS, invScreenSize, uint2(0, 0));
}

// From forward
// deviceDepth and linearDepth come directly from .zw of SV_Position
PositionInputs GetPositionInput(float2 positionSS, float2 invScreenSize, float deviceDepth, float linearDepth, float3 positionWS, uint2 tileCoord)
{
    PositionInputs posInput = GetPositionInput(positionSS, invScreenSize, tileCoord);
    posInput.positionWS = positionWS;
    posInput.deviceDepth = deviceDepth;
    posInput.linearDepth = linearDepth;

    return posInput;
}

PositionInputs GetPositionInput(float2 positionSS, float2 invScreenSize, float deviceDepth, float linearDepth, float3 positionWS)
{
    return GetPositionInput(positionSS, invScreenSize, deviceDepth, linearDepth, positionWS, uint2(0, 0));
}

// From deferred or compute shader
// depth must be the depth from the raw depth buffer. This allow to handle all kind of depth automatically with the inverse view projection matrix.
// For information. In Unity Depth is always in range 0..1 (even on OpenGL) but can be reversed.
PositionInputs GetPositionInput(float2 positionSS, float2 invScreenSize, float deviceDepth,
    float4x4 invViewProjMatrix, float4x4 viewMatrix,
    uint2 tileCoord)
{
    PositionInputs posInput = GetPositionInput(positionSS, invScreenSize, tileCoord);
    posInput.positionWS = ComputeWorldSpacePosition(posInput.positionNDC, deviceDepth, invViewProjMatrix);
    posInput.deviceDepth = deviceDepth;
    posInput.linearDepth = LinearEyeDepth(posInput.positionWS, viewMatrix);

    return posInput;
}

PositionInputs GetPositionInput(float2 positionSS, float2 invScreenSize, float deviceDepth,
                                float4x4 invViewProjMatrix, float4x4 viewMatrix)
{
    return GetPositionInput(positionSS, invScreenSize, deviceDepth, invViewProjMatrix, viewMatrix, uint2(0, 0));
}

// The view direction 'V' points towards the camera.
// 'depthOffsetVS' is always applied in the opposite direction (-V).
void ApplyDepthOffsetPositionInput(float3 V, float depthOffsetVS, float3 viewForwardDir, float4x4 viewProjMatrix, inout PositionInputs posInput)
{
    posInput.positionWS += depthOffsetVS * (-V);
    posInput.deviceDepth = ComputeNormalizedDeviceCoordinatesWithZ(posInput.positionWS, viewProjMatrix).z;

    // Transform the displacement along the view vector to the displacement along the forward vector.
    // Use abs() to make sure we get the sign right.
    // 'depthOffsetVS' applies in the direction away from the camera.
    posInput.linearDepth += depthOffsetVS * abs(dot(V, viewForwardDir));
}

// ----------------------------------------------------------------------------
// Terrain/Brush heightmap encoding/decoding
// ----------------------------------------------------------------------------

#if defined(SHADER_API_VULKAN) || defined(SHADER_API_GLES) || defined(SHADER_API_GLES3)

real4 PackHeightmap(real height)
{
    uint a = (uint)(65535.0 * height);
    return real4((a >> 0) & 0xFF, (a >> 8) & 0xFF, 0, 0) / 255.0;
}

real UnpackHeightmap(real4 height)
{
    return (height.r + height.g * 256.0) / 257.0; // (255.0 * height.r + 255.0 * 256.0 * height.g) / 65535.0
}

#else

real4 PackHeightmap(real height)
{
    return real4(height, 0, 0, 0);
}

real UnpackHeightmap(real4 height)
{
    return height.r;
}

#endif

// ----------------------------------------------------------------------------
// Misc utilities
// ----------------------------------------------------------------------------

// Simple function to test a bitfield
bool HasFlag(uint bitfield, uint flag)
{
    return (bitfield & flag) != 0;
}

// Normalize that account for vectors with zero length
real3 SafeNormalize(float3 inVec)
{
    float dp3 = max(FLT_MIN, dot(inVec, inVec));
    return inVec * rsqrt(dp3);
}

// Division which returns 1 for (inf/inf) and (0/0).
// If any of the input parameters are NaNs, the result is a NaN.
real SafeDiv(real numer, real denom)
{
    return (numer != denom) ? numer / denom : 1;
}

// Assumes that (0 <= x <= Pi).
real SinFromCos(real cosX)
{
    return sqrt(saturate(1 - cosX * cosX));
}

// Dot product in spherical coordinates.
real SphericalDot(real cosTheta1, real phi1, real cosTheta2, real phi2)
{
    return SinFromCos(cosTheta1) * SinFromCos(cosTheta2) * cos(phi1 - phi2) + cosTheta1 * cosTheta2;
}

// Generates a triangle in homogeneous clip space, s.t.
// v0 = (-1, -1, 1), v1 = (3, -1, 1), v2 = (-1, 3, 1).
float2 GetFullScreenTriangleTexCoord(uint vertexID)
{
#if UNITY_UV_STARTS_AT_TOP
    return float2((vertexID << 1) & 2, 1.0 - (vertexID & 2));
#else
    return float2((vertexID << 1) & 2, vertexID & 2);
#endif
}

float4 GetFullScreenTriangleVertexPosition(uint vertexID, float z = UNITY_NEAR_CLIP_VALUE)
{
    float2 uv = float2((vertexID << 1) & 2, vertexID & 2);
    return float4(uv * 2.0 - 1.0, z, 1.0);
}


// draw procedural with 2 triangles has index order (0,1,2)  (0,2,3)

// 0 - 0,0
// 1 - 0,1
// 2 - 1,1
// 3 - 1,0

float2 GetQuadTexCoord(uint vertexID)
{
    uint topBit = vertexID >> 1;
    uint botBit = (vertexID & 1);
    float u = topBit;
    float v = (topBit + botBit) & 1; // produces 0 for indices 0,3 and 1 for 1,2
#if UNITY_UV_STARTS_AT_TOP
    v = 1.0 - v;
#endif
    return float2(u, v);
}

// 0 - 0,1
// 1 - 0,0
// 2 - 1,0
// 3 - 1,1
float4 GetQuadVertexPosition(uint vertexID, float z = UNITY_NEAR_CLIP_VALUE)
{
    uint topBit = vertexID >> 1;
    uint botBit = (vertexID & 1);
    float x = topBit;
    float y = 1 - (topBit + botBit) & 1; // produces 1 for indices 0,3 and 0 for 1,2
    return float4(x, y, z, 1.0);
}

#if !defined(SHADER_API_GLES) && !defined(SHADER_STAGE_RAY_TRACING)

// LOD dithering transition helper
// LOD0 must use this function with ditherFactor 1..0
// LOD1 must use this function with ditherFactor -1..0
// This is what is provided by unity_LODFade
void LODDitheringTransition(uint2 fadeMaskSeed, float ditherFactor)
{
    // Generate a spatially varying pattern.
    // Unfortunately, varying the pattern with time confuses the TAA, increasing the amount of noise.
    float p = GenerateHashedRandomFloat(fadeMaskSeed);

    // This preserves the symmetry s.t. if LOD 0 has f = x, LOD 1 has f = -x.
    float f = ditherFactor - CopySign(p, ditherFactor);
    clip(f);
}

#endif

// The resource that is bound when binding a stencil buffer from the depth buffer is two channel. On D3D11 the stencil value is in the green channel,
// while on other APIs is in the red channel. Note that on some platform, always using the green channel might work, but is not guaranteed.
uint GetStencilValue(uint2 stencilBufferVal)
{
#if defined(SHADER_API_D3D11) || defined(SHADER_API_XBOXONE)
    return stencilBufferVal.y;
#else
    return stencilBufferVal.x;
#endif
}
<<<<<<< HEAD
=======

// Sharpens the alpha of a texture to the width of a single pixel
// Used for alpha to coverage
// source: https://medium.com/@bgolus/anti-aliased-alpha-test-the-esoteric-alpha-to-coverage-8b177335ae4f
float SharpenAlpha(float alpha, float alphaClipTreshold)
{
    return saturate((alpha - alphaClipTreshold) / max(fwidth(alpha), 0.0001) + 0.5);
}
>>>>>>> 757811be

#endif // UNITY_COMMON_INCLUDED<|MERGE_RESOLUTION|>--- conflicted
+++ resolved
@@ -1297,8 +1297,6 @@
     return stencilBufferVal.x;
 #endif
 }
-<<<<<<< HEAD
-=======
 
 // Sharpens the alpha of a texture to the width of a single pixel
 // Used for alpha to coverage
@@ -1307,6 +1305,5 @@
 {
     return saturate((alpha - alphaClipTreshold) / max(fwidth(alpha), 0.0001) + 0.5);
 }
->>>>>>> 757811be
 
 #endif // UNITY_COMMON_INCLUDED