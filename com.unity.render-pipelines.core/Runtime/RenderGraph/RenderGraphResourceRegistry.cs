using System;
using System.Diagnostics;
using System.Collections.Generic;
using UnityEngine.Rendering;

namespace UnityEngine.Experimental.Rendering.RenderGraphModule
{
    /// <summary>
    /// The RenderGraphResourceRegistry holds all resource allocated during Render Graph execution.
    /// </summary>
    public class RenderGraphResourceRegistry
    {
        static readonly ShaderTagId s_EmptyName = new ShaderTagId("");

        class IRenderGraphResource
        {
            public bool imported;
            public int  cachedHash;
            public int  shaderProperty;
            public int  transientPassIndex;
            public bool wasReleased;

<<<<<<< HEAD
            public virtual void Reset()
=======
#if UNITY_2020_2_OR_NEWER
    /// <summary>
    /// Subset of the texture desc containing information for fast memory allocation (when platform supports it)
    /// </summary>
    public struct FastMemoryDesc
    {
        ///<summary>Whether the texture will be in fast memory.</summary>
        public bool inFastMemory;
        ///<summary>Flag to determine what parts of the render target is spilled if not fully resident in fast memory.</summary>
        public FastMemoryFlags flags;
        ///<summary>How much of the render target is to be switched into fast memory (between 0 and 1).</summary>
        public float residencyFraction;
    }
#endif

    /// <summary>
    /// Descriptor used to create texture resources
    /// </summary>
    public struct TextureDesc
    {
        ///<summary>Texture sizing mode.</summary>
        public TextureSizeMode sizeMode;
        ///<summary>Texture width.</summary>
        public int width;
        ///<summary>Texture height.</summary>
        public int height;
        ///<summary>Number of texture slices..</summary>
        public int slices;
        ///<summary>Texture scale.</summary>
        public Vector2 scale;
        ///<summary>Texture scale function.</summary>
        public ScaleFunc func;
        ///<summary>Depth buffer bit depth.</summary>
        public DepthBits depthBufferBits;
        ///<summary>Color format.</summary>
        public GraphicsFormat colorFormat;
        ///<summary>Filtering mode.</summary>
        public FilterMode filterMode;
        ///<summary>Addressing mode.</summary>
        public TextureWrapMode wrapMode;
        ///<summary>Texture dimension.</summary>
        public TextureDimension dimension;
        ///<summary>Enable random UAV read/write on the texture.</summary>
        public bool enableRandomWrite;
        ///<summary>Texture needs mip maps.</summary>
        public bool useMipMap;
        ///<summary>Automatically generate mip maps.</summary>
        public bool autoGenerateMips;
        ///<summary>Texture is a shadow map.</summary>
        public bool isShadowMap;
        ///<summary>Anisotropic filtering level.</summary>
        public int anisoLevel;
        ///<summary>Mip map bias.</summary>
        public float mipMapBias;
        ///<summary>Textre is multisampled. Only supported for Scale and Functor size mode.</summary>
        public bool enableMSAA;
        ///<summary>Number of MSAA samples. Only supported for Explicit size mode.</summary>
        public MSAASamples msaaSamples;
        ///<summary>Bind texture multi sampled.</summary>
        public bool bindTextureMS;
        ///<summary>Texture uses dynamic scaling.</summary>
        public bool useDynamicScale;
        ///<summary>Memory less flag.</summary>
        public RenderTextureMemoryless memoryless;
        ///<summary>Texture name.</summary>
        public string name;
#if UNITY_2020_2_OR_NEWER
        ///<summary>Descriptor to determine how the texture will be in fast memory on platform that supports it.</summary>
        public FastMemoryDesc fastMemoryDesc;
#endif

        // Initial state. Those should not be used in the hash
        ///<summary>Texture needs to be cleared on first use.</summary>
        public bool clearBuffer;
        ///<summary>Clear color.</summary>
        public Color clearColor;

        void InitDefaultValues(bool dynamicResolution, bool xrReady)
        {
            useDynamicScale = dynamicResolution;
            // XR Ready
            if (xrReady)
>>>>>>> 5c30a761
            {
                imported = false;
                cachedHash = -1;
                shaderProperty = 0;
                transientPassIndex = -1;
                wasReleased = false;
            }

            public virtual string GetName()
            {
                return "";
            }
        }

        #region Resources
        [DebuggerDisplay("Resource ({ResType}:{GetName()})")]
        class RenderGraphResource<DescType, ResType>
            : IRenderGraphResource
            where DescType : struct
            where ResType : class
        {
            public DescType desc;
            public ResType  resource;

            protected RenderGraphResource()
            {

            }

            public override void Reset()
            {
                base.Reset();
                resource = null;
            }
        }

        [DebuggerDisplay("TextureResource ({desc.name})")]
        class TextureResource : RenderGraphResource<TextureDesc, RTHandle>
        {
            public override string GetName()
            {
                return desc.name;
            }
        }

        [DebuggerDisplay("ComputeBufferResource ({desc.name})")]
        class ComputeBufferResource : RenderGraphResource<ComputeBufferDesc, ComputeBuffer>
        {
            public override string GetName()
            {
                return desc.name;
            }
        }

        internal struct RendererListResource
        {
            public RendererListDesc desc;
            public RendererList     rendererList;

            internal RendererListResource(in RendererListDesc desc)
            {
                this.desc = desc;
                this.rendererList = new RendererList(); // Invalid by default
            }
        }

        #endregion

        DynamicArray<IRenderGraphResource>[] m_Resources = new DynamicArray<IRenderGraphResource>[(int)RenderGraphResourceType.Count];

        TexturePool                         m_TexturePool = new TexturePool();
        ComputeBufferPool                   m_ComputeBufferPool = new ComputeBufferPool();
        DynamicArray<RendererListResource>  m_RendererListResources = new DynamicArray<RendererListResource>();
        RTHandleSystem                      m_RTHandleSystem = new RTHandleSystem();
        RenderGraphDebugParams              m_RenderGraphDebug;
        RenderGraphLogger                   m_Logger;
        int                                 m_CurrentFrameIndex;

        RTHandle                            m_CurrentBackbuffer;

        #region Public Interface
        /// <summary>
        /// Returns the RTHandle associated with the provided resource handle.
        /// </summary>
        /// <param name="handle">Handle to a texture resource.</param>
        /// <returns>The RTHandle associated with the provided resource handle or null if the handle is invalid.</returns>
        public RTHandle GetTexture(in TextureHandle handle)
        {
            if (!handle.IsValid())
                return null;

            return GetTextureResource(handle.handle).resource;
        }

        /// <summary>
        /// Returns the RendererList associated with the provided resource handle.
        /// </summary>
        /// <param name="handle">Handle to a Renderer List resource.</param>
        /// <returns>The Renderer List associated with the provided resource handle or an invalid renderer list if the handle is invalid.</returns>
        public RendererList GetRendererList(in RendererListHandle handle)
        {
            if (!handle.IsValid() || handle >= m_RendererListResources.size)
                return RendererList.nullRendererList;

            return m_RendererListResources[handle].rendererList;
        }

        /// <summary>
        /// Returns the Compute Buffer associated with the provided resource handle.
        /// </summary>
        /// <param name="handle">Handle to a Compute Buffer resource.</param>
        /// <returns>The Compute Buffer associated with the provided resource handle or a null reference if the handle is invalid.</returns>
        public ComputeBuffer GetComputeBuffer(in ComputeBufferHandle handle)
        {
            if (!handle.IsValid())
                return null;

            return GetComputeBufferResource(handle.handle).resource;
        }
        #endregion

        #region Internal Interface
        private RenderGraphResourceRegistry()
        {

        }

        internal RenderGraphResourceRegistry(bool supportMSAA, MSAASamples initialSampleCount, RenderGraphDebugParams renderGraphDebug, RenderGraphLogger logger)
        {
            // We initialize to screen width/height to avoid multiple realloc that can lead to inflated memory usage (as releasing of memory is delayed).
            m_RTHandleSystem.Initialize(Screen.width, Screen.height, supportMSAA, initialSampleCount);
            m_RenderGraphDebug = renderGraphDebug;
            m_Logger = logger;

            for (int i = 0; i < (int)RenderGraphResourceType.Count; ++i)
                m_Resources[i] = new DynamicArray<IRenderGraphResource>();
        }

        ResType GetResource<DescType, ResType>(DynamicArray<IRenderGraphResource> resourceArray, int index)
            where DescType : struct
            where ResType : class
        {
            var res = resourceArray[index] as RenderGraphResource<DescType, ResType>;

#if DEVELOPMENT_BUILD || UNITY_EDITOR
            if (res.resource == null && !res.wasReleased)
                throw new InvalidOperationException(string.Format("Trying to access resource \"{0}\" that was never created. Check that it was written at least once before trying to get it.", res.GetName()));

            if (res.resource == null && res.wasReleased)
                throw new InvalidOperationException(string.Format("Trying to access resource \"{0}\" that was already released. Check that the last pass where it's read is after this one.", res.GetName()));
#endif
            return res.resource;
        }

        internal void BeginRender(int width, int height, MSAASamples msaaSamples, int currentFrameIndex)
        {
            m_CurrentFrameIndex = currentFrameIndex;
            // Update RTHandleSystem with size for this rendering pass.
            m_RTHandleSystem.SetReferenceSize(width, height, msaaSamples);
        }

        internal RTHandleProperties GetRTHandleProperties() { return m_RTHandleSystem.rtHandleProperties; }

        void CheckHandleValidity(in ResourceHandle res)
        {
            var resources = m_Resources[res.iType];
            if (res.index >= resources.size)
                throw new ArgumentException($"Trying to access resource of type {res.type} with an invalid resource index {res.index}");
        }

        internal string GetResourceName(in ResourceHandle res)
        {
            CheckHandleValidity(res);
            return m_Resources[res.iType][res.index].GetName();
        }

        internal bool IsResourceImported(in ResourceHandle res)
        {
            CheckHandleValidity(res);
            return m_Resources[res.iType][res.index].imported;
        }

        internal int GetResourceTransientIndex(in ResourceHandle res)
        {
            CheckHandleValidity(res);
            return m_Resources[res.iType][res.index].transientPassIndex;
        }

        // Texture Creation/Import APIs are internal because creation should only go through RenderGraph
        internal TextureHandle ImportTexture(RTHandle rt, int shaderProperty = 0)
        {
            int newHandle = AddNewResource(m_Resources[(int)RenderGraphResourceType.Texture], out TextureResource texResource);
            texResource.resource = rt;
            texResource.imported = true;
            texResource.shaderProperty = shaderProperty;

            return new TextureHandle(newHandle);
        }

        internal TextureHandle ImportBackbuffer(RenderTargetIdentifier rt)
        {
            if (m_CurrentBackbuffer != null)
                m_CurrentBackbuffer.SetTexture(rt);
            else
                m_CurrentBackbuffer = m_RTHandleSystem.Alloc(rt);

            int newHandle = AddNewResource(m_Resources[(int)RenderGraphResourceType.Texture], out TextureResource texResource);
            texResource.resource = m_CurrentBackbuffer;
            texResource.imported = true;

            return new TextureHandle(newHandle);
        }

        int AddNewResource<ResType>(DynamicArray<IRenderGraphResource> resourceArray, out ResType outRes) where ResType : IRenderGraphResource, new()
        {
            // In order to not create garbage, instead of using Add, we keep the content of the array while resizing and we just reset the existing ref (or create it if it's null).
            int result = resourceArray.size;
            resourceArray.Resize(resourceArray.size + 1, true);
            if (resourceArray[result] == null)
                resourceArray[result] = new ResType();

            outRes = resourceArray[result] as ResType;
            outRes.Reset();
            return result;
        }

        internal TextureHandle CreateTexture(in TextureDesc desc, int shaderProperty = 0, int transientPassIndex = -1)
        {
            ValidateTextureDesc(desc);

            int newHandle = AddNewResource(m_Resources[(int)RenderGraphResourceType.Texture], out TextureResource texResource);
            texResource.desc = desc;
            texResource.shaderProperty = shaderProperty;
            texResource.transientPassIndex = transientPassIndex;
            return new TextureHandle(newHandle);
        }

        internal int GetTextureResourceCount()
        {
            return m_Resources[(int)RenderGraphResourceType.Texture].size;
        }

        TextureResource GetTextureResource(in ResourceHandle handle)
        {
            return m_Resources[(int)RenderGraphResourceType.Texture][handle] as TextureResource;
        }

        internal TextureDesc GetTextureResourceDesc(in ResourceHandle handle)
        {
            return (m_Resources[(int)RenderGraphResourceType.Texture][handle] as TextureResource).desc;
        }

        internal RendererListHandle CreateRendererList(in RendererListDesc desc)
        {
            ValidateRendererListDesc(desc);

            int newHandle = m_RendererListResources.Add(new RendererListResource(desc));
            return new RendererListHandle(newHandle);
        }

        internal ComputeBufferHandle ImportComputeBuffer(ComputeBuffer computeBuffer)
        {
            int newHandle = AddNewResource(m_Resources[(int)RenderGraphResourceType.ComputeBuffer], out ComputeBufferResource bufferResource);
            bufferResource.resource = computeBuffer;
            bufferResource.imported = true;

            return new ComputeBufferHandle(newHandle);
        }

        internal ComputeBufferHandle CreateComputeBuffer(in ComputeBufferDesc desc, int transientPassIndex = -1)
        {
            ValidateComputeBufferDesc(desc);

            int newHandle = AddNewResource(m_Resources[(int)RenderGraphResourceType.ComputeBuffer], out ComputeBufferResource bufferResource);
            bufferResource.desc = desc;
            bufferResource.transientPassIndex = transientPassIndex;

            return new ComputeBufferHandle(newHandle);
        }

        internal ComputeBufferDesc GetComputeBufferResourceDesc(in ResourceHandle handle)
        {
            return (m_Resources[(int)RenderGraphResourceType.ComputeBuffer][handle] as ComputeBufferResource).desc;
        }

        internal int GetComputeBufferResourceCount()
        {
            return m_Resources[(int)RenderGraphResourceType.ComputeBuffer].size;
        }

        ComputeBufferResource GetComputeBufferResource(in ResourceHandle handle)
        {
            return m_Resources[(int)RenderGraphResourceType.ComputeBuffer][handle] as ComputeBufferResource;
        }

        internal void CreateAndClearTexture(RenderGraphContext rgContext, int index)
        {
            var resource = m_Resources[(int)RenderGraphResourceType.Texture][index] as TextureResource;

            if (!resource.imported)
            {
                var desc = resource.desc;
                int hashCode = desc.GetHashCode();

                if (resource.resource != null)
                    throw new InvalidOperationException(string.Format("Trying to create an already created texture ({0}). Texture was probably declared for writing more than once in the same pass.", resource.desc.name));

                resource.resource = null;
                if (!m_TexturePool.TryGetResource(hashCode, out resource.resource))
                {
                    string name = desc.name;
                    if (m_RenderGraphDebug.tagResourceNamesWithRG)
                        name = $"RenderGraph_{name}";

                    // Note: Name used here will be the one visible in the memory profiler so it means that whatever is the first pass that actually allocate the texture will set the name.
                    // TODO: Find a way to display name by pass.
                    switch (desc.sizeMode)
                    {
                        case TextureSizeMode.Explicit:
                            resource.resource = m_RTHandleSystem.Alloc(desc.width, desc.height, desc.slices, desc.depthBufferBits, desc.colorFormat, desc.filterMode, desc.wrapMode, desc.dimension, desc.enableRandomWrite,
                            desc.useMipMap, desc.autoGenerateMips, desc.isShadowMap, desc.anisoLevel, desc.mipMapBias, desc.msaaSamples, desc.bindTextureMS, desc.useDynamicScale, desc.memoryless, desc.name);
                            break;
                        case TextureSizeMode.Scale:
                            resource.resource = m_RTHandleSystem.Alloc(desc.scale, desc.slices, desc.depthBufferBits, desc.colorFormat, desc.filterMode, desc.wrapMode, desc.dimension, desc.enableRandomWrite,
                            desc.useMipMap, desc.autoGenerateMips, desc.isShadowMap, desc.anisoLevel, desc.mipMapBias, desc.enableMSAA, desc.bindTextureMS, desc.useDynamicScale, desc.memoryless, desc.name);
                            break;
                        case TextureSizeMode.Functor:
                            resource.resource = m_RTHandleSystem.Alloc(desc.func, desc.slices, desc.depthBufferBits, desc.colorFormat, desc.filterMode, desc.wrapMode, desc.dimension, desc.enableRandomWrite,
                            desc.useMipMap, desc.autoGenerateMips, desc.isShadowMap, desc.anisoLevel, desc.mipMapBias, desc.enableMSAA, desc.bindTextureMS, desc.useDynamicScale, desc.memoryless, desc.name);
                            break;
                    }
                }

                //// Try to update name when re-using a texture.
                //// TODO RENDERGRAPH: Check if that actually works.
                //resource.rt.name = desc.name;

                resource.cachedHash = hashCode;

#if UNITY_2020_2_OR_NEWER
                var fastMemDesc = resource.desc.fastMemoryDesc;
                if(fastMemDesc.inFastMemory)
                {
                    resource.resource.SwitchToFastMemory(rgContext.cmd, fastMemDesc.residencyFraction, fastMemDesc.flags);
                }
#endif

                if (resource.desc.clearBuffer || m_RenderGraphDebug.clearRenderTargetsAtCreation)
                {
                    bool debugClear = m_RenderGraphDebug.clearRenderTargetsAtCreation && !resource.desc.clearBuffer;
                    var name = debugClear ? "RenderGraph: Clear Buffer (Debug)" : "RenderGraph: Clear Buffer";
                    using (new ProfilingScope(rgContext.cmd, ProfilingSampler.Get(RenderGraphProfileId.RenderGraphClear)))
                    {
                        var clearFlag = resource.desc.depthBufferBits != DepthBits.None ? ClearFlag.Depth : ClearFlag.Color;
                        var clearColor = debugClear ? Color.magenta : resource.desc.clearColor;
                        CoreUtils.SetRenderTarget(rgContext.cmd, resource.resource, clearFlag, clearColor);
                    }
                }

                m_TexturePool.RegisterFrameAllocation(hashCode, resource.resource);
                LogTextureCreation(resource.resource, resource.desc.clearBuffer || m_RenderGraphDebug.clearRenderTargetsAtCreation);
            }
        }

        internal void CreateComputeBuffer(RenderGraphContext rgContext, int index)
        {
            var resource = m_Resources[(int)RenderGraphResourceType.ComputeBuffer][index] as ComputeBufferResource;
            if (!resource.imported)
            {
                var desc = resource.desc;
                int hashCode = desc.GetHashCode();

                if (resource.resource != null)
                    throw new InvalidOperationException(string.Format("Trying to create an already created Compute Buffer ({0}). Buffer was probably declared for writing more than once in the same pass.", resource.desc.name));

                resource.resource = null;
                if (!m_ComputeBufferPool.TryGetResource(hashCode, out resource.resource))
                {
                    resource.resource = new ComputeBuffer(resource.desc.count, resource.desc.stride, resource.desc.type);
                    resource.resource.name = m_RenderGraphDebug.tagResourceNamesWithRG ? $"RenderGraph_{resource.desc.name}" : resource.desc.name;
                }
                resource.cachedHash = hashCode;

                m_ComputeBufferPool.RegisterFrameAllocation(hashCode, resource.resource);
                LogComputeBufferCreation(resource.resource);
            }
        }

        void SetGlobalTextures(RenderGraphContext rgContext, List<ResourceHandle> textures, bool bindDummyTexture)
        {
            foreach (var resource in textures)
            {
                var resourceDesc = GetTextureResource(resource);
                if (resourceDesc.shaderProperty != 0)
                {
                    if (resourceDesc.resource != null)
                    {
                        rgContext.cmd.SetGlobalTexture(resourceDesc.shaderProperty, bindDummyTexture ? TextureXR.GetMagentaTexture() : resourceDesc.resource);
                    }
                }
            }
        }


        internal void PreRenderPassSetGlobalTextures(RenderGraphContext rgContext, List<ResourceHandle> textures)
        {
            SetGlobalTextures(rgContext, textures, false);
        }

        internal void PostRenderPassUnbindGlobalTextures(RenderGraphContext rgContext, List<ResourceHandle> textures)
        {
            SetGlobalTextures(rgContext, textures, true);
        }

        internal void ReleaseTexture(RenderGraphContext rgContext, int index)
        {
            var resource = m_Resources[(int)RenderGraphResourceType.Texture][index] as TextureResource;

            if (!resource.imported)
            {
                if (resource.resource == null)
                    throw new InvalidOperationException($"Tried to release a texture ({resource.desc.name}) that was never created. Check that there is at least one pass writing to it first.");

                if (m_RenderGraphDebug.clearRenderTargetsAtRelease)
                {
                    using (new ProfilingScope(rgContext.cmd, ProfilingSampler.Get(RenderGraphProfileId.RenderGraphClearDebug)))
                    {
                        var clearFlag = resource.desc.depthBufferBits != DepthBits.None ? ClearFlag.Depth : ClearFlag.Color;
                        // Not ideal to do new TextureHandle here but GetTexture is a public API and we rather have it take an explicit TextureHandle parameters.
                        // Everywhere else internally int is better because it allows us to share more code.
                        CoreUtils.SetRenderTarget(rgContext.cmd, GetTexture(new TextureHandle(index)), clearFlag, Color.magenta);
                    }
                }

                LogTextureRelease(resource.resource);
                m_TexturePool.ReleaseResource(resource.cachedHash, resource.resource, m_CurrentFrameIndex);
                m_TexturePool.UnregisterFrameAllocation(resource.cachedHash, resource.resource);
                resource.cachedHash = -1;
                resource.resource = null;
                resource.wasReleased = true;
            }
        }

        internal void ReleaseComputeBuffer(RenderGraphContext rgContext, int index)
        {
            var resource = m_Resources[(int)RenderGraphResourceType.ComputeBuffer][index] as ComputeBufferResource;

            if (!resource.imported)
            {
                if (resource.resource == null)
                    throw new InvalidOperationException($"Tried to release a compute buffer ({resource.desc.name}) that was never created. Check that there is at least one pass writing to it first.");

                LogComputeBufferRelease(resource.resource);
                m_ComputeBufferPool.ReleaseResource(resource.cachedHash, resource.resource, m_CurrentFrameIndex);
                m_ComputeBufferPool.UnregisterFrameAllocation(resource.cachedHash, resource.resource);
                resource.cachedHash = -1;
                resource.resource = null;
                resource.wasReleased = true;
            }
        }

        void ValidateTextureDesc(in TextureDesc desc)
        {
#if DEVELOPMENT_BUILD || UNITY_EDITOR
            if (desc.colorFormat == GraphicsFormat.None && desc.depthBufferBits == DepthBits.None)
            {
                throw new ArgumentException("Texture was created with an invalid color format.");
            }

            if (desc.dimension == TextureDimension.None)
            {
                throw new ArgumentException("Texture was created with an invalid texture dimension.");
            }

            if (desc.slices == 0)
            {
                throw new ArgumentException("Texture was created with a slices parameter value of zero.");
            }

            if (desc.sizeMode == TextureSizeMode.Explicit)
            {
                if (desc.width == 0 || desc.height == 0)
                    throw new ArgumentException("Texture using Explicit size mode was create with either width or height at zero.");
                if (desc.enableMSAA)
                    throw new ArgumentException("enableMSAA TextureDesc parameter is not supported for textures using Explicit size mode.");
            }

            if (desc.sizeMode == TextureSizeMode.Scale || desc.sizeMode == TextureSizeMode.Functor)
            {
                if (desc.msaaSamples != MSAASamples.None)
                    throw new ArgumentException("msaaSamples TextureDesc parameter is not supported for textures using Scale or Functor size mode.");
            }
#endif
        }

        void ValidateRendererListDesc(in RendererListDesc desc)
        {
#if DEVELOPMENT_BUILD || UNITY_EDITOR

            if (desc.passName != ShaderTagId.none && desc.passNames != null
                || desc.passName == ShaderTagId.none && desc.passNames == null)
            {
                throw new ArgumentException("Renderer List creation descriptor must contain either a single passName or an array of passNames.");
            }

            if (desc.renderQueueRange.lowerBound == 0 && desc.renderQueueRange.upperBound == 0)
            {
                throw new ArgumentException("Renderer List creation descriptor must have a valid RenderQueueRange.");
            }

            if (desc.camera == null)
            {
                throw new ArgumentException("Renderer List creation descriptor must have a valid Camera.");
            }
#endif
        }

        void ValidateComputeBufferDesc(in ComputeBufferDesc desc)
        {
#if DEVELOPMENT_BUILD || UNITY_EDITOR
            // TODO RENDERGRAPH: Check actual condition on stride.
            if (desc.stride % 4 != 0)
            {
                throw new ArgumentException("Invalid Compute Buffer creation descriptor: Compute Buffer stride must be at least 4.");
            }
            if (desc.count == 0)
            {
                throw new ArgumentException("Invalid Compute Buffer creation descriptor: Compute Buffer count  must be non zero.");
            }
#endif
        }

        internal void CreateRendererLists(List<RendererListHandle> rendererLists)
        {
            // For now we just create a simple structure
            // but when the proper API is available in trunk we'll kick off renderer lists creation jobs here.
            foreach (var rendererList in rendererLists)
            {
                ref var rendererListResource = ref m_RendererListResources[rendererList];
                ref var desc = ref rendererListResource.desc;
                RendererList newRendererList = RendererList.Create(desc);
                rendererListResource.rendererList = newRendererList;
            }
        }

        internal void Clear(bool onException)
        {
            LogResources();

            for (int i = 0; i < (int)RenderGraphResourceType.Count; ++i)
                m_Resources[i].Clear();
            m_RendererListResources.Clear();

            m_TexturePool.CheckFrameAllocation(onException, m_CurrentFrameIndex);
            m_ComputeBufferPool.CheckFrameAllocation(onException, m_CurrentFrameIndex);

            // TODO RENDERGRAPH: Might not be ideal to purge stale resources every frame.
            // In case users enable/disable features along a level it might provoke performance spikes when things are reallocated...
            // Will be much better when we have actual resource aliasing and we can manage memory more efficiently.
            m_TexturePool.PurgeUnusedResources(m_CurrentFrameIndex);
            m_ComputeBufferPool.PurgeUnusedResources(m_CurrentFrameIndex);
        }

        internal void ResetRTHandleReferenceSize(int width, int height)
        {
            m_RTHandleSystem.ResetReferenceSize(width, height);
        }

        internal void Cleanup()
        {
            m_TexturePool.Cleanup();
            m_ComputeBufferPool.Cleanup();
        }

        void LogTextureCreation(RTHandle rt, bool cleared)
        {
            if (m_RenderGraphDebug.logFrameInformation)
            {
                m_Logger.LogLine($"Created Texture: {rt.rt.name} (Cleared: {cleared})");
            }
        }

        void LogTextureRelease(RTHandle rt)
        {
            if (m_RenderGraphDebug.logFrameInformation)
            {
                m_Logger.LogLine($"Released Texture: {rt.rt.name}");
            }
        }

        void LogComputeBufferCreation(ComputeBuffer buffer)
        {
            if (m_RenderGraphDebug.logFrameInformation)
            {
                m_Logger.LogLine($"Created ComputeBuffer: {buffer}");
            }
        }

        void LogComputeBufferRelease(ComputeBuffer buffer)
        {
            if (m_RenderGraphDebug.logFrameInformation)
            {
                m_Logger.LogLine($"Released ComputeBuffer: {buffer}");
            }
        }

        void LogResources()
        {
            if (m_RenderGraphDebug.logResources)
            {
                m_Logger.LogLine("==== Allocated Resources ====\n");

                m_TexturePool.LogResources(m_Logger);
                m_ComputeBufferPool.LogResources(m_Logger);
            }
        }

        #endregion
    }
}<|MERGE_RESOLUTION|>--- conflicted
+++ resolved
@@ -20,92 +20,7 @@
             public int  transientPassIndex;
             public bool wasReleased;
 
-<<<<<<< HEAD
             public virtual void Reset()
-=======
-#if UNITY_2020_2_OR_NEWER
-    /// <summary>
-    /// Subset of the texture desc containing information for fast memory allocation (when platform supports it)
-    /// </summary>
-    public struct FastMemoryDesc
-    {
-        ///<summary>Whether the texture will be in fast memory.</summary>
-        public bool inFastMemory;
-        ///<summary>Flag to determine what parts of the render target is spilled if not fully resident in fast memory.</summary>
-        public FastMemoryFlags flags;
-        ///<summary>How much of the render target is to be switched into fast memory (between 0 and 1).</summary>
-        public float residencyFraction;
-    }
-#endif
-
-    /// <summary>
-    /// Descriptor used to create texture resources
-    /// </summary>
-    public struct TextureDesc
-    {
-        ///<summary>Texture sizing mode.</summary>
-        public TextureSizeMode sizeMode;
-        ///<summary>Texture width.</summary>
-        public int width;
-        ///<summary>Texture height.</summary>
-        public int height;
-        ///<summary>Number of texture slices..</summary>
-        public int slices;
-        ///<summary>Texture scale.</summary>
-        public Vector2 scale;
-        ///<summary>Texture scale function.</summary>
-        public ScaleFunc func;
-        ///<summary>Depth buffer bit depth.</summary>
-        public DepthBits depthBufferBits;
-        ///<summary>Color format.</summary>
-        public GraphicsFormat colorFormat;
-        ///<summary>Filtering mode.</summary>
-        public FilterMode filterMode;
-        ///<summary>Addressing mode.</summary>
-        public TextureWrapMode wrapMode;
-        ///<summary>Texture dimension.</summary>
-        public TextureDimension dimension;
-        ///<summary>Enable random UAV read/write on the texture.</summary>
-        public bool enableRandomWrite;
-        ///<summary>Texture needs mip maps.</summary>
-        public bool useMipMap;
-        ///<summary>Automatically generate mip maps.</summary>
-        public bool autoGenerateMips;
-        ///<summary>Texture is a shadow map.</summary>
-        public bool isShadowMap;
-        ///<summary>Anisotropic filtering level.</summary>
-        public int anisoLevel;
-        ///<summary>Mip map bias.</summary>
-        public float mipMapBias;
-        ///<summary>Textre is multisampled. Only supported for Scale and Functor size mode.</summary>
-        public bool enableMSAA;
-        ///<summary>Number of MSAA samples. Only supported for Explicit size mode.</summary>
-        public MSAASamples msaaSamples;
-        ///<summary>Bind texture multi sampled.</summary>
-        public bool bindTextureMS;
-        ///<summary>Texture uses dynamic scaling.</summary>
-        public bool useDynamicScale;
-        ///<summary>Memory less flag.</summary>
-        public RenderTextureMemoryless memoryless;
-        ///<summary>Texture name.</summary>
-        public string name;
-#if UNITY_2020_2_OR_NEWER
-        ///<summary>Descriptor to determine how the texture will be in fast memory on platform that supports it.</summary>
-        public FastMemoryDesc fastMemoryDesc;
-#endif
-
-        // Initial state. Those should not be used in the hash
-        ///<summary>Texture needs to be cleared on first use.</summary>
-        public bool clearBuffer;
-        ///<summary>Clear color.</summary>
-        public Color clearColor;
-
-        void InitDefaultValues(bool dynamicResolution, bool xrReady)
-        {
-            useDynamicScale = dynamicResolution;
-            // XR Ready
-            if (xrReady)
->>>>>>> 5c30a761
             {
                 imported = false;
                 cachedHash = -1;
