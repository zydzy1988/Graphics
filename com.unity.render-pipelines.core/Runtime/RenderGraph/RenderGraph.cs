using System;
using System.Diagnostics;
using System.Collections.Generic;
using UnityEngine.Rendering;

namespace UnityEngine.Experimental.Rendering.RenderGraphModule
{
    /// <summary>
    /// Sets the read and write access for the depth buffer.
    /// </summary>
    [Flags]
    public enum DepthAccess
    {
        ///<summary>Read Access.</summary>
        Read = 1 << 0,
        ///<summary>Write Access.</summary>
        Write = 1 << 1,
        ///<summary>Read and Write Access.</summary>
        ReadWrite = Read | Write,
    }

    /// <summary>
    /// This class specifies the context given to every render pass.
    /// </summary>
    public class RenderGraphContext
    {
        ///<summary>Scriptable Render Context used for rendering.</summary>
        public ScriptableRenderContext      renderContext;
        ///<summary>Command Buffer used for rendering.</summary>
        public CommandBuffer                cmd;
        ///<summary>Render Graph pooll used for temporary data.</summary>
        public RenderGraphObjectPool        renderGraphPool;
        ///<summary>Render Graph default resources.</summary>
        public RenderGraphDefaultResources  defaultResources;
    }

    /// <summary>
    /// This struct contains properties which control the execution of the Render Graph.
    /// </summary>
    public struct RenderGraphParameters
    {
        ///<summary>Index of the current frame being rendered.</summary>
        public int currentFrameIndex;
        ///<summary>Scriptable Render Context used by the render pipeline.</summary>
        public ScriptableRenderContext scriptableRenderContext;
        ///<summary>Command Buffer used to execute graphic commands.</summary>
        public CommandBuffer commandBuffer;
    }

    class RenderGraphDebugParams
    {
        public bool clearRenderTargetsAtCreation;
        public bool clearRenderTargetsAtRelease;
        public bool disablePassCulling;
        public bool immediateMode;
        public bool logFrameInformation;
        public bool logResources;

        public void RegisterDebug(string name)
        {
            var list = new List<DebugUI.Widget>();
            list.Add(new DebugUI.BoolField { displayName = "Clear Render Targets at creation", getter = () => clearRenderTargetsAtCreation, setter = value => clearRenderTargetsAtCreation = value });
            list.Add(new DebugUI.BoolField { displayName = "Clear Render Targets at release", getter = () => clearRenderTargetsAtRelease, setter = value => clearRenderTargetsAtRelease = value });
            list.Add(new DebugUI.BoolField { displayName = "Disable Pass Culling", getter = () => disablePassCulling, setter = value => disablePassCulling = value });
            list.Add(new DebugUI.BoolField { displayName = "Immediate Mode", getter = () => immediateMode, setter = value => immediateMode = value });
            list.Add(new DebugUI.Button { displayName = "Log Frame Information",
                action = () =>
                {
                    logFrameInformation = true;
                #if UNITY_EDITOR
                    UnityEditor.SceneView.RepaintAll();
                #endif
                }
            });
            list.Add(new DebugUI.Button { displayName = "Log Resources",
                action = () =>
                {
                    logResources = true;
                #if UNITY_EDITOR
                    UnityEditor.SceneView.RepaintAll();
                #endif
                }
            });

            var panel = DebugManager.instance.GetPanel(name.Length == 0 ? "Render Graph" : name, true);
            panel.children.Add(list.ToArray());
        }

        public void UnRegisterDebug(string name)
        {
            DebugManager.instance.RemovePanel(name.Length == 0 ? "Render Graph" : name);
        }
    }

    /// <summary>
    /// The Render Pass rendering delegate.
    /// </summary>
    /// <typeparam name="PassData">The type of the class used to provide data to the Render Pass.</typeparam>
    /// <param name="data">Render Pass specific data.</param>
    /// <param name="renderGraphContext">Global Render Graph context.</param>
    public delegate void RenderFunc<PassData>(PassData data, RenderGraphContext renderGraphContext) where PassData : class, new();

    public class RenderGraphDebugData
    {
        [DebuggerDisplay("PassDebug: {name}")]
        public struct PassDebugData
        {
            public string name;
            public List<int>[] resourceReadLists;
            public List<int>[] resourceWriteLists;
            public bool culled;
            // We have this member instead of removing the pass altogether because we need the full list of passes in order to be able to remap them correctly when we remove them from display in the viewer.
            public bool generateDebugData;
        }

        [DebuggerDisplay("ResourceDebug: {name} [{creationPassIndex}:{releasePassIndex}]")]
        public struct ResourceDebugData
        {
            public string name;
            public bool imported;
            public int creationPassIndex;
            public int releasePassIndex;

            public List<int> consumerList;
            public List<int> producerList;
        }

        public List<PassDebugData> passList = new List<PassDebugData>();
        public List<ResourceDebugData>[] resourceLists = new List<ResourceDebugData>[(int)RenderGraphResourceType.Count];

        public void Clear()
        {
            passList.Clear();

            // Create if needed
            if (resourceLists[0] == null)
            {
                for (int i = 0; i < (int)RenderGraphResourceType.Count; ++i)
                    resourceLists[i] = new List<ResourceDebugData>();
            }

            for (int i = 0; i < (int)RenderGraphResourceType.Count; ++i)
                resourceLists[i].Clear();
        }
    }

    /// <summary>
    /// This class is the main entry point of the Render Graph system.
    /// </summary>
    public class RenderGraph
    {
        ///<summary>Maximum number of MRTs supported by Render Graph.</summary>
        public static readonly int kMaxMRTCount = 8;

        internal struct CompiledResourceInfo
        {
            public List<int>    producers;
            public List<int>    consumers;
            public bool         resourceCreated;
            public int          refCount;

            public void Reset()
            {
                if (producers == null)
                    producers = new List<int>();
                if (consumers == null)
                    consumers = new List<int>();

                producers.Clear();
                consumers.Clear();
                resourceCreated = false;
                refCount = 0;
            }
        }

        [DebuggerDisplay("RenderPass: {pass.name} (Index:{pass.index} Async:{enableAsyncCompute})")]
        internal struct CompiledPassInfo
        {
            public RenderGraphPass  pass;
            public List<int>[]      resourceCreateList;
            public List<int>[]      resourceReleaseList;
            public int              refCount;
            public bool             culled;
            public bool             hasSideEffect;
            public int              syncToPassIndex; // Index of the pass that needs to be waited for.
            public int              syncFromPassIndex; // Smaller pass index that waits for this pass.
            public bool             needGraphicsFence;
            public GraphicsFence    fence;

            public bool             enableAsyncCompute;
            public bool             allowPassCulling { get { return pass.allowPassCulling; } }

#if DEVELOPMENT_BUILD || UNITY_EDITOR
            // This members are only here to ease debugging.
            public List<string>[]   debugResourceReads;
            public List<string>[]   debugResourceWrites;
#endif

            public void Reset(RenderGraphPass pass)
            {
                this.pass = pass;
                enableAsyncCompute = pass.enableAsyncCompute;

                if (resourceCreateList == null)
                {
                    resourceCreateList = new List<int>[(int)RenderGraphResourceType.Count];
                    resourceReleaseList = new List<int>[(int)RenderGraphResourceType.Count];
                    for (int i = 0; i < (int)RenderGraphResourceType.Count; ++i)
                    {
                        resourceCreateList[i] = new List<int>();
                        resourceReleaseList[i] = new List<int>();
                    }

#if DEVELOPMENT_BUILD || UNITY_EDITOR
                    debugResourceReads = new List<string>[(int)RenderGraphResourceType.Count];
                    debugResourceWrites = new List<string>[(int)RenderGraphResourceType.Count];
                    for (int i = 0; i < (int)RenderGraphResourceType.Count; ++i)
                    {
                        debugResourceReads[i] = new List<string>();
                        debugResourceWrites[i] = new List<string>();
                    }
#endif
                }

                for (int i = 0; i < (int)RenderGraphResourceType.Count; ++i)
                {
                    resourceCreateList[i].Clear();
                    resourceReleaseList[i].Clear();
                }

                refCount = 0;
                culled = false;
                hasSideEffect = false;
                syncToPassIndex = -1;
                syncFromPassIndex = -1;
                needGraphicsFence = false;

#if DEVELOPMENT_BUILD || UNITY_EDITOR
                for (int i = 0; i < (int)RenderGraphResourceType.Count; ++i)
                {
                    debugResourceReads[i].Clear();
                    debugResourceWrites[i].Clear();
                }
#endif
            }
        }

        RenderGraphResourceRegistry             m_Resources;
        RenderGraphObjectPool                   m_RenderGraphPool = new RenderGraphObjectPool();
        List<RenderGraphPass>                   m_RenderPasses = new List<RenderGraphPass>(64);
        List<RendererListHandle>                m_RendererLists = new List<RendererListHandle>(32);
        RenderGraphDebugParams                  m_DebugParameters = new RenderGraphDebugParams();
        RenderGraphLogger                       m_Logger = new RenderGraphLogger();
        RenderGraphDefaultResources             m_DefaultResources = new RenderGraphDefaultResources();
        Dictionary<int, ProfilingSampler>       m_DefaultProfilingSamplers = new Dictionary<int, ProfilingSampler>();
        bool                                    m_ExecutionExceptionWasRaised;
        RenderGraphContext                      m_RenderGraphContext = new RenderGraphContext();
        CommandBuffer                           m_PreviousCommandBuffer;
        int                                     m_CurrentImmediatePassIndex;
        List<int>[]                             m_ImmediateModeResourceList = new List<int>[(int)RenderGraphResourceType.Count];

        // Compiled Render Graph info.
        DynamicArray<CompiledResourceInfo>[]    m_CompiledResourcesInfos = new DynamicArray<CompiledResourceInfo>[(int)RenderGraphResourceType.Count];
        DynamicArray<CompiledPassInfo>          m_CompiledPassInfos = new DynamicArray<CompiledPassInfo>();
        Stack<int>                              m_CullingStack = new Stack<int>();

        RenderGraphDebugData                    m_RenderGraphDebugData = new RenderGraphDebugData();

        // Global list of living render graphs
        static List<RenderGraph>                s_RegisteredGraphs = new List<RenderGraph>();

        #region Public Interface
        /// <summary>Name of the Render Graph.</summary>
        public string name { get; private set; } = "RenderGraph";
        /// <summary>If true, the Render Graph will generate execution debug information.</summary>
        internal static bool requireDebugData { get; set; } = false;

        /// <summary>
        /// Set of default resources usable in a pass rendering code.
        /// </summary>
        public RenderGraphDefaultResources defaultResources
        {
            get
            {
                m_DefaultResources.InitializeForRendering(this);
                return m_DefaultResources;
            }
        }

        /// <summary>
        /// Render Graph constructor.
        /// </summary>
        /// <param name="name">Optional name used to identify the render graph instnace.</param>
        public RenderGraph(string name = "")
        {
            this.name = name;
            m_Resources = new RenderGraphResourceRegistry(m_DebugParameters, m_Logger);

            for (int i = 0; i < (int)RenderGraphResourceType.Count; ++i)
            {
                m_CompiledResourcesInfos[i] = new DynamicArray<CompiledResourceInfo>();
            }

            m_DebugParameters.RegisterDebug(this.name);

            s_RegisteredGraphs.Add(this);
            onGraphRegistered?.Invoke(this);
        }

        /// <summary>
        /// Cleanup the Render Graph.
        /// </summary>
        public void Cleanup()
        {
            m_DebugParameters.UnRegisterDebug(this.name);
            m_Resources.Cleanup();
            m_DefaultResources.Cleanup();

            s_RegisteredGraphs.Remove(this);
            onGraphUnregistered?.Invoke(this);
        }

        /// <summary>
        /// Returns the last rendered frame debug data. Can be null if requireDebugData is set to false.
        /// </summary>
        /// <returns>The last rendered frame debug data</returns>
        public RenderGraphDebugData GetDebugData()
        {
            return m_RenderGraphDebugData;
        }

        /// <summary>
        /// Purge resources that have been used since last frame.
        /// This need to be called once per frame to avoid over usage of GPU memory.
        /// </summary>
        public void PurgeUnusedResources()
        {
            m_Resources.PurgeUnusedResources();
        }

        /// <summary>
        /// Import an external texture to the Render Graph.
        /// Any pass writing to an imported texture will be considered having side effects and can't be automatically culled.
        /// </summary>
        /// <param name="rt">External RTHandle that needs to be imported.</param>
        /// <returns>A new TextureHandle.</returns>
        public TextureHandle ImportTexture(RTHandle rt)
        {
            return m_Resources.ImportTexture(rt);
        }

        /// <summary>
        /// Import the final backbuffer to render graph.
        /// </summary>
        /// <param name="rt">Backbuffer render target identifier.</param>
        /// <returns>A new TextureHandle for the backbuffer.</returns>
        public TextureHandle ImportBackbuffer(RenderTargetIdentifier rt)
        {
            return m_Resources.ImportBackbuffer(rt);
        }

        /// <summary>
        /// Create a new Render Graph Texture resource.
        /// </summary>
        /// <param name="desc">Texture descriptor.</param>
        /// <returns>A new TextureHandle.</returns>
        public TextureHandle CreateTexture(in TextureDesc desc)
        {
            return m_Resources.CreateTexture(desc);
        }

        /// <summary>
        /// Create a new Render Graph Texture resource using the descriptor from another texture.
        /// </summary>
        /// <param name="texture">Texture from which the descriptor should be used.</param>
        /// <returns>A new TextureHandle.</returns>
        public TextureHandle CreateTexture(TextureHandle texture)
        {
            return m_Resources.CreateTexture(m_Resources.GetTextureResourceDesc(texture.handle));
        }

        /// <summary>
        /// Gets the descriptor of the specified Texture resource.
        /// </summary>
        /// <param name="texture">Texture resource from which the descriptor is requested.</param>
        /// <returns>The input texture descriptor.</returns>
        public TextureDesc GetTextureDesc(TextureHandle texture)
        {
            return m_Resources.GetTextureResourceDesc(texture.handle);
        }

        /// <summary>
        /// Creates a new Renderer List Render Graph resource.
        /// </summary>
        /// <param name="desc">Renderer List descriptor.</param>
        /// <returns>A new TextureHandle.</returns>
        public RendererListHandle CreateRendererList(in RendererListDesc desc)
        {
            return m_Resources.CreateRendererList(desc);
        }

        /// <summary>
        /// Import an external Compute Buffer to the Render Graph
        /// Any pass writing to an imported compute buffer will be considered having side effects and can't be automatically culled.
        /// </summary>
        /// <param name="computeBuffer">External Compute Buffer that needs to be imported.</param>
        /// <returns>A new ComputeBufferHandle.</returns>
        public ComputeBufferHandle ImportComputeBuffer(ComputeBuffer computeBuffer)
        {
            return m_Resources.ImportComputeBuffer(computeBuffer);
        }

        /// <summary>
        /// Create a new Render Graph Compute Buffer resource.
        /// </summary>
        /// <param name="desc">Compute Buffer descriptor.</param>
        /// <returns>A new ComputeBufferHandle.</returns>
        public ComputeBufferHandle CreateComputeBuffer(in ComputeBufferDesc desc)
        {
            return m_Resources.CreateComputeBuffer(desc);
        }

        /// <summary>
        /// Create a new Render Graph Compute Buffer resource using the descriptor from another compute buffer.
        /// </summary>
        /// <param name="computeBuffer">Compute Buffer from which the descriptor should be used.</param>
        /// <returns>A new ComputeBufferHandle.</returns>
        public ComputeBufferHandle CreateComputeBuffer(in ComputeBufferHandle computeBuffer)
        {
            return m_Resources.CreateComputeBuffer(m_Resources.GetComputeBufferResourceDesc(computeBuffer.handle));
        }

        /// <summary>
        /// Gets the descriptor of the specified Compute Buffer resource.
        /// </summary>
        /// <param name="computeBuffer">Compute Buffer resource from which the descriptor is requested.</param>
        /// <returns>The input compute buffer descriptor.</returns>
        public ComputeBufferDesc GetComputeBufferDesc(in ComputeBufferHandle computeBuffer)
        {
            return m_Resources.GetComputeBufferResourceDesc(computeBuffer.handle);
        }

        /// <summary>
        /// Add a new Render Pass to the Render Graph.
        /// </summary>
        /// <typeparam name="PassData">Type of the class to use to provide data to the Render Pass.</typeparam>
        /// <param name="passName">Name of the new Render Pass (this is also be used to generate a GPU profiling marker).</param>
        /// <param name="passData">Instance of PassData that is passed to the render function and you must fill.</param>
        /// <param name="sampler">Profiling sampler used around the pass.</param>
        /// <returns>A new instance of a RenderGraphBuilder used to setup the new Render Pass.</returns>
        public RenderGraphBuilder AddRenderPass<PassData>(string passName, out PassData passData, ProfilingSampler sampler) where PassData : class, new()
        {
            var renderPass = m_RenderGraphPool.Get<RenderGraphPass<PassData>>();
            renderPass.Initialize(m_RenderPasses.Count, m_RenderGraphPool.Get<PassData>(), passName, sampler);

            passData = renderPass.data;

            m_RenderPasses.Add(renderPass);

            return new RenderGraphBuilder(renderPass, m_Resources, this);
        }

        /// <summary>
        /// Add a new Render Pass to the Render Graph.
        /// </summary>
        /// <typeparam name="PassData">Type of the class to use to provide data to the Render Pass.</typeparam>
        /// <param name="passName">Name of the new Render Pass (this is also be used to generate a GPU profiling marker).</param>
        /// <param name="passData">Instance of PassData that is passed to the render function and you must fill.</param>
        /// <returns>A new instance of a RenderGraphBuilder used to setup the new Render Pass.</returns>
        public RenderGraphBuilder AddRenderPass<PassData>(string passName, out PassData passData) where PassData : class, new()
        {
            return AddRenderPass(passName, out passData, GetDefaultProfilingSampler(passName));
        }

        /// <summary>
        /// Begin using the render graph.
        /// This must be called before adding any pass to the render graph.
        /// </summary>
        /// <param name="parameters">Parameters necessary for the render graph execution.</param>
        public void Begin(in RenderGraphParameters parameters)
        {
            m_Logger.Initialize();

            m_Resources.BeginRender(parameters.currentFrameIndex);

            m_RenderGraphContext.cmd = parameters.commandBuffer;
            m_RenderGraphContext.renderContext = parameters.scriptableRenderContext;
            m_RenderGraphContext.renderGraphPool = m_RenderGraphPool;
            m_RenderGraphContext.defaultResources = m_DefaultResources;

            if (m_DebugParameters.immediateMode)
            {
                LogFrameInformation();

                // Prepare the list of compiled pass info for immediate mode.
                // Conservative resize because we don't know how many passes there will be.
                // We might still need to grow the array later on anyway if it's not enough.
                m_CompiledPassInfos.Resize(m_CompiledPassInfos.capacity);
                m_CurrentImmediatePassIndex = 0;

                for(int i = 0; i < (int)RenderGraphResourceType.Count; ++i)
                {
                    if (m_ImmediateModeResourceList[i] == null)
                        m_ImmediateModeResourceList[i] = new List<int>();

                    m_ImmediateModeResourceList[i].Clear();
                }
            }
        }

        /// <summary>
        /// Execute the Render Graph in its current state.
        /// </summary>
        public void Execute()
        {
            m_ExecutionExceptionWasRaised = false;

            try
            {
                if (m_RenderGraphContext.cmd == null)
                    throw new InvalidOperationException("RenderGraph.Begin was not called before executing the render graph.");

                if (!m_DebugParameters.immediateMode)
                {
                    LogFrameInformation();

                    CompileRenderGraph();
                    ExecuteRenderGraph();
                }
            }
            catch (Exception e)
            {
                Debug.LogError("Render Graph Execution error");
                if (!m_ExecutionExceptionWasRaised) // Already logged. TODO: There is probably a better way in C# to handle that.
                    Debug.LogException(e);
                m_ExecutionExceptionWasRaised = true;
            }
            finally
            {
<<<<<<< HEAD
                if (!m_ExecutionExceptionWasRaised && requireDebugData)
                    GenerateDebugData();
=======
                if (m_DebugParameters.immediateMode)
                    ReleaseImmediateModeResources();
>>>>>>> 84b6f8b0

                ClearCompiledGraph();

                if (m_DebugParameters.logFrameInformation || m_DebugParameters.logResources)
                    Debug.Log(m_Logger.GetLog());

                m_DebugParameters.logFrameInformation = false;
                m_DebugParameters.logResources = false;

                m_Resources.EndRender();

                InvalidateContext();
            }
        }


        class ProfilingScopePassData
        {
            public ProfilingSampler sampler;
        }

        /// <summary>
        /// Begin a profiling scope.
        /// </summary>
        /// <param name="sampler">Sampler used for profiling.</param>
        public void BeginProfilingSampler(ProfilingSampler sampler)
        {
            using (var builder = AddRenderPass<ProfilingScopePassData>("BeginProfile", out var passData, null))
            {
                passData.sampler = sampler;
                builder.AllowPassCulling(false);
                builder.GenerateDebugData(false);
                builder.SetRenderFunc((ProfilingScopePassData data, RenderGraphContext ctx) =>
                {
                    data.sampler.Begin(ctx.cmd);
                });
            }
        }

        /// <summary>
        /// End a profiling scope.
        /// </summary>
        /// <param name="sampler">Sampler used for profiling.</param>
        public void EndProfilingSampler(ProfilingSampler sampler)
        {
            using (var builder = AddRenderPass<ProfilingScopePassData>("EndProfile", out var passData, null))
            {
                passData.sampler = sampler;
                builder.AllowPassCulling(false);
                builder.GenerateDebugData(false);
                builder.SetRenderFunc((ProfilingScopePassData data, RenderGraphContext ctx) =>
                {
                    data.sampler.End(ctx.cmd);
                });
            }
        }
        #endregion

        #region Internal Interface
        internal static List<RenderGraph>  GetRegisteredRenderGraphs()
        {
            return s_RegisteredGraphs;
        }

        // Internal for testing purpose only
        internal DynamicArray<CompiledPassInfo> GetCompiledPassInfos() { return m_CompiledPassInfos; }

        // Internal for testing purpose only
        internal void ClearCompiledGraph()
        {
            ClearRenderPasses();
            m_Resources.Clear(m_ExecutionExceptionWasRaised);
            m_DefaultResources.Clear();
            m_RendererLists.Clear();
            for (int i = 0; i < (int)RenderGraphResourceType.Count; ++i)
                m_CompiledResourcesInfos[i].Clear();
            m_CompiledPassInfos.Clear();
        }

<<<<<<< HEAD
        internal delegate void OnGraphRegisteredDelegate(RenderGraph graph);
        internal static event OnGraphRegisteredDelegate onGraphRegistered;
        internal static event OnGraphRegisteredDelegate onGraphUnregistered;

        #endregion

        #region Private Interface
=======
        void InvalidateContext()
        {
            m_RenderGraphContext.cmd = null;
            m_RenderGraphContext.renderGraphPool = null;
            m_RenderGraphContext.defaultResources = null;
        }

        internal void OnPassAdded(RenderGraphPass pass)
        {
            if (m_DebugParameters.immediateMode)
            {
                ExecutePassImmediatly(pass);
            }
        }
>>>>>>> 84b6f8b0

        void InitResourceInfosData(DynamicArray<CompiledResourceInfo> resourceInfos, int count)
        {
            resourceInfos.Resize(count);
            for (int i = 0; i < resourceInfos.size; ++i)
                resourceInfos[i].Reset();
        }

        void InitializeCompilationData()
        {
            InitResourceInfosData(m_CompiledResourcesInfos[(int)RenderGraphResourceType.Texture], m_Resources.GetTextureResourceCount());
            InitResourceInfosData(m_CompiledResourcesInfos[(int)RenderGraphResourceType.ComputeBuffer], m_Resources.GetComputeBufferResourceCount());

            m_CompiledPassInfos.Resize(m_RenderPasses.Count);
            for (int i = 0; i < m_CompiledPassInfos.size; ++i)
                m_CompiledPassInfos[i].Reset(m_RenderPasses[i]);
        }

        void CountReferences()
        {
            for (int passIndex = 0; passIndex < m_CompiledPassInfos.size; ++passIndex)
            {
                ref CompiledPassInfo passInfo = ref m_CompiledPassInfos[passIndex];

                for (int type = 0; type < (int)RenderGraphResourceType.Count; ++type)
                {
                    var resourceRead = passInfo.pass.resourceReadLists[type];
                    foreach (var resource in resourceRead)
                    {
                        ref CompiledResourceInfo info = ref m_CompiledResourcesInfos[type][resource];
                        info.consumers.Add(passIndex);
                        info.refCount++;

#if DEVELOPMENT_BUILD || UNITY_EDITOR
                        passInfo.debugResourceReads[type].Add(m_Resources.GetResourceName(resource));
#endif
                    }

                    var resourceWrite = passInfo.pass.resourceWriteLists[type];
                    foreach (var resource in resourceWrite)
                    {
                        ref CompiledResourceInfo info = ref m_CompiledResourcesInfos[type][resource];
                        info.producers.Add(passIndex);
                        passInfo.refCount++;

                        // Writing to an imported texture is considered as a side effect because we don't know what users will do with it outside of render graph.
                        if (m_Resources.IsResourceImported(resource))
                            passInfo.hasSideEffect = true;

#if DEVELOPMENT_BUILD || UNITY_EDITOR
                        passInfo.debugResourceWrites[type].Add(m_Resources.GetResourceName(resource));
#endif
                    }

                    foreach (int resourceIndex in passInfo.pass.transientResourceList[type])
                    {
                        ref CompiledResourceInfo info = ref m_CompiledResourcesInfos[type][resourceIndex];
                        info.refCount++;
                        info.consumers.Add(passIndex);
                        info.producers.Add(passIndex);
                    }
                }
            }
        }

        void CullOutputlessPasses()
        {
            // Gather passes that don't produce anything and cull them.
            m_CullingStack.Clear();
            for (int pass = 0; pass < m_CompiledPassInfos.size; ++pass)
            {
                ref CompiledPassInfo passInfo = ref m_CompiledPassInfos[pass];

                if (passInfo.refCount == 0 && !passInfo.hasSideEffect && passInfo.allowPassCulling)
                {
                    // Producer is not necessary as it produces zero resources
                    // Cull it and decrement refCount of all the resources it reads.
                    // We don't need to go recursively here because we decrement ref count of read resources
                    // so the subsequent passes of culling will detect those and remove the related passes.
                    passInfo.culled = true;
                    for (int type = 0; type < (int)RenderGraphResourceType.Count; ++type)
                    {
                        foreach (var index in passInfo.pass.resourceReadLists[type])
                        {
                            m_CompiledResourcesInfos[type][index].refCount--;

                        }
                    }
                }
            }
        }

        void CullUnusedPasses()
        {
            if (m_DebugParameters.disablePassCulling)
            {
                if (m_DebugParameters.logFrameInformation)
                {
                    m_Logger.LogLine("- Pass Culling Disabled -\n");
                }
                return;
            }

            // TODO RENDERGRAPH: temporarily remove culling of passes without product.
            // Many passes are used just to set global variables so we don't want to force users to disallow culling on those explicitly every time.
            // This will cull passes with no outputs.
            //CullOutputlessPasses();

            // This will cull all passes that produce resource that are never read.
            for (int type = 0; type < (int)RenderGraphResourceType.Count; ++type)
            {
                DynamicArray<CompiledResourceInfo> resourceUsageList = m_CompiledResourcesInfos[type];

                // Gather resources that are never read.
                m_CullingStack.Clear();
                for (int i = 0; i < resourceUsageList.size; ++i)
                {
                    if (resourceUsageList[i].refCount == 0)
                    {
                        m_CullingStack.Push(i);
                    }
                }

                while (m_CullingStack.Count != 0)
                {
                    var unusedResource = resourceUsageList[m_CullingStack.Pop()];
                    foreach (var producerIndex in unusedResource.producers)
                    {
                        ref var producerInfo = ref m_CompiledPassInfos[producerIndex];
                        producerInfo.refCount--;
                        if (producerInfo.refCount == 0 && !producerInfo.hasSideEffect && producerInfo.allowPassCulling)
                        {
                            // Producer is not necessary anymore as it produces zero resources
                            // Cull it and decrement refCount of all the textures it reads.
                            producerInfo.culled = true;

                            foreach (var resourceIndex in producerInfo.pass.resourceReadLists[type])
                            {
                                ref CompiledResourceInfo resourceInfo = ref resourceUsageList[resourceIndex];
                                resourceInfo.refCount--;
                                // If a resource is not used anymore, add it to the stack to be processed in subsequent iteration.
                                if (resourceInfo.refCount == 0)
                                    m_CullingStack.Push(resourceIndex);
                            }
                        }
                    }
                }
            }

            LogCulledPasses();
        }

        void UpdatePassSynchronization(ref CompiledPassInfo currentPassInfo, ref CompiledPassInfo producerPassInfo, int currentPassIndex, int lastProducer, ref int intLastSyncIndex)
        {
            // Current pass needs to wait for pass index lastProducer
            currentPassInfo.syncToPassIndex = lastProducer;
            // Update latest pass waiting for the other pipe.
            intLastSyncIndex = lastProducer;

            // Producer will need a graphics fence that this pass will wait on.
            producerPassInfo.needGraphicsFence = true;
            // We update the producer pass with the index of the smallest pass waiting for it.
            // This will be used to "lock" resource from being reused until the pipe has been synchronized.
            if (producerPassInfo.syncFromPassIndex == -1)
                producerPassInfo.syncFromPassIndex = currentPassIndex;
        }

        void UpdateResourceSynchronization(ref int lastGraphicsPipeSync, ref int lastComputePipeSync, int currentPassIndex, in CompiledResourceInfo resource)
        {
            int lastProducer = GetLatestProducerIndex(currentPassIndex, resource);
            if (lastProducer != -1)
            {
                ref CompiledPassInfo currentPassInfo = ref m_CompiledPassInfos[currentPassIndex];

                //If the passes are on different pipes, we need synchronization.
                if (m_CompiledPassInfos[lastProducer].enableAsyncCompute != currentPassInfo.enableAsyncCompute)
                {
                    // Pass is on compute pipe, need sync with graphics pipe.
                    if (currentPassInfo.enableAsyncCompute)
                    {
                        if (lastProducer > lastGraphicsPipeSync)
                        {
                            UpdatePassSynchronization(ref currentPassInfo, ref m_CompiledPassInfos[lastProducer], currentPassIndex, lastProducer, ref lastGraphicsPipeSync);
                        }
                    }
                    else
                    {
                        if (lastProducer > lastComputePipeSync)
                        {
                            UpdatePassSynchronization(ref currentPassInfo, ref m_CompiledPassInfos[lastProducer], currentPassIndex, lastProducer, ref lastComputePipeSync);
                        }
                    }
                }
            }
        }

        int GetLatestProducerIndex(int passIndex, in CompiledResourceInfo info)
        {
            // We want to know the highest pass index below the current pass that writes to the resource.
            int result = -1;
            foreach (var producer in info.producers)
            {
                // producers are by construction in increasing order.
                if (producer < passIndex)
                    result = producer;
                else
                    return result;
            }

            return result;
        }

        int GetLatestValidReadIndex(in CompiledResourceInfo info)
        {
            if (info.consumers.Count == 0)
                return -1;

            var consumers = info.consumers;
            for (int i = consumers.Count - 1; i >= 0; --i)
            {
                if (!m_CompiledPassInfos[consumers[i]].culled)
                    return consumers[i];
            }

            return -1;
        }

        int GetFirstValidWriteIndex(in CompiledResourceInfo info)
        {
            if (info.producers.Count == 0)
                return -1;

            var producers = info.producers;
            for (int i = 0; i < producers.Count; i++)
            {
                if (!m_CompiledPassInfos[producers[i]].culled)
                    return producers[i];
            }

            return -1;
        }

        int GetLatestValidWriteIndex(in CompiledResourceInfo info)
        {
            if (info.producers.Count == 0)
                return -1;

            var producers = info.producers;
            for (int i = producers.Count - 1; i >= 0; --i)
            {
                if (!m_CompiledPassInfos[producers[i]].culled)
                    return producers[i];
            }

            return -1;
        }


        void UpdateResourceAllocationAndSynchronization()
        {
            int lastGraphicsPipeSync = -1;
            int lastComputePipeSync = -1;

            // First go through all passes.
            // - Update the last pass read index for each resource.
            // - Add texture to creation list for passes that first write to a texture.
            // - Update synchronization points for all resources between compute and graphics pipes.
            for (int passIndex = 0; passIndex < m_CompiledPassInfos.size; ++passIndex)
            {
                ref CompiledPassInfo passInfo = ref m_CompiledPassInfos[passIndex];

                if (passInfo.culled)
                    continue;

                for (int type = 0; type < (int)RenderGraphResourceType.Count; ++type)
                {
                    var resourcesInfo = m_CompiledResourcesInfos[type];
                    foreach (int resource in passInfo.pass.resourceReadLists[type])
                    {
                        UpdateResourceSynchronization(ref lastGraphicsPipeSync, ref lastComputePipeSync, passIndex, resourcesInfo[resource]);
                    }

                    foreach (int resource in passInfo.pass.resourceWriteLists[type])
                    {
                        UpdateResourceSynchronization(ref lastGraphicsPipeSync, ref lastComputePipeSync, passIndex, resourcesInfo[resource]);
                    }

                }

                // Gather all renderer lists
                m_RendererLists.AddRange(passInfo.pass.usedRendererListList);
            }

            for (int type = 0; type < (int)RenderGraphResourceType.Count; ++type)
            {
                var resourceInfos = m_CompiledResourcesInfos[type];
                // Now push resources to the release list of the pass that reads it last.
                for (int i = 0; i < resourceInfos.size; ++i)
                {
                    CompiledResourceInfo resourceInfo = resourceInfos[i];

                    // Resource creation
                    int firstWriteIndex = GetFirstValidWriteIndex(resourceInfo);
                    // Index -1 can happen for imported resources (for example an imported dummy black texture will never be written to but does not need creation anyway)
                    if (firstWriteIndex != -1)
                        m_CompiledPassInfos[firstWriteIndex].resourceCreateList[type].Add(i);

                    // Texture release
                    // Sometimes, a texture can be written by a pass after the last pass that reads it.
                    // In this case, we need to extend its lifetime to this pass otherwise the pass would get an invalid texture.
                    int lastReadPassIndex = Math.Max(GetLatestValidReadIndex(resourceInfo), GetLatestValidWriteIndex(resourceInfo));

                    if (lastReadPassIndex != -1)
                    {
                        // In case of async passes, we need to extend lifetime of resource to the first pass on the graphics pipeline that wait for async passes to be over.
                        // Otherwise, if we freed the resource right away during an async pass, another non async pass could reuse the resource even though the async pipe is not done.
                        if (m_CompiledPassInfos[lastReadPassIndex].enableAsyncCompute)
                        {
                            int currentPassIndex = lastReadPassIndex;
                            int firstWaitingPassIndex = m_CompiledPassInfos[currentPassIndex].syncFromPassIndex;
                            // Find the first async pass that is synchronized by the graphics pipeline (ie: passInfo.syncFromPassIndex != -1)
                            while (firstWaitingPassIndex == -1 && currentPassIndex < m_CompiledPassInfos.size)
                            {
                                currentPassIndex++;
                                if (m_CompiledPassInfos[currentPassIndex].enableAsyncCompute)
                                    firstWaitingPassIndex = m_CompiledPassInfos[currentPassIndex].syncFromPassIndex;
                            }

                            // Finally add the release command to the pass before the first pass that waits for the compute pipe.
                            ref CompiledPassInfo passInfo = ref m_CompiledPassInfos[Math.Max(0, firstWaitingPassIndex - 1)];
                            passInfo.resourceReleaseList[type].Add(i);

                            // Fail safe in case render graph is badly formed.
                            if (currentPassIndex == m_CompiledPassInfos.size)
                            {
                                RenderGraphPass invalidPass = m_RenderPasses[lastReadPassIndex];
                                throw new InvalidOperationException($"Asynchronous pass {invalidPass.name} was never synchronized on the graphics pipeline.");
                            }
                        }
                        else
                        {
                            ref CompiledPassInfo passInfo = ref m_CompiledPassInfos[lastReadPassIndex];
                            passInfo.resourceReleaseList[type].Add(i);
                        }
                    }
                }
            }

            // Creates all renderer lists
            m_Resources.CreateRendererLists(m_RendererLists);
        }

        // Internal visibility for testing purpose only
        // Traverse the render graph:
        // - Determines when resources are created/released
        // - Determines async compute pass synchronization
        // - Cull unused render passes.
        internal void CompileRenderGraph()
        {
            InitializeCompilationData();
            CountReferences();
            CullUnusedPasses();
            UpdateResourceAllocationAndSynchronization();
            LogRendererListsCreation();
        }

        ref CompiledPassInfo CompilePassImmediatly(RenderGraphPass pass)
        {
            // If we don't have enough pre allocated elements we double the size.
            // It's pretty aggressive but the immediate mode is only for debug purpose so it should be fine.
            if (m_CurrentImmediatePassIndex >= m_CompiledPassInfos.size)
                m_CompiledPassInfos.Resize(m_CompiledPassInfos.size * 2);

            ref CompiledPassInfo passInfo = ref m_CompiledPassInfos[m_CurrentImmediatePassIndex++];
            passInfo.Reset(pass);
            // In immediate mode we don't have proper information to generate synchronization so we disable async compute.
            passInfo.enableAsyncCompute = false;

            // In immediate mode, we don't have any resource usage information so we'll just create resources whenever they are written to if not already alive.
            // We will release all resources at the end of the render graph execution.
            for (int iType = 0; iType < (int)RenderGraphResourceType.Count; ++iType)
            {
                foreach (var res in pass.resourceWriteLists[iType])
                {
                    if (!m_Resources.IsResourceCreated(res))
                    {
                        passInfo.resourceCreateList[iType].Add(res);
                        m_ImmediateModeResourceList[iType].Add(res);
                    }

#if DEVELOPMENT_BUILD || UNITY_EDITOR
                    passInfo.debugResourceWrites[iType].Add(m_Resources.GetResourceName(res));
#endif
                }

                foreach (var res in pass.transientResourceList[iType])
                {
                    passInfo.resourceCreateList[iType].Add(res);
                    passInfo.resourceReleaseList[iType].Add(res);

#if DEVELOPMENT_BUILD || UNITY_EDITOR
                    passInfo.debugResourceWrites[iType].Add(m_Resources.GetResourceName(res));
                    passInfo.debugResourceReads[iType].Add(m_Resources.GetResourceName(res));
#endif
                }

                foreach (var res in pass.resourceReadLists[iType])
                {
#if DEVELOPMENT_BUILD || UNITY_EDITOR
                    passInfo.debugResourceReads[iType].Add(m_Resources.GetResourceName(res));
#endif
                }
            }

            // Create the necessary renderer lists
            foreach(var rl in pass.usedRendererListList)
            {
                if (!m_Resources.IsRendererListCreated(rl))
                    m_RendererLists.Add(rl);
            }
            m_Resources.CreateRendererLists(m_RendererLists);
            m_RendererLists.Clear();

            return ref passInfo;
        }

        void ExecutePassImmediatly(RenderGraphPass pass)
        {
            ExecuteCompiledPass(ref CompilePassImmediatly(pass), m_CurrentImmediatePassIndex - 1);
        }

        void ExecuteCompiledPass(ref CompiledPassInfo passInfo, int passIndex)
        {
            if (passInfo.culled)
                return;

            if (!passInfo.pass.HasRenderFunc())
            {
                throw new InvalidOperationException(string.Format("RenderPass {0} was not provided with an execute function.", passInfo.pass.name));
            }

            try
            {
                using (new ProfilingScope(m_RenderGraphContext.cmd, passInfo.pass.customSampler))
                {
                    LogRenderPassBegin(passInfo);
                    using (new RenderGraphLogIndent(m_Logger))
                    {
                        PreRenderPassExecute(passInfo, m_RenderGraphContext);
                        passInfo.pass.Execute(m_RenderGraphContext);
                        PostRenderPassExecute(ref passInfo, m_RenderGraphContext);
                    }
                }
            }
            catch (Exception e)
            {
                m_ExecutionExceptionWasRaised = true;
                Debug.LogError($"Render Graph Execution error at pass {passInfo.pass.name} ({passIndex})");
                Debug.LogException(e);
                throw;
            }
        }

        // Execute the compiled render graph
        void ExecuteRenderGraph()
        {
            for (int passIndex = 0; passIndex < m_CompiledPassInfos.size; ++passIndex)
            {
                ExecuteCompiledPass(ref m_CompiledPassInfos[passIndex], passIndex);
            }
        }

        void PreRenderPassSetRenderTargets(in CompiledPassInfo passInfo, RenderGraphContext rgContext)
        {
            var pass = passInfo.pass;
            if (pass.depthBuffer.IsValid() || pass.colorBufferMaxIndex != -1)
            {
                var mrtArray = rgContext.renderGraphPool.GetTempArray<RenderTargetIdentifier>(pass.colorBufferMaxIndex + 1);
                var colorBuffers = pass.colorBuffers;

                if (pass.colorBufferMaxIndex > 0)
                {
                    for (int i = 0; i <= pass.colorBufferMaxIndex; ++i)
                    {
                        if (!colorBuffers[i].IsValid())
                            throw new InvalidOperationException("MRT setup is invalid. Some indices are not used.");
                        mrtArray[i] = m_Resources.GetTexture(colorBuffers[i]);
                    }

                    if (pass.depthBuffer.IsValid())
                    {
                        CoreUtils.SetRenderTarget(rgContext.cmd, mrtArray, m_Resources.GetTexture(pass.depthBuffer));
                    }
                    else
                    {
                        throw new InvalidOperationException("Setting MRTs without a depth buffer is not supported.");
                    }
                }
                else
                {
                    if (pass.depthBuffer.IsValid())
                    {
                        if (pass.colorBufferMaxIndex > -1)
                            CoreUtils.SetRenderTarget(rgContext.cmd, m_Resources.GetTexture(pass.colorBuffers[0]), m_Resources.GetTexture(pass.depthBuffer));
                        else
                            CoreUtils.SetRenderTarget(rgContext.cmd, m_Resources.GetTexture(pass.depthBuffer));
                    }
                    else
                    {
                        CoreUtils.SetRenderTarget(rgContext.cmd, m_Resources.GetTexture(pass.colorBuffers[0]));
                    }

                }
            }
        }

        void PreRenderPassExecute(in CompiledPassInfo passInfo, RenderGraphContext rgContext)
        {
            // TODO RENDERGRAPH merge clear and setup here if possible
            RenderGraphPass pass = passInfo.pass;

            // Need to save the command buffer to restore it later as the one in the context can changed if running a pass async.
            m_PreviousCommandBuffer = rgContext.cmd;

            foreach (var texture in passInfo.resourceCreateList[(int)RenderGraphResourceType.Texture])
                m_Resources.CreateAndClearTexture(rgContext, texture);

            foreach (var buffer in passInfo.resourceCreateList[(int)RenderGraphResourceType.ComputeBuffer])
                m_Resources.CreateComputeBuffer(rgContext, buffer);

            PreRenderPassSetRenderTargets(passInfo, rgContext);

            // Flush first the current command buffer on the render context.
            rgContext.renderContext.ExecuteCommandBuffer(rgContext.cmd);
            rgContext.cmd.Clear();

            if (passInfo.enableAsyncCompute)
            {
                CommandBuffer asyncCmd = CommandBufferPool.Get(pass.name);
                asyncCmd.SetExecutionFlags(CommandBufferExecutionFlags.AsyncCompute);
                rgContext.cmd = asyncCmd;
            }

            // Synchronize with graphics or compute pipe if needed.
            if (passInfo.syncToPassIndex != -1)
            {
                rgContext.cmd.WaitOnAsyncGraphicsFence(m_CompiledPassInfos[passInfo.syncToPassIndex].fence);
            }
        }

        void PostRenderPassExecute(ref CompiledPassInfo passInfo, RenderGraphContext rgContext)
        {
            RenderGraphPass pass = passInfo.pass;

            if (passInfo.needGraphicsFence)
                passInfo.fence = rgContext.cmd.CreateAsyncGraphicsFence();

            if (passInfo.enableAsyncCompute)
            {
                // The command buffer has been filled. We can kick the async task.
                rgContext.renderContext.ExecuteCommandBufferAsync(rgContext.cmd, ComputeQueueType.Background);
                CommandBufferPool.Release(rgContext.cmd);
                rgContext.cmd = m_PreviousCommandBuffer; // Restore the main command buffer.
            }

            m_RenderGraphPool.ReleaseAllTempAlloc();

            foreach (var texture in passInfo.resourceReleaseList[(int)RenderGraphResourceType.Texture])
                m_Resources.ReleaseTexture(rgContext, texture);
            foreach (var buffer in passInfo.resourceReleaseList[(int)RenderGraphResourceType.ComputeBuffer])
                m_Resources.ReleaseComputeBuffer(rgContext, buffer);
        }

        void ClearRenderPasses()
        {
            foreach (var pass in m_RenderPasses)
                pass.Release(m_RenderGraphPool);
            m_RenderPasses.Clear();
        }

        void ReleaseImmediateModeResources()
        {
            foreach (var texture in m_ImmediateModeResourceList[(int)RenderGraphResourceType.Texture])
                m_Resources.ReleaseTexture(m_RenderGraphContext, texture);
            foreach (var buffer in m_ImmediateModeResourceList[(int)RenderGraphResourceType.ComputeBuffer])
                m_Resources.ReleaseComputeBuffer(m_RenderGraphContext, buffer);
        }

        void LogFrameInformation()
        {
            if (m_DebugParameters.logFrameInformation)
            {
                m_Logger.LogLine("==== Staring render graph frame ====");

                if (!m_DebugParameters.immediateMode)
                    m_Logger.LogLine("Number of passes declared: {0}\n", m_RenderPasses.Count);
            }
        }

        void LogRendererListsCreation()
        {
            if (m_DebugParameters.logFrameInformation)
            {
                m_Logger.LogLine("Number of renderer lists created: {0}\n", m_RendererLists.Count);
            }
        }

        void LogRenderPassBegin(in CompiledPassInfo passInfo)
        {
            if (m_DebugParameters.logFrameInformation)
            {
                RenderGraphPass pass = passInfo.pass;

                m_Logger.LogLine("[{0}][{1}] \"{2}\"", pass.index, pass.enableAsyncCompute ? "Compute" : "Graphics", pass.name);
                using (new RenderGraphLogIndent(m_Logger))
                {
                    if (passInfo.syncToPassIndex != -1)
                        m_Logger.LogLine("Synchronize with [{0}]", passInfo.syncToPassIndex);
                }
            }
        }

        void LogCulledPasses()
        {
            if (m_DebugParameters.logFrameInformation)
            {
                m_Logger.LogLine("Pass Culling Report:");
                using (new RenderGraphLogIndent(m_Logger))
                {
                    for (int i = 0; i < m_CompiledPassInfos.size; ++i)
                    {
                        if (m_CompiledPassInfos[i].culled)
                        {
                            var pass = m_RenderPasses[i];
                            m_Logger.LogLine("[{0}] {1}", pass.index, pass.name);
                        }
                    }
                    m_Logger.LogLine("\n");
                }
            }
        }

        ProfilingSampler GetDefaultProfilingSampler(string name)
        {
            int hash = name.GetHashCode();
            if (!m_DefaultProfilingSamplers.TryGetValue(hash, out var sampler))
            {
                sampler = new ProfilingSampler(name);
                m_DefaultProfilingSamplers.Add(hash, sampler);
            }

            return sampler;
        }

        void UpdateImportedResourceLifeTime(ref RenderGraphDebugData.ResourceDebugData data, List<int> passList)
        {
            foreach (var pass in passList)
            {
                if (data.creationPassIndex == -1)
                    data.creationPassIndex = pass;
                else
                    data.creationPassIndex = Math.Min(data.creationPassIndex, pass);

                if (data.releasePassIndex == -1)
                    data.releasePassIndex = pass;
                else
                    data.releasePassIndex = Math.Max(data.releasePassIndex, pass);
            }
        }


        void GenerateDebugData()
        {
            m_RenderGraphDebugData.Clear();

            for (int type = 0; type < (int)RenderGraphResourceType.Count; ++type)
            {
                for (int i = 0; i < m_CompiledResourcesInfos[type].size; ++i)
                {
                    ref var resourceInfo = ref m_CompiledResourcesInfos[type][i];
                    RenderGraphDebugData.ResourceDebugData newResource = new RenderGraphDebugData.ResourceDebugData();
                    newResource.name = m_Resources.GetResourceName((RenderGraphResourceType)type, i);
                    newResource.imported = m_Resources.IsResourceImported((RenderGraphResourceType)type, i);
                    newResource.creationPassIndex = -1;
                    newResource.releasePassIndex = -1;

                    newResource.consumerList = new List<int>(resourceInfo.consumers);
                    newResource.producerList = new List<int>(resourceInfo.producers);

                    if (newResource.imported)
                    {
                        UpdateImportedResourceLifeTime(ref newResource, newResource.consumerList);
                        UpdateImportedResourceLifeTime(ref newResource, newResource.producerList);
                    }

                    m_RenderGraphDebugData.resourceLists[type].Add(newResource);
                }
            }

            for (int i = 0; i < m_CompiledPassInfos.size; ++i)
            {
                ref CompiledPassInfo passInfo = ref m_CompiledPassInfos[i];

                RenderGraphDebugData.PassDebugData newPass = new RenderGraphDebugData.PassDebugData();
                newPass.name = passInfo.pass.name;
                newPass.culled = passInfo.culled;
                newPass.generateDebugData = passInfo.pass.generateDebugData;
                newPass.resourceReadLists = new List<int>[(int)RenderGraphResourceType.Count];
                newPass.resourceWriteLists = new List<int>[(int)RenderGraphResourceType.Count];

                for (int type = 0; type < (int)RenderGraphResourceType.Count; ++type)
                {
                    newPass.resourceReadLists[type] = new List<int>();
                    newPass.resourceWriteLists[type] = new List<int>();

                    foreach (var resourceRead in passInfo.pass.resourceReadLists[type])
                        newPass.resourceReadLists[type].Add(resourceRead);
                    foreach (var resourceWrite in passInfo.pass.resourceWriteLists[type])
                        newPass.resourceWriteLists[type].Add(resourceWrite);

                    foreach (var resourceCreate in passInfo.resourceCreateList[type])
                    {
                        var res = m_RenderGraphDebugData.resourceLists[type][resourceCreate];
                        if (res.imported)
                            continue;
                        res.creationPassIndex = i;
                        m_RenderGraphDebugData.resourceLists[type][resourceCreate] = res;
                    }

                    foreach (var resourceRelease in passInfo.resourceReleaseList[type])
                    {
                        var res = m_RenderGraphDebugData.resourceLists[type][resourceRelease];
                        if (res.imported)
                            continue;
                        res.releasePassIndex = i;
                        m_RenderGraphDebugData.resourceLists[type][resourceRelease] = res;
                    }
                }

                m_RenderGraphDebugData.passList.Add(newPass);
            }
        }

        #endregion
    }

    /// <summary>
    /// Render Graph Scoped Profiling markers
    /// </summary>
    public struct RenderGraphProfilingScope : IDisposable
    {
        bool m_Disposed;
        ProfilingSampler m_Sampler;
        RenderGraph m_RenderGraph;

        /// <summary>
        /// Profiling Scope constructor
        /// </summary>
        /// <param name="sampler">Profiling Sampler to be used for this scope.</param>
        public RenderGraphProfilingScope(RenderGraph renderGraph, ProfilingSampler sampler)
        {
            m_RenderGraph = renderGraph;
            m_Sampler = sampler;
            m_Disposed = false;
            renderGraph.BeginProfilingSampler(sampler);
        }

        /// <summary>
        ///  Dispose pattern implementation
        /// </summary>
        public void Dispose()
        {
            Dispose(true);
        }

        // Protected implementation of Dispose pattern.
        void Dispose(bool disposing)
        {
            if (m_Disposed)
                return;

            // As this is a struct, it could have been initialized using an empty constructor so we
            // need to make sure `cmd` isn't null to avoid a crash. Switching to a class would fix
            // this but will generate garbage on every frame (and this struct is used quite a lot).
            if (disposing)
            {
                m_RenderGraph.EndProfilingSampler(m_Sampler);
            }

            m_Disposed = true;
        }
    }
}
<|MERGE_RESOLUTION|>--- conflicted
+++ resolved
@@ -537,13 +537,11 @@
             }
             finally
             {
-<<<<<<< HEAD
                 if (!m_ExecutionExceptionWasRaised && requireDebugData)
                     GenerateDebugData();
-=======
+
                 if (m_DebugParameters.immediateMode)
                     ReleaseImmediateModeResources();
->>>>>>> 84b6f8b0
 
                 ClearCompiledGraph();
 
@@ -623,7 +621,21 @@
             m_CompiledPassInfos.Clear();
         }
 
-<<<<<<< HEAD
+        void InvalidateContext()
+        {
+            m_RenderGraphContext.cmd = null;
+            m_RenderGraphContext.renderGraphPool = null;
+            m_RenderGraphContext.defaultResources = null;
+        }
+
+        internal void OnPassAdded(RenderGraphPass pass)
+        {
+            if (m_DebugParameters.immediateMode)
+            {
+                ExecutePassImmediatly(pass);
+            }
+        }
+
         internal delegate void OnGraphRegisteredDelegate(RenderGraph graph);
         internal static event OnGraphRegisteredDelegate onGraphRegistered;
         internal static event OnGraphRegisteredDelegate onGraphUnregistered;
@@ -631,22 +643,6 @@
         #endregion
 
         #region Private Interface
-=======
-        void InvalidateContext()
-        {
-            m_RenderGraphContext.cmd = null;
-            m_RenderGraphContext.renderGraphPool = null;
-            m_RenderGraphContext.defaultResources = null;
-        }
-
-        internal void OnPassAdded(RenderGraphPass pass)
-        {
-            if (m_DebugParameters.immediateMode)
-            {
-                ExecutePassImmediatly(pass);
-            }
-        }
->>>>>>> 84b6f8b0
 
         void InitResourceInfosData(DynamicArray<CompiledResourceInfo> resourceInfos, int count)
         {
