using System;
using System.Collections.Generic;
using UnityEngine.Assertions;

namespace UnityEngine.Rendering
{
    /// <summary>
    /// An Asset which holds a set of settings to use with a <see cref="Volume"/>.
    /// </summary>
<<<<<<< HEAD
    [HelpURL(Documentation.baseURLHDRP + Documentation.version + Documentation.subURL + "Volume-Profile" + Documentation.endURL)]
    public class VolumeProfile : ScriptableObject
=======
    [HelpURL(Documentation.baseURLHDRP + Documentation.releaseVersion + Documentation.subURL + "Volume-Profile" + Documentation.endURL)]
    public sealed class VolumeProfile : ScriptableObject
>>>>>>> 4a05fbb5
    {
        /// <summary>
        /// A list of every setting that this Volume Profile stores.
        /// </summary>
        public List<VolumeComponent> components = new List<VolumeComponent>();

        /// <summary>
        /// A dirty check used to redraw the profile inspector when something has changed. This is
        /// currently only used in the editor.
        /// </summary>
        [NonSerialized]
        public bool isDirty = true; // Editor only, doesn't have any use outside of it

        void OnEnable()
        {
            // Make sure every setting is valid. If a profile holds a script that doesn't exist
            // anymore, nuke it to keep the volume clean. Note that if you delete a script that is
            // currently in use in a volume you'll still get a one-time error in the console, it's
            // harmless and happens because Unity does a redraw of the editor (and thus the current
            // frame) before the recompilation step.
            components.RemoveAll(x => x == null);
        }

        /// <summary>
        /// Resets the dirty state of the Volume Profile. Unity uses this to force-refresh and redraw the
        /// Volume Profile editor when you modify the Asset via script instead of the Inspector.
        /// </summary>
        public void Reset()
        {
            isDirty = true;
        }

        /// <summary>
        /// Adds a <see cref="VolumeComponent"/> to this Volume Profile.
        /// </summary>
        /// <remarks>
        /// You can only have a single component of the same type per Volume Profile.
        /// </remarks>
        /// <typeparam name="T">A type of <see cref="VolumeComponent"/>.</typeparam>
        /// <param name="overrides">Specifies whether Unity should automatically override all the settings when
        /// you add a <see cref="VolumeComponent"/> to the Volume Profile.</param>
        /// <returns>The instance for the given type that you added to the Volume Profile</returns>
        /// <seealso cref="Add"/>
        public T Add<T>(bool overrides = false)
            where T : VolumeComponent
        {
            return (T)Add(typeof(T), overrides);
        }

        /// <summary>
        /// Adds a <see cref="VolumeComponent"/> to this Volume Profile.
        /// </summary>
        /// <remarks>
        /// You can only have a single component of the same type per Volume Profile.
        /// </remarks>
        /// <param name="type">A type that inherits from <see cref="VolumeComponent"/>.</param>
        /// <param name="overrides">Specifies whether Unity should automatically override all the settings when
        /// you add a <see cref="VolumeComponent"/> to the Volume Profile.</param>
        /// <returns>The instance created for the given type that has been added to the profile</returns>
        /// <see cref="Add{T}"/>
        public VolumeComponent Add(Type type, bool overrides = false)
        {
            if (Has(type))
                throw new InvalidOperationException("Component already exists in the volume");

            var component = (VolumeComponent)CreateInstance(type);
            component.SetAllOverridesTo(overrides);
            components.Add(component);
            isDirty = true;
            return component;
        }

        /// <summary>
        /// Removes a <see cref="VolumeComponent"/> from this Volume Profile.
        /// </summary>
        /// <remarks>
        /// This method does nothing if the type does not exist in the Volume Profile.
        /// </remarks>
        /// <typeparam name="T">A type of <see cref="VolumeComponent"/>.</typeparam>
        /// <seealso cref="Remove"/>
        public void Remove<T>()
            where T : VolumeComponent
        {
            Remove(typeof(T));
        }

        /// <summary>
        /// Removes a <see cref="VolumeComponent"/> from this Volume Profile.
        /// </summary>
        /// <remarks>
        /// This method does nothing if the type does not exist in the Volume Profile.
        /// </remarks>
        /// <param name="type">A type that inherits from <see cref="VolumeComponent"/>.</param>
        /// <seealso cref="Remove{T}"/>
        public void Remove(Type type)
        {
            int toRemove = -1;

            for (int i = 0; i < components.Count; i++)
            {
                if (components[i].GetType() == type)
                {
                    toRemove = i;
                    break;
                }
            }

            if (toRemove >= 0)
            {
                components.RemoveAt(toRemove);
                isDirty = true;
            }
        }

        /// <summary>
        /// Checks if this Volume Profile contains the <see cref="VolumeComponent"/> you pass in.
        /// </summary>
        /// <typeparam name="T">A type of <see cref="VolumeComponent"/>.</typeparam>
        /// <returns><c>true</c> if the <see cref="VolumeComponent"/> exists in the Volume Profile,
        /// <c>false</c> otherwise.</returns>
        /// <seealso cref="Has"/>
        /// <seealso cref="HasSubclassOf"/>
        public bool Has<T>()
            where T : VolumeComponent
        {
            return Has(typeof(T));
        }

        /// <summary>
        /// Checks if this Volume Profile contains the <see cref="VolumeComponent"/> you pass in.
        /// </summary>
        /// <param name="type">A type that inherits from <see cref="VolumeComponent"/>.</param>
        /// <returns><c>true</c> if the <see cref="VolumeComponent"/> exists in the Volume Profile,
        /// <c>false</c> otherwise.</returns>
        /// <seealso cref="Has{T}"/>
        /// <seealso cref="HasSubclassOf"/>
        public bool Has(Type type)
        {
            foreach (var component in components)
            {
                if (component.GetType() == type)
                    return true;
            }

            return false;
        }

        /// <summary>
        /// Checks if this Volume Profile contains the <see cref="VolumeComponent"/>, which is a subclass of <paramref name="type"/>,
        /// that you pass in.
        /// </summary>
        /// <param name="type">A type that inherits from <see cref="VolumeComponent"/>.</param>
        /// <returns><c>true</c> if the <see cref="VolumeComponent"/> exists in the Volume Profile,
        /// <c>false</c> otherwise.</returns>
        /// <seealso cref="Has"/>
        /// <seealso cref="Has{T}"/>
        public bool HasSubclassOf(Type type)
        {
            foreach (var component in components)
            {
                if (component.GetType().IsSubclassOf(type))
                    return true;
            }

            return false;
        }

        /// <summary>
        /// Gets the <see cref="VolumeComponent"/> of the specified type, if it exists.
        /// </summary>
        /// <typeparam name="T">A type of <see cref="VolumeComponent"/>.</typeparam>
        /// <param name="component">The output argument that contains the <see cref="VolumeComponent"/>
        /// or <c>null</c>.</param>
        /// <returns><c>true</c> if the <see cref="VolumeComponent"/> is in the Volume Profile,
        /// <c>false</c> otherwise.</returns>
        /// <seealso cref="TryGet{T}(Type, out T)"/>
        /// <seealso cref="TryGetSubclassOf{T}"/>
        /// <seealso cref="TryGetAllSubclassOf{T}"/>
        public bool TryGet<T>(out T component)
            where T : VolumeComponent
        {
            return TryGet(typeof(T), out component);
        }

        /// <summary>
        /// Gets the <see cref="VolumeComponent"/> of the specified type, if it exists.
        /// </summary>
        /// <typeparam name="T">A type of <see cref="VolumeComponent"/></typeparam>
        /// <param name="type">A type that inherits from <see cref="VolumeComponent"/>.</param>
        /// <param name="component">The output argument that contains the <see cref="VolumeComponent"/>
        /// or <c>null</c>.</param>
        /// <returns><c>true</c> if the <see cref="VolumeComponent"/> is in the Volume Profile,
        /// <c>false</c> otherwise.</returns>
        /// <seealso cref="TryGet{T}(out T)"/>
        /// <seealso cref="TryGetSubclassOf{T}"/>
        /// <seealso cref="TryGetAllSubclassOf{T}"/>
        public bool TryGet<T>(Type type, out T component)
            where T : VolumeComponent
        {
            component = null;

            foreach (var comp in components)
            {
                if (comp.GetType() == type)
                {
                    component = (T)comp;
                    return true;
                }
            }

            return false;
        }

        /// <summary>
        /// Gets the <seealso cref="VolumeComponent"/>, which is a subclass of <paramref name="type"/>, if
        /// it exists.
        /// </summary>
        /// <typeparam name="T">A type of <see cref="VolumeComponent"/>.</typeparam>
        /// <param name="type">A type that inherits from <see cref="VolumeComponent"/>.</param>
        /// <param name="component">The output argument that contains the <see cref="VolumeComponent"/>
        /// or <c>null</c>.</param>
        /// <returns><c>true</c> if the <see cref="VolumeComponent"/> is in the Volume Profile,
        /// <c>false</c> otherwise.</returns>
        /// <seealso cref="TryGet{T}(Type, out T)"/>
        /// <seealso cref="TryGet{T}(out T)"/>
        /// <seealso cref="TryGetAllSubclassOf{T}"/>
        public bool TryGetSubclassOf<T>(Type type, out T component)
            where T : VolumeComponent
        {
            component = null;

            foreach (var comp in components)
            {
                if (comp.GetType().IsSubclassOf(type))
                {
                    component = (T)comp;
                    return true;
                }
            }

            return false;
        }

        /// <summary>
        /// Gets all the <seealso cref="VolumeComponent"/> that are subclasses of the specified type,
        /// if there are any.
        /// </summary>
        /// <typeparam name="T">A type of <see cref="VolumeComponent"/>.</typeparam>
        /// <param name="type">A type that inherits from <see cref="VolumeComponent"/>.</param>
        /// <param name="result">The output list that contains all the <seealso cref="VolumeComponent"/>
        /// if any. Note that Unity does not clear this list.</param>
        /// <returns><c>true</c> if any <see cref="VolumeComponent"/> have been found in the profile,
        /// <c>false</c> otherwise.</returns>
        /// <seealso cref="TryGet{T}(Type, out T)"/>
        /// <seealso cref="TryGet{T}(out T)"/>
        /// <seealso cref="TryGetSubclassOf{T}"/>
        public bool TryGetAllSubclassOf<T>(Type type, List<T> result)
            where T : VolumeComponent
        {
            Assert.IsNotNull(components);
            int count = result.Count;

            foreach (var comp in components)
            {
                if (comp.GetType().IsSubclassOf(type))
                    result.Add((T)comp);
            }

            return count != result.Count;
        }


        /// <summary>
        /// A custom hashing function that Unity uses to compare the state of parameters.
        /// </summary>
        /// <returns>A computed hash code for the current instance.</returns>
        public override int GetHashCode()
        {
            unchecked
            {
                int hash = 17;

                for (int i = 0; i < components.Count; i++)
                    hash = hash * 23 + components[i].GetHashCode();

                return hash;
            }
        }

        internal int GetComponentListHashCode()
        {
            unchecked
            {
                int hash = 17;

                for (int i = 0; i < components.Count; i++)
                    hash = hash * 23 + components[i].GetType().GetHashCode();

                return hash;
            }
        }
    }
}<|MERGE_RESOLUTION|>--- conflicted
+++ resolved
@@ -7,13 +7,8 @@
     /// <summary>
     /// An Asset which holds a set of settings to use with a <see cref="Volume"/>.
     /// </summary>
-<<<<<<< HEAD
-    [HelpURL(Documentation.baseURLHDRP + Documentation.version + Documentation.subURL + "Volume-Profile" + Documentation.endURL)]
-    public class VolumeProfile : ScriptableObject
-=======
     [HelpURL(Documentation.baseURLHDRP + Documentation.releaseVersion + Documentation.subURL + "Volume-Profile" + Documentation.endURL)]
     public sealed class VolumeProfile : ScriptableObject
->>>>>>> 4a05fbb5
     {
         /// <summary>
         /// A list of every setting that this Volume Profile stores.
