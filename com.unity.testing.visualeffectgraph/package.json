{
    "name": "com.unity.testing.visualeffectgraph",
    "displayName": "Visual Effect Graphic Tests",
<<<<<<< HEAD
    "version": "7.3.1",
=======
    "version": "7.4.1",
>>>>>>> 4a05fbb5
    "unity": "2019.3",
    "unityRelease": "0f6",
    "description": "This package contains common graphics tests from several scriptable renderpipeline",
    "dependencies": {
<<<<<<< HEAD
        "com.unity.visualeffectgraph": "7.3.1",
        "com.unity.testframework.graphics": "7.3.1"
=======
        "com.unity.visualeffectgraph": "7.4.1",
        "com.unity.testframework.graphics": "7.2.1-preview"
>>>>>>> 4a05fbb5
    }
}<|MERGE_RESOLUTION|>--- conflicted
+++ resolved
@@ -1,21 +1,12 @@
 {
     "name": "com.unity.testing.visualeffectgraph",
     "displayName": "Visual Effect Graphic Tests",
-<<<<<<< HEAD
-    "version": "7.3.1",
-=======
     "version": "7.4.1",
->>>>>>> 4a05fbb5
     "unity": "2019.3",
     "unityRelease": "0f6",
     "description": "This package contains common graphics tests from several scriptable renderpipeline",
     "dependencies": {
-<<<<<<< HEAD
-        "com.unity.visualeffectgraph": "7.3.1",
-        "com.unity.testframework.graphics": "7.3.1"
-=======
         "com.unity.visualeffectgraph": "7.4.1",
         "com.unity.testframework.graphics": "7.2.1-preview"
->>>>>>> 4a05fbb5
     }
 }