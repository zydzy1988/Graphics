--- conflicted
+++ resolved
@@ -93,12 +93,8 @@
   xboxEnableFitness: 0
   visibleInBackground: 1
   allowFullscreenSwitch: 1
-<<<<<<< HEAD
-  fullscreenMode: 1
-=======
   graphicsJobMode: 0
   fullscreenMode: 3
->>>>>>> 0af41da3
   xboxSpeechDB: 0
   xboxEnableHeadOrientation: 0
   xboxEnableGuest: 0
