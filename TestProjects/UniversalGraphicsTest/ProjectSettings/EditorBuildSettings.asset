%YAML 1.1
%TAG !u! tag:unity3d.com,2011:
--- !u!1045 &1
EditorBuildSettings:
  m_ObjectHideFlags: 0
  serializedVersion: 2
  m_Scenes:
  - enabled: 1
    path: Assets/Scenes/001_SimpleCube.unity
    guid: d0462e56cffa64b7e86823f437fc329c
  - enabled: 1
    path: Assets/Scenes/002_Camera_Clip.unity
    guid: 4be459bb4af62441893ba57ce669de7f
  - enabled: 1
    path: Assets/Scenes/003_Camera_Ortho.unity
    guid: f8c4973533e7b4ca58d3b2255e7384d6
  - enabled: 1
    path: Assets/Scenes/004_Camera_TargetTexture.unity
    guid: c678e78e9c06d44789d69ac8df08d375
  - enabled: 1
    path: Assets/Scenes/005_LitBakedEmission.unity
    guid: e23c793ace3c4a146a73360af1600fbd
  - enabled: 1
    path: Assets/Scenes/006_LitShaderLightProbes.unity
    guid: af9fe3931869d434196925b23cfece87
  - enabled: 1
    path: Assets/Scenes/007_LitShaderMaps.unity
    guid: 7f2ec65906a47474383300df9c0aad69
  - enabled: 1
    path: Assets/Scenes/008_AdditionalLights.unity
    guid: 8d65e7263d49aea4dad06fbbe0b9f438
  - enabled: 1
    path: Assets/Scenes/009_AdditionalLightsShadows.unity
    guid: fe73f67a2bc4933468c714f164c6596d
  - enabled: 1
    path: Assets/Scenes/010_AdditionalLightsSorted.unity
    guid: 169aede566e462449812f4bfb3f8d20d
  - enabled: 1
    path: Assets/Scenes/011_UnlitSprites.unity
    guid: c1aed1727cd63dd42882f4c9ebb99cf4
  - enabled: 1
    path: Assets/Scenes/012_PBS_EnvironmentBRDF_Spheres.unity
    guid: fddcdd964deca1d42b2952f32f67f694
  - enabled: 1
    path: Assets/Scenes/013_CameraMulti_Splitscreen.unity
    guid: 061267518b02f411c9c75f6b52f6d333
  - enabled: 1
    path: Assets/Scenes/014_CameraMulti_MiniMap.unity
    guid: 9225c2f5b8cf84f6bbe7cd83a8c22426
  - enabled: 1
    path: Assets/Scenes/015_CameraMulti_FPSCam.unity
    guid: 9d2d9ca35103040838283b3c356c0250
  - enabled: 1
    path: Assets/Scenes/016_Lighting_Scene_Directional.unity
    guid: 54170d1ce2ca64699a0d82056387d56f
  - enabled: 1
    path: Assets/Scenes/017_Lighting_Scene_DirectionalBaked.unity
    guid: 245a2b08a4f72437193b06846a5c8e33
  - enabled: 1
    path: Assets/Scenes/020_Lighting_BasicDirectional.unity
    guid: 212f11efb89a64145b37e753079f1b51
  - enabled: 1
    path: Assets/Scenes/021_Lighting_BasicPoint.unity
    guid: af9516ec10a63479b981de0c95e3694d
  - enabled: 1
    path: Assets/Scenes/022_Lighting_BasicSpot.unity
    guid: 332a75631f7a3420ab1e02475d98a1fc
  - enabled: 1
    path: Assets/Scenes/023_Lighting_Mixed_Indirect.unity
    guid: 99da9ba2c3d1f4b1d92f851028bb7d0a
  - enabled: 1
    path: Assets/Scenes/026_Shader_PBRscene.unity
    guid: bcb8635ea84c143f0ae0823f1e9b6f25
  - enabled: 1
    path: Assets/Scenes/024_Shader_PBRvalidation_Specular.unity
    guid: 2b6b74b7929ae4191b3b936c12236e0a
  - enabled: 1
    path: Assets/Scenes/025_Shader_PBRvalidation_Metallic.unity
    guid: a770620fcd2f84f248d06edf3744b2c0
  - enabled: 1
    path: Assets/Scenes/029_Particles.unity
    guid: 65d99b408a8134214906126ccdea532f
  - enabled: 1
    path: Assets/Scenes/031_Shader_GlossyEnvironmentSky.unity
    guid: 2d287b701f8e1bf429c14805ac505eb9
  - enabled: 1
    path: Assets/Scenes/032_Shader_GlossyEnvironmentColor.unity
    guid: 375d3d0d24cdfe14aa69d3d595acb1c3
  - enabled: 1
    path: Assets/Scenes/033_Shader_HighlightsEnvironmentGradientSH.unity
    guid: ff592545ad5dd744893d54a73f85b2cc
  - enabled: 1
    path: Assets/Scenes/034_Shader_HighlightsEnvironmentGradientBaked.unity
    guid: e346f8573410f414ea2a8a4740526c88
  - enabled: 1
    path: Assets/Scenes/035_Shader_TerrainShaders.unity
    guid: 770b86964e87d47e4bdbafa425ccd238
  - enabled: 1
    path: Assets/Scenes/036_Lighting_Scene_DirectionalBakedDirectional.unity
    guid: 7a8ef7ce062f0465b9e493dd5730cecb
  - enabled: 1
    path: Assets/Scenes/038_Shader_TerrainBlend.unity
    guid: 5578c9d8b0329024d8020e3094f70302
  - enabled: 1
    path: Assets/Scenes/041_Lighting_BasicArea.unity
    guid: cd37c7e9d54e74dd7add9b40a2698ada
  - enabled: 1
    path: Assets/Scenes/044_Lighting_ReflectionProbe.unity
    guid: 0feef353efdf045989e9c2b501774338
  - enabled: 1
    path: Assets/Scenes/045_CustomLWPipe.unity
    guid: 349df85634812cd4e9157f31eace4abe
  - enabled: 1
    path: Assets/Scenes/046_Camera_OpaqueTexture.unity
    guid: 2614aae0a36c9456b9e20ac481fbda4c
  - enabled: 1
    path: Assets/Scenes/047_Lighting_DirectionalCascades.unity
    guid: 4e49334e530744e0eaeaa5e3a7e874ca
  - enabled: 1
    path: Assets/Scenes/049_Lighting_Mixed_Subtractive.unity
    guid: ffaad23a2c7fc41b48e4e7ab7e9273e4
  - enabled: 1
    path: Assets/Scenes/054_Lighting_Attenuation.unity
    guid: 93a99004f07ca6f4dbbc9ccb319c7698
  - enabled: 1
    path: Assets/Scenes/055_Lighting_Attenuation_Spot_Point.unity
    guid: 362b9a0c21a9b4e798504044c7604e80
  - enabled: 1
    path: Assets/Scenes/056_2D_Lights.unity
    guid: c0c276a91b93d254b957277941d2329b
  - enabled: 1
    path: Assets/Scenes/056_2D_Lights_Shader_Graph.unity
    guid: 381306730e4f1b141bf8e0e1c35f16e9
  - enabled: 1
    path: Assets/Scenes/056_2D_Lights-Shadows.unity
    guid: 4f7a50da47cfeca46b45fe14be17081d
  - enabled: 1
    path: Assets/Scenes/069_2D_Forward_Shader_Compatibility_Forward.unity
    guid: 4387c323b80b3f8479359d07b90f0031
  - enabled: 1
    path: Assets/Scenes/070_2D_Forward_Shader_Compatibility_2D.unity
    guid: c8f0da7688959b142bebd1f707d6f935
  - enabled: 1
    path: Assets/Scenes/057_SpeedTree_V7.unity
    guid: ef200bbb51f946647ac204267d52a9bd
  - enabled: 1
    path: Assets/Scenes/058_SpeedTree_V8.unity
    guid: 9227139f6abe79f42bf0defa48491666
  - enabled: 1
    path: Assets/Scenes/059_2D_PixelPerfect_PostProcessing.unity
    guid: 9f750aafa54d07a43b7601615bb2c7ea
  - enabled: 1
    path: Assets/Scenes/071_ChromaticAberration.unity
    guid: 50a8dc518aa0c5e4fa5ae2ab2052bef4
  - enabled: 1
    path: Assets/Scenes/072_LensDistortion.unity
    guid: 4484570f2b253984b89233ac50505811
  - enabled: 1
    path: Assets/Scenes/073_PaniniProjection.unity
    guid: 3f7fbddefe91fe44ba7e0c199894d7d5
  - enabled: 1
    path: Assets/Scenes/074_VignetteClassic.unity
    guid: 27e9bb11ee6914e44bf36ad688926b50
  - enabled: 1
    path: Assets/Scenes/075_FilmGrain.unity
    guid: eac2e34f4627d8846a2df518b0e1cb9e
  - enabled: 1
    path: Assets/Scenes/076_Dithering.unity
    guid: 49c136c02b1ebe640834a557f6baeef3
  - enabled: 1
    path: Assets/Scenes/077_GradingChannelMixerLDR.unity
    guid: e4d45947c95a67a41b393c5fe823891b
  - enabled: 1
    path: Assets/Scenes/079_GradingColorAdjustmentsLDR.unity
    guid: d37e4ef718eada94db246dbd8ef33205
  - enabled: 1
    path: Assets/Scenes/081_GradingColorCurvesLDR.unity
    guid: c4dab86134e72034aac45c19df32ceb7
  - enabled: 1
    path: Assets/Scenes/083_GradingLiftGammaGainLDR.unity
    guid: 61718ed79ced0044fbfabd6ef7861a15
  - enabled: 1
    path: Assets/Scenes/085_GradingShadowsMidtonesHighlightsLDR.unity
    guid: b8fbc679adfaed54ea1d4121a8564c81
  - enabled: 1
    path: Assets/Scenes/087_GradingSplitToningLDR.unity
    guid: 9e7523551cb924341a7dd2c98d773076
  - enabled: 1
    path: Assets/Scenes/089_GradingWhiteBalanceLDR.unity
    guid: 507fe0226a0388c4898d134f829a4b28
  - enabled: 1
    path: Assets/Scenes/091_TonemappingNeutralLDR.unity
    guid: d0fe400c29908d94e9cd70045224370d
  - enabled: 1
    path: Assets/Scenes/093_TonemappingACESLDR.unity
    guid: 46788dd77b1c63144b05ad4e2bbe58d5
  - enabled: 1
    path: Assets/Scenes/100_BloomHDR.unity
    guid: 5bc15ee9dd5b1fc4aaecb48fb9ae2d94
  - enabled: 1
    path: Assets/Scenes/101_FXAA.unity
    guid: 736a5167224854841be61166040606c6
  - enabled: 1
    path: Assets/Scenes/102_SMAA.unity
    guid: 500776c6f47e775448575730d8cfa86b
  - enabled: 1
    path: Assets/Scenes/103_GaussianDepthOfField.unity
    guid: bb1de3ccb0b7a7a439e79e00f33a78f8
  - enabled: 1
    path: Assets/Scenes/104_BokehDepthOfField.unity
    guid: 25cb76fbf82e5924f817e3466acb803a
  - enabled: 1
    path: Assets/Scenes/105_TransparentReceiveShadows.unity
    guid: 6d72a4ab29e211149914e8a46ba9d1cf
  - enabled: 1
    path: Assets/Scenes/106_PostProcessingRenderUICustomRenderer.unity
    guid: 9fc0d4010bbf28b4594072e72b8655ab
  - enabled: 0
    path: Assets/Scenes/107_DepthPrepass.unity
    guid: 12bed04065c037743845d8a5970cb5d0
  - enabled: 1
    path: Assets/Scenes/108_MoveCamera.unity
    guid: 5365b5739a6ca3c40bd03dc1ee5cb3c6
  - enabled: 1
    path: Assets/Scenes/119_CameraToRTWithViewportRect.unity
    guid: c7b61419ee9382545afe530714fda0c2
  - enabled: 1
    path: Assets/Scenes/120_RenderUICustomRendererNoPP.unity
    guid: 40c4ce99a7711204d978b31395d890b4
  - enabled: 1
    path: Assets/Scenes/121_RenderUICustomRendererNoAA.unity
    guid: 74cb351d2fc32de4d812e3f2f08744e7
  - enabled: 1
    path: Assets/Scenes/122_RenderUICustomRendererFXAA.unity
    guid: 9fc0d4010bbf28b4594072e72b8655ab
  - enabled: 0
    path: Assets/Scenes/125_CameraStackingVolumes.unity
    guid: 9173c5ffc1365594aa9b927c4cd84c54
  - enabled: 1
    path: Assets/Scenes/126_RendererFeatureActive.unity
    guid: 92276052d376244eb94e9548db46b27f
  - enabled: 1
<<<<<<< HEAD
    path: Assets/Scenes/109_URPShadersAlphaOutput.unity
    guid: 0a89803a0d2352245a452c202f9a67d1
  - enabled: 1
    path: Assets/Scenes/126_SampleDepth.unity
    guid: d66b74ae4e7264d62bdb2c4f56261030
  - enabled: 1
    path: Assets/Scenes/127_ClearRenderTexture.unity
    guid: ecb4f57b7a1788b4b85f618d4cbc6677
  - enabled: 1
    path: Assets/Scenes/127_DynamicScaling_DOF.unity
    guid: 069f595c511c463418479db2f730eec1
=======
    path: Assets/Scenes/126_SampleDepth.unity
    guid: d66b74ae4e7264d62bdb2c4f56261030
>>>>>>> 2a28c5ad
  m_configObjects: {}<|MERGE_RESOLUTION|>--- conflicted
+++ resolved
@@ -240,7 +240,6 @@
     path: Assets/Scenes/126_RendererFeatureActive.unity
     guid: 92276052d376244eb94e9548db46b27f
   - enabled: 1
-<<<<<<< HEAD
     path: Assets/Scenes/109_URPShadersAlphaOutput.unity
     guid: 0a89803a0d2352245a452c202f9a67d1
   - enabled: 1
@@ -252,8 +251,7 @@
   - enabled: 1
     path: Assets/Scenes/127_DynamicScaling_DOF.unity
     guid: 069f595c511c463418479db2f730eec1
-=======
+  - enabled: 1
     path: Assets/Scenes/126_SampleDepth.unity
     guid: d66b74ae4e7264d62bdb2c4f56261030
->>>>>>> 2a28c5ad
   m_configObjects: {}