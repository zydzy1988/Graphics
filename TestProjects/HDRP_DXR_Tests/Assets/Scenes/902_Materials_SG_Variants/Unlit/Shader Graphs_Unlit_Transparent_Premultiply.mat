%YAML 1.1
%TAG !u! tag:unity3d.com,2011:
--- !u!21 &2100000
Material:
  serializedVersion: 6
  m_ObjectHideFlags: 0
  m_CorrespondingSourceObject: {fileID: 0}
  m_PrefabInstance: {fileID: 0}
  m_PrefabAsset: {fileID: 0}
  m_Name: Shader Graphs_Unlit_Transparent_Premultiply
  m_Shader: {fileID: -6465566751694194690, guid: f265312435493334bb6adc8e47f977fd,
    type: 3}
  m_ShaderKeywords: _BLENDMODE_PRE_MULTIPLY _ENABLE_FOG_ON_TRANSPARENT _SURFACE_TYPE_TRANSPARENT
  m_LightmapFlags: 4
  m_EnableInstancingVariants: 0
  m_DoubleSidedGI: 0
  m_CustomRenderQueue: 3000
  stringTagMap:
    MotionVector: User
    RenderType: Transparent
  disabledShaderPasses:
  - MOTIONVECTORS
  - TransparentBackface
  - TransparentDepthPrepass
  - TransparentDepthPostpass
  m_SavedProperties:
    serializedVersion: 3
    m_TexEnvs:
    - _Texture2DAsset_24b794e97ea14f59b952cbce37c0c1e1_Out_0:
        m_Texture: {fileID: 2800000, guid: fcecce6d2c9be8d418a27f0658a2210d, type: 3}
        m_Scale: {x: 1, y: 1}
        m_Offset: {x: 0, y: 0}
    - _Texture2DAsset_3587f19864fe4f19bcbd05ff7fa080b9_Out_0:
        m_Texture: {fileID: 2800000, guid: fcecce6d2c9be8d418a27f0658a2210d, type: 3}
        m_Scale: {x: 1, y: 1}
        m_Offset: {x: 0, y: 0}
    - _Texture2DAsset_44de96800eb74385a4752e4ff25de705_Out_0:
        m_Texture: {fileID: 2800000, guid: fcecce6d2c9be8d418a27f0658a2210d, type: 3}
        m_Scale: {x: 1, y: 1}
        m_Offset: {x: 0, y: 0}
    - _Texture2DAsset_48E2A5D7_Out_0:
        m_Texture: {fileID: 2800000, guid: fcecce6d2c9be8d418a27f0658a2210d, type: 3}
        m_Scale: {x: 1, y: 1}
        m_Offset: {x: 0, y: 0}
<<<<<<< HEAD
    - _Texture2DAsset_cb3d6f13b36f465cbf191b5b19af632f_Out_0:
=======
    - _Texture2DAsset_b26a5f72c26f4867b289632105622ec3_Out_0:
        m_Texture: {fileID: 2800000, guid: fcecce6d2c9be8d418a27f0658a2210d, type: 3}
        m_Scale: {x: 1, y: 1}
        m_Offset: {x: 0, y: 0}
    - _Texture2DAsset_db68b390c1424c4caa3874fc04072e79_Out_0:
>>>>>>> 0ed3553d
        m_Texture: {fileID: 2800000, guid: fcecce6d2c9be8d418a27f0658a2210d, type: 3}
        m_Scale: {x: 1, y: 1}
        m_Offset: {x: 0, y: 0}
    m_Floats:
    - Vector1_698063BC: 0.5
    - _AddPrecomputedVelocity: 0
    - _AlphaCutoffEnable: 0
    - _AlphaDstBlend: 10
    - _AlphaSrcBlend: 1
    - _AlphaToMask: 0
    - _AlphaToMaskInspectorValue: 0
    - _BlendMode: 4
    - _CullMode: 2
    - _CullModeForward: 2
    - _DepthOffsetEnable: 0
    - _DoubleSidedEnable: 0
    - _DoubleSidedNormalMode: 2
    - _DstBlend: 10
    - _EnableFogOnTransparent: 1
    - _OpaqueCullMode: 2
    - _ReceivesSSR: 0
    - _ReceivesSSRTransparent: 0
    - _RenderQueueType: 4
    - _RequireSplitLighting: 0
    - _SrcBlend: 1
    - _StencilRef: 0
    - _StencilRefDepth: 0
    - _StencilRefDistortionVec: 4
    - _StencilRefGBuffer: 2
    - _StencilRefMV: 32
    - _StencilWriteMask: 6
    - _StencilWriteMaskDepth: 8
    - _StencilWriteMaskDistortionVec: 4
    - _StencilWriteMaskGBuffer: 14
    - _StencilWriteMaskMV: 40
    - _SurfaceType: 1
    - _TransparentBackfaceEnable: 0
    - _TransparentCullMode: 2
    - _TransparentDepthPostpassEnable: 0
    - _TransparentDepthPrepassEnable: 0
    - _TransparentSortPriority: 0
    - _TransparentWritingMotionVec: 0
    - _TransparentZWrite: 1
    - _UseShadowThreshold: 0
    - _ZTestDepthEqualForOpaque: 4
    - _ZTestGBuffer: 4
    - _ZTestTransparent: 4
    - _ZWrite: 1
    m_Colors:
    - Color_BF7FCD7E: {r: 0, g: 0, b: 0, a: 0}
    - _DoubleSidedConstants: {r: 1, g: 1, b: -1, a: 0}
    - _EmissionColor: {r: 1, g: 1, b: 1, a: 1}
  m_BuildTextureStacks: []
--- !u!114 &7572543640755799498
MonoBehaviour:
  m_ObjectHideFlags: 11
  m_CorrespondingSourceObject: {fileID: 0}
  m_PrefabInstance: {fileID: 0}
  m_PrefabAsset: {fileID: 0}
  m_GameObject: {fileID: 0}
  m_Enabled: 1
  m_EditorHideFlags: 0
  m_Script: {fileID: 11500000, guid: da692e001514ec24dbc4cca1949ff7e8, type: 3}
  m_Name: 
  m_EditorClassIdentifier: 
  version: 7<|MERGE_RESOLUTION|>--- conflicted
+++ resolved
@@ -42,15 +42,11 @@
         m_Texture: {fileID: 2800000, guid: fcecce6d2c9be8d418a27f0658a2210d, type: 3}
         m_Scale: {x: 1, y: 1}
         m_Offset: {x: 0, y: 0}
-<<<<<<< HEAD
-    - _Texture2DAsset_cb3d6f13b36f465cbf191b5b19af632f_Out_0:
-=======
     - _Texture2DAsset_b26a5f72c26f4867b289632105622ec3_Out_0:
         m_Texture: {fileID: 2800000, guid: fcecce6d2c9be8d418a27f0658a2210d, type: 3}
         m_Scale: {x: 1, y: 1}
         m_Offset: {x: 0, y: 0}
     - _Texture2DAsset_db68b390c1424c4caa3874fc04072e79_Out_0:
->>>>>>> 0ed3553d
         m_Texture: {fileID: 2800000, guid: fcecce6d2c9be8d418a27f0658a2210d, type: 3}
         m_Scale: {x: 1, y: 1}
         m_Offset: {x: 0, y: 0}
