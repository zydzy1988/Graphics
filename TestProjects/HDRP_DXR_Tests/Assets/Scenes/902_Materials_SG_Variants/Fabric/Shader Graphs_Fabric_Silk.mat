%YAML 1.1
%TAG !u! tag:unity3d.com,2011:
--- !u!114 &-4688410831683322279
MonoBehaviour:
  m_ObjectHideFlags: 11
  m_CorrespondingSourceObject: {fileID: 0}
  m_PrefabInstance: {fileID: 0}
  m_PrefabAsset: {fileID: 0}
  m_GameObject: {fileID: 0}
  m_Enabled: 1
  m_EditorHideFlags: 0
  m_Script: {fileID: 11500000, guid: da692e001514ec24dbc4cca1949ff7e8, type: 3}
  m_Name: 
  m_EditorClassIdentifier: 
  version: 7
--- !u!21 &2100000
Material:
  serializedVersion: 6
  m_ObjectHideFlags: 0
  m_CorrespondingSourceObject: {fileID: 0}
  m_PrefabInstance: {fileID: 0}
  m_PrefabAsset: {fileID: 0}
  m_Name: Shader Graphs_Fabric_Silk
  m_Shader: {fileID: -6465566751694194690, guid: 7b67f7bbb1f269f448a70a81762094d3,
    type: 3}
  m_ShaderKeywords: _DISABLE_SSR_TRANSPARENT
  m_LightmapFlags: 4
  m_EnableInstancingVariants: 0
  m_DoubleSidedGI: 0
  m_CustomRenderQueue: -1
  stringTagMap:
    MotionVector: User
  disabledShaderPasses:
  - MOTIONVECTORS
  - TransparentBackface
  - TransparentDepthPrepass
  - TransparentDepthPostpass
  m_SavedProperties:
    serializedVersion: 3
    m_TexEnvs:
    - _Texture2DAsset_224A0831_Out_0:
        m_Texture: {fileID: 2800000, guid: fcecce6d2c9be8d418a27f0658a2210d, type: 3}
        m_Scale: {x: 1, y: 1}
        m_Offset: {x: 0, y: 0}
<<<<<<< HEAD
    - _Texture2DAsset_5ac9259bd273419491fb449c2255cdcb_Out_0:
=======
    - _Texture2DAsset_bbb85790396148d891af54885ac7805d_Out_0:
        m_Texture: {fileID: 2800000, guid: fcecce6d2c9be8d418a27f0658a2210d, type: 3}
        m_Scale: {x: 1, y: 1}
        m_Offset: {x: 0, y: 0}
    - _Texture2DAsset_c5ac81f9e21c43dfa4ab7a55f230f152_Out_0:
        m_Texture: {fileID: 2800000, guid: fcecce6d2c9be8d418a27f0658a2210d, type: 3}
        m_Scale: {x: 1, y: 1}
        m_Offset: {x: 0, y: 0}
    - _Texture2DAsset_dbf40602482f4d8d855ff14ae434af3c_Out_0:
        m_Texture: {fileID: 2800000, guid: fcecce6d2c9be8d418a27f0658a2210d, type: 3}
        m_Scale: {x: 1, y: 1}
        m_Offset: {x: 0, y: 0}
    - _Texture2DAsset_dce68039f8da498dab40a65ed5e47456_Out_0:
>>>>>>> 0ed3553d
        m_Texture: {fileID: 2800000, guid: fcecce6d2c9be8d418a27f0658a2210d, type: 3}
        m_Scale: {x: 1, y: 1}
        m_Offset: {x: 0, y: 0}
    m_Floats:
    - Vector1_BFA1FBAE: 1
    - _AddPrecomputedVelocity: 0
    - _AlphaCutoffEnable: 0
    - _AlphaDstBlend: 0
    - _AlphaSrcBlend: 1
    - _AlphaToMask: 0
    - _AlphaToMaskInspectorValue: 0
    - _BlendMode: 0
    - _CullMode: 2
    - _CullModeForward: 2
    - _DepthOffsetEnable: 0
    - _DoubleSidedEnable: 0
    - _DoubleSidedNormalMode: 2
    - _DstBlend: 0
    - _EnableBlendModePreserveSpecularLighting: 1
    - _EnableFogOnTransparent: 1
    - _OpaqueCullMode: 2
    - _ReceivesSSR: 1
    - _ReceivesSSRTransparent: 0
    - _RenderQueueType: 1
    - _RequireSplitLighting: 0
    - _SrcBlend: 1
    - _StencilRef: 0
    - _StencilRefDepth: 8
    - _StencilRefDistortionVec: 4
    - _StencilRefGBuffer: 10
    - _StencilRefMV: 40
    - _StencilWriteMask: 6
    - _StencilWriteMaskDepth: 8
    - _StencilWriteMaskDistortionVec: 4
    - _StencilWriteMaskGBuffer: 14
    - _StencilWriteMaskMV: 40
    - _SupportDecals: 1
    - _SurfaceType: 0
    - _TransparentBackfaceEnable: 0
    - _TransparentCullMode: 2
    - _TransparentDepthPostpassEnable: 0
    - _TransparentDepthPrepassEnable: 0
    - _TransparentSortPriority: 0
    - _TransparentWritingMotionVec: 0
    - _TransparentZWrite: 0
    - _UseShadowThreshold: 0
    - _ZTestDepthEqualForOpaque: 3
    - _ZTestGBuffer: 4
    - _ZTestTransparent: 4
    - _ZWrite: 1
    m_Colors:
    - _DoubleSidedConstants: {r: 1, g: 1, b: -1, a: 0}
    - _EmissionColor: {r: 1, g: 1, b: 1, a: 1}
  m_BuildTextureStacks: []<|MERGE_RESOLUTION|>--- conflicted
+++ resolved
@@ -42,9 +42,6 @@
         m_Texture: {fileID: 2800000, guid: fcecce6d2c9be8d418a27f0658a2210d, type: 3}
         m_Scale: {x: 1, y: 1}
         m_Offset: {x: 0, y: 0}
-<<<<<<< HEAD
-    - _Texture2DAsset_5ac9259bd273419491fb449c2255cdcb_Out_0:
-=======
     - _Texture2DAsset_bbb85790396148d891af54885ac7805d_Out_0:
         m_Texture: {fileID: 2800000, guid: fcecce6d2c9be8d418a27f0658a2210d, type: 3}
         m_Scale: {x: 1, y: 1}
@@ -58,7 +55,6 @@
         m_Scale: {x: 1, y: 1}
         m_Offset: {x: 0, y: 0}
     - _Texture2DAsset_dce68039f8da498dab40a65ed5e47456_Out_0:
->>>>>>> 0ed3553d
         m_Texture: {fileID: 2800000, guid: fcecce6d2c9be8d418a27f0658a2210d, type: 3}
         m_Scale: {x: 1, y: 1}
         m_Offset: {x: 0, y: 0}
