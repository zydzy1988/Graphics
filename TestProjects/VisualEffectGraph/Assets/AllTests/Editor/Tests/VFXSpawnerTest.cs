using System;
using NUnit.Framework;
using UnityEngine;
using UnityEngine.Experimental.VFX;
using UnityEditor.Experimental.VFX;
using UnityEditor;
using UnityEngine.TestTools;
using System.Linq;
using UnityEditor.VFX.UI;
using System.Collections;
using System.Collections.Generic;
using UnityEditor.VFX.Block;

namespace UnityEditor.VFX.Test
{
    public class VFXSpawnerTest
    {
        string tempFilePath = "Assets/TmpTests/vfxTest.vfx";

        VFXGraph MakeTemporaryGraph()
        {
            if (System.IO.File.Exists(tempFilePath))
            {
                AssetDatabase.DeleteAsset(tempFilePath);
            }

            System.IO.File.WriteAllText(tempFilePath, "");

            AssetDatabase.ImportAsset(tempFilePath); // This will create the VisualEffectAsset.

            VisualEffectAsset asset = AssetDatabase.LoadAssetAtPath<VisualEffectAsset>(tempFilePath);

            VisualEffectResource resource = asset.GetResource(); // force resource creation

            VFXGraph graph = ScriptableObject.CreateInstance<VFXGraph>();

            graph.visualEffectResource = resource;

            return graph;
        }

        [TearDown]
        public void CleanUp()
        {
            AssetDatabase.DeleteAsset(tempFilePath);
        }

        [UnityTest]
        [Timeout(1000 * 10)]
        public IEnumerator CreateAssetAndComponentSpawner()
        {
            EditorApplication.ExecuteMenuItem("Window/General/Game");

            var graph = MakeTemporaryGraph();

            var spawnerContext = ScriptableObject.CreateInstance<VFXBasicSpawner>();
            var blockConstantRate = ScriptableObject.CreateInstance<VFXSpawnerConstantRate>();
            var slotCount = blockConstantRate.GetInputSlot(0);

            var spawnerInit = ScriptableObject.CreateInstance<VFXBasicInitialize>();
            var spawnerOutput = ScriptableObject.CreateInstance<VFXQuadOutput>();

            var spawnCountValue = 753.0f;
            slotCount.value = spawnCountValue;

            spawnerContext.AddChild(blockConstantRate);
            graph.AddChild(spawnerContext);
            graph.AddChild(spawnerInit);
            graph.AddChild(spawnerOutput);
            spawnerInit.LinkFrom(spawnerContext);
            spawnerOutput.LinkFrom(spawnerInit);

            graph.RecompileIfNeeded();

            var gameObj = new GameObject("CreateAssetAndComponentSpawner");
            var vfxComponent = gameObj.AddComponent<VisualEffect>();
            vfxComponent.visualEffectAsset = graph.visualEffectResource.asset;

            var cameraObj = new GameObject("CreateAssetAndComponentSpawner_Camera");
            var camera = cameraObj.AddComponent<Camera>();
            camera.transform.localPosition = Vector3.one;
            camera.transform.LookAt(vfxComponent.transform);

            int maxFrame = 512;
            while (vfxComponent.culled && --maxFrame > 0)
            {
                yield return null;
            }
            Assert.IsTrue(maxFrame > 0);
            yield return null; //wait for exactly one more update if visible

            var spawnerState = vfxComponent.DebugGetSpawnerState(0);

            var spawnCountRead = spawnerState.spawnCount / spawnerState.deltaTime;
            Assert.LessOrEqual(Mathf.Abs(spawnCountRead - spawnCountValue), 0.01f);
            UnityEngine.Object.DestroyImmediate(gameObj);
            UnityEngine.Object.DestroyImmediate(cameraObj);
        }

        [UnityTest]
        [Timeout(1000 * 10)]
        public IEnumerator CreateEventStartAndStop()
        {
<<<<<<< HEAD
            EditorApplication.ExecuteMenuItem("Window/Game");
            var graph = MakeTemporaryGraph();
=======
            EditorApplication.ExecuteMenuItem("Window/General/Game");
            var graph = ScriptableObject.CreateInstance<VFXGraph>();
>>>>>>> 1027480e

            var eventStart = ScriptableObject.CreateInstance<VFXBasicEvent>();
            eventStart.eventName = "Custom_Start";
            var eventStop = ScriptableObject.CreateInstance<VFXBasicEvent>();
            eventStop.eventName = "Custom_Stop";

            var spawnerContext = ScriptableObject.CreateInstance<VFXBasicSpawner>();
            var blockConstantRate = ScriptableObject.CreateInstance<VFXSpawnerConstantRate>();
            var slotCount = blockConstantRate.GetInputSlot(0);

            var spawnerInit = ScriptableObject.CreateInstance<VFXBasicInitialize>();
            var spawnerOutput = ScriptableObject.CreateInstance<VFXQuadOutput>();

            var spawnCountValue = 1984.0f;
            slotCount.value = spawnCountValue;

            spawnerContext.AddChild(blockConstantRate);
            graph.AddChild(eventStart);
            graph.AddChild(eventStop);
            graph.AddChild(spawnerContext);
            graph.AddChild(spawnerInit);
            graph.AddChild(spawnerOutput);
            spawnerInit.LinkFrom(spawnerContext);
            spawnerOutput.LinkFrom(spawnerInit);
            spawnerContext.LinkFrom(eventStart, 0, 0);
            spawnerContext.LinkFrom(eventStop, 0, 1);

            graph.RecompileIfNeeded();

            var gameObj = new GameObject("CreateEventStartAndStop");
            var vfxComponent = gameObj.AddComponent<VisualEffect>();
            vfxComponent.visualEffectAsset = graph.visualEffectResource.asset;

            var cameraObj = new GameObject("CreateEventStartAndStop_Camera");
            var camera = cameraObj.AddComponent<Camera>();
            camera.transform.localPosition = Vector3.one;
            camera.transform.LookAt(vfxComponent.transform);

            int maxFrame = 512;
            while (vfxComponent.culled && --maxFrame > 0)
            {
                yield return null;
            }
            Assert.IsTrue(maxFrame > 0);
            yield return null; //wait for exactly one more update if visible

            var spawnerState = vfxComponent.DebugGetSpawnerState(0);
            var spawnCountRead = spawnerState.spawnCount / spawnerState.deltaTime;
            Assert.LessOrEqual(Mathf.Abs(spawnCountRead), 0.01f);

            vfxComponent.SendEvent("Custom_Start");
            for (int i = 0; i < 16; ++i) yield return null;

            spawnerState = vfxComponent.DebugGetSpawnerState(0);
            spawnCountRead = spawnerState.spawnCount / spawnerState.deltaTime;
            Assert.LessOrEqual(Mathf.Abs(spawnCountRead - spawnCountValue), 0.01f);

            vfxComponent.SendEvent("Custom_Stop");
            for (int i = 0; i < 16; ++i) yield return null;

            spawnerState = vfxComponent.DebugGetSpawnerState(0);
            spawnCountRead = spawnerState.spawnCount / spawnerState.deltaTime;
            Assert.LessOrEqual(Mathf.Abs(spawnCountRead), 0.01f);

            UnityEngine.Object.DestroyImmediate(gameObj);
            UnityEngine.Object.DestroyImmediate(cameraObj);
        }

        /*
        [UnityTest]
        [Timeout(1000 * 10)]
        public IEnumerator CreateEventAttributeAndStart()
        {
            EditorApplication.ExecuteMenuItem("Window/General/Game");
            var graph = ScriptableObject.CreateInstance<VFXGraph>();

            var spawnerContext = ScriptableObject.CreateInstance<VFXBasicSpawner>();
            var blockBurst = ScriptableObject.CreateInstance<VFXSpawnerConstantRate>();

            spawnerContext.AddChild(blockBurst);
            graph.AddChild(spawnerContext);

            graph.visualEffectAsset = new VisualEffectAsset();
            graph.RecompileIfNeeded();
            graph.visualEffectAsset.bounds = new Bounds(Vector3.zero, Vector3.positiveInfinity);

            var gameObj = new GameObject("CreateEventAttributeAndStart");
            var vfxComponent = gameObj.AddComponent<VisualEffect>();
            vfxComponent.visualEffectAsset = graph.visualEffectAsset;

            var lifeTimeIn = 28.0f;
            var vfxEventAttr = vfxComponent.CreateVFXEventAttribute();
            vfxEventAttr.SetFloat("lifeTime", lifeTimeIn);
            vfxComponent.Start(vfxEventAttr);

            int maxFrame = 512;
            while (vfxComponent.culled && --maxFrame > 0)
            {
                yield return null;
            }
            Assert.IsTrue(maxFrame > 0);
            yield return null; //wait for exactly one more update if visible

            var spawnerState = vfxComponent.GetSpawnerState(0);
            var lifeTimeOut = spawnerState.vfxEventAttribute.GetFloat("lifeTime");
            Assert.AreEqual(lifeTimeIn, lifeTimeOut);

            UnityEngine.Object.DestroyImmediate(gameObj);
        }
        */

        [UnityTest]
        [Timeout(1000 * 10)]
        public IEnumerator CreateCustomSpawnerAndComponent()
        {
<<<<<<< HEAD
            EditorApplication.ExecuteMenuItem("Window/Game");
            var graph = MakeTemporaryGraph();
=======
            EditorApplication.ExecuteMenuItem("Window/General/Game");
            var graph = ScriptableObject.CreateInstance<VFXGraph>();
>>>>>>> 1027480e

            var spawnerContext = ScriptableObject.CreateInstance<VFXBasicSpawner>();
            var blockCustomSpawner = ScriptableObject.CreateInstance<VFXSpawnerCustomWrapper>();
            blockCustomSpawner.SetSettingValue("m_customType", new SerializableType(typeof(VFXCustomSpawnerTest)));

            var spawnerInit = ScriptableObject.CreateInstance<VFXBasicInitialize>();
            var spawnerOutput = ScriptableObject.CreateInstance<VFXQuadOutput>();
            var blockSetAttribute = ScriptableObject.CreateInstance<SetAttribute>();
            blockSetAttribute.SetSettingValue("attribute", "lifetime");
            spawnerInit.AddChild(blockSetAttribute);

            var blockAttributeSource = ScriptableObject.CreateInstance<VFXAttributeParameter>();
            blockAttributeSource.SetSettingValue("location", VFXAttributeLocation.Source);
            blockAttributeSource.SetSettingValue("attribute", "lifetime");

            spawnerContext.AddChild(blockCustomSpawner);
            graph.AddChild(spawnerContext);
            graph.AddChild(spawnerInit);
            graph.AddChild(spawnerOutput);
            graph.AddChild(blockAttributeSource);
            blockAttributeSource.outputSlots[0].Link(blockSetAttribute.inputSlots[0]);

            spawnerInit.LinkFrom(spawnerContext);
            spawnerOutput.LinkFrom(spawnerInit);

            var valueTotalTime = 187.0f;
            blockCustomSpawner.GetInputSlot(0).value = valueTotalTime;

            graph.RecompileIfNeeded();

            var gameObj = new GameObject("CreateCustomSpawnerAndComponent");
            var vfxComponent = gameObj.AddComponent<VisualEffect>();
            vfxComponent.visualEffectAsset = graph.visualEffectResource.asset;

            var cameraObj = new GameObject("CreateCustomSpawnerAndComponent_Camera");
            var camera = cameraObj.AddComponent<Camera>();
            camera.transform.localPosition = Vector3.one;
            camera.transform.LookAt(vfxComponent.transform);

            int maxFrame = 512;
            while (vfxComponent.culled && --maxFrame > 0)
            {
                yield return null;
            }
            Assert.IsTrue(maxFrame > 0);
            yield return null; //wait for exactly one more update if visible

            var spawnerState = vfxComponent.DebugGetSpawnerState(0);
            Assert.GreaterOrEqual(spawnerState.totalTime, valueTotalTime);
            Assert.AreEqual(VFXCustomSpawnerTest.s_LifeTime, spawnerState.vfxEventAttribute.GetFloat("lifetime"));
            Assert.AreEqual(VFXCustomSpawnerTest.s_SpawnCount, spawnerState.spawnCount);

            UnityEngine.Object.DestroyImmediate(gameObj);
            UnityEngine.Object.DestroyImmediate(cameraObj);
        }

        /*
        [UnityTest]
        [Timeout(1000 * 10)]
        public IEnumerator CreateCustomSpawnerLinkedWithSourceAttribute()
        {
            EditorApplication.ExecuteMenuItem("Window/General/Game");
            var graph = ScriptableObject.CreateInstance<VFXGraph>();

            var spawnerContext = ScriptableObject.CreateInstance<VFXBasicSpawner>();
            graph.AddChild(spawnerContext);

            var initContext = ScriptableObject.CreateInstance<VFXBasicInitialize>();
            graph.AddChild(initContext);

            spawnerContext.LinkTo(initContext);

            var initBlock = ScriptableObject.CreateInstance<VFXAllType>();
            initContext.AddChild(initBlock);

            var attributeVelocity = VFXLibrary.GetSourceAttributeParameters().FirstOrDefault(o => o.name == "velocity").CreateInstance();
            graph.AddChild(attributeVelocity);

            var targetSlot = initBlock.inputSlots.FirstOrDefault(o => o.property.type == attributeVelocity.outputSlots[0].property.type);
            attributeVelocity.outputSlots[0].Link(targetSlot);

            graph.visualEffectAsset = new VisualEffectAsset();
            graph.RecompileIfNeeded();
            graph.visualEffectAsset.bounds = new Bounds(Vector3.zero, Vector3.positiveInfinity);

            var gameObj = new GameObject("CreateCustomSpawnerLinkedWithSourceAttribute");
            var vfxComponent = gameObj.AddComponent<VisualEffect>();
            vfxComponent.visualEffectAsset = graph.visualEffectAsset;

            int maxFrame = 512;
            while (vfxComponent.culled && --maxFrame > 0)
            {
                yield return null;
            }
            Assert.IsTrue(maxFrame > 0);
            yield return null; //wait for exactly one more update if visible

            var vfxEventAttribute = vfxComponent.CreateVFXEventAttribute();
            Assert.IsTrue(vfxEventAttribute.HasVector3("velocity"));
        }
        */
    }
}<|MERGE_RESOLUTION|>--- conflicted
+++ resolved
@@ -101,13 +101,8 @@
         [Timeout(1000 * 10)]
         public IEnumerator CreateEventStartAndStop()
         {
-<<<<<<< HEAD
-            EditorApplication.ExecuteMenuItem("Window/Game");
+            EditorApplication.ExecuteMenuItem("Window/General/Game");
             var graph = MakeTemporaryGraph();
-=======
-            EditorApplication.ExecuteMenuItem("Window/General/Game");
-            var graph = ScriptableObject.CreateInstance<VFXGraph>();
->>>>>>> 1027480e
 
             var eventStart = ScriptableObject.CreateInstance<VFXBasicEvent>();
             eventStart.eventName = "Custom_Start";
@@ -223,13 +218,8 @@
         [Timeout(1000 * 10)]
         public IEnumerator CreateCustomSpawnerAndComponent()
         {
-<<<<<<< HEAD
-            EditorApplication.ExecuteMenuItem("Window/Game");
+            EditorApplication.ExecuteMenuItem("Window/General/Game");
             var graph = MakeTemporaryGraph();
-=======
-            EditorApplication.ExecuteMenuItem("Window/General/Game");
-            var graph = ScriptableObject.CreateInstance<VFXGraph>();
->>>>>>> 1027480e
 
             var spawnerContext = ScriptableObject.CreateInstance<VFXBasicSpawner>();
             var blockCustomSpawner = ScriptableObject.CreateInstance<VFXSpawnerCustomWrapper>();
