%YAML 1.1
%TAG !u! tag:unity3d.com,2011:
--- !u!114 &114002506663150390
MonoBehaviour:
  m_ObjectHideFlags: 0
  m_PrefabParentObject: {fileID: 0}
  m_PrefabInternal: {fileID: 0}
  m_GameObject: {fileID: 0}
  m_Enabled: 1
  m_EditorHideFlags: 0
  m_Script: {fileID: 11500000, guid: 3e3f628d80ffceb489beac74258f9cf7, type: 3}
  m_Name: VFXSlotTransform
  m_EditorClassIdentifier: 
  m_Parent: {fileID: 0}
  m_Children:
  - {fileID: 114127729743138294}
  - {fileID: 114683149079236060}
  - {fileID: 114807203357439076}
  m_UIPosition: {x: 0, y: 0}
  m_UICollapsed: 0
  m_UISuperCollapsed: 0
  m_MasterSlot: {fileID: 114002506663150390}
  m_MasterData:
    m_Owner: {fileID: 114670687774327942}
    m_Value:
      m_Type:
        m_SerializableType: UnityEditor.VFX.Transform, Assembly-CSharp-Editor-testable,
          Version=0.0.0.0, Culture=neutral, PublicKeyToken=null
      m_SerializableObject: '{"space":0,"position":{"x":0.0,"y":0.0,"z":0.0},"angles":{"x":0.0,"y":0.0,"z":90.0},"scale":{"x":6.0,"y":6.0,"z":6.0}}'
  m_Property:
    name: FieldTransform
    m_serializedType:
      m_SerializableType: UnityEditor.VFX.Transform, Assembly-CSharp-Editor-testable,
        Version=0.0.0.0, Culture=neutral, PublicKeyToken=null
    attributes:
    - m_Type: 3
      m_Min: -Infinity
      m_Max: Infinity
      m_Tooltip: The position, rotation and scale of the vectorfield
  m_Direction: 0
  m_LinkedSlots: []
--- !u!114 &114003315507423320
MonoBehaviour:
  m_ObjectHideFlags: 0
  m_PrefabParentObject: {fileID: 0}
  m_PrefabInternal: {fileID: 0}
  m_GameObject: {fileID: 0}
  m_Enabled: 1
  m_EditorHideFlags: 0
  m_Script: {fileID: 11500000, guid: 87c154e0feeee864da39ba7591cf27e7, type: 3}
  m_Name: VFXSlotFloatN
  m_EditorClassIdentifier: 
  m_Parent: {fileID: 0}
  m_Children: []
  m_UIPosition: {x: 0, y: 0}
  m_UICollapsed: 1
  m_UISuperCollapsed: 0
  m_MasterSlot: {fileID: 114003315507423320}
  m_MasterData:
    m_Owner: {fileID: 114984962291687466}
    m_Value:
      m_Type:
        m_SerializableType: UnityEditor.VFX.FloatN, Assembly-CSharp-Editor-testable,
          Version=0.0.0.0, Culture=neutral, PublicKeyToken=null
      m_SerializableObject: '{"m_Components":[2.0]}'
  m_Property:
    name: b
    m_serializedType:
      m_SerializableType: UnityEditor.VFX.FloatN, Assembly-CSharp-Editor-testable,
        Version=0.0.0.0, Culture=neutral, PublicKeyToken=null
    attributes: []
  m_Direction: 0
  m_LinkedSlots:
  - {fileID: 114664837784982664}
--- !u!114 &114007116320152602
MonoBehaviour:
  m_ObjectHideFlags: 0
  m_PrefabParentObject: {fileID: 0}
  m_PrefabInternal: {fileID: 0}
  m_GameObject: {fileID: 0}
  m_Enabled: 1
  m_EditorHideFlags: 0
  m_Script: {fileID: 11500000, guid: f780aa281814f9842a7c076d436932e7, type: 3}
  m_Name: VFXSlotFloat
  m_EditorClassIdentifier: 
  m_Parent: {fileID: 114266505479653484}
  m_Children: []
  m_UIPosition: {x: 0, y: 0}
  m_UICollapsed: 1
  m_UISuperCollapsed: 0
  m_MasterSlot: {fileID: 114266505479653484}
  m_MasterData:
    m_Owner: {fileID: 0}
    m_Value:
      m_Type:
        m_SerializableType: 
      m_SerializableObject: 
  m_Property:
    name: y
    m_serializedType:
      m_SerializableType: System.Single, mscorlib, Version=2.0.0.0, Culture=neutral,
        PublicKeyToken=b77a5c561934e089
    attributes: []
  m_Direction: 0
  m_LinkedSlots: []
--- !u!114 &114008604913712136
MonoBehaviour:
  m_ObjectHideFlags: 0
  m_PrefabParentObject: {fileID: 0}
  m_PrefabInternal: {fileID: 0}
  m_GameObject: {fileID: 0}
  m_Enabled: 1
  m_EditorHideFlags: 0
  m_Script: {fileID: 11500000, guid: 87c154e0feeee864da39ba7591cf27e7, type: 3}
  m_Name: VFXSlotFloatN
  m_EditorClassIdentifier: 
  m_Parent: {fileID: 0}
  m_Children: []
  m_UIPosition: {x: 0, y: 0}
  m_UICollapsed: 1
  m_UISuperCollapsed: 0
  m_MasterSlot: {fileID: 114008604913712136}
  m_MasterData:
    m_Owner: {fileID: 114062302110721222}
    m_Value:
      m_Type:
        m_SerializableType: UnityEditor.VFX.FloatN, Assembly-CSharp-Editor-testable,
          Version=0.0.0.0, Culture=neutral, PublicKeyToken=null
      m_SerializableObject: '{"m_Components":[-0.800000011920929]}'
  m_Property:
    name: b
    m_serializedType:
      m_SerializableType: UnityEditor.VFX.FloatN, Assembly-CSharp-Editor-testable,
        Version=0.0.0.0, Culture=neutral, PublicKeyToken=null
    attributes: []
  m_Direction: 0
  m_LinkedSlots:
  - {fileID: 114076681416168342}
--- !u!114 &114010758778321178
MonoBehaviour:
  m_ObjectHideFlags: 0
  m_PrefabParentObject: {fileID: 0}
  m_PrefabInternal: {fileID: 0}
  m_GameObject: {fileID: 0}
  m_Enabled: 1
  m_EditorHideFlags: 0
  m_Script: {fileID: 11500000, guid: 87c154e0feeee864da39ba7591cf27e7, type: 3}
  m_Name: VFXSlotFloatN
  m_EditorClassIdentifier: 
  m_Parent: {fileID: 0}
  m_Children: []
  m_UIPosition: {x: 0, y: 0}
  m_UICollapsed: 1
  m_UISuperCollapsed: 0
  m_MasterSlot: {fileID: 114010758778321178}
  m_MasterData:
    m_Owner: {fileID: 114082303526089152}
    m_Value:
      m_Type:
        m_SerializableType: UnityEditor.VFX.FloatN, Assembly-CSharp-Editor-testable,
          Version=0.0.0.0, Culture=neutral, PublicKeyToken=null
      m_SerializableObject: '{"m_Components":[0.5]}'
  m_Property:
    name: input
    m_serializedType:
      m_SerializableType: UnityEditor.VFX.FloatN, Assembly-CSharp-Editor-testable,
        Version=0.0.0.0, Culture=neutral, PublicKeyToken=null
    attributes:
    - m_Type: 3
      m_Min: -Infinity
      m_Max: Infinity
      m_Tooltip: The value to be remapped into the new range.
  m_Direction: 0
  m_LinkedSlots:
  - {fileID: 114132879526746020}
--- !u!114 &114012508524972890
MonoBehaviour:
  m_ObjectHideFlags: 0
  m_PrefabParentObject: {fileID: 0}
  m_PrefabInternal: {fileID: 0}
  m_GameObject: {fileID: 0}
  m_Enabled: 1
  m_EditorHideFlags: 0
  m_Script: {fileID: 11500000, guid: ac39bd03fca81b849929b9c966f1836a, type: 3}
  m_Name: VFXSlotFloat3
  m_EditorClassIdentifier: 
  m_Parent: {fileID: 114512058993096910}
  m_Children:
  - {fileID: 114359936435990144}
  - {fileID: 114473067805065366}
  - {fileID: 114243237368648532}
  m_UIPosition: {x: 0, y: 0}
  m_UICollapsed: 1
  m_UISuperCollapsed: 0
  m_MasterSlot: {fileID: 114512058993096910}
  m_MasterData:
    m_Owner: {fileID: 0}
    m_Value:
      m_Type:
        m_SerializableType: 
      m_SerializableObject: 
  m_Property:
    name: position
    m_serializedType:
      m_SerializableType: UnityEngine.Vector3, UnityEngine.CoreModule, Version=0.0.0.0,
        Culture=neutral, PublicKeyToken=null
    attributes:
    - m_Type: 3
      m_Min: -Infinity
      m_Max: Infinity
      m_Tooltip: The transform position.
  m_Direction: 0
  m_LinkedSlots: []
--- !u!114 &114017911007789490
MonoBehaviour:
  m_ObjectHideFlags: 0
  m_PrefabParentObject: {fileID: 0}
  m_PrefabInternal: {fileID: 0}
  m_GameObject: {fileID: 0}
  m_Enabled: 1
  m_EditorHideFlags: 0
  m_Script: {fileID: 11500000, guid: f780aa281814f9842a7c076d436932e7, type: 3}
  m_Name: VFXSlotFloat
  m_EditorClassIdentifier: 
  m_Parent: {fileID: 114683149079236060}
  m_Children: []
  m_UIPosition: {x: 0, y: 0}
  m_UICollapsed: 1
  m_UISuperCollapsed: 0
  m_MasterSlot: {fileID: 114002506663150390}
  m_MasterData:
    m_Owner: {fileID: 0}
    m_Value:
      m_Type:
        m_SerializableType: 
      m_SerializableObject: 
  m_Property:
    name: z
    m_serializedType:
      m_SerializableType: System.Single, mscorlib, Version=2.0.0.0, Culture=neutral,
        PublicKeyToken=b77a5c561934e089
    attributes: []
  m_Direction: 0
  m_LinkedSlots: []
--- !u!114 &114033631248347048
MonoBehaviour:
  m_ObjectHideFlags: 0
  m_PrefabParentObject: {fileID: 0}
  m_PrefabInternal: {fileID: 0}
  m_GameObject: {fileID: 0}
  m_Enabled: 1
  m_EditorHideFlags: 0
  m_Script: {fileID: 11500000, guid: f780aa281814f9842a7c076d436932e7, type: 3}
  m_Name: VFXSlotFloat
  m_EditorClassIdentifier: 
  m_Parent: {fileID: 114897702330652198}
  m_Children: []
  m_UIPosition: {x: 0, y: 0}
  m_UICollapsed: 1
  m_UISuperCollapsed: 0
  m_MasterSlot: {fileID: 114897702330652198}
  m_MasterData:
    m_Owner: {fileID: 0}
    m_Value:
      m_Type:
        m_SerializableType: 
      m_SerializableObject: 
  m_Property:
    name: y
    m_serializedType:
      m_SerializableType: System.Single, mscorlib, Version=2.0.0.0, Culture=neutral,
        PublicKeyToken=b77a5c561934e089
    attributes: []
  m_Direction: 1
  m_LinkedSlots: []
--- !u!114 &114037070945783036
MonoBehaviour:
  m_ObjectHideFlags: 0
  m_PrefabParentObject: {fileID: 0}
  m_PrefabInternal: {fileID: 0}
  m_GameObject: {fileID: 0}
  m_Enabled: 1
  m_EditorHideFlags: 0
  m_Script: {fileID: 11500000, guid: f780aa281814f9842a7c076d436932e7, type: 3}
  m_Name: VFXSlotFloat
  m_EditorClassIdentifier: 
  m_Parent: {fileID: 114425551758419458}
  m_Children: []
  m_UIPosition: {x: 0, y: 0}
  m_UICollapsed: 1
  m_UISuperCollapsed: 0
  m_MasterSlot: {fileID: 114425551758419458}
  m_MasterData:
    m_Owner: {fileID: 0}
    m_Value:
      m_Type:
        m_SerializableType: 
      m_SerializableObject: 
  m_Property:
    name: z
    m_serializedType:
      m_SerializableType: System.Single, mscorlib, Version=2.0.0.0, Culture=neutral,
        PublicKeyToken=b77a5c561934e089
    attributes: []
  m_Direction: 1
  m_LinkedSlots: []
--- !u!114 &114037164449643724
MonoBehaviour:
  m_ObjectHideFlags: 0
  m_PrefabParentObject: {fileID: 0}
  m_PrefabInternal: {fileID: 0}
  m_GameObject: {fileID: 0}
  m_Enabled: 1
  m_EditorHideFlags: 0
  m_Script: {fileID: 11500000, guid: ad25a54912d2a8f49be8b514e802c040, type: 3}
  m_Name: VFXOperatorSine
  m_EditorClassIdentifier: 
  m_Parent: {fileID: 114231982420006628}
  m_Children: []
  m_UIPosition: {x: -2253.0264, y: 2032.0531}
  m_UICollapsed: 1
  m_UISuperCollapsed: 0
  m_InputSlots:
  - {fileID: 114619665490869036}
  m_OutputSlots:
  - {fileID: 114168910419481910}
--- !u!114 &114037295589774806
MonoBehaviour:
  m_ObjectHideFlags: 0
  m_PrefabParentObject: {fileID: 0}
  m_PrefabInternal: {fileID: 0}
  m_GameObject: {fileID: 0}
  m_Enabled: 1
  m_EditorHideFlags: 0
  m_Script: {fileID: 11500000, guid: f780aa281814f9842a7c076d436932e7, type: 3}
  m_Name: VFXSlotFloat
  m_EditorClassIdentifier: 
  m_Parent: {fileID: 114574423642185488}
  m_Children: []
  m_UIPosition: {x: 0, y: 0}
  m_UICollapsed: 1
  m_UISuperCollapsed: 0
  m_MasterSlot: {fileID: 114574423642185488}
  m_MasterData:
    m_Owner: {fileID: 0}
    m_Value:
      m_Type:
        m_SerializableType: 
      m_SerializableObject: 
  m_Property:
    name: y
    m_serializedType:
      m_SerializableType: System.Single, mscorlib, Version=2.0.0.0, Culture=neutral,
        PublicKeyToken=b77a5c561934e089
    attributes: []
  m_Direction: 1
  m_LinkedSlots: []
--- !u!114 &114037864430085106
MonoBehaviour:
  m_ObjectHideFlags: 0
  m_PrefabParentObject: {fileID: 0}
  m_PrefabInternal: {fileID: 0}
  m_GameObject: {fileID: 0}
  m_Enabled: 1
  m_EditorHideFlags: 0
  m_Script: {fileID: 11500000, guid: ac39bd03fca81b849929b9c966f1836a, type: 3}
  m_Name: VFXSlotFloat3
  m_EditorClassIdentifier: 
  m_Parent: {fileID: 0}
  m_Children:
  - {fileID: 114212180055416498}
  - {fileID: 114398569637308056}
  - {fileID: 114384614258351586}
  m_UIPosition: {x: 0, y: 0}
  m_UICollapsed: 1
  m_UISuperCollapsed: 0
  m_MasterSlot: {fileID: 114037864430085106}
  m_MasterData:
    m_Owner: {fileID: 114549730522162742}
    m_Value:
      m_Type:
        m_SerializableType: UnityEngine.Vector3, UnityEngine.CoreModule, Version=0.0.0.0,
          Culture=neutral, PublicKeyToken=null
      m_SerializableObject: '{"x":0.0,"y":0.0,"z":0.0}'
  m_Property:
    name: o
    m_serializedType:
      m_SerializableType: UnityEngine.Vector3, UnityEngine.CoreModule, Version=0.0.0.0,
        Culture=neutral, PublicKeyToken=null
    attributes: []
  m_Direction: 1
  m_LinkedSlots:
  - {fileID: 114619665490869036}
  - {fileID: 114697759711400912}
--- !u!114 &114044202006354730
MonoBehaviour:
  m_ObjectHideFlags: 0
  m_PrefabParentObject: {fileID: 0}
  m_PrefabInternal: {fileID: 0}
  m_GameObject: {fileID: 0}
  m_Enabled: 1
  m_EditorHideFlags: 0
  m_Script: {fileID: 11500000, guid: 7d33fb94df928ef4c986f97607706b82, type: 3}
  m_Name: VFXBuiltInParameter
  m_EditorClassIdentifier: 
  m_Parent: {fileID: 114231982420006628}
  m_Children: []
  m_UIPosition: {x: -392.99744, y: 1608.8615}
  m_UICollapsed: 1
  m_UISuperCollapsed: 0
  m_InputSlots: []
  m_OutputSlots:
  - {fileID: 114142400170049970}
  m_expressionOp: 14
--- !u!114 &114061630886536768
MonoBehaviour:
  m_ObjectHideFlags: 0
  m_PrefabParentObject: {fileID: 0}
  m_PrefabInternal: {fileID: 0}
  m_GameObject: {fileID: 0}
  m_Enabled: 1
  m_EditorHideFlags: 0
  m_Script: {fileID: 11500000, guid: f780aa281814f9842a7c076d436932e7, type: 3}
  m_Name: VFXSlotFloat
  m_EditorClassIdentifier: 
  m_Parent: {fileID: 0}
  m_Children: []
  m_UIPosition: {x: 0, y: 0}
  m_UICollapsed: 1
  m_UISuperCollapsed: 0
  m_MasterSlot: {fileID: 114061630886536768}
  m_MasterData:
    m_Owner: {fileID: 114692950142637082}
    m_Value:
      m_Type:
        m_SerializableType: System.Single, mscorlib, Version=2.0.0.0, Culture=neutral,
          PublicKeyToken=b77a5c561934e089
      m_SerializableObject: 1
  m_Property:
    name: DragCoefficient
    m_serializedType:
      m_SerializableType: System.Single, mscorlib, Version=2.0.0.0, Culture=neutral,
        PublicKeyToken=b77a5c561934e089
    attributes:
    - m_Type: 3
      m_Min: -Infinity
      m_Max: Infinity
      m_Tooltip: The drag coefficient used to drive particles
  m_Direction: 0
  m_LinkedSlots: []
--- !u!114 &114062302110721222
MonoBehaviour:
  m_ObjectHideFlags: 0
  m_PrefabParentObject: {fileID: 0}
  m_PrefabInternal: {fileID: 0}
  m_GameObject: {fileID: 0}
  m_Enabled: 1
  m_EditorHideFlags: 0
  m_Script: {fileID: 11500000, guid: 889be8bf1ed0c954a9ed096ce41655ea, type: 3}
  m_Name: VFXOperatorMultiply
  m_EditorClassIdentifier: 
  m_Parent: {fileID: 114231982420006628}
  m_Children: []
  m_UIPosition: {x: -799.2361, y: 1196.705}
  m_UICollapsed: 0
  m_UISuperCollapsed: 0
  m_InputSlots:
  - {fileID: 114292049123527864}
  - {fileID: 114008604913712136}
  - {fileID: 114201445858021156}
  m_OutputSlots:
  - {fileID: 114339315983922540}
--- !u!114 &114062548488304128
MonoBehaviour:
  m_ObjectHideFlags: 0
  m_PrefabParentObject: {fileID: 0}
  m_PrefabInternal: {fileID: 0}
  m_GameObject: {fileID: 0}
  m_Enabled: 1
  m_EditorHideFlags: 0
  m_Script: {fileID: 11500000, guid: 87c154e0feeee864da39ba7591cf27e7, type: 3}
  m_Name: VFXSlotFloatN
  m_EditorClassIdentifier: 
  m_Parent: {fileID: 0}
  m_Children: []
  m_UIPosition: {x: 0, y: 0}
  m_UICollapsed: 1
  m_UISuperCollapsed: 0
  m_MasterSlot: {fileID: 114062548488304128}
  m_MasterData:
    m_Owner: {fileID: 114082303526089152}
    m_Value:
      m_Type:
        m_SerializableType: UnityEditor.VFX.FloatN, Assembly-CSharp-Editor-testable,
          Version=0.0.0.0, Culture=neutral, PublicKeyToken=null
      m_SerializableObject: '{"m_Components":[0.0]}'
  m_Property:
    name: newRangeMin
    m_serializedType:
      m_SerializableType: UnityEditor.VFX.FloatN, Assembly-CSharp-Editor-testable,
        Version=0.0.0.0, Culture=neutral, PublicKeyToken=null
    attributes:
    - m_Type: 3
      m_Min: -Infinity
      m_Max: Infinity
      m_Tooltip: The start of the new range.
  m_Direction: 0
  m_LinkedSlots: []
--- !u!114 &114066242736810680
MonoBehaviour:
  m_ObjectHideFlags: 0
  m_PrefabParentObject: {fileID: 0}
  m_PrefabInternal: {fileID: 0}
  m_GameObject: {fileID: 0}
  m_Enabled: 1
  m_EditorHideFlags: 0
  m_Script: {fileID: 11500000, guid: f780aa281814f9842a7c076d436932e7, type: 3}
  m_Name: VFXSlotFloat
  m_EditorClassIdentifier: 
  m_Parent: {fileID: 0}
  m_Children: []
  m_UIPosition: {x: 0, y: 0}
  m_UICollapsed: 1
  m_UISuperCollapsed: 0
  m_MasterSlot: {fileID: 114066242736810680}
  m_MasterData:
    m_Owner: {fileID: 114071614516354956}
    m_Value:
      m_Type:
        m_SerializableType: System.Single, mscorlib, Version=2.0.0.0, Culture=neutral,
          PublicKeyToken=b77a5c561934e089
      m_SerializableObject: 0
  m_Property:
    name: LifetimeLoss
    m_serializedType:
      m_SerializableType: System.Single, mscorlib, Version=2.0.0.0, Culture=neutral,
        PublicKeyToken=b77a5c561934e089
    attributes:
    - m_Type: 3
      m_Min: -Infinity
      m_Max: Infinity
      m_Tooltip: The proportion of a particle's life that is lost after a collision.
    - m_Type: 0
      m_Min: 0
      m_Max: 1
      m_Tooltip: 
  m_Direction: 0
  m_LinkedSlots: []
--- !u!114 &114071614516354956
MonoBehaviour:
  m_ObjectHideFlags: 0
  m_PrefabParentObject: {fileID: 0}
  m_PrefabInternal: {fileID: 0}
  m_GameObject: {fileID: 0}
  m_Enabled: 1
  m_EditorHideFlags: 0
  m_Script: {fileID: 11500000, guid: a1046201700a4ae428a525579e74b99e, type: 3}
  m_Name: CollisionSphere
  m_EditorClassIdentifier: 
  m_Parent: {fileID: 114777003427136014}
  m_Children: []
  m_UIPosition: {x: 0, y: 0}
  m_UICollapsed: 0
  m_UISuperCollapsed: 0
  m_InputSlots:
  - {fileID: 114443920913558266}
  - {fileID: 114505481413729284}
  - {fileID: 114591874772547464}
  - {fileID: 114066242736810680}
  m_OutputSlots: []
  m_Disabled: 0
  mode: 0
  roughSurface: 0
--- !u!114 &114076681416168342
MonoBehaviour:
  m_ObjectHideFlags: 0
  m_PrefabParentObject: {fileID: 0}
  m_PrefabInternal: {fileID: 0}
  m_GameObject: {fileID: 0}
  m_Enabled: 1
  m_EditorHideFlags: 0
  m_Script: {fileID: 11500000, guid: f780aa281814f9842a7c076d436932e7, type: 3}
  m_Name: VFXSlotFloat
  m_EditorClassIdentifier: 
  m_Parent: {fileID: 0}
  m_Children: []
  m_UIPosition: {x: 0, y: 0}
  m_UICollapsed: 1
  m_UISuperCollapsed: 0
  m_MasterSlot: {fileID: 114076681416168342}
  m_MasterData:
    m_Owner: {fileID: 114407878428282606}
    m_Value:
      m_Type:
        m_SerializableType: System.Single, mscorlib, Version=2.0.0.0, Culture=neutral,
          PublicKeyToken=b77a5c561934e089
      m_SerializableObject: 
  m_Property:
    name: kVFXDeltaTimeOp
    m_serializedType:
      m_SerializableType: System.Single, mscorlib, Version=2.0.0.0, Culture=neutral,
        PublicKeyToken=b77a5c561934e089
    attributes: []
  m_Direction: 1
  m_LinkedSlots:
  - {fileID: 114008604913712136}
--- !u!114 &114077356124643328
MonoBehaviour:
  m_ObjectHideFlags: 0
  m_PrefabParentObject: {fileID: 0}
  m_PrefabInternal: {fileID: 0}
  m_GameObject: {fileID: 0}
  m_Enabled: 1
  m_EditorHideFlags: 0
  m_Script: {fileID: 11500000, guid: f780aa281814f9842a7c076d436932e7, type: 3}
  m_Name: VFXSlotFloat
  m_EditorClassIdentifier: 
  m_Parent: {fileID: 114266505479653484}
  m_Children: []
  m_UIPosition: {x: 0, y: 0}
  m_UICollapsed: 1
  m_UISuperCollapsed: 0
  m_MasterSlot: {fileID: 114266505479653484}
  m_MasterData:
    m_Owner: {fileID: 0}
    m_Value:
      m_Type:
        m_SerializableType: 
      m_SerializableObject: 
  m_Property:
    name: x
    m_serializedType:
      m_SerializableType: System.Single, mscorlib, Version=2.0.0.0, Culture=neutral,
        PublicKeyToken=b77a5c561934e089
    attributes: []
  m_Direction: 0
  m_LinkedSlots: []
--- !u!114 &114082303526089152
MonoBehaviour:
  m_ObjectHideFlags: 0
  m_PrefabParentObject: {fileID: 0}
  m_PrefabInternal: {fileID: 0}
  m_GameObject: {fileID: 0}
  m_Enabled: 1
  m_EditorHideFlags: 0
  m_Script: {fileID: 11500000, guid: 96b593401eae97b489620b5609dc2214, type: 3}
  m_Name: VFXOperatorFitClamped
  m_EditorClassIdentifier: 
  m_Parent: {fileID: 114231982420006628}
  m_Children: []
  m_UIPosition: {x: -26.716032, y: 2776.009}
  m_UICollapsed: 1
  m_UISuperCollapsed: 0
  m_InputSlots:
  - {fileID: 114010758778321178}
  - {fileID: 114682158551282002}
  - {fileID: 114978411714245466}
  - {fileID: 114062548488304128}
  - {fileID: 114907387466295720}
  m_OutputSlots:
  - {fileID: 114430013186246782}
--- !u!114 &114089781223644088
MonoBehaviour:
  m_ObjectHideFlags: 0
  m_PrefabParentObject: {fileID: 0}
  m_PrefabInternal: {fileID: 0}
  m_GameObject: {fileID: 0}
  m_Enabled: 1
  m_EditorHideFlags: 0
  m_Script: {fileID: 11500000, guid: f780aa281814f9842a7c076d436932e7, type: 3}
  m_Name: VFXSlotFloat
  m_EditorClassIdentifier: 
  m_Parent: {fileID: 114870468920720248}
  m_Children: []
  m_UIPosition: {x: 0, y: 0}
  m_UICollapsed: 1
  m_UISuperCollapsed: 0
  m_MasterSlot: {fileID: 114870468920720248}
  m_MasterData:
    m_Owner: {fileID: 0}
    m_Value:
      m_Type:
        m_SerializableType: 
      m_SerializableObject: 
  m_Property:
    name: z
    m_serializedType:
      m_SerializableType: System.Single, mscorlib, Version=2.0.0.0, Culture=neutral,
        PublicKeyToken=b77a5c561934e089
    attributes: []
  m_Direction: 1
  m_LinkedSlots: []
--- !u!114 &114094427688043728
MonoBehaviour:
  m_ObjectHideFlags: 0
  m_PrefabParentObject: {fileID: 0}
  m_PrefabInternal: {fileID: 0}
  m_GameObject: {fileID: 0}
  m_Enabled: 1
  m_EditorHideFlags: 0
  m_Script: {fileID: 11500000, guid: f780aa281814f9842a7c076d436932e7, type: 3}
  m_Name: VFXSlotFloat
  m_EditorClassIdentifier: 
  m_Parent: {fileID: 0}
  m_Children: []
  m_UIPosition: {x: 0, y: 0}
  m_UICollapsed: 1
  m_UISuperCollapsed: 0
  m_MasterSlot: {fileID: 114094427688043728}
  m_MasterData:
    m_Owner: {fileID: 114670687774327942}
    m_Value:
      m_Type:
        m_SerializableType: System.Single, mscorlib, Version=2.0.0.0, Culture=neutral,
          PublicKeyToken=b77a5c561934e089
      m_SerializableObject: 2
  m_Property:
    name: DragCoefficient
    m_serializedType:
      m_SerializableType: System.Single, mscorlib, Version=2.0.0.0, Culture=neutral,
        PublicKeyToken=b77a5c561934e089
    attributes:
    - m_Type: 3
      m_Min: -Infinity
      m_Max: Infinity
      m_Tooltip: The drag coefficient used to drive particles
  m_Direction: 0
  m_LinkedSlots: []
--- !u!114 &114099685686808210
MonoBehaviour:
  m_ObjectHideFlags: 0
  m_PrefabParentObject: {fileID: 0}
  m_PrefabInternal: {fileID: 0}
  m_GameObject: {fileID: 0}
  m_Enabled: 1
  m_EditorHideFlags: 0
  m_Script: {fileID: 11500000, guid: f780aa281814f9842a7c076d436932e7, type: 3}
  m_Name: VFXSlotFloat
  m_EditorClassIdentifier: 
  m_Parent: {fileID: 0}
  m_Children: []
  m_UIPosition: {x: 0, y: 0}
  m_UICollapsed: 1
  m_UISuperCollapsed: 0
  m_MasterSlot: {fileID: 114099685686808210}
  m_MasterData:
    m_Owner: {fileID: 114882745690456230}
    m_Value:
      m_Type:
        m_SerializableType: System.Single, mscorlib, Version=2.0.0.0, Culture=neutral,
          PublicKeyToken=b77a5c561934e089
      m_SerializableObject: 3
  m_Property:
    name: Min
    m_serializedType:
      m_SerializableType: System.Single, mscorlib, Version=2.0.0.0, Culture=neutral,
        PublicKeyToken=b77a5c561934e089
    attributes: []
  m_Direction: 0
  m_LinkedSlots: []
--- !u!114 &114108549442162936
MonoBehaviour:
  m_ObjectHideFlags: 0
  m_PrefabParentObject: {fileID: 0}
  m_PrefabInternal: {fileID: 0}
  m_GameObject: {fileID: 0}
  m_Enabled: 1
  m_EditorHideFlags: 0
  m_Script: {fileID: 11500000, guid: 70a331b1d86cc8d4aa106ccbe0da5852, type: 3}
  m_Name: VFXSlotTexture2D
  m_EditorClassIdentifier: 
  m_Parent: {fileID: 0}
  m_Children: []
  m_UIPosition: {x: 0, y: 0}
  m_UICollapsed: 1
  m_UISuperCollapsed: 0
  m_MasterSlot: {fileID: 114108549442162936}
  m_MasterData:
    m_Owner: {fileID: 114891654694049952}
    m_Value:
      m_Type:
        m_SerializableType: UnityEngine.Texture2D, UnityEngine.CoreModule, Version=0.0.0.0,
          Culture=neutral, PublicKeyToken=null
      m_SerializableObject: '{"obj":{"fileID":2800000,"guid":"d01d8874889eebc4ab0cde7f2b3309de","type":3}}'
  m_Property:
    name: texture
    m_serializedType:
      m_SerializableType: UnityEngine.Texture2D, UnityEngine.CoreModule, Version=0.0.0.0,
        Culture=neutral, PublicKeyToken=null
    attributes: []
  m_Direction: 0
  m_LinkedSlots: []
--- !u!114 &114110576228267686
MonoBehaviour:
  m_ObjectHideFlags: 0
  m_PrefabParentObject: {fileID: 0}
  m_PrefabInternal: {fileID: 0}
  m_GameObject: {fileID: 0}
  m_Enabled: 1
  m_EditorHideFlags: 0
  m_Script: {fileID: 11500000, guid: f780aa281814f9842a7c076d436932e7, type: 3}
  m_Name: VFXSlotFloat
  m_EditorClassIdentifier: 
  m_Parent: {fileID: 0}
  m_Children: []
  m_UIPosition: {x: 0, y: 0}
  m_UICollapsed: 1
  m_UISuperCollapsed: 0
  m_MasterSlot: {fileID: 114110576228267686}
  m_MasterData:
    m_Owner: {fileID: 114201052115096330}
    m_Value:
      m_Type:
        m_SerializableType: System.Single, mscorlib, Version=2.0.0.0, Culture=neutral,
          PublicKeyToken=b77a5c561934e089
      m_SerializableObject: 0
  m_Property:
    name: time
    m_serializedType:
      m_SerializableType: System.Single, mscorlib, Version=2.0.0.0, Culture=neutral,
        PublicKeyToken=b77a5c561934e089
    attributes:
    - m_Type: 3
      m_Min: -Infinity
      m_Max: Infinity
      m_Tooltip: The time along the gradient to take a sample from.
    - m_Type: 0
      m_Min: 0
      m_Max: 1
      m_Tooltip: 
  m_Direction: 0
  m_LinkedSlots:
  - {fileID: 114510237999467112}
--- !u!114 &114123161346257178
MonoBehaviour:
  m_ObjectHideFlags: 0
  m_PrefabParentObject: {fileID: 0}
  m_PrefabInternal: {fileID: 0}
  m_GameObject: {fileID: 0}
  m_Enabled: 1
  m_EditorHideFlags: 0
  m_Script: {fileID: 11500000, guid: 87c154e0feeee864da39ba7591cf27e7, type: 3}
  m_Name: VFXSlotFloatN
  m_EditorClassIdentifier: 
  m_Parent: {fileID: 0}
  m_Children: []
  m_UIPosition: {x: 0, y: 0}
  m_UICollapsed: 1
  m_UISuperCollapsed: 0
  m_MasterSlot: {fileID: 114123161346257178}
  m_MasterData:
    m_Owner: {fileID: 114141648245325504}
    m_Value:
      m_Type:
        m_SerializableType: UnityEditor.VFX.FloatN, Assembly-CSharp-Editor-testable,
          Version=0.0.0.0, Culture=neutral, PublicKeyToken=null
      m_SerializableObject: '{"m_Components":[5.0]}'
  m_Property:
    name: b
    m_serializedType:
      m_SerializableType: UnityEditor.VFX.FloatN, Assembly-CSharp-Editor-testable,
        Version=0.0.0.0, Culture=neutral, PublicKeyToken=null
    attributes: []
  m_Direction: 0
  m_LinkedSlots: []
--- !u!114 &114126382228515134
MonoBehaviour:
  m_ObjectHideFlags: 0
  m_PrefabParentObject: {fileID: 0}
  m_PrefabInternal: {fileID: 0}
  m_GameObject: {fileID: 0}
  m_Enabled: 1
  m_EditorHideFlags: 0
  m_Script: {fileID: 11500000, guid: d4ac1f07508084c48ac69b16a1764ee0, type: 3}
  m_Name: VFXOperatorCosine
  m_EditorClassIdentifier: 
  m_Parent: {fileID: 114231982420006628}
  m_Children: []
  m_UIPosition: {x: -2253.5452, y: 2171.6033}
  m_UICollapsed: 1
  m_UISuperCollapsed: 0
  m_InputSlots:
  - {fileID: 114697759711400912}
  m_OutputSlots:
  - {fileID: 114700548145716530}
--- !u!114 &114127729743138294
MonoBehaviour:
  m_ObjectHideFlags: 0
  m_PrefabParentObject: {fileID: 0}
  m_PrefabInternal: {fileID: 0}
  m_GameObject: {fileID: 0}
  m_Enabled: 1
  m_EditorHideFlags: 0
  m_Script: {fileID: 11500000, guid: ac39bd03fca81b849929b9c966f1836a, type: 3}
  m_Name: VFXSlotFloat3
  m_EditorClassIdentifier: 
  m_Parent: {fileID: 114002506663150390}
  m_Children:
  - {fileID: 114153008861586322}
  - {fileID: 114822411294530960}
  - {fileID: 114577249955159340}
  m_UIPosition: {x: 0, y: 0}
  m_UICollapsed: 1
  m_UISuperCollapsed: 0
  m_MasterSlot: {fileID: 114002506663150390}
  m_MasterData:
    m_Owner: {fileID: 0}
    m_Value:
      m_Type:
        m_SerializableType: 
      m_SerializableObject: 
  m_Property:
    name: position
    m_serializedType:
      m_SerializableType: UnityEngine.Vector3, UnityEngine.CoreModule, Version=0.0.0.0,
        Culture=neutral, PublicKeyToken=null
    attributes:
    - m_Type: 3
      m_Min: -Infinity
      m_Max: Infinity
      m_Tooltip: The transform position.
  m_Direction: 0
  m_LinkedSlots: []
--- !u!114 &114128199119475190
MonoBehaviour:
  m_ObjectHideFlags: 0
  m_PrefabParentObject: {fileID: 0}
  m_PrefabInternal: {fileID: 0}
  m_GameObject: {fileID: 0}
  m_Enabled: 1
  m_EditorHideFlags: 0
  m_Script: {fileID: 11500000, guid: f780aa281814f9842a7c076d436932e7, type: 3}
  m_Name: VFXSlotFloat
  m_EditorClassIdentifier: 
  m_Parent: {fileID: 114771395506728250}
  m_Children: []
  m_UIPosition: {x: 0, y: 0}
  m_UICollapsed: 1
  m_UISuperCollapsed: 0
  m_MasterSlot: {fileID: 114771395506728250}
  m_MasterData:
    m_Owner: {fileID: 0}
    m_Value:
      m_Type:
        m_SerializableType: 
      m_SerializableObject: 
  m_Property:
    name: x
    m_serializedType:
      m_SerializableType: System.Single, mscorlib, Version=2.0.0.0, Culture=neutral,
        PublicKeyToken=b77a5c561934e089
    attributes: []
  m_Direction: 1
  m_LinkedSlots: []
--- !u!114 &114128206710505568
MonoBehaviour:
  m_ObjectHideFlags: 0
  m_PrefabParentObject: {fileID: 0}
  m_PrefabInternal: {fileID: 0}
  m_GameObject: {fileID: 0}
  m_Enabled: 1
  m_EditorHideFlags: 0
  m_Script: {fileID: 11500000, guid: f780aa281814f9842a7c076d436932e7, type: 3}
  m_Name: VFXSlotFloat
  m_EditorClassIdentifier: 
  m_Parent: {fileID: 114514315320559092}
  m_Children: []
  m_UIPosition: {x: 0, y: 0}
  m_UICollapsed: 1
  m_UISuperCollapsed: 0
  m_MasterSlot: {fileID: 114514315320559092}
  m_MasterData:
    m_Owner: {fileID: 0}
    m_Value:
      m_Type:
        m_SerializableType: 
      m_SerializableObject: 
  m_Property:
    name: y
    m_serializedType:
      m_SerializableType: System.Single, mscorlib, Version=2.0.0.0, Culture=neutral,
        PublicKeyToken=b77a5c561934e089
    attributes: []
  m_Direction: 0
  m_LinkedSlots: []
--- !u!114 &114132708072828626
MonoBehaviour:
  m_ObjectHideFlags: 0
  m_PrefabParentObject: {fileID: 0}
  m_PrefabInternal: {fileID: 0}
  m_GameObject: {fileID: 0}
  m_Enabled: 1
  m_EditorHideFlags: 0
  m_Script: {fileID: 11500000, guid: f780aa281814f9842a7c076d436932e7, type: 3}
  m_Name: VFXSlotFloat
  m_EditorClassIdentifier: 
  m_Parent: {fileID: 0}
  m_Children: []
  m_UIPosition: {x: 0, y: 0}
  m_UICollapsed: 1
  m_UISuperCollapsed: 0
  m_MasterSlot: {fileID: 114132708072828626}
  m_MasterData:
    m_Owner: {fileID: 114694661059958886}
    m_Value:
      m_Type:
        m_SerializableType: System.Single, mscorlib, Version=2.0.0.0, Culture=neutral,
          PublicKeyToken=b77a5c561934e089
      m_SerializableObject: 250000
  m_Property:
    name: Rate
    m_serializedType:
      m_SerializableType: System.Single, mscorlib, Version=2.0.0.0, Culture=neutral,
        PublicKeyToken=b77a5c561934e089
    attributes: []
  m_Direction: 0
  m_LinkedSlots: []
--- !u!114 &114132879526746020
MonoBehaviour:
  m_ObjectHideFlags: 0
  m_PrefabParentObject: {fileID: 0}
  m_PrefabInternal: {fileID: 0}
  m_GameObject: {fileID: 0}
  m_Enabled: 1
  m_EditorHideFlags: 0
  m_Script: {fileID: 11500000, guid: f780aa281814f9842a7c076d436932e7, type: 3}
  m_Name: VFXSlotFloat
  m_EditorClassIdentifier: 
  m_Parent: {fileID: 0}
  m_Children: []
  m_UIPosition: {x: 0, y: 0}
  m_UICollapsed: 1
  m_UISuperCollapsed: 0
  m_MasterSlot: {fileID: 114132879526746020}
  m_MasterData:
    m_Owner: {fileID: 114794660875106364}
    m_Value:
      m_Type:
        m_SerializableType: System.Single, mscorlib, Version=2.0.0.0, Culture=neutral,
          PublicKeyToken=b77a5c561934e089
      m_SerializableObject: 0
  m_Property:
    name: d
    m_serializedType:
      m_SerializableType: System.Single, mscorlib, Version=2.0.0.0, Culture=neutral,
        PublicKeyToken=b77a5c561934e089
    attributes:
    - m_Type: 3
      m_Min: -Infinity
      m_Max: Infinity
      m_Tooltip: The distance between a and b.
  m_Direction: 1
  m_LinkedSlots:
  - {fileID: 114010758778321178}
--- !u!114 &114141648245325504
MonoBehaviour:
  m_ObjectHideFlags: 0
  m_PrefabParentObject: {fileID: 0}
  m_PrefabInternal: {fileID: 0}
  m_GameObject: {fileID: 0}
  m_Enabled: 1
  m_EditorHideFlags: 0
  m_Script: {fileID: 11500000, guid: 889be8bf1ed0c954a9ed096ce41655ea, type: 3}
  m_Name: VFXOperatorMultiply
  m_EditorClassIdentifier: 
  m_Parent: {fileID: 114231982420006628}
  m_Children: []
  m_UIPosition: {x: -139.91498, y: 1612.2505}
  m_UICollapsed: 0
  m_UISuperCollapsed: 0
  m_InputSlots:
  - {fileID: 114928394975614074}
  - {fileID: 114123161346257178}
  m_OutputSlots:
  - {fileID: 114550059317258866}
--- !u!114 &114142400170049970
MonoBehaviour:
  m_ObjectHideFlags: 0
  m_PrefabParentObject: {fileID: 0}
  m_PrefabInternal: {fileID: 0}
  m_GameObject: {fileID: 0}
  m_Enabled: 1
  m_EditorHideFlags: 0
  m_Script: {fileID: 11500000, guid: f780aa281814f9842a7c076d436932e7, type: 3}
  m_Name: VFXSlotFloat
  m_EditorClassIdentifier: 
  m_Parent: {fileID: 0}
  m_Children: []
  m_UIPosition: {x: 0, y: 0}
  m_UICollapsed: 1
  m_UISuperCollapsed: 0
  m_MasterSlot: {fileID: 114142400170049970}
  m_MasterData:
    m_Owner: {fileID: 114044202006354730}
    m_Value:
      m_Type:
        m_SerializableType: System.Single, mscorlib, Version=2.0.0.0, Culture=neutral,
          PublicKeyToken=b77a5c561934e089
      m_SerializableObject: 
  m_Property:
    name: kVFXTotalTimeOp
    m_serializedType:
      m_SerializableType: System.Single, mscorlib, Version=2.0.0.0, Culture=neutral,
        PublicKeyToken=b77a5c561934e089
    attributes: []
  m_Direction: 1
  m_LinkedSlots:
  - {fileID: 114928394975614074}
--- !u!114 &114153008861586322
MonoBehaviour:
  m_ObjectHideFlags: 0
  m_PrefabParentObject: {fileID: 0}
  m_PrefabInternal: {fileID: 0}
  m_GameObject: {fileID: 0}
  m_Enabled: 1
  m_EditorHideFlags: 0
  m_Script: {fileID: 11500000, guid: f780aa281814f9842a7c076d436932e7, type: 3}
  m_Name: VFXSlotFloat
  m_EditorClassIdentifier: 
  m_Parent: {fileID: 114127729743138294}
  m_Children: []
  m_UIPosition: {x: 0, y: 0}
  m_UICollapsed: 1
  m_UISuperCollapsed: 0
  m_MasterSlot: {fileID: 114002506663150390}
  m_MasterData:
    m_Owner: {fileID: 0}
    m_Value:
      m_Type:
        m_SerializableType: 
      m_SerializableObject: 
  m_Property:
    name: x
    m_serializedType:
      m_SerializableType: System.Single, mscorlib, Version=2.0.0.0, Culture=neutral,
        PublicKeyToken=b77a5c561934e089
    attributes: []
  m_Direction: 0
  m_LinkedSlots: []
--- !u!114 &114154610733930758
MonoBehaviour:
  m_ObjectHideFlags: 0
  m_PrefabParentObject: {fileID: 0}
  m_PrefabInternal: {fileID: 0}
  m_GameObject: {fileID: 0}
  m_Enabled: 1
  m_EditorHideFlags: 0
  m_Script: {fileID: 11500000, guid: ef9ecf819143d0a439c558ab8e84fce7, type: 3}
  m_Name: VFXSlotTexture3D
  m_EditorClassIdentifier: 
  m_Parent: {fileID: 0}
  m_Children: []
  m_UIPosition: {x: 0, y: 0}
  m_UICollapsed: 1
  m_UISuperCollapsed: 0
  m_MasterSlot: {fileID: 114154610733930758}
  m_MasterData:
    m_Owner: {fileID: 114692950142637082}
    m_Value:
      m_Type:
        m_SerializableType: UnityEngine.Texture3D, UnityEngine.CoreModule, Version=0.0.0.0,
          Culture=neutral, PublicKeyToken=null
      m_SerializableObject: '{"obj":{"fileID":11700000,"guid":"8ee031b62b352354291bb6d90f96c44f","type":2}}'
  m_Property:
    name: VectorField
    m_serializedType:
      m_SerializableType: UnityEngine.Texture3D, UnityEngine.CoreModule, Version=0.0.0.0,
        Culture=neutral, PublicKeyToken=null
    attributes:
    - m_Type: 3
      m_Min: -Infinity
      m_Max: Infinity
      m_Tooltip: The vector field used as a force for particles
  m_Direction: 0
  m_LinkedSlots: []
--- !u!114 &114155183567873668
MonoBehaviour:
  m_ObjectHideFlags: 0
  m_PrefabParentObject: {fileID: 0}
  m_PrefabInternal: {fileID: 0}
  m_GameObject: {fileID: 0}
  m_Enabled: 1
  m_EditorHideFlags: 0
  m_Script: {fileID: 11500000, guid: 76f778ff57c4e8145b9681fe3268d8e9, type: 3}
  m_Name: VFXSlotGradient
  m_EditorClassIdentifier: 
  m_Parent: {fileID: 0}
  m_Children: []
  m_UIPosition: {x: 0, y: 0}
  m_UICollapsed: 1
  m_UISuperCollapsed: 0
  m_MasterSlot: {fileID: 114155183567873668}
  m_MasterData:
    m_Owner: {fileID: 114207204345386022}
    m_Value:
      m_Type:
        m_SerializableType: UnityEngine.Gradient, UnityEngine.CoreModule, Version=0.0.0.0,
          Culture=neutral, PublicKeyToken=null
      m_SerializableObject: '{"colorKeys":[{"color":{"r":0.0,"g":0.0,"b":0.0,"a":1.0},"time":0.0},{"color":{"r":0.31681028008461,"g":0.28125,"b":0.75,"a":1.0},"time":0.3542229235172272},{"color":{"r":0.5099035501480103,"g":0.21604672074317933,"b":0.8161764740943909,"a":1.0},"time":0.5051193833351135},{"color":{"r":0.8382352590560913,"g":0.1725778579711914,"b":0.37916111946105959,"a":1.0},"time":0.6636759042739868},{"color":{"r":0.0,"g":0.0,"b":0.0,"a":1.0},"time":1.0}],"alphaKeys":[{"alpha":0.2235294133424759,"time":0.0},{"alpha":0.40392157435417178,"time":1.0}],"gradientMode":0}'
  m_Property:
    name: gradient
    m_serializedType:
      m_SerializableType: UnityEngine.Gradient, UnityEngine.CoreModule, Version=0.0.0.0,
        Culture=neutral, PublicKeyToken=null
    attributes:
    - m_Type: 3
      m_Min: -Infinity
      m_Max: Infinity
      m_Tooltip: The over-life Gradient
  m_Direction: 0
  m_LinkedSlots: []
--- !u!114 &114158613471125520
MonoBehaviour:
  m_ObjectHideFlags: 0
  m_PrefabParentObject: {fileID: 0}
  m_PrefabInternal: {fileID: 0}
  m_GameObject: {fileID: 0}
  m_Enabled: 1
  m_EditorHideFlags: 0
  m_Script: {fileID: 11500000, guid: f780aa281814f9842a7c076d436932e7, type: 3}
  m_Name: VFXSlotFloat
  m_EditorClassIdentifier: 
  m_Parent: {fileID: 0}
  m_Children: []
  m_UIPosition: {x: 0, y: 0}
  m_UICollapsed: 1
  m_UISuperCollapsed: 0
  m_MasterSlot: {fileID: 114158613471125520}
  m_MasterData:
    m_Owner: {fileID: 114499711304107428}
    m_Value:
      m_Type:
        m_SerializableType: System.Single, mscorlib, Version=2.0.0.0, Culture=neutral,
          PublicKeyToken=b77a5c561934e089
      m_SerializableObject: 0.05
  m_Property:
    name: SizeY
    m_serializedType:
      m_SerializableType: System.Single, mscorlib, Version=2.0.0.0, Culture=neutral,
        PublicKeyToken=b77a5c561934e089
    attributes: []
  m_Direction: 0
  m_LinkedSlots: []
--- !u!114 &114161343181435874
MonoBehaviour:
  m_ObjectHideFlags: 0
  m_PrefabParentObject: {fileID: 0}
  m_PrefabInternal: {fileID: 0}
  m_GameObject: {fileID: 0}
  m_Enabled: 1
  m_EditorHideFlags: 0
  m_Script: {fileID: 11500000, guid: 71007e3b6fdb5db479661eb5e3c4846b, type: 3}
  m_Name: VFXOperatorAppendVector
  m_EditorClassIdentifier: 
  m_Parent: {fileID: 114231982420006628}
  m_Children: []
  m_UIPosition: {x: -2045.8173, y: 2023.9518}
  m_UICollapsed: 0
  m_UISuperCollapsed: 0
  m_InputSlots:
  - {fileID: 114712177208230054}
  - {fileID: 114913241329464058}
  - {fileID: 114417598018130592}
  - {fileID: 114692419101976448}
  m_OutputSlots:
  - {fileID: 114387344564908428}
--- !u!114 &114165105816174602
MonoBehaviour:
  m_ObjectHideFlags: 0
  m_PrefabParentObject: {fileID: 0}
  m_PrefabInternal: {fileID: 0}
  m_GameObject: {fileID: 0}
  m_Enabled: 1
  m_EditorHideFlags: 0
  m_Script: {fileID: 11500000, guid: 6fbab4aa995aa0b4fa31ba5aebd54e8f, type: 3}
  m_Name: VFXOperatorPerParticleTotalTime
  m_EditorClassIdentifier: 
  m_Parent: {fileID: 114231982420006628}
  m_Children: []
  m_UIPosition: {x: -3371.2651, y: 1855.4946}
  m_UICollapsed: 0
  m_UISuperCollapsed: 0
  m_InputSlots: []
  m_OutputSlots:
  - {fileID: 114690504978704074}
--- !u!114 &114168910419481910
MonoBehaviour:
  m_ObjectHideFlags: 0
  m_PrefabParentObject: {fileID: 0}
  m_PrefabInternal: {fileID: 0}
  m_GameObject: {fileID: 0}
  m_Enabled: 1
  m_EditorHideFlags: 0
  m_Script: {fileID: 11500000, guid: ac39bd03fca81b849929b9c966f1836a, type: 3}
  m_Name: VFXSlotFloat3
  m_EditorClassIdentifier: 
  m_Parent: {fileID: 0}
  m_Children:
  - {fileID: 114720901544482102}
  - {fileID: 114313103876894908}
  - {fileID: 114678454164024572}
  m_UIPosition: {x: 0, y: 0}
  m_UICollapsed: 0
  m_UISuperCollapsed: 0
  m_MasterSlot: {fileID: 114168910419481910}
  m_MasterData:
    m_Owner: {fileID: 114037164449643724}
    m_Value:
      m_Type:
        m_SerializableType: UnityEngine.Vector3, UnityEngine.CoreModule, Version=0.0.0.0,
          Culture=neutral, PublicKeyToken=null
      m_SerializableObject: '{"x":0.0,"y":0.0,"z":0.0}'
  m_Property:
    name: o
    m_serializedType:
      m_SerializableType: UnityEngine.Vector3, UnityEngine.CoreModule, Version=0.0.0.0,
        Culture=neutral, PublicKeyToken=null
    attributes: []
  m_Direction: 1
  m_LinkedSlots: []
--- !u!114 &114169665565449264
MonoBehaviour:
  m_ObjectHideFlags: 0
  m_PrefabParentObject: {fileID: 0}
  m_PrefabInternal: {fileID: 0}
  m_GameObject: {fileID: 0}
  m_Enabled: 1
  m_EditorHideFlags: 0
  m_Script: {fileID: 11500000, guid: f780aa281814f9842a7c076d436932e7, type: 3}
  m_Name: VFXSlotFloat
  m_EditorClassIdentifier: 
  m_Parent: {fileID: 114651238894819530}
  m_Children: []
  m_UIPosition: {x: 0, y: 0}
  m_UICollapsed: 1
  m_UISuperCollapsed: 0
  m_MasterSlot: {fileID: 114571351367840640}
  m_MasterData:
    m_Owner: {fileID: 0}
    m_Value:
      m_Type:
        m_SerializableType: 
      m_SerializableObject: 
  m_Property:
    name: x
    m_serializedType:
      m_SerializableType: System.Single, mscorlib, Version=2.0.0.0, Culture=neutral,
        PublicKeyToken=b77a5c561934e089
    attributes: []
  m_Direction: 0
  m_LinkedSlots: []
--- !u!114 &114175570399757630
MonoBehaviour:
  m_ObjectHideFlags: 0
  m_PrefabParentObject: {fileID: 0}
  m_PrefabInternal: {fileID: 0}
  m_GameObject: {fileID: 0}
  m_Enabled: 1
  m_EditorHideFlags: 0
  m_Script: {fileID: 11500000, guid: f780aa281814f9842a7c076d436932e7, type: 3}
  m_Name: VFXSlotFloat
  m_EditorClassIdentifier: 
  m_Parent: {fileID: 0}
  m_Children: []
  m_UIPosition: {x: 0, y: 0}
  m_UICollapsed: 1
  m_UISuperCollapsed: 0
  m_MasterSlot: {fileID: 114175570399757630}
  m_MasterData:
    m_Owner: {fileID: 114979820233979056}
    m_Value:
      m_Type:
        m_SerializableType: System.Single, mscorlib, Version=2.0.0.0, Culture=neutral,
          PublicKeyToken=b77a5c561934e089
      m_SerializableObject: 0.02
  m_Property:
    name: SizeX
    m_serializedType:
      m_SerializableType: System.Single, mscorlib, Version=2.0.0.0, Culture=neutral,
        PublicKeyToken=b77a5c561934e089
    attributes: []
  m_Direction: 0
  m_LinkedSlots: []
--- !u!114 &114176574477086774
MonoBehaviour:
  m_ObjectHideFlags: 0
  m_PrefabParentObject: {fileID: 0}
  m_PrefabInternal: {fileID: 0}
  m_GameObject: {fileID: 0}
  m_Enabled: 1
  m_EditorHideFlags: 0
  m_Script: {fileID: 11500000, guid: c499060cea9bbb24b8d723eafa343303, type: 3}
  m_Name: VFXSlotFloat4
  m_EditorClassIdentifier: 
  m_Parent: {fileID: 0}
  m_Children:
  - {fileID: 114768881749924192}
  - {fileID: 114905176305168180}
  - {fileID: 114482125328035012}
  - {fileID: 114414327946104156}
  m_UIPosition: {x: 0, y: 0}
  m_UICollapsed: 1
  m_UISuperCollapsed: 0
  m_MasterSlot: {fileID: 114176574477086774}
  m_MasterData:
    m_Owner: {fileID: 114201052115096330}
    m_Value:
      m_Type:
        m_SerializableType: UnityEngine.Vector4, UnityEngine.CoreModule, Version=0.0.0.0,
          Culture=neutral, PublicKeyToken=null
      m_SerializableObject: '{"x":0.0,"y":0.0,"z":0.0,"w":0.0}'
  m_Property:
    name: s
    m_serializedType:
      m_SerializableType: UnityEngine.Vector4, UnityEngine.CoreModule, Version=0.0.0.0,
        Culture=neutral, PublicKeyToken=null
    attributes: []
  m_Direction: 1
  m_LinkedSlots:
  - {fileID: 114225003904149466}
--- !u!114 &114177693062951452
MonoBehaviour:
  m_ObjectHideFlags: 0
  m_PrefabParentObject: {fileID: 0}
  m_PrefabInternal: {fileID: 0}
  m_GameObject: {fileID: 0}
  m_Enabled: 1
  m_EditorHideFlags: 0
  m_Script: {fileID: 11500000, guid: 87c154e0feeee864da39ba7591cf27e7, type: 3}
  m_Name: VFXSlotFloatN
  m_EditorClassIdentifier: 
  m_Parent: {fileID: 0}
  m_Children: []
  m_UIPosition: {x: 0, y: 0}
  m_UICollapsed: 1
  m_UISuperCollapsed: 0
  m_MasterSlot: {fileID: 114177693062951452}
  m_MasterData:
    m_Owner: {fileID: 114217310119308944}
    m_Value:
      m_Type:
        m_SerializableType: UnityEditor.VFX.FloatN, Assembly-CSharp-Editor-testable,
          Version=0.0.0.0, Culture=neutral, PublicKeyToken=null
      m_SerializableObject: '{"m_Components":[0.0]}'
  m_Property:
    name: b
    m_serializedType:
      m_SerializableType: UnityEditor.VFX.FloatN, Assembly-CSharp-Editor-testable,
        Version=0.0.0.0, Culture=neutral, PublicKeyToken=null
    attributes: []
  m_Direction: 0
  m_LinkedSlots:
  - {fileID: 114425551758419458}
--- !u!114 &114188921352447268
MonoBehaviour:
  m_ObjectHideFlags: 0
  m_PrefabParentObject: {fileID: 0}
  m_PrefabInternal: {fileID: 0}
  m_GameObject: {fileID: 0}
  m_Enabled: 1
  m_EditorHideFlags: 0
  m_Script: {fileID: 11500000, guid: f780aa281814f9842a7c076d436932e7, type: 3}
  m_Name: VFXSlotFloat
  m_EditorClassIdentifier: 
  m_Parent: {fileID: 114790647473060010}
  m_Children: []
  m_UIPosition: {x: 0, y: 0}
  m_UICollapsed: 1
  m_UISuperCollapsed: 0
  m_MasterSlot: {fileID: 114790647473060010}
  m_MasterData:
    m_Owner: {fileID: 0}
    m_Value:
      m_Type:
        m_SerializableType: 
      m_SerializableObject: 
  m_Property:
    name: y
    m_serializedType:
      m_SerializableType: System.Single, mscorlib, Version=2.0.0.0, Culture=neutral,
        PublicKeyToken=b77a5c561934e089
    attributes: []
  m_Direction: 1
  m_LinkedSlots: []
--- !u!114 &114201052115096330
MonoBehaviour:
  m_ObjectHideFlags: 0
  m_PrefabParentObject: {fileID: 0}
  m_PrefabInternal: {fileID: 0}
  m_GameObject: {fileID: 0}
  m_Enabled: 1
  m_EditorHideFlags: 0
  m_Script: {fileID: 11500000, guid: a07d13b909432284193a1aeec3c9f533, type: 3}
  m_Name: VFXOperatorSampleGradient
  m_EditorClassIdentifier: 
  m_Parent: {fileID: 114231982420006628}
  m_Children: []
  m_UIPosition: {x: -648.8877, y: 166.59802}
  m_UICollapsed: 0
  m_UISuperCollapsed: 0
  m_InputSlots:
  - {fileID: 114598145639890208}
  - {fileID: 114110576228267686}
  m_OutputSlots:
  - {fileID: 114176574477086774}
--- !u!114 &114201445858021156
MonoBehaviour:
  m_ObjectHideFlags: 0
  m_PrefabParentObject: {fileID: 0}
  m_PrefabInternal: {fileID: 0}
  m_GameObject: {fileID: 0}
  m_Enabled: 1
  m_EditorHideFlags: 0
  m_Script: {fileID: 11500000, guid: 87c154e0feeee864da39ba7591cf27e7, type: 3}
  m_Name: VFXSlotFloatN
  m_EditorClassIdentifier: 
  m_Parent: {fileID: 0}
  m_Children: []
  m_UIPosition: {x: 0, y: 0}
  m_UICollapsed: 1
  m_UISuperCollapsed: 0
  m_MasterSlot: {fileID: 114201445858021156}
  m_MasterData:
    m_Owner: {fileID: 114062302110721222}
    m_Value:
      m_Type:
        m_SerializableType: UnityEditor.VFX.FloatN, Assembly-CSharp-Editor-testable,
          Version=0.0.0.0, Culture=neutral, PublicKeyToken=null
      m_SerializableObject: '{"m_Components":[-17.0]}'
  m_Property:
    name: c
    m_serializedType:
      m_SerializableType: UnityEditor.VFX.FloatN, Assembly-CSharp-Editor-testable,
        Version=0.0.0.0, Culture=neutral, PublicKeyToken=null
    attributes: []
  m_Direction: 0
  m_LinkedSlots: []
--- !u!114 &114202798711541314
MonoBehaviour:
  m_ObjectHideFlags: 0
  m_PrefabParentObject: {fileID: 0}
  m_PrefabInternal: {fileID: 0}
  m_GameObject: {fileID: 0}
  m_Enabled: 1
  m_EditorHideFlags: 0
  m_Script: {fileID: 11500000, guid: f780aa281814f9842a7c076d436932e7, type: 3}
  m_Name: VFXSlotFloat
  m_EditorClassIdentifier: 
  m_Parent: {fileID: 114700548145716530}
  m_Children: []
  m_UIPosition: {x: 0, y: 0}
  m_UICollapsed: 1
  m_UISuperCollapsed: 0
  m_MasterSlot: {fileID: 114700548145716530}
  m_MasterData:
    m_Owner: {fileID: 0}
    m_Value:
      m_Type:
        m_SerializableType: 
      m_SerializableObject: 
  m_Property:
    name: y
    m_serializedType:
      m_SerializableType: System.Single, mscorlib, Version=2.0.0.0, Culture=neutral,
        PublicKeyToken=b77a5c561934e089
    attributes: []
  m_Direction: 1
  m_LinkedSlots: []
--- !u!114 &114205795418802398
MonoBehaviour:
  m_ObjectHideFlags: 0
  m_PrefabParentObject: {fileID: 0}
  m_PrefabInternal: {fileID: 0}
  m_GameObject: {fileID: 0}
  m_Enabled: 1
  m_EditorHideFlags: 0
  m_Script: {fileID: 11500000, guid: ac39bd03fca81b849929b9c966f1836a, type: 3}
  m_Name: VFXSlotFloat3
  m_EditorClassIdentifier: 
  m_Parent: {fileID: 114385200292203110}
  m_Children:
  - {fileID: 114593004832345826}
  - {fileID: 114408173132635882}
  - {fileID: 114885531616772940}
  m_UIPosition: {x: 0, y: 0}
  m_UICollapsed: 1
  m_UISuperCollapsed: 0
  m_MasterSlot: {fileID: 114385200292203110}
  m_MasterData:
    m_Owner: {fileID: 0}
    m_Value:
      m_Type:
        m_SerializableType: 
      m_SerializableObject: 
  m_Property:
    name: center
    m_serializedType:
      m_SerializableType: UnityEngine.Vector3, UnityEngine.CoreModule, Version=0.0.0.0,
        Culture=neutral, PublicKeyToken=null
    attributes:
    - m_Type: 3
      m_Min: -Infinity
      m_Max: Infinity
      m_Tooltip: The centre of the box.
  m_Direction: 0
  m_LinkedSlots: []
--- !u!114 &114207204345386022
MonoBehaviour:
  m_ObjectHideFlags: 0
  m_PrefabParentObject: {fileID: 0}
  m_PrefabInternal: {fileID: 0}
  m_GameObject: {fileID: 0}
  m_Enabled: 1
  m_EditorHideFlags: 0
  m_Script: {fileID: 11500000, guid: 956b68870e880b144bab17e5aa6e7e94, type: 3}
  m_Name: ColorOverLife
  m_EditorClassIdentifier: 
  m_Parent: {fileID: 114891654694049952}
  m_Children: []
  m_UIPosition: {x: 0, y: 0}
  m_UICollapsed: 0
  m_UISuperCollapsed: 0
  m_InputSlots:
  - {fileID: 114155183567873668}
  - {fileID: 114939691301384676}
  m_OutputSlots: []
  m_Disabled: 0
  mode: 3
  ColorComposition: 3
  AlphaComposition: 2
--- !u!114 &114212180055416498
MonoBehaviour:
  m_ObjectHideFlags: 0
  m_PrefabParentObject: {fileID: 0}
  m_PrefabInternal: {fileID: 0}
  m_GameObject: {fileID: 0}
  m_Enabled: 1
  m_EditorHideFlags: 0
  m_Script: {fileID: 11500000, guid: f780aa281814f9842a7c076d436932e7, type: 3}
  m_Name: VFXSlotFloat
  m_EditorClassIdentifier: 
  m_Parent: {fileID: 114037864430085106}
  m_Children: []
  m_UIPosition: {x: 0, y: 0}
  m_UICollapsed: 1
  m_UISuperCollapsed: 0
  m_MasterSlot: {fileID: 114037864430085106}
  m_MasterData:
    m_Owner: {fileID: 0}
    m_Value:
      m_Type:
        m_SerializableType: 
      m_SerializableObject: 
  m_Property:
    name: x
    m_serializedType:
      m_SerializableType: System.Single, mscorlib, Version=2.0.0.0, Culture=neutral,
        PublicKeyToken=b77a5c561934e089
    attributes: []
  m_Direction: 1
  m_LinkedSlots: []
--- !u!114 &114217310119308944
MonoBehaviour:
  m_ObjectHideFlags: 0
  m_PrefabParentObject: {fileID: 0}
  m_PrefabInternal: {fileID: 0}
  m_GameObject: {fileID: 0}
  m_Enabled: 1
  m_EditorHideFlags: 0
  m_Script: {fileID: 11500000, guid: 267c0441e246e28419cd6b3d1af95301, type: 3}
  m_Name: VFXOperatorSubtract
  m_EditorClassIdentifier: 
  m_Parent: {fileID: 114231982420006628}
  m_Children: []
  m_UIPosition: {x: -1268.4341, y: 1177.3424}
  m_UICollapsed: 1
  m_UISuperCollapsed: 0
  m_InputSlots:
  - {fileID: 114737867116202126}
  - {fileID: 114177693062951452}
  - {fileID: 114777971164360286}
  m_OutputSlots:
  - {fileID: 114870468920720248}
--- !u!114 &114225003904149466
MonoBehaviour:
  m_ObjectHideFlags: 0
  m_PrefabParentObject: {fileID: 0}
  m_PrefabInternal: {fileID: 0}
  m_GameObject: {fileID: 0}
  m_Enabled: 1
  m_EditorHideFlags: 0
  m_Script: {fileID: 11500000, guid: 87c154e0feeee864da39ba7591cf27e7, type: 3}
  m_Name: VFXSlotFloatN
  m_EditorClassIdentifier: 
  m_Parent: {fileID: 0}
  m_Children: []
  m_UIPosition: {x: 0, y: 0}
  m_UICollapsed: 1
  m_UISuperCollapsed: 0
  m_MasterSlot: {fileID: 114225003904149466}
  m_MasterData:
    m_Owner: {fileID: 114825961916060394}
    m_Value:
      m_Type:
        m_SerializableType: UnityEditor.VFX.FloatN, Assembly-CSharp-Editor-testable,
          Version=0.0.0.0, Culture=neutral, PublicKeyToken=null
      m_SerializableObject: '{"m_Components":[1.0]}'
  m_Property:
    name: a
    m_serializedType:
      m_SerializableType: UnityEditor.VFX.FloatN, Assembly-CSharp-Editor-testable,
        Version=0.0.0.0, Culture=neutral, PublicKeyToken=null
    attributes: []
  m_Direction: 0
  m_LinkedSlots:
  - {fileID: 114176574477086774}
--- !u!114 &114231242397020390
MonoBehaviour:
  m_ObjectHideFlags: 0
  m_PrefabParentObject: {fileID: 0}
  m_PrefabInternal: {fileID: 0}
  m_GameObject: {fileID: 0}
  m_Enabled: 1
  m_EditorHideFlags: 0
  m_Script: {fileID: 11500000, guid: f780aa281814f9842a7c076d436932e7, type: 3}
  m_Name: VFXSlotFloat
  m_EditorClassIdentifier: 
  m_Parent: {fileID: 114574423642185488}
  m_Children: []
  m_UIPosition: {x: 0, y: 0}
  m_UICollapsed: 1
  m_UISuperCollapsed: 0
  m_MasterSlot: {fileID: 114574423642185488}
  m_MasterData:
    m_Owner: {fileID: 0}
    m_Value:
      m_Type:
        m_SerializableType: 
      m_SerializableObject: 
  m_Property:
    name: x
    m_serializedType:
      m_SerializableType: System.Single, mscorlib, Version=2.0.0.0, Culture=neutral,
        PublicKeyToken=b77a5c561934e089
    attributes: []
  m_Direction: 1
  m_LinkedSlots: []
--- !u!114 &114231982420006628
MonoBehaviour:
  m_ObjectHideFlags: 0
  m_PrefabParentObject: {fileID: 0}
  m_PrefabInternal: {fileID: 0}
  m_GameObject: {fileID: 0}
  m_Enabled: 1
  m_EditorHideFlags: 0
  m_Script: {fileID: 11500000, guid: 7d4c867f6b72b714dbb5fd1780afe208, type: 3}
  m_Name: 
  m_EditorClassIdentifier: 
  m_Parent: {fileID: 0}
  m_Children:
  - {fileID: 114614474855714374}
  - {fileID: 114509903624434042}
  - {fileID: 114777003427136014}
  - {fileID: 114891654694049952}
  - {fileID: 114037164449643724}
  - {fileID: 114126382228515134}
  - {fileID: 114549730522162742}
  - {fileID: 114782509274804296}
  - {fileID: 114984962291687466}
  - {fileID: 114161343181435874}
  - {fileID: 114942079436108694}
  - {fileID: 114726396342495756}
  - {fileID: 114217310119308944}
  - {fileID: 114721379489771520}
  - {fileID: 114062302110721222}
  - {fileID: 114407878428282606}
  - {fileID: 114874422994947326}
  - {fileID: 114794660875106364}
  - {fileID: 114082303526089152}
  - {fileID: 114201052115096330}
  - {fileID: 114825961916060394}
  - {fileID: 114730003912188154}
  - {fileID: 114530554839986408}
  - {fileID: 114165105816174602}
  - {fileID: 114044202006354730}
  - {fileID: 114141648245325504}
  - {fileID: 114652330954676964}
  m_UIPosition: {x: 0, y: 0}
  m_UICollapsed: 1
  m_UISuperCollapsed: 0
  m_saved: 1
--- !u!114 &114238803646561254
MonoBehaviour:
  m_ObjectHideFlags: 0
  m_PrefabParentObject: {fileID: 0}
  m_PrefabInternal: {fileID: 0}
  m_GameObject: {fileID: 0}
  m_Enabled: 1
  m_EditorHideFlags: 0
  m_Script: {fileID: 11500000, guid: a971fa2e110a0ac42ac1d8dae408704b, type: 3}
  m_Name: SetAttribute
  m_EditorClassIdentifier: 
  m_Parent: {fileID: 114509903624434042}
  m_Children: []
  m_UIPosition: {x: 0, y: 0}
  m_UICollapsed: 0
  m_UISuperCollapsed: 0
  m_InputSlots:
  - {fileID: 114761303450105272}
  m_OutputSlots: []
  m_Disabled: 0
  attribute: color
  Composition: 0
  Random: 0
--- !u!114 &114238998289809362
MonoBehaviour:
  m_ObjectHideFlags: 0
  m_PrefabParentObject: {fileID: 0}
  m_PrefabInternal: {fileID: 0}
  m_GameObject: {fileID: 0}
  m_Enabled: 1
  m_EditorHideFlags: 0
  m_Script: {fileID: 11500000, guid: 87c154e0feeee864da39ba7591cf27e7, type: 3}
  m_Name: VFXSlotFloatN
  m_EditorClassIdentifier: 
  m_Parent: {fileID: 0}
  m_Children: []
  m_UIPosition: {x: 0, y: 0}
  m_UICollapsed: 1
  m_UISuperCollapsed: 0
  m_MasterSlot: {fileID: 114238998289809362}
  m_MasterData:
    m_Owner: {fileID: 114984962291687466}
    m_Value:
      m_Type:
        m_SerializableType: UnityEditor.VFX.FloatN, Assembly-CSharp-Editor-testable,
          Version=0.0.0.0, Culture=neutral, PublicKeyToken=null
      m_SerializableObject: '{"m_Components":[1.0]}'
  m_Property:
    name: a
    m_serializedType:
      m_SerializableType: UnityEditor.VFX.FloatN, Assembly-CSharp-Editor-testable,
        Version=0.0.0.0, Culture=neutral, PublicKeyToken=null
    attributes: []
  m_Direction: 0
  m_LinkedSlots:
  - {fileID: 114387344564908428}
--- !u!114 &114240696523128920
MonoBehaviour:
  m_ObjectHideFlags: 0
  m_PrefabParentObject: {fileID: 0}
  m_PrefabInternal: {fileID: 0}
  m_GameObject: {fileID: 0}
  m_Enabled: 1
  m_EditorHideFlags: 0
  m_Script: {fileID: 11500000, guid: f780aa281814f9842a7c076d436932e7, type: 3}
  m_Name: VFXSlotFloat
  m_EditorClassIdentifier: 
  m_Parent: {fileID: 114651238894819530}
  m_Children: []
  m_UIPosition: {x: 0, y: 0}
  m_UICollapsed: 1
  m_UISuperCollapsed: 0
  m_MasterSlot: {fileID: 114571351367840640}
  m_MasterData:
    m_Owner: {fileID: 0}
    m_Value:
      m_Type:
        m_SerializableType: 
      m_SerializableObject: 
  m_Property:
    name: y
    m_serializedType:
      m_SerializableType: System.Single, mscorlib, Version=2.0.0.0, Culture=neutral,
        PublicKeyToken=b77a5c561934e089
    attributes: []
  m_Direction: 0
  m_LinkedSlots: []
--- !u!114 &114243237368648532
MonoBehaviour:
  m_ObjectHideFlags: 0
  m_PrefabParentObject: {fileID: 0}
  m_PrefabInternal: {fileID: 0}
  m_GameObject: {fileID: 0}
  m_Enabled: 1
  m_EditorHideFlags: 0
  m_Script: {fileID: 11500000, guid: f780aa281814f9842a7c076d436932e7, type: 3}
  m_Name: VFXSlotFloat
  m_EditorClassIdentifier: 
  m_Parent: {fileID: 114012508524972890}
  m_Children: []
  m_UIPosition: {x: 0, y: 0}
  m_UICollapsed: 1
  m_UISuperCollapsed: 0
  m_MasterSlot: {fileID: 114512058993096910}
  m_MasterData:
    m_Owner: {fileID: 0}
    m_Value:
      m_Type:
        m_SerializableType: 
      m_SerializableObject: 
  m_Property:
    name: z
    m_serializedType:
      m_SerializableType: System.Single, mscorlib, Version=2.0.0.0, Culture=neutral,
        PublicKeyToken=b77a5c561934e089
    attributes: []
  m_Direction: 0
  m_LinkedSlots: []
--- !u!114 &114255059132640940
MonoBehaviour:
  m_ObjectHideFlags: 0
  m_PrefabParentObject: {fileID: 0}
  m_PrefabInternal: {fileID: 0}
  m_GameObject: {fileID: 0}
  m_Enabled: 1
  m_EditorHideFlags: 0
  m_Script: {fileID: 11500000, guid: 47b4ca114d6538548942a32238cf630d, type: 3}
  m_Name: PositionSphere
  m_EditorClassIdentifier: 
  m_Parent: {fileID: 114509903624434042}
  m_Children: []
  m_UIPosition: {x: 0, y: 0}
  m_UICollapsed: 0
  m_UISuperCollapsed: 0
  m_InputSlots:
  - {fileID: 114571351367840640}
  m_OutputSlots: []
  m_Disabled: 0
  positionMode: 1
  spawnMode: 0
--- !u!114 &114258698248108394
MonoBehaviour:
  m_ObjectHideFlags: 0
  m_PrefabParentObject: {fileID: 0}
  m_PrefabInternal: {fileID: 0}
  m_GameObject: {fileID: 0}
  m_Enabled: 1
  m_EditorHideFlags: 0
  m_Script: {fileID: 11500000, guid: 87c154e0feeee864da39ba7591cf27e7, type: 3}
  m_Name: VFXSlotFloatN
  m_EditorClassIdentifier: 
  m_Parent: {fileID: 0}
  m_Children: []
  m_UIPosition: {x: 0, y: 0}
  m_UICollapsed: 1
  m_UISuperCollapsed: 0
  m_MasterSlot: {fileID: 114258698248108394}
  m_MasterData:
    m_Owner: {fileID: 114794660875106364}
    m_Value:
      m_Type:
        m_SerializableType: UnityEditor.VFX.FloatN, Assembly-CSharp-Editor-testable,
          Version=0.0.0.0, Culture=neutral, PublicKeyToken=null
      m_SerializableObject: '{"m_Components":[0.0,0.0,0.0]}'
  m_Property:
    name: b
    m_serializedType:
      m_SerializableType: UnityEditor.VFX.FloatN, Assembly-CSharp-Editor-testable,
        Version=0.0.0.0, Culture=neutral, PublicKeyToken=null
    attributes:
    - m_Type: 3
      m_Min: -Infinity
      m_Max: Infinity
      m_Tooltip: The second operand.
  m_Direction: 0
  m_LinkedSlots:
  - {fileID: 114574423642185488}
--- !u!114 &114263608161625970
MonoBehaviour:
  m_ObjectHideFlags: 0
  m_PrefabParentObject: {fileID: 0}
  m_PrefabInternal: {fileID: 0}
  m_GameObject: {fileID: 0}
  m_Enabled: 1
  m_EditorHideFlags: 0
  m_Script: {fileID: 11500000, guid: ef9ecf819143d0a439c558ab8e84fce7, type: 3}
  m_Name: VFXSlotTexture3D
  m_EditorClassIdentifier: 
  m_Parent: {fileID: 0}
  m_Children: []
  m_UIPosition: {x: 0, y: 0}
  m_UICollapsed: 1
  m_UISuperCollapsed: 0
  m_MasterSlot: {fileID: 114263608161625970}
  m_MasterData:
    m_Owner: {fileID: 114670687774327942}
    m_Value:
      m_Type:
        m_SerializableType: UnityEngine.Texture3D, UnityEngine.CoreModule, Version=0.0.0.0,
          Culture=neutral, PublicKeyToken=null
      m_SerializableObject: '{"obj":{"fileID":11700000,"guid":"f93fc0f95c2e2bf41bbb39e9a5dce8f8","type":2}}'
  m_Property:
    name: VectorField
    m_serializedType:
      m_SerializableType: UnityEngine.Texture3D, UnityEngine.CoreModule, Version=0.0.0.0,
        Culture=neutral, PublicKeyToken=null
    attributes:
    - m_Type: 3
      m_Min: -Infinity
      m_Max: Infinity
      m_Tooltip: The vector field used as a force for particles
  m_Direction: 0
  m_LinkedSlots: []
--- !u!114 &114264302400154196
MonoBehaviour:
  m_ObjectHideFlags: 0
  m_PrefabParentObject: {fileID: 0}
  m_PrefabInternal: {fileID: 0}
  m_GameObject: {fileID: 0}
  m_Enabled: 1
  m_EditorHideFlags: 0
  m_Script: {fileID: 11500000, guid: f780aa281814f9842a7c076d436932e7, type: 3}
  m_Name: VFXSlotFloat
  m_EditorClassIdentifier: 
  m_Parent: {fileID: 114790647473060010}
  m_Children: []
  m_UIPosition: {x: 0, y: 0}
  m_UICollapsed: 1
  m_UISuperCollapsed: 0
  m_MasterSlot: {fileID: 114790647473060010}
  m_MasterData:
    m_Owner: {fileID: 0}
    m_Value:
      m_Type:
        m_SerializableType: 
      m_SerializableObject: 
  m_Property:
    name: x
    m_serializedType:
      m_SerializableType: System.Single, mscorlib, Version=2.0.0.0, Culture=neutral,
        PublicKeyToken=b77a5c561934e089
    attributes: []
  m_Direction: 1
  m_LinkedSlots: []
--- !u!114 &114265387158349174
MonoBehaviour:
  m_ObjectHideFlags: 0
  m_PrefabParentObject: {fileID: 0}
  m_PrefabInternal: {fileID: 0}
  m_GameObject: {fileID: 0}
  m_Enabled: 1
  m_EditorHideFlags: 0
  m_Script: {fileID: 11500000, guid: f780aa281814f9842a7c076d436932e7, type: 3}
  m_Name: VFXSlotFloat
  m_EditorClassIdentifier: 
  m_Parent: {fileID: 114664837784982664}
  m_Children: []
  m_UIPosition: {x: 0, y: 0}
  m_UICollapsed: 1
  m_UISuperCollapsed: 0
  m_MasterSlot: {fileID: 114664837784982664}
  m_MasterData:
    m_Owner: {fileID: 0}
    m_Value:
      m_Type:
        m_SerializableType: 
      m_SerializableObject: 
  m_Property:
    name: x
    m_serializedType:
      m_SerializableType: System.Single, mscorlib, Version=2.0.0.0, Culture=neutral,
        PublicKeyToken=b77a5c561934e089
    attributes: []
  m_Direction: 1
  m_LinkedSlots: []
--- !u!114 &114265508101040662
MonoBehaviour:
  m_ObjectHideFlags: 0
  m_PrefabParentObject: {fileID: 0}
  m_PrefabInternal: {fileID: 0}
  m_GameObject: {fileID: 0}
  m_Enabled: 1
  m_EditorHideFlags: 0
  m_Script: {fileID: 11500000, guid: 87c154e0feeee864da39ba7591cf27e7, type: 3}
  m_Name: VFXSlotFloatN
  m_EditorClassIdentifier: 
  m_Parent: {fileID: 0}
  m_Children: []
  m_UIPosition: {x: 0, y: 0}
  m_UICollapsed: 1
  m_UISuperCollapsed: 0
  m_MasterSlot: {fileID: 114265508101040662}
  m_MasterData:
    m_Owner: {fileID: 114549730522162742}
    m_Value:
      m_Type:
        m_SerializableType: UnityEditor.VFX.FloatN, Assembly-CSharp-Editor-testable,
          Version=0.0.0.0, Culture=neutral, PublicKeyToken=null
      m_SerializableObject: '{"m_Components":[1.0]}'
  m_Property:
    name: b
    m_serializedType:
      m_SerializableType: UnityEditor.VFX.FloatN, Assembly-CSharp-Editor-testable,
        Version=0.0.0.0, Culture=neutral, PublicKeyToken=null
    attributes: []
  m_Direction: 0
  m_LinkedSlots:
  - {fileID: 114527320267978688}
--- !u!114 &114266505479653484
MonoBehaviour:
  m_ObjectHideFlags: 0
  m_PrefabParentObject: {fileID: 0}
  m_PrefabInternal: {fileID: 0}
  m_GameObject: {fileID: 0}
  m_Enabled: 1
  m_EditorHideFlags: 0
  m_Script: {fileID: 11500000, guid: ac39bd03fca81b849929b9c966f1836a, type: 3}
  m_Name: VFXSlotFloat3
  m_EditorClassIdentifier: 
  m_Parent: {fileID: 0}
  m_Children:
  - {fileID: 114077356124643328}
  - {fileID: 114007116320152602}
  - {fileID: 114987927589761930}
  m_UIPosition: {x: 0, y: 0}
  m_UICollapsed: 1
  m_UISuperCollapsed: 0
  m_MasterSlot: {fileID: 114266505479653484}
  m_MasterData:
    m_Owner: {fileID: 114923084255390354}
    m_Value:
      m_Type:
        m_SerializableType: UnityEngine.Vector3, UnityEngine.CoreModule, Version=0.0.0.0,
          Culture=neutral, PublicKeyToken=null
      m_SerializableObject: '{"x":0.0,"y":-9.8100004196167,"z":0.0}'
  m_Property:
    name: Force
    m_serializedType:
      m_SerializableType: UnityEngine.Vector3, UnityEngine.CoreModule, Version=0.0.0.0,
        Culture=neutral, PublicKeyToken=null
    attributes:
    - m_Type: 3
      m_Min: -Infinity
      m_Max: Infinity
      m_Tooltip: 'Force vector applied to particles (in units per squared second),
        in Relative mode the flow speed of the medium (eg: wind)'
  m_Direction: 0
  m_LinkedSlots:
  - {fileID: 114339315983922540}
--- !u!114 &114292049123527864
MonoBehaviour:
  m_ObjectHideFlags: 0
  m_PrefabParentObject: {fileID: 0}
  m_PrefabInternal: {fileID: 0}
  m_GameObject: {fileID: 0}
  m_Enabled: 1
  m_EditorHideFlags: 0
  m_Script: {fileID: 11500000, guid: 87c154e0feeee864da39ba7591cf27e7, type: 3}
  m_Name: VFXSlotFloatN
  m_EditorClassIdentifier: 
  m_Parent: {fileID: 0}
  m_Children: []
  m_UIPosition: {x: 0, y: 0}
  m_UICollapsed: 1
  m_UISuperCollapsed: 0
  m_MasterSlot: {fileID: 114292049123527864}
  m_MasterData:
    m_Owner: {fileID: 114062302110721222}
    m_Value:
      m_Type:
        m_SerializableType: UnityEditor.VFX.FloatN, Assembly-CSharp-Editor-testable,
          Version=0.0.0.0, Culture=neutral, PublicKeyToken=null
      m_SerializableObject: '{"m_Components":[1.0]}'
  m_Property:
    name: a
    m_serializedType:
      m_SerializableType: UnityEditor.VFX.FloatN, Assembly-CSharp-Editor-testable,
        Version=0.0.0.0, Culture=neutral, PublicKeyToken=null
    attributes: []
  m_Direction: 0
  m_LinkedSlots:
  - {fileID: 114707491871200398}
--- !u!114 &114298527768531004
MonoBehaviour:
  m_ObjectHideFlags: 0
  m_PrefabParentObject: {fileID: 0}
  m_PrefabInternal: {fileID: 0}
  m_GameObject: {fileID: 0}
  m_Enabled: 1
  m_EditorHideFlags: 0
  m_Script: {fileID: 11500000, guid: f780aa281814f9842a7c076d436932e7, type: 3}
  m_Name: VFXSlotFloat
  m_EditorClassIdentifier: 
  m_Parent: {fileID: 114339315983922540}
  m_Children: []
  m_UIPosition: {x: 0, y: 0}
  m_UICollapsed: 1
  m_UISuperCollapsed: 0
  m_MasterSlot: {fileID: 114339315983922540}
  m_MasterData:
    m_Owner: {fileID: 0}
    m_Value:
      m_Type:
        m_SerializableType: 
      m_SerializableObject: 
  m_Property:
    name: x
    m_serializedType:
      m_SerializableType: System.Single, mscorlib, Version=2.0.0.0, Culture=neutral,
        PublicKeyToken=b77a5c561934e089
    attributes: []
  m_Direction: 1
  m_LinkedSlots: []
--- !u!114 &114313103876894908
MonoBehaviour:
  m_ObjectHideFlags: 0
  m_PrefabParentObject: {fileID: 0}
  m_PrefabInternal: {fileID: 0}
  m_GameObject: {fileID: 0}
  m_Enabled: 1
  m_EditorHideFlags: 0
  m_Script: {fileID: 11500000, guid: f780aa281814f9842a7c076d436932e7, type: 3}
  m_Name: VFXSlotFloat
  m_EditorClassIdentifier: 
  m_Parent: {fileID: 114168910419481910}
  m_Children: []
  m_UIPosition: {x: 0, y: 0}
  m_UICollapsed: 1
  m_UISuperCollapsed: 0
  m_MasterSlot: {fileID: 114168910419481910}
  m_MasterData:
    m_Owner: {fileID: 0}
    m_Value:
      m_Type:
        m_SerializableType: 
      m_SerializableObject: 
  m_Property:
    name: y
    m_serializedType:
      m_SerializableType: System.Single, mscorlib, Version=2.0.0.0, Culture=neutral,
        PublicKeyToken=b77a5c561934e089
    attributes: []
  m_Direction: 1
  m_LinkedSlots:
  - {fileID: 114712177208230054}
--- !u!114 &114321910779900258
MonoBehaviour:
  m_ObjectHideFlags: 0
  m_PrefabParentObject: {fileID: 0}
  m_PrefabInternal: {fileID: 0}
  m_GameObject: {fileID: 0}
  m_Enabled: 1
  m_EditorHideFlags: 0
  m_Script: {fileID: 11500000, guid: f780aa281814f9842a7c076d436932e7, type: 3}
  m_Name: VFXSlotFloat
  m_EditorClassIdentifier: 
  m_Parent: {fileID: 114761303450105272}
  m_Children: []
  m_UIPosition: {x: 0, y: 0}
  m_UICollapsed: 1
  m_UISuperCollapsed: 0
  m_MasterSlot: {fileID: 114761303450105272}
  m_MasterData:
    m_Owner: {fileID: 0}
    m_Value:
      m_Type:
        m_SerializableType: 
      m_SerializableObject: 
  m_Property:
    name: x
    m_serializedType:
      m_SerializableType: System.Single, mscorlib, Version=2.0.0.0, Culture=neutral,
        PublicKeyToken=b77a5c561934e089
    attributes: []
  m_Direction: 0
  m_LinkedSlots: []
--- !u!114 &114339315983922540
MonoBehaviour:
  m_ObjectHideFlags: 0
  m_PrefabParentObject: {fileID: 0}
  m_PrefabInternal: {fileID: 0}
  m_GameObject: {fileID: 0}
  m_Enabled: 1
  m_EditorHideFlags: 0
  m_Script: {fileID: 11500000, guid: ac39bd03fca81b849929b9c966f1836a, type: 3}
  m_Name: VFXSlotFloat3
  m_EditorClassIdentifier: 
  m_Parent: {fileID: 0}
  m_Children:
  - {fileID: 114298527768531004}
  - {fileID: 114693190543876966}
  - {fileID: 114794333049406346}
  m_UIPosition: {x: 0, y: 0}
  m_UICollapsed: 1
  m_UISuperCollapsed: 0
  m_MasterSlot: {fileID: 114339315983922540}
  m_MasterData:
    m_Owner: {fileID: 114062302110721222}
    m_Value:
      m_Type:
        m_SerializableType: UnityEngine.Vector3, UnityEngine.CoreModule, Version=0.0.0.0,
          Culture=neutral, PublicKeyToken=null
      m_SerializableObject: '{"x":0.0,"y":0.0,"z":0.0}'
  m_Property:
    name: o
    m_serializedType:
      m_SerializableType: UnityEngine.Vector3, UnityEngine.CoreModule, Version=0.0.0.0,
        Culture=neutral, PublicKeyToken=null
    attributes: []
  m_Direction: 1
  m_LinkedSlots:
  - {fileID: 114266505479653484}
--- !u!114 &114339316502548226
MonoBehaviour:
  m_ObjectHideFlags: 0
  m_PrefabParentObject: {fileID: 0}
  m_PrefabInternal: {fileID: 0}
  m_GameObject: {fileID: 0}
  m_Enabled: 1
  m_EditorHideFlags: 0
  m_Script: {fileID: 11500000, guid: d03231f387e7ed54d888c74e4e13228e, type: 3}
  m_Name: SubpixelAA
  m_EditorClassIdentifier: 
  m_Parent: {fileID: 114891654694049952}
  m_Children: []
  m_UIPosition: {x: 0, y: 0}
  m_UICollapsed: 0
  m_UISuperCollapsed: 0
  m_InputSlots: []
  m_OutputSlots: []
  m_Disabled: 0
--- !u!114 &114342083462298744
MonoBehaviour:
  m_ObjectHideFlags: 0
  m_PrefabParentObject: {fileID: 0}
  m_PrefabInternal: {fileID: 0}
  m_GameObject: {fileID: 0}
  m_Enabled: 1
  m_EditorHideFlags: 0
  m_Script: {fileID: 11500000, guid: f780aa281814f9842a7c076d436932e7, type: 3}
  m_Name: VFXSlotFloat
  m_EditorClassIdentifier: 
  m_Parent: {fileID: 114628470778299772}
  m_Children: []
  m_UIPosition: {x: 0, y: 0}
  m_UICollapsed: 1
  m_UISuperCollapsed: 0
  m_MasterSlot: {fileID: 114512058993096910}
  m_MasterData:
    m_Owner: {fileID: 0}
    m_Value:
      m_Type:
        m_SerializableType: 
      m_SerializableObject: 
  m_Property:
    name: z
    m_serializedType:
      m_SerializableType: System.Single, mscorlib, Version=2.0.0.0, Culture=neutral,
        PublicKeyToken=b77a5c561934e089
    attributes: []
  m_Direction: 0
  m_LinkedSlots: []
--- !u!114 &114349601382557510
MonoBehaviour:
  m_ObjectHideFlags: 0
  m_PrefabParentObject: {fileID: 0}
  m_PrefabInternal: {fileID: 0}
  m_GameObject: {fileID: 0}
  m_Enabled: 1
  m_EditorHideFlags: 0
  m_Script: {fileID: 11500000, guid: f780aa281814f9842a7c076d436932e7, type: 3}
  m_Name: VFXSlotFloat
  m_EditorClassIdentifier: 
  m_Parent: {fileID: 114387344564908428}
  m_Children: []
  m_UIPosition: {x: 0, y: 0}
  m_UICollapsed: 1
  m_UISuperCollapsed: 0
  m_MasterSlot: {fileID: 114387344564908428}
  m_MasterData:
    m_Owner: {fileID: 0}
    m_Value:
      m_Type:
        m_SerializableType: 
      m_SerializableObject: 
  m_Property:
    name: x
    m_serializedType:
      m_SerializableType: System.Single, mscorlib, Version=2.0.0.0, Culture=neutral,
        PublicKeyToken=b77a5c561934e089
    attributes: []
  m_Direction: 1
  m_LinkedSlots: []
--- !u!114 &114357449871581664
MonoBehaviour:
  m_ObjectHideFlags: 0
  m_PrefabParentObject: {fileID: 0}
  m_PrefabInternal: {fileID: 0}
  m_GameObject: {fileID: 0}
  m_Enabled: 1
  m_EditorHideFlags: 0
  m_Script: {fileID: 11500000, guid: f780aa281814f9842a7c076d436932e7, type: 3}
  m_Name: VFXSlotFloat
  m_EditorClassIdentifier: 
  m_Parent: {fileID: 114571351367840640}
  m_Children: []
  m_UIPosition: {x: 0, y: 0}
  m_UICollapsed: 1
  m_UISuperCollapsed: 0
  m_MasterSlot: {fileID: 114571351367840640}
  m_MasterData:
    m_Owner: {fileID: 0}
    m_Value:
      m_Type:
        m_SerializableType: 
      m_SerializableObject: 
  m_Property:
    name: arc
    m_serializedType:
      m_SerializableType: System.Single, mscorlib, Version=2.0.0.0, Culture=neutral,
        PublicKeyToken=b77a5c561934e089
    attributes: []
  m_Direction: 0
  m_LinkedSlots: []
--- !u!114 &114359041043978394
MonoBehaviour:
  m_ObjectHideFlags: 0
  m_PrefabParentObject: {fileID: 0}
  m_PrefabInternal: {fileID: 0}
  m_GameObject: {fileID: 0}
  m_Enabled: 1
  m_EditorHideFlags: 0
  m_Script: {fileID: 11500000, guid: f780aa281814f9842a7c076d436932e7, type: 3}
  m_Name: VFXSlotFloat
  m_EditorClassIdentifier: 
  m_Parent: {fileID: 114430975363586610}
  m_Children: []
  m_UIPosition: {x: 0, y: 0}
  m_UICollapsed: 1
  m_UISuperCollapsed: 0
  m_MasterSlot: {fileID: 114512058993096910}
  m_MasterData:
    m_Owner: {fileID: 0}
    m_Value:
      m_Type:
        m_SerializableType: 
      m_SerializableObject: 
  m_Property:
    name: x
    m_serializedType:
      m_SerializableType: System.Single, mscorlib, Version=2.0.0.0, Culture=neutral,
        PublicKeyToken=b77a5c561934e089
    attributes: []
  m_Direction: 0
  m_LinkedSlots: []
--- !u!114 &114359936435990144
MonoBehaviour:
  m_ObjectHideFlags: 0
  m_PrefabParentObject: {fileID: 0}
  m_PrefabInternal: {fileID: 0}
  m_GameObject: {fileID: 0}
  m_Enabled: 1
  m_EditorHideFlags: 0
  m_Script: {fileID: 11500000, guid: f780aa281814f9842a7c076d436932e7, type: 3}
  m_Name: VFXSlotFloat
  m_EditorClassIdentifier: 
  m_Parent: {fileID: 114012508524972890}
  m_Children: []
  m_UIPosition: {x: 0, y: 0}
  m_UICollapsed: 1
  m_UISuperCollapsed: 0
  m_MasterSlot: {fileID: 114512058993096910}
  m_MasterData:
    m_Owner: {fileID: 0}
    m_Value:
      m_Type:
        m_SerializableType: 
      m_SerializableObject: 
  m_Property:
    name: x
    m_serializedType:
      m_SerializableType: System.Single, mscorlib, Version=2.0.0.0, Culture=neutral,
        PublicKeyToken=b77a5c561934e089
    attributes: []
  m_Direction: 0
  m_LinkedSlots: []
--- !u!114 &114365471309725580
MonoBehaviour:
  m_ObjectHideFlags: 0
  m_PrefabParentObject: {fileID: 0}
  m_PrefabInternal: {fileID: 0}
  m_GameObject: {fileID: 0}
  m_Enabled: 1
  m_EditorHideFlags: 0
  m_Script: {fileID: 11500000, guid: ac39bd03fca81b849929b9c966f1836a, type: 3}
  m_Name: VFXSlotFloat3
  m_EditorClassIdentifier: 
  m_Parent: {fileID: 114443920913558266}
  m_Children:
  - {fileID: 114912645763689882}
  - {fileID: 114624441270284518}
  - {fileID: 114999302631027844}
  m_UIPosition: {x: 0, y: 0}
  m_UICollapsed: 1
  m_UISuperCollapsed: 0
  m_MasterSlot: {fileID: 114443920913558266}
  m_MasterData:
    m_Owner: {fileID: 0}
    m_Value:
      m_Type:
        m_SerializableType: 
      m_SerializableObject: 
  m_Property:
    name: center
    m_serializedType:
      m_SerializableType: UnityEngine.Vector3, UnityEngine.CoreModule, Version=0.0.0.0,
        Culture=neutral, PublicKeyToken=null
    attributes: []
  m_Direction: 0
  m_LinkedSlots:
  - {fileID: 114574423642185488}
--- !u!114 &114365710008103378
MonoBehaviour:
  m_ObjectHideFlags: 0
  m_PrefabParentObject: {fileID: 0}
  m_PrefabInternal: {fileID: 0}
  m_GameObject: {fileID: 0}
  m_Enabled: 1
  m_EditorHideFlags: 0
  m_Script: {fileID: 11500000, guid: ac39bd03fca81b849929b9c966f1836a, type: 3}
  m_Name: VFXSlotFloat3
  m_EditorClassIdentifier: 
  m_Parent: {fileID: 114385200292203110}
  m_Children:
  - {fileID: 114624054160437388}
  - {fileID: 114374155306946886}
  - {fileID: 114903496309528416}
  m_UIPosition: {x: 0, y: 0}
  m_UICollapsed: 1
  m_UISuperCollapsed: 0
  m_MasterSlot: {fileID: 114385200292203110}
  m_MasterData:
    m_Owner: {fileID: 0}
    m_Value:
      m_Type:
        m_SerializableType: 
      m_SerializableObject: 
  m_Property:
    name: size
    m_serializedType:
      m_SerializableType: UnityEngine.Vector3, UnityEngine.CoreModule, Version=0.0.0.0,
        Culture=neutral, PublicKeyToken=null
    attributes:
    - m_Type: 3
      m_Min: -Infinity
      m_Max: Infinity
      m_Tooltip: The size of the box along each axis.
  m_Direction: 0
  m_LinkedSlots: []
--- !u!114 &114374155306946886
MonoBehaviour:
  m_ObjectHideFlags: 0
  m_PrefabParentObject: {fileID: 0}
  m_PrefabInternal: {fileID: 0}
  m_GameObject: {fileID: 0}
  m_Enabled: 1
  m_EditorHideFlags: 0
  m_Script: {fileID: 11500000, guid: f780aa281814f9842a7c076d436932e7, type: 3}
  m_Name: VFXSlotFloat
  m_EditorClassIdentifier: 
  m_Parent: {fileID: 114365710008103378}
  m_Children: []
  m_UIPosition: {x: 0, y: 0}
  m_UICollapsed: 1
  m_UISuperCollapsed: 0
  m_MasterSlot: {fileID: 114385200292203110}
  m_MasterData:
    m_Owner: {fileID: 0}
    m_Value:
      m_Type:
        m_SerializableType: 
      m_SerializableObject: 
  m_Property:
    name: y
    m_serializedType:
      m_SerializableType: System.Single, mscorlib, Version=2.0.0.0, Culture=neutral,
        PublicKeyToken=b77a5c561934e089
    attributes: []
  m_Direction: 0
  m_LinkedSlots: []
--- !u!114 &114384614258351586
MonoBehaviour:
  m_ObjectHideFlags: 0
  m_PrefabParentObject: {fileID: 0}
  m_PrefabInternal: {fileID: 0}
  m_GameObject: {fileID: 0}
  m_Enabled: 1
  m_EditorHideFlags: 0
  m_Script: {fileID: 11500000, guid: f780aa281814f9842a7c076d436932e7, type: 3}
  m_Name: VFXSlotFloat
  m_EditorClassIdentifier: 
  m_Parent: {fileID: 114037864430085106}
  m_Children: []
  m_UIPosition: {x: 0, y: 0}
  m_UICollapsed: 1
  m_UISuperCollapsed: 0
  m_MasterSlot: {fileID: 114037864430085106}
  m_MasterData:
    m_Owner: {fileID: 0}
    m_Value:
      m_Type:
        m_SerializableType: 
      m_SerializableObject: 
  m_Property:
    name: z
    m_serializedType:
      m_SerializableType: System.Single, mscorlib, Version=2.0.0.0, Culture=neutral,
        PublicKeyToken=b77a5c561934e089
    attributes: []
  m_Direction: 1
  m_LinkedSlots: []
--- !u!114 &114385200292203110
MonoBehaviour:
  m_ObjectHideFlags: 0
  m_PrefabParentObject: {fileID: 0}
  m_PrefabInternal: {fileID: 0}
  m_GameObject: {fileID: 0}
  m_Enabled: 1
  m_EditorHideFlags: 0
  m_Script: {fileID: 11500000, guid: 1b605c022ee79394a8a776c0869b3f9a, type: 3}
  m_Name: VFXSlot
  m_EditorClassIdentifier: 
  m_Parent: {fileID: 0}
  m_Children:
  - {fileID: 114205795418802398}
  - {fileID: 114365710008103378}
  m_UIPosition: {x: 0, y: 0}
  m_UICollapsed: 1
  m_UISuperCollapsed: 0
  m_MasterSlot: {fileID: 114385200292203110}
  m_MasterData:
    m_Owner: {fileID: 114509903624434042}
    m_Value:
      m_Type:
        m_SerializableType: UnityEditor.VFX.AABox, Assembly-CSharp-Editor-testable,
          Version=0.0.0.0, Culture=neutral, PublicKeyToken=null
      m_SerializableObject: '{"space":0,"center":{"x":0.0,"y":0.0,"z":0.0},"size":{"x":1.0,"y":1.0,"z":1.0}}'
  m_Property:
    name: bounds
    m_serializedType:
      m_SerializableType: UnityEditor.VFX.AABox, Assembly-CSharp-Editor-testable,
        Version=0.0.0.0, Culture=neutral, PublicKeyToken=null
    attributes: []
  m_Direction: 0
  m_LinkedSlots: []
--- !u!114 &114387344564908428
MonoBehaviour:
  m_ObjectHideFlags: 0
  m_PrefabParentObject: {fileID: 0}
  m_PrefabInternal: {fileID: 0}
  m_GameObject: {fileID: 0}
  m_Enabled: 1
  m_EditorHideFlags: 0
  m_Script: {fileID: 11500000, guid: ac39bd03fca81b849929b9c966f1836a, type: 3}
  m_Name: VFXSlotFloat3
  m_EditorClassIdentifier: 
  m_Parent: {fileID: 0}
  m_Children:
  - {fileID: 114349601382557510}
  - {fileID: 114548397994625276}
  - {fileID: 114441325464369606}
  m_UIPosition: {x: 0, y: 0}
  m_UICollapsed: 0
  m_UISuperCollapsed: 0
  m_MasterSlot: {fileID: 114387344564908428}
  m_MasterData:
    m_Owner: {fileID: 114161343181435874}
    m_Value:
      m_Type:
        m_SerializableType: UnityEngine.Vector3, UnityEngine.CoreModule, Version=0.0.0.0,
          Culture=neutral, PublicKeyToken=null
      m_SerializableObject: '{"x":0.0,"y":0.0,"z":0.0}'
  m_Property:
    name: o
    m_serializedType:
      m_SerializableType: UnityEngine.Vector3, UnityEngine.CoreModule, Version=0.0.0.0,
        Culture=neutral, PublicKeyToken=null
    attributes: []
  m_Direction: 1
  m_LinkedSlots:
  - {fileID: 114238998289809362}
--- !u!114 &114391907610205786
MonoBehaviour:
  m_ObjectHideFlags: 0
  m_PrefabParentObject: {fileID: 0}
  m_PrefabInternal: {fileID: 0}
  m_GameObject: {fileID: 0}
  m_Enabled: 1
  m_EditorHideFlags: 0
  m_Script: {fileID: 11500000, guid: f780aa281814f9842a7c076d436932e7, type: 3}
  m_Name: VFXSlotFloat
  m_EditorClassIdentifier: 
  m_Parent: {fileID: 114430975363586610}
  m_Children: []
  m_UIPosition: {x: 0, y: 0}
  m_UICollapsed: 1
  m_UISuperCollapsed: 0
  m_MasterSlot: {fileID: 114512058993096910}
  m_MasterData:
    m_Owner: {fileID: 0}
    m_Value:
      m_Type:
        m_SerializableType: 
      m_SerializableObject: 
  m_Property:
    name: y
    m_serializedType:
      m_SerializableType: System.Single, mscorlib, Version=2.0.0.0, Culture=neutral,
        PublicKeyToken=b77a5c561934e089
    attributes: []
  m_Direction: 0
  m_LinkedSlots:
  - {fileID: 114550059317258866}
--- !u!114 &114398569637308056
MonoBehaviour:
  m_ObjectHideFlags: 0
  m_PrefabParentObject: {fileID: 0}
  m_PrefabInternal: {fileID: 0}
  m_GameObject: {fileID: 0}
  m_Enabled: 1
  m_EditorHideFlags: 0
  m_Script: {fileID: 11500000, guid: f780aa281814f9842a7c076d436932e7, type: 3}
  m_Name: VFXSlotFloat
  m_EditorClassIdentifier: 
  m_Parent: {fileID: 114037864430085106}
  m_Children: []
  m_UIPosition: {x: 0, y: 0}
  m_UICollapsed: 1
  m_UISuperCollapsed: 0
  m_MasterSlot: {fileID: 114037864430085106}
  m_MasterData:
    m_Owner: {fileID: 0}
    m_Value:
      m_Type:
        m_SerializableType: 
      m_SerializableObject: 
  m_Property:
    name: y
    m_serializedType:
      m_SerializableType: System.Single, mscorlib, Version=2.0.0.0, Culture=neutral,
        PublicKeyToken=b77a5c561934e089
    attributes: []
  m_Direction: 1
  m_LinkedSlots: []
--- !u!114 &114407878428282606
MonoBehaviour:
  m_ObjectHideFlags: 0
  m_PrefabParentObject: {fileID: 0}
  m_PrefabInternal: {fileID: 0}
  m_GameObject: {fileID: 0}
  m_Enabled: 1
  m_EditorHideFlags: 0
  m_Script: {fileID: 11500000, guid: 7d33fb94df928ef4c986f97607706b82, type: 3}
  m_Name: VFXBuiltInParameter
  m_EditorClassIdentifier: 
  m_Parent: {fileID: 114231982420006628}
  m_Children: []
  m_UIPosition: {x: -1032.3386, y: 1252.2832}
  m_UICollapsed: 1
  m_UISuperCollapsed: 0
  m_InputSlots: []
  m_OutputSlots:
  - {fileID: 114076681416168342}
  m_expressionOp: 13
--- !u!114 &114408173132635882
MonoBehaviour:
  m_ObjectHideFlags: 0
  m_PrefabParentObject: {fileID: 0}
  m_PrefabInternal: {fileID: 0}
  m_GameObject: {fileID: 0}
  m_Enabled: 1
  m_EditorHideFlags: 0
  m_Script: {fileID: 11500000, guid: f780aa281814f9842a7c076d436932e7, type: 3}
  m_Name: VFXSlotFloat
  m_EditorClassIdentifier: 
  m_Parent: {fileID: 114205795418802398}
  m_Children: []
  m_UIPosition: {x: 0, y: 0}
  m_UICollapsed: 1
  m_UISuperCollapsed: 0
  m_MasterSlot: {fileID: 114385200292203110}
  m_MasterData:
    m_Owner: {fileID: 0}
    m_Value:
      m_Type:
        m_SerializableType: 
      m_SerializableObject: 
  m_Property:
    name: y
    m_serializedType:
      m_SerializableType: System.Single, mscorlib, Version=2.0.0.0, Culture=neutral,
        PublicKeyToken=b77a5c561934e089
    attributes: []
  m_Direction: 0
  m_LinkedSlots: []
--- !u!114 &114412033966808074
MonoBehaviour:
  m_ObjectHideFlags: 0
  m_PrefabParentObject: {fileID: 0}
  m_PrefabInternal: {fileID: 0}
  m_GameObject: {fileID: 0}
  m_Enabled: 1
  m_EditorHideFlags: 0
  m_Script: {fileID: 11500000, guid: f780aa281814f9842a7c076d436932e7, type: 3}
  m_Name: VFXSlotFloat
  m_EditorClassIdentifier: 
  m_Parent: {fileID: 114425551758419458}
  m_Children: []
  m_UIPosition: {x: 0, y: 0}
  m_UICollapsed: 1
  m_UISuperCollapsed: 0
  m_MasterSlot: {fileID: 114425551758419458}
  m_MasterData:
    m_Owner: {fileID: 0}
    m_Value:
      m_Type:
        m_SerializableType: 
      m_SerializableObject: 
  m_Property:
    name: x
    m_serializedType:
      m_SerializableType: System.Single, mscorlib, Version=2.0.0.0, Culture=neutral,
        PublicKeyToken=b77a5c561934e089
    attributes: []
  m_Direction: 1
  m_LinkedSlots: []
--- !u!114 &114413196762848496
MonoBehaviour:
  m_ObjectHideFlags: 0
  m_PrefabParentObject: {fileID: 0}
  m_PrefabInternal: {fileID: 0}
  m_GameObject: {fileID: 0}
  m_Enabled: 1
  m_EditorHideFlags: 0
  m_Script: {fileID: 11500000, guid: f780aa281814f9842a7c076d436932e7, type: 3}
  m_Name: VFXSlotFloat
  m_EditorClassIdentifier: 
  m_Parent: {fileID: 114683149079236060}
  m_Children: []
  m_UIPosition: {x: 0, y: 0}
  m_UICollapsed: 1
  m_UISuperCollapsed: 0
  m_MasterSlot: {fileID: 114002506663150390}
  m_MasterData:
    m_Owner: {fileID: 0}
    m_Value:
      m_Type:
        m_SerializableType: 
      m_SerializableObject: 
  m_Property:
    name: x
    m_serializedType:
      m_SerializableType: System.Single, mscorlib, Version=2.0.0.0, Culture=neutral,
        PublicKeyToken=b77a5c561934e089
    attributes: []
  m_Direction: 0
  m_LinkedSlots: []
--- !u!114 &114414327946104156
MonoBehaviour:
  m_ObjectHideFlags: 0
  m_PrefabParentObject: {fileID: 0}
  m_PrefabInternal: {fileID: 0}
  m_GameObject: {fileID: 0}
  m_Enabled: 1
  m_EditorHideFlags: 0
  m_Script: {fileID: 11500000, guid: f780aa281814f9842a7c076d436932e7, type: 3}
  m_Name: VFXSlotFloat
  m_EditorClassIdentifier: 
  m_Parent: {fileID: 114176574477086774}
  m_Children: []
  m_UIPosition: {x: 0, y: 0}
  m_UICollapsed: 1
  m_UISuperCollapsed: 0
  m_MasterSlot: {fileID: 114176574477086774}
  m_MasterData:
    m_Owner: {fileID: 0}
    m_Value:
      m_Type:
        m_SerializableType: 
      m_SerializableObject: 
  m_Property:
    name: w
    m_serializedType:
      m_SerializableType: System.Single, mscorlib, Version=2.0.0.0, Culture=neutral,
        PublicKeyToken=b77a5c561934e089
    attributes: []
  m_Direction: 1
  m_LinkedSlots: []
--- !u!114 &114415020150312572
MonoBehaviour:
  m_ObjectHideFlags: 0
  m_PrefabParentObject: {fileID: 0}
  m_PrefabInternal: {fileID: 0}
  m_GameObject: {fileID: 0}
  m_Enabled: 1
  m_EditorHideFlags: 0
  m_Script: {fileID: 11500000, guid: f780aa281814f9842a7c076d436932e7, type: 3}
  m_Name: VFXSlotFloat
  m_EditorClassIdentifier: 
  m_Parent: {fileID: 0}
  m_Children: []
  m_UIPosition: {x: 0, y: 0}
  m_UICollapsed: 1
  m_UISuperCollapsed: 0
  m_MasterSlot: {fileID: 114415020150312572}
  m_MasterData:
    m_Owner: {fileID: 114652330954676964}
    m_Value:
      m_Type:
        m_SerializableType: System.Single, mscorlib, Version=2.0.0.0, Culture=neutral,
          PublicKeyToken=b77a5c561934e089
      m_SerializableObject: 5
  m_Property:
    name: Period
    m_serializedType:
      m_SerializableType: System.Single, mscorlib, Version=2.0.0.0, Culture=neutral,
        PublicKeyToken=b77a5c561934e089
    attributes:
    - m_Type: 1
      m_Min: 0.001
      m_Max: Infinity
      m_Tooltip: 
    - m_Type: 3
      m_Min: -Infinity
      m_Max: Infinity
      m_Tooltip: The period of time being looped over (in seconds)
  m_Direction: 0
  m_LinkedSlots: []
--- !u!114 &114417598018130592
MonoBehaviour:
  m_ObjectHideFlags: 0
  m_PrefabParentObject: {fileID: 0}
  m_PrefabInternal: {fileID: 0}
  m_GameObject: {fileID: 0}
  m_Enabled: 1
  m_EditorHideFlags: 0
  m_Script: {fileID: 11500000, guid: 87c154e0feeee864da39ba7591cf27e7, type: 3}
  m_Name: VFXSlotFloatN
  m_EditorClassIdentifier: 
  m_Parent: {fileID: 0}
  m_Children: []
  m_UIPosition: {x: 0, y: 0}
  m_UICollapsed: 1
  m_UISuperCollapsed: 0
  m_MasterSlot: {fileID: 114417598018130592}
  m_MasterData:
    m_Owner: {fileID: 114161343181435874}
    m_Value:
      m_Type:
        m_SerializableType: UnityEditor.VFX.FloatN, Assembly-CSharp-Editor-testable,
          Version=0.0.0.0, Culture=neutral, PublicKeyToken=null
      m_SerializableObject: 
  m_Property:
    name: c
    m_serializedType:
      m_SerializableType: UnityEditor.VFX.FloatN, Assembly-CSharp-Editor-testable,
        Version=0.0.0.0, Culture=neutral, PublicKeyToken=null
    attributes: []
  m_Direction: 0
  m_LinkedSlots:
  - {fileID: 114620861960468456}
--- !u!114 &114425551758419458
MonoBehaviour:
  m_ObjectHideFlags: 0
  m_PrefabParentObject: {fileID: 0}
  m_PrefabInternal: {fileID: 0}
  m_GameObject: {fileID: 0}
  m_Enabled: 1
  m_EditorHideFlags: 0
  m_Script: {fileID: 11500000, guid: ac39bd03fca81b849929b9c966f1836a, type: 3}
  m_Name: VFXSlotFloat3
  m_EditorClassIdentifier: 
  m_Parent: {fileID: 0}
  m_Children:
  - {fileID: 114412033966808074}
  - {fileID: 114516597675572634}
  - {fileID: 114037070945783036}
  m_UIPosition: {x: 0, y: 0}
  m_UICollapsed: 1
  m_UISuperCollapsed: 0
  m_MasterSlot: {fileID: 114425551758419458}
  m_MasterData:
    m_Owner: {fileID: 114721379489771520}
    m_Value:
      m_Type:
        m_SerializableType: UnityEngine.Vector3, UnityEngine.CoreModule, Version=0.0.0.0,
          Culture=neutral, PublicKeyToken=null
      m_SerializableObject: '{"x":0.0,"y":0.0,"z":0.0}'
  m_Property:
    name: o
    m_serializedType:
      m_SerializableType: UnityEngine.Vector3, UnityEngine.CoreModule, Version=0.0.0.0,
        Culture=neutral, PublicKeyToken=null
    attributes: []
  m_Direction: 1
  m_LinkedSlots:
  - {fileID: 114177693062951452}
--- !u!114 &114430013186246782
MonoBehaviour:
  m_ObjectHideFlags: 0
  m_PrefabParentObject: {fileID: 0}
  m_PrefabInternal: {fileID: 0}
  m_GameObject: {fileID: 0}
  m_Enabled: 1
  m_EditorHideFlags: 0
  m_Script: {fileID: 11500000, guid: f780aa281814f9842a7c076d436932e7, type: 3}
  m_Name: VFXSlotFloat
  m_EditorClassIdentifier: 
  m_Parent: {fileID: 0}
  m_Children: []
  m_UIPosition: {x: 0, y: 0}
  m_UICollapsed: 1
  m_UISuperCollapsed: 0
  m_MasterSlot: {fileID: 114430013186246782}
  m_MasterData:
    m_Owner: {fileID: 114082303526089152}
    m_Value:
      m_Type:
        m_SerializableType: System.Single, mscorlib, Version=2.0.0.0, Culture=neutral,
          PublicKeyToken=b77a5c561934e089
      m_SerializableObject: 0
  m_Property:
    name: o
    m_serializedType:
      m_SerializableType: System.Single, mscorlib, Version=2.0.0.0, Culture=neutral,
        PublicKeyToken=b77a5c561934e089
    attributes: []
  m_Direction: 1
  m_LinkedSlots:
  - {fileID: 114939691301384676}
--- !u!114 &114430975363586610
MonoBehaviour:
  m_ObjectHideFlags: 0
  m_PrefabParentObject: {fileID: 0}
  m_PrefabInternal: {fileID: 0}
  m_GameObject: {fileID: 0}
  m_Enabled: 1
  m_EditorHideFlags: 0
  m_Script: {fileID: 11500000, guid: ac39bd03fca81b849929b9c966f1836a, type: 3}
  m_Name: VFXSlotFloat3
  m_EditorClassIdentifier: 
  m_Parent: {fileID: 114512058993096910}
  m_Children:
  - {fileID: 114359041043978394}
  - {fileID: 114391907610205786}
  - {fileID: 114718660039279758}
  m_UIPosition: {x: 0, y: 0}
  m_UICollapsed: 0
  m_UISuperCollapsed: 0
  m_MasterSlot: {fileID: 114512058993096910}
  m_MasterData:
    m_Owner: {fileID: 0}
    m_Value:
      m_Type:
        m_SerializableType: 
      m_SerializableObject: 
  m_Property:
    name: angles
    m_serializedType:
      m_SerializableType: UnityEngine.Vector3, UnityEngine.CoreModule, Version=0.0.0.0,
        Culture=neutral, PublicKeyToken=null
    attributes:
    - m_Type: 3
      m_Min: -Infinity
      m_Max: Infinity
      m_Tooltip: The euler angles of the transform.
    - m_Type: 4
      m_Min: -Infinity
      m_Max: Infinity
      m_Tooltip: 
  m_Direction: 0
  m_LinkedSlots: []
--- !u!114 &114432717885191030
MonoBehaviour:
  m_ObjectHideFlags: 0
  m_PrefabParentObject: {fileID: 0}
  m_PrefabInternal: {fileID: 0}
  m_GameObject: {fileID: 0}
  m_Enabled: 1
  m_EditorHideFlags: 0
  m_Script: {fileID: 11500000, guid: f780aa281814f9842a7c076d436932e7, type: 3}
  m_Name: VFXSlotFloat
  m_EditorClassIdentifier: 
  m_Parent: {fileID: 114574423642185488}
  m_Children: []
  m_UIPosition: {x: 0, y: 0}
  m_UICollapsed: 1
  m_UISuperCollapsed: 0
  m_MasterSlot: {fileID: 114574423642185488}
  m_MasterData:
    m_Owner: {fileID: 0}
    m_Value:
      m_Type:
        m_SerializableType: 
      m_SerializableObject: 
  m_Property:
    name: z
    m_serializedType:
      m_SerializableType: System.Single, mscorlib, Version=2.0.0.0, Culture=neutral,
        PublicKeyToken=b77a5c561934e089
    attributes: []
  m_Direction: 1
  m_LinkedSlots: []
--- !u!114 &114441325464369606
MonoBehaviour:
  m_ObjectHideFlags: 0
  m_PrefabParentObject: {fileID: 0}
  m_PrefabInternal: {fileID: 0}
  m_GameObject: {fileID: 0}
  m_Enabled: 1
  m_EditorHideFlags: 0
  m_Script: {fileID: 11500000, guid: f780aa281814f9842a7c076d436932e7, type: 3}
  m_Name: VFXSlotFloat
  m_EditorClassIdentifier: 
  m_Parent: {fileID: 114387344564908428}
  m_Children: []
  m_UIPosition: {x: 0, y: 0}
  m_UICollapsed: 1
  m_UISuperCollapsed: 0
  m_MasterSlot: {fileID: 114387344564908428}
  m_MasterData:
    m_Owner: {fileID: 0}
    m_Value:
      m_Type:
        m_SerializableType: 
      m_SerializableObject: 
  m_Property:
    name: z
    m_serializedType:
      m_SerializableType: System.Single, mscorlib, Version=2.0.0.0, Culture=neutral,
        PublicKeyToken=b77a5c561934e089
    attributes: []
  m_Direction: 1
  m_LinkedSlots: []
--- !u!114 &114441606769242990
MonoBehaviour:
  m_ObjectHideFlags: 0
  m_PrefabParentObject: {fileID: 0}
  m_PrefabInternal: {fileID: 0}
  m_GameObject: {fileID: 0}
  m_Enabled: 1
  m_EditorHideFlags: 0
  m_Script: {fileID: 11500000, guid: f780aa281814f9842a7c076d436932e7, type: 3}
  m_Name: VFXSlotFloat
  m_EditorClassIdentifier: 
  m_Parent: {fileID: 114628470778299772}
  m_Children: []
  m_UIPosition: {x: 0, y: 0}
  m_UICollapsed: 1
  m_UISuperCollapsed: 0
  m_MasterSlot: {fileID: 114512058993096910}
  m_MasterData:
    m_Owner: {fileID: 0}
    m_Value:
      m_Type:
        m_SerializableType: 
      m_SerializableObject: 
  m_Property:
    name: y
    m_serializedType:
      m_SerializableType: System.Single, mscorlib, Version=2.0.0.0, Culture=neutral,
        PublicKeyToken=b77a5c561934e089
    attributes: []
  m_Direction: 0
  m_LinkedSlots: []
--- !u!114 &114442860091417240
MonoBehaviour:
  m_ObjectHideFlags: 0
  m_PrefabParentObject: {fileID: 0}
  m_PrefabInternal: {fileID: 0}
  m_GameObject: {fileID: 0}
  m_Enabled: 1
  m_EditorHideFlags: 0
  m_Script: {fileID: 11500000, guid: 87c154e0feeee864da39ba7591cf27e7, type: 3}
  m_Name: VFXSlotFloatN
  m_EditorClassIdentifier: 
  m_Parent: {fileID: 0}
  m_Children: []
  m_UIPosition: {x: 0, y: 0}
  m_UICollapsed: 1
  m_UISuperCollapsed: 0
  m_MasterSlot: {fileID: 114442860091417240}
  m_MasterData:
    m_Owner: {fileID: 114549730522162742}
    m_Value:
      m_Type:
        m_SerializableType: UnityEditor.VFX.FloatN, Assembly-CSharp-Editor-testable,
          Version=0.0.0.0, Culture=neutral, PublicKeyToken=null
      m_SerializableObject: '{"m_Components":[1.0]}'
  m_Property:
    name: a
    m_serializedType:
      m_SerializableType: UnityEditor.VFX.FloatN, Assembly-CSharp-Editor-testable,
        Version=0.0.0.0, Culture=neutral, PublicKeyToken=null
    attributes: []
  m_Direction: 0
  m_LinkedSlots:
  - {fileID: 114690504978704074}
--- !u!114 &114443920913558266
MonoBehaviour:
  m_ObjectHideFlags: 0
  m_PrefabParentObject: {fileID: 0}
  m_PrefabInternal: {fileID: 0}
  m_GameObject: {fileID: 0}
  m_Enabled: 1
  m_EditorHideFlags: 0
  m_Script: {fileID: 11500000, guid: 1b605c022ee79394a8a776c0869b3f9a, type: 3}
  m_Name: VFXSlot
  m_EditorClassIdentifier: 
  m_Parent: {fileID: 0}
  m_Children:
  - {fileID: 114365471309725580}
  - {fileID: 114970572636722840}
  m_UIPosition: {x: 0, y: 0}
  m_UICollapsed: 0
  m_UISuperCollapsed: 0
  m_MasterSlot: {fileID: 114443920913558266}
  m_MasterData:
    m_Owner: {fileID: 114071614516354956}
    m_Value:
      m_Type:
        m_SerializableType: UnityEditor.VFX.Sphere, Assembly-CSharp-Editor-testable,
          Version=0.0.0.0, Culture=neutral, PublicKeyToken=null
      m_SerializableObject: '{"space":0,"center":{"x":0.0,"y":0.0,"z":0.0},"radius":1.0}'
  m_Property:
    name: Sphere
    m_serializedType:
      m_SerializableType: UnityEditor.VFX.Sphere, Assembly-CSharp-Editor-testable,
        Version=0.0.0.0, Culture=neutral, PublicKeyToken=null
    attributes:
    - m_Type: 3
      m_Min: -Infinity
      m_Max: Infinity
      m_Tooltip: The collision sphere.
  m_Direction: 0
  m_LinkedSlots: []
--- !u!114 &114448415951512490
MonoBehaviour:
  m_ObjectHideFlags: 0
  m_PrefabParentObject: {fileID: 0}
  m_PrefabInternal: {fileID: 0}
  m_GameObject: {fileID: 0}
  m_Enabled: 1
  m_EditorHideFlags: 0
  m_Script: {fileID: 11500000, guid: f780aa281814f9842a7c076d436932e7, type: 3}
  m_Name: VFXSlotFloat
  m_EditorClassIdentifier: 
  m_Parent: {fileID: 114700548145716530}
  m_Children: []
  m_UIPosition: {x: 0, y: 0}
  m_UICollapsed: 1
  m_UISuperCollapsed: 0
  m_MasterSlot: {fileID: 114700548145716530}
  m_MasterData:
    m_Owner: {fileID: 0}
    m_Value:
      m_Type:
        m_SerializableType: 
      m_SerializableObject: 
  m_Property:
    name: x
    m_serializedType:
      m_SerializableType: System.Single, mscorlib, Version=2.0.0.0, Culture=neutral,
        PublicKeyToken=b77a5c561934e089
    attributes: []
  m_Direction: 1
  m_LinkedSlots:
  - {fileID: 114913241329464058}
--- !u!114 &114455030200517368
MonoBehaviour:
  m_ObjectHideFlags: 0
  m_PrefabParentObject: {fileID: 0}
  m_PrefabInternal: {fileID: 0}
  m_GameObject: {fileID: 0}
  m_Enabled: 1
  m_EditorHideFlags: 0
  m_Script: {fileID: 11500000, guid: dd023f92c379f8b4daa3799f524ec9e6, type: 3}
  m_Name: VFXDataSpawnEvent
  m_EditorClassIdentifier: 
  m_Parent: {fileID: 0}
  m_Children: []
  m_UIPosition: {x: 0, y: 0}
  m_UICollapsed: 1
  m_Owners:
  - {fileID: 114614474855714374}
--- !u!114 &114473067805065366
MonoBehaviour:
  m_ObjectHideFlags: 0
  m_PrefabParentObject: {fileID: 0}
  m_PrefabInternal: {fileID: 0}
  m_GameObject: {fileID: 0}
  m_Enabled: 1
  m_EditorHideFlags: 0
  m_Script: {fileID: 11500000, guid: f780aa281814f9842a7c076d436932e7, type: 3}
  m_Name: VFXSlotFloat
  m_EditorClassIdentifier: 
  m_Parent: {fileID: 114012508524972890}
  m_Children: []
  m_UIPosition: {x: 0, y: 0}
  m_UICollapsed: 1
  m_UISuperCollapsed: 0
  m_MasterSlot: {fileID: 114512058993096910}
  m_MasterData:
    m_Owner: {fileID: 0}
    m_Value:
      m_Type:
        m_SerializableType: 
      m_SerializableObject: 
  m_Property:
    name: y
    m_serializedType:
      m_SerializableType: System.Single, mscorlib, Version=2.0.0.0, Culture=neutral,
        PublicKeyToken=b77a5c561934e089
    attributes: []
  m_Direction: 0
  m_LinkedSlots: []
--- !u!114 &114482125328035012
MonoBehaviour:
  m_ObjectHideFlags: 0
  m_PrefabParentObject: {fileID: 0}
  m_PrefabInternal: {fileID: 0}
  m_GameObject: {fileID: 0}
  m_Enabled: 1
  m_EditorHideFlags: 0
  m_Script: {fileID: 11500000, guid: f780aa281814f9842a7c076d436932e7, type: 3}
  m_Name: VFXSlotFloat
  m_EditorClassIdentifier: 
  m_Parent: {fileID: 114176574477086774}
  m_Children: []
  m_UIPosition: {x: 0, y: 0}
  m_UICollapsed: 1
  m_UISuperCollapsed: 0
  m_MasterSlot: {fileID: 114176574477086774}
  m_MasterData:
    m_Owner: {fileID: 0}
    m_Value:
      m_Type:
        m_SerializableType: 
      m_SerializableObject: 
  m_Property:
    name: z
    m_serializedType:
      m_SerializableType: System.Single, mscorlib, Version=2.0.0.0, Culture=neutral,
        PublicKeyToken=b77a5c561934e089
    attributes: []
  m_Direction: 1
  m_LinkedSlots: []
--- !u!114 &114482172091005596
MonoBehaviour:
  m_ObjectHideFlags: 0
  m_PrefabParentObject: {fileID: 0}
  m_PrefabInternal: {fileID: 0}
  m_GameObject: {fileID: 0}
  m_Enabled: 1
  m_EditorHideFlags: 0
  m_Script: {fileID: 11500000, guid: f780aa281814f9842a7c076d436932e7, type: 3}
  m_Name: VFXSlotFloat
  m_EditorClassIdentifier: 
  m_Parent: {fileID: 114707491871200398}
  m_Children: []
  m_UIPosition: {x: 0, y: 0}
  m_UICollapsed: 1
  m_UISuperCollapsed: 0
  m_MasterSlot: {fileID: 114707491871200398}
  m_MasterData:
    m_Owner: {fileID: 0}
    m_Value:
      m_Type:
        m_SerializableType: 
      m_SerializableObject: 
  m_Property:
    name: y
    m_serializedType:
      m_SerializableType: System.Single, mscorlib, Version=2.0.0.0, Culture=neutral,
        PublicKeyToken=b77a5c561934e089
    attributes: []
  m_Direction: 1
  m_LinkedSlots: []
--- !u!114 &114485175072712286
MonoBehaviour:
  m_ObjectHideFlags: 0
  m_PrefabParentObject: {fileID: 0}
  m_PrefabInternal: {fileID: 0}
  m_GameObject: {fileID: 0}
  m_Enabled: 1
  m_EditorHideFlags: 0
  m_Script: {fileID: 11500000, guid: f780aa281814f9842a7c076d436932e7, type: 3}
  m_Name: VFXSlotFloat
  m_EditorClassIdentifier: 
  m_Parent: {fileID: 114897702330652198}
  m_Children: []
  m_UIPosition: {x: 0, y: 0}
  m_UICollapsed: 1
  m_UISuperCollapsed: 0
  m_MasterSlot: {fileID: 114897702330652198}
  m_MasterData:
    m_Owner: {fileID: 0}
    m_Value:
      m_Type:
        m_SerializableType: 
      m_SerializableObject: 
  m_Property:
    name: x
    m_serializedType:
      m_SerializableType: System.Single, mscorlib, Version=2.0.0.0, Culture=neutral,
        PublicKeyToken=b77a5c561934e089
    attributes: []
  m_Direction: 1
  m_LinkedSlots: []
--- !u!114 &114496856993348948
MonoBehaviour:
  m_ObjectHideFlags: 0
  m_PrefabParentObject: {fileID: 0}
  m_PrefabInternal: {fileID: 0}
  m_GameObject: {fileID: 0}
  m_Enabled: 1
  m_EditorHideFlags: 0
  m_Script: {fileID: 11500000, guid: f780aa281814f9842a7c076d436932e7, type: 3}
  m_Name: VFXSlotFloat
  m_EditorClassIdentifier: 
  m_Parent: {fileID: 114771395506728250}
  m_Children: []
  m_UIPosition: {x: 0, y: 0}
  m_UICollapsed: 1
  m_UISuperCollapsed: 0
  m_MasterSlot: {fileID: 114771395506728250}
  m_MasterData:
    m_Owner: {fileID: 0}
    m_Value:
      m_Type:
        m_SerializableType: 
      m_SerializableObject: 
  m_Property:
    name: y
    m_serializedType:
      m_SerializableType: System.Single, mscorlib, Version=2.0.0.0, Culture=neutral,
        PublicKeyToken=b77a5c561934e089
    attributes: []
  m_Direction: 1
  m_LinkedSlots: []
--- !u!114 &114499711304107428
MonoBehaviour:
  m_ObjectHideFlags: 0
  m_PrefabParentObject: {fileID: 0}
  m_PrefabInternal: {fileID: 0}
  m_GameObject: {fileID: 0}
  m_Enabled: 1
  m_EditorHideFlags: 0
  m_Script: {fileID: 11500000, guid: a971fa2e110a0ac42ac1d8dae408704b, type: 3}
  m_Name: SetAttribute
  m_EditorClassIdentifier: 
  m_Parent: {fileID: 114891654694049952}
  m_Children: []
  m_UIPosition: {x: 0, y: 0}
  m_UICollapsed: 0
  m_UISuperCollapsed: 0
  m_InputSlots:
  - {fileID: 114158613471125520}
  m_OutputSlots: []
  m_Disabled: 0
  attribute: sizeY
  Composition: 0
  Random: 0
--- !u!114 &114505481413729284
MonoBehaviour:
  m_ObjectHideFlags: 0
  m_PrefabParentObject: {fileID: 0}
  m_PrefabInternal: {fileID: 0}
  m_GameObject: {fileID: 0}
  m_Enabled: 1
  m_EditorHideFlags: 0
  m_Script: {fileID: 11500000, guid: f780aa281814f9842a7c076d436932e7, type: 3}
  m_Name: VFXSlotFloat
  m_EditorClassIdentifier: 
  m_Parent: {fileID: 0}
  m_Children: []
  m_UIPosition: {x: 0, y: 0}
  m_UICollapsed: 1
  m_UISuperCollapsed: 0
  m_MasterSlot: {fileID: 114505481413729284}
  m_MasterData:
    m_Owner: {fileID: 114071614516354956}
    m_Value:
      m_Type:
        m_SerializableType: System.Single, mscorlib, Version=2.0.0.0, Culture=neutral,
          PublicKeyToken=b77a5c561934e089
      m_SerializableObject: 1.9
  m_Property:
    name: Elasticity
    m_serializedType:
      m_SerializableType: System.Single, mscorlib, Version=2.0.0.0, Culture=neutral,
        PublicKeyToken=b77a5c561934e089
    attributes:
    - m_Type: 3
      m_Min: -Infinity
      m_Max: Infinity
      m_Tooltip: How much bounce to apply after a collision.
    - m_Type: 1
      m_Min: 0
      m_Max: Infinity
      m_Tooltip: 
  m_Direction: 0
  m_LinkedSlots: []
--- !u!114 &114509903624434042
MonoBehaviour:
  m_ObjectHideFlags: 0
  m_PrefabParentObject: {fileID: 0}
  m_PrefabInternal: {fileID: 0}
  m_GameObject: {fileID: 0}
  m_Enabled: 1
  m_EditorHideFlags: 0
  m_Script: {fileID: 11500000, guid: 9dfea48843f53fc438eabc12a3a30abc, type: 3}
  m_Name: VFXBasicInitialize
  m_EditorClassIdentifier: 
  m_Parent: {fileID: 114231982420006628}
  m_Children:
  - {fileID: 114238803646561254}
  - {fileID: 114882745690456230}
  - {fileID: 114255059132640940}
  m_UIPosition: {x: 363.121, y: 211.05898}
  m_UICollapsed: 0
  m_UISuperCollapsed: 0
  m_InputSlots:
  - {fileID: 114385200292203110}
  m_OutputSlots: []
  m_Data: {fileID: 114675624886454294}
  m_InputFlowSlot:
  - link:
    - context: {fileID: 114614474855714374}
      slotIndex: 0
  m_OutputFlowSlot:
  - link:
    - context: {fileID: 114777003427136014}
      slotIndex: 0
--- !u!114 &114510237999467112
MonoBehaviour:
  m_ObjectHideFlags: 0
  m_PrefabParentObject: {fileID: 0}
  m_PrefabInternal: {fileID: 0}
  m_GameObject: {fileID: 0}
  m_Enabled: 1
  m_EditorHideFlags: 0
  m_Script: {fileID: 11500000, guid: f780aa281814f9842a7c076d436932e7, type: 3}
  m_Name: VFXSlotFloat
  m_EditorClassIdentifier: 
  m_Parent: {fileID: 0}
  m_Children: []
  m_UIPosition: {x: 0, y: 0}
  m_UICollapsed: 1
  m_UISuperCollapsed: 0
  m_MasterSlot: {fileID: 114510237999467112}
  m_MasterData:
    m_Owner: {fileID: 114652330954676964}
    m_Value:
      m_Type:
        m_SerializableType: System.Single, mscorlib, Version=2.0.0.0, Culture=neutral,
          PublicKeyToken=b77a5c561934e089
      m_SerializableObject: 0
  m_Property:
    name: t
    m_serializedType:
      m_SerializableType: System.Single, mscorlib, Version=2.0.0.0, Culture=neutral,
        PublicKeyToken=b77a5c561934e089
    attributes: []
  m_Direction: 1
  m_LinkedSlots:
  - {fileID: 114110576228267686}
--- !u!114 &114512058993096910
MonoBehaviour:
  m_ObjectHideFlags: 0
  m_PrefabParentObject: {fileID: 0}
  m_PrefabInternal: {fileID: 0}
  m_GameObject: {fileID: 0}
  m_Enabled: 1
  m_EditorHideFlags: 0
  m_Script: {fileID: 11500000, guid: 3e3f628d80ffceb489beac74258f9cf7, type: 3}
  m_Name: VFXSlotTransform
  m_EditorClassIdentifier: 
  m_Parent: {fileID: 0}
  m_Children:
  - {fileID: 114012508524972890}
  - {fileID: 114430975363586610}
  - {fileID: 114628470778299772}
  m_UIPosition: {x: 0, y: 0}
  m_UICollapsed: 0
  m_UISuperCollapsed: 0
  m_MasterSlot: {fileID: 114512058993096910}
  m_MasterData:
    m_Owner: {fileID: 114692950142637082}
    m_Value:
      m_Type:
        m_SerializableType: UnityEditor.VFX.Transform, Assembly-CSharp-Editor-testable,
          Version=0.0.0.0, Culture=neutral, PublicKeyToken=null
      m_SerializableObject: '{"space":0,"position":{"x":0.0,"y":0.0,"z":0.0},"angles":{"x":0.0,"y":0.0,"z":0.0},"scale":{"x":2.0,"y":2.0,"z":2.0}}'
  m_Property:
    name: FieldTransform
    m_serializedType:
      m_SerializableType: UnityEditor.VFX.Transform, Assembly-CSharp-Editor-testable,
        Version=0.0.0.0, Culture=neutral, PublicKeyToken=null
    attributes:
    - m_Type: 3
      m_Min: -Infinity
      m_Max: Infinity
      m_Tooltip: The position, rotation and scale of the vectorfield
  m_Direction: 0
  m_LinkedSlots: []
--- !u!114 &114514315320559092
MonoBehaviour:
  m_ObjectHideFlags: 0
  m_PrefabParentObject: {fileID: 0}
  m_PrefabInternal: {fileID: 0}
  m_GameObject: {fileID: 0}
  m_Enabled: 1
  m_EditorHideFlags: 0
  m_Script: {fileID: 11500000, guid: 1b2b751071c7fc14f9fa503163991826, type: 3}
  m_Name: VFXSlotFloat2
  m_EditorClassIdentifier: 
  m_Parent: {fileID: 0}
  m_Children:
  - {fileID: 114839779737549828}
  - {fileID: 114128206710505568}
  m_UIPosition: {x: 0, y: 0}
  m_UICollapsed: 1
  m_UISuperCollapsed: 0
  m_MasterSlot: {fileID: 114514315320559092}
  m_MasterData:
    m_Owner: {fileID: 114652330954676964}
    m_Value:
      m_Type:
        m_SerializableType: UnityEngine.Vector2, UnityEngine.CoreModule, Version=0.0.0.0,
          Culture=neutral, PublicKeyToken=null
      m_SerializableObject: '{"x":0.0,"y":1.0}'
  m_Property:
    name: Range
    m_serializedType:
      m_SerializableType: UnityEngine.Vector2, UnityEngine.CoreModule, Version=0.0.0.0,
        Culture=neutral, PublicKeyToken=null
    attributes:
    - m_Type: 3
      m_Min: -Infinity
      m_Max: Infinity
      m_Tooltip: The output value range interpolated over the period of time
  m_Direction: 0
  m_LinkedSlots: []
--- !u!114 &114516597675572634
MonoBehaviour:
  m_ObjectHideFlags: 0
  m_PrefabParentObject: {fileID: 0}
  m_PrefabInternal: {fileID: 0}
  m_GameObject: {fileID: 0}
  m_Enabled: 1
  m_EditorHideFlags: 0
  m_Script: {fileID: 11500000, guid: f780aa281814f9842a7c076d436932e7, type: 3}
  m_Name: VFXSlotFloat
  m_EditorClassIdentifier: 
  m_Parent: {fileID: 114425551758419458}
  m_Children: []
  m_UIPosition: {x: 0, y: 0}
  m_UICollapsed: 1
  m_UISuperCollapsed: 0
  m_MasterSlot: {fileID: 114425551758419458}
  m_MasterData:
    m_Owner: {fileID: 0}
    m_Value:
      m_Type:
        m_SerializableType: 
      m_SerializableObject: 
  m_Property:
    name: y
    m_serializedType:
      m_SerializableType: System.Single, mscorlib, Version=2.0.0.0, Culture=neutral,
        PublicKeyToken=b77a5c561934e089
    attributes: []
  m_Direction: 1
  m_LinkedSlots: []
--- !u!114 &114527006441573090
MonoBehaviour:
  m_ObjectHideFlags: 0
  m_PrefabParentObject: {fileID: 0}
  m_PrefabInternal: {fileID: 0}
  m_GameObject: {fileID: 0}
  m_Enabled: 1
  m_EditorHideFlags: 0
  m_Script: {fileID: 11500000, guid: 87c154e0feeee864da39ba7591cf27e7, type: 3}
  m_Name: VFXSlotFloatN
  m_EditorClassIdentifier: 
  m_Parent: {fileID: 0}
  m_Children: []
  m_UIPosition: {x: 0, y: 0}
  m_UICollapsed: 1
  m_UISuperCollapsed: 0
  m_MasterSlot: {fileID: 114527006441573090}
  m_MasterData:
    m_Owner: {fileID: 114825961916060394}
    m_Value:
      m_Type:
        m_SerializableType: UnityEditor.VFX.FloatN, Assembly-CSharp-Editor-testable,
          Version=0.0.0.0, Culture=neutral, PublicKeyToken=null
      m_SerializableObject: '{"m_Components":[1.0]}'
  m_Property:
    name: b
    m_serializedType:
      m_SerializableType: UnityEditor.VFX.FloatN, Assembly-CSharp-Editor-testable,
        Version=0.0.0.0, Culture=neutral, PublicKeyToken=null
    attributes: []
  m_Direction: 0
  m_LinkedSlots: []
--- !u!114 &114527320267978688
MonoBehaviour:
  m_ObjectHideFlags: 0
  m_PrefabParentObject: {fileID: 0}
  m_PrefabInternal: {fileID: 0}
  m_GameObject: {fileID: 0}
  m_Enabled: 1
  m_EditorHideFlags: 0
  m_Script: {fileID: 11500000, guid: ac39bd03fca81b849929b9c966f1836a, type: 3}
  m_Name: VFXSlotFloat3
  m_EditorClassIdentifier: 
  m_Parent: {fileID: 0}
  m_Children:
  - {fileID: 114985727820815838}
  - {fileID: 114922574319285522}
  - {fileID: 114715546206641582}
  m_UIPosition: {x: 0, y: 0}
  m_UICollapsed: 1
  m_UISuperCollapsed: 0
  m_MasterSlot: {fileID: 114527320267978688}
  m_MasterData:
    m_Owner: {fileID: 114782509274804296}
    m_Value:
      m_Type:
        m_SerializableType: UnityEngine.Vector3, UnityEngine.CoreModule, Version=0.0.0.0,
          Culture=neutral, PublicKeyToken=null
      m_SerializableObject: '{"x":3.986999988555908,"y":4.7870001792907719,"z":5.875999927520752}'
  m_Property:
    name: o
    m_serializedType:
      m_SerializableType: UnityEngine.Vector3, UnityEngine.CoreModule, Version=0.0.0.0,
        Culture=neutral, PublicKeyToken=null
    attributes: []
  m_Direction: 1
  m_LinkedSlots:
  - {fileID: 114265508101040662}
--- !u!114 &114530554839986408
MonoBehaviour:
  m_ObjectHideFlags: 0
  m_PrefabParentObject: {fileID: 0}
  m_PrefabInternal: {fileID: 0}
  m_GameObject: {fileID: 0}
  m_Enabled: 1
  m_EditorHideFlags: 0
  m_Script: {fileID: 11500000, guid: 330e0fca1717dde4aaa144f48232aa64, type: 3}
  m_Name: VFXParameter
  m_EditorClassIdentifier: 
  m_Parent: {fileID: 114231982420006628}
  m_Children: []
  m_UIPosition: {x: -466.0244, y: 854.5171}
  m_UICollapsed: 0
  m_UISuperCollapsed: 0
  m_InputSlots: []
  m_OutputSlots:
  - {fileID: 114930672389675934}
  m_exposedName: exposedName
  m_exposed: 0
  m_order: 0
  m_Min:
    m_Type:
      m_SerializableType: 
    m_SerializableObject: 
  m_Max:
    m_Type:
      m_SerializableType: 
    m_SerializableObject: 
--- !u!114 &114531814772278122
MonoBehaviour:
  m_ObjectHideFlags: 0
  m_PrefabParentObject: {fileID: 0}
  m_PrefabInternal: {fileID: 0}
  m_GameObject: {fileID: 0}
  m_Enabled: 1
  m_EditorHideFlags: 0
  m_Script: {fileID: 11500000, guid: f780aa281814f9842a7c076d436932e7, type: 3}
  m_Name: VFXSlotFloat
  m_EditorClassIdentifier: 
  m_Parent: {fileID: 114790647473060010}
  m_Children: []
  m_UIPosition: {x: 0, y: 0}
  m_UICollapsed: 1
  m_UISuperCollapsed: 0
  m_MasterSlot: {fileID: 114790647473060010}
  m_MasterData:
    m_Owner: {fileID: 0}
    m_Value:
      m_Type:
        m_SerializableType: 
      m_SerializableObject: 
  m_Property:
    name: w
    m_serializedType:
      m_SerializableType: System.Single, mscorlib, Version=2.0.0.0, Culture=neutral,
        PublicKeyToken=b77a5c561934e089
    attributes: []
  m_Direction: 1
  m_LinkedSlots: []
--- !u!114 &114532717022626434
MonoBehaviour:
  m_ObjectHideFlags: 0
  m_PrefabParentObject: {fileID: 0}
  m_PrefabInternal: {fileID: 0}
  m_GameObject: {fileID: 0}
  m_Enabled: 1
  m_EditorHideFlags: 0
  m_Script: {fileID: 11500000, guid: f780aa281814f9842a7c076d436932e7, type: 3}
  m_Name: VFXSlotFloat
  m_EditorClassIdentifier: 
  m_Parent: {fileID: 114664837784982664}
  m_Children: []
  m_UIPosition: {x: 0, y: 0}
  m_UICollapsed: 1
  m_UISuperCollapsed: 0
  m_MasterSlot: {fileID: 114664837784982664}
  m_MasterData:
    m_Owner: {fileID: 0}
    m_Value:
      m_Type:
        m_SerializableType: 
      m_SerializableObject: 
  m_Property:
    name: z
    m_serializedType:
      m_SerializableType: System.Single, mscorlib, Version=2.0.0.0, Culture=neutral,
        PublicKeyToken=b77a5c561934e089
    attributes: []
  m_Direction: 1
  m_LinkedSlots: []
--- !u!114 &114533600440022420
MonoBehaviour:
  m_ObjectHideFlags: 0
  m_PrefabParentObject: {fileID: 0}
  m_PrefabInternal: {fileID: 0}
  m_GameObject: {fileID: 0}
  m_Enabled: 1
  m_EditorHideFlags: 0
  m_Script: {fileID: 11500000, guid: f780aa281814f9842a7c076d436932e7, type: 3}
  m_Name: VFXSlotFloat
  m_EditorClassIdentifier: 
  m_Parent: {fileID: 114571351367840640}
  m_Children: []
  m_UIPosition: {x: 0, y: 0}
  m_UICollapsed: 1
  m_UISuperCollapsed: 0
  m_MasterSlot: {fileID: 114571351367840640}
  m_MasterData:
    m_Owner: {fileID: 0}
    m_Value:
      m_Type:
        m_SerializableType: 
      m_SerializableObject: 
  m_Property:
    name: radius
    m_serializedType:
      m_SerializableType: System.Single, mscorlib, Version=2.0.0.0, Culture=neutral,
        PublicKeyToken=b77a5c561934e089
    attributes: []
  m_Direction: 0
  m_LinkedSlots:
  - {fileID: 114930672389675934}
--- !u!114 &114535030597170238
MonoBehaviour:
  m_ObjectHideFlags: 0
  m_PrefabParentObject: {fileID: 0}
  m_PrefabInternal: {fileID: 0}
  m_GameObject: {fileID: 0}
  m_Enabled: 1
  m_EditorHideFlags: 0
  m_Script: {fileID: 11500000, guid: f780aa281814f9842a7c076d436932e7, type: 3}
  m_Name: VFXSlotFloat
  m_EditorClassIdentifier: 
  m_Parent: {fileID: 0}
  m_Children: []
  m_UIPosition: {x: 0, y: 0}
  m_UICollapsed: 1
  m_UISuperCollapsed: 0
  m_MasterSlot: {fileID: 114535030597170238}
  m_MasterData:
    m_Owner: {fileID: 114692950142637082}
    m_Value:
      m_Type:
        m_SerializableType: System.Single, mscorlib, Version=2.0.0.0, Culture=neutral,
          PublicKeyToken=b77a5c561934e089
      m_SerializableObject: 0.3
  m_Property:
    name: Intensity
    m_serializedType:
      m_SerializableType: System.Single, mscorlib, Version=2.0.0.0, Culture=neutral,
        PublicKeyToken=b77a5c561934e089
    attributes:
    - m_Type: 3
      m_Min: -Infinity
      m_Max: Infinity
      m_Tooltip: Intensity of the motion vectors
  m_Direction: 0
  m_LinkedSlots: []
--- !u!114 &114548397994625276
MonoBehaviour:
  m_ObjectHideFlags: 0
  m_PrefabParentObject: {fileID: 0}
  m_PrefabInternal: {fileID: 0}
  m_GameObject: {fileID: 0}
  m_Enabled: 1
  m_EditorHideFlags: 0
  m_Script: {fileID: 11500000, guid: f780aa281814f9842a7c076d436932e7, type: 3}
  m_Name: VFXSlotFloat
  m_EditorClassIdentifier: 
  m_Parent: {fileID: 114387344564908428}
  m_Children: []
  m_UIPosition: {x: 0, y: 0}
  m_UICollapsed: 1
  m_UISuperCollapsed: 0
  m_MasterSlot: {fileID: 114387344564908428}
  m_MasterData:
    m_Owner: {fileID: 0}
    m_Value:
      m_Type:
        m_SerializableType: 
      m_SerializableObject: 
  m_Property:
    name: y
    m_serializedType:
      m_SerializableType: System.Single, mscorlib, Version=2.0.0.0, Culture=neutral,
        PublicKeyToken=b77a5c561934e089
    attributes: []
  m_Direction: 1
  m_LinkedSlots: []
--- !u!114 &114549730522162742
MonoBehaviour:
  m_ObjectHideFlags: 0
  m_PrefabParentObject: {fileID: 0}
  m_PrefabInternal: {fileID: 0}
  m_GameObject: {fileID: 0}
  m_Enabled: 1
  m_EditorHideFlags: 0
  m_Script: {fileID: 11500000, guid: 889be8bf1ed0c954a9ed096ce41655ea, type: 3}
  m_Name: VFXOperatorMultiply
  m_EditorClassIdentifier: 
  m_Parent: {fileID: 114231982420006628}
  m_Children: []
  m_UIPosition: {x: -2789.6558, y: 1953.6196}
  m_UICollapsed: 0
  m_UISuperCollapsed: 0
  m_InputSlots:
  - {fileID: 114442860091417240}
  - {fileID: 114265508101040662}
  - {fileID: 114929506839738846}
  m_OutputSlots:
  - {fileID: 114037864430085106}
--- !u!114 &114550059317258866
MonoBehaviour:
  m_ObjectHideFlags: 0
  m_PrefabParentObject: {fileID: 0}
  m_PrefabInternal: {fileID: 0}
  m_GameObject: {fileID: 0}
  m_Enabled: 1
  m_EditorHideFlags: 0
  m_Script: {fileID: 11500000, guid: f780aa281814f9842a7c076d436932e7, type: 3}
  m_Name: VFXSlotFloat
  m_EditorClassIdentifier: 
  m_Parent: {fileID: 0}
  m_Children: []
  m_UIPosition: {x: 0, y: 0}
  m_UICollapsed: 1
  m_UISuperCollapsed: 0
  m_MasterSlot: {fileID: 114550059317258866}
  m_MasterData:
    m_Owner: {fileID: 114141648245325504}
    m_Value:
      m_Type:
        m_SerializableType: System.Single, mscorlib, Version=2.0.0.0, Culture=neutral,
          PublicKeyToken=b77a5c561934e089
      m_SerializableObject: 0
  m_Property:
    name: o
    m_serializedType:
      m_SerializableType: System.Single, mscorlib, Version=2.0.0.0, Culture=neutral,
        PublicKeyToken=b77a5c561934e089
    attributes: []
  m_Direction: 1
  m_LinkedSlots:
  - {fileID: 114391907610205786}
--- !u!114 &114552293106666644
MonoBehaviour:
  m_ObjectHideFlags: 0
  m_PrefabParentObject: {fileID: 0}
  m_PrefabInternal: {fileID: 0}
  m_GameObject: {fileID: 0}
  m_Enabled: 1
  m_EditorHideFlags: 0
  m_Script: {fileID: 11500000, guid: f780aa281814f9842a7c076d436932e7, type: 3}
  m_Name: VFXSlotFloat
  m_EditorClassIdentifier: 
  m_Parent: {fileID: 114761303450105272}
  m_Children: []
  m_UIPosition: {x: 0, y: 0}
  m_UICollapsed: 1
  m_UISuperCollapsed: 0
  m_MasterSlot: {fileID: 114761303450105272}
  m_MasterData:
    m_Owner: {fileID: 0}
    m_Value:
      m_Type:
        m_SerializableType: 
      m_SerializableObject: 
  m_Property:
    name: y
    m_serializedType:
      m_SerializableType: System.Single, mscorlib, Version=2.0.0.0, Culture=neutral,
        PublicKeyToken=b77a5c561934e089
    attributes: []
  m_Direction: 0
  m_LinkedSlots: []
--- !u!114 &114563441973892576
MonoBehaviour:
  m_ObjectHideFlags: 0
  m_PrefabParentObject: {fileID: 0}
  m_PrefabInternal: {fileID: 0}
  m_GameObject: {fileID: 0}
  m_Enabled: 1
  m_EditorHideFlags: 0
  m_Script: {fileID: 11500000, guid: f780aa281814f9842a7c076d436932e7, type: 3}
  m_Name: VFXSlotFloat
  m_EditorClassIdentifier: 
  m_Parent: {fileID: 114707491871200398}
  m_Children: []
  m_UIPosition: {x: 0, y: 0}
  m_UICollapsed: 1
  m_UISuperCollapsed: 0
  m_MasterSlot: {fileID: 114707491871200398}
  m_MasterData:
    m_Owner: {fileID: 0}
    m_Value:
      m_Type:
        m_SerializableType: 
      m_SerializableObject: 
  m_Property:
    name: z
    m_serializedType:
      m_SerializableType: System.Single, mscorlib, Version=2.0.0.0, Culture=neutral,
        PublicKeyToken=b77a5c561934e089
    attributes: []
  m_Direction: 1
  m_LinkedSlots: []
--- !u!114 &114571351367840640
MonoBehaviour:
  m_ObjectHideFlags: 0
  m_PrefabParentObject: {fileID: 0}
  m_PrefabInternal: {fileID: 0}
  m_GameObject: {fileID: 0}
  m_Enabled: 1
  m_EditorHideFlags: 0
  m_Script: {fileID: 11500000, guid: 1b605c022ee79394a8a776c0869b3f9a, type: 3}
  m_Name: VFXSlot
  m_EditorClassIdentifier: 
  m_Parent: {fileID: 0}
  m_Children:
  - {fileID: 114651238894819530}
  - {fileID: 114533600440022420}
  - {fileID: 114357449871581664}
  m_UIPosition: {x: 0, y: 0}
  m_UICollapsed: 0
  m_UISuperCollapsed: 0
  m_MasterSlot: {fileID: 114571351367840640}
  m_MasterData:
    m_Owner: {fileID: 114255059132640940}
    m_Value:
      m_Type:
        m_SerializableType: UnityEditor.VFX.ArcSphere, Assembly-CSharp-Editor-testable,
          Version=0.0.0.0, Culture=neutral, PublicKeyToken=null
      m_SerializableObject: '{"space":0,"center":{"x":0.0,"y":0.0,"z":0.0},"radius":1.0,"arc":6.2831854820251469}'
  m_Property:
    name: Sphere
    m_serializedType:
      m_SerializableType: UnityEditor.VFX.ArcSphere, Assembly-CSharp-Editor-testable,
        Version=0.0.0.0, Culture=neutral, PublicKeyToken=null
    attributes:
    - m_Type: 3
      m_Min: -Infinity
      m_Max: Infinity
      m_Tooltip: The sphere used for positioning particles.
  m_Direction: 0
  m_LinkedSlots: []
--- !u!114 &114572794120992782
MonoBehaviour:
  m_ObjectHideFlags: 0
  m_PrefabParentObject: {fileID: 0}
  m_PrefabInternal: {fileID: 0}
  m_GameObject: {fileID: 0}
  m_Enabled: 1
  m_EditorHideFlags: 0
  m_Script: {fileID: 11500000, guid: 87c154e0feeee864da39ba7591cf27e7, type: 3}
  m_Name: VFXSlotFloatN
  m_EditorClassIdentifier: 
  m_Parent: {fileID: 0}
  m_Children: []
  m_UIPosition: {x: 0, y: 0}
  m_UICollapsed: 1
  m_UISuperCollapsed: 0
  m_MasterSlot: {fileID: 114572794120992782}
  m_MasterData:
    m_Owner: {fileID: 114942079436108694}
    m_Value:
      m_Type:
        m_SerializableType: UnityEditor.VFX.FloatN, Assembly-CSharp-Editor-testable,
          Version=0.0.0.0, Culture=neutral, PublicKeyToken=null
      m_SerializableObject: '{"m_Components":[1.0,1.0,1.0]}'
  m_Property:
    name: x
    m_serializedType:
      m_SerializableType: UnityEditor.VFX.FloatN, Assembly-CSharp-Editor-testable,
        Version=0.0.0.0, Culture=neutral, PublicKeyToken=null
    attributes:
    - m_Type: 3
      m_Min: -Infinity
      m_Max: Infinity
      m_Tooltip: The vector to be normalized.
  m_Direction: 0
  m_LinkedSlots:
  - {fileID: 114870468920720248}
--- !u!114 &114574423642185488
MonoBehaviour:
  m_ObjectHideFlags: 0
  m_PrefabParentObject: {fileID: 0}
  m_PrefabInternal: {fileID: 0}
  m_GameObject: {fileID: 0}
  m_Enabled: 1
  m_EditorHideFlags: 0
  m_Script: {fileID: 11500000, guid: ac39bd03fca81b849929b9c966f1836a, type: 3}
  m_Name: VFXSlotFloat3
  m_EditorClassIdentifier: 
  m_Parent: {fileID: 0}
  m_Children:
  - {fileID: 114231242397020390}
  - {fileID: 114037295589774806}
  - {fileID: 114432717885191030}
  m_UIPosition: {x: 0, y: 0}
  m_UICollapsed: 1
  m_UISuperCollapsed: 0
  m_MasterSlot: {fileID: 114574423642185488}
  m_MasterData:
    m_Owner: {fileID: 114984962291687466}
    m_Value:
      m_Type:
        m_SerializableType: UnityEngine.Vector3, UnityEngine.CoreModule, Version=0.0.0.0,
          Culture=neutral, PublicKeyToken=null
      m_SerializableObject: '{"x":0.0,"y":0.0,"z":0.0}'
  m_Property:
    name: o
    m_serializedType:
      m_SerializableType: UnityEngine.Vector3, UnityEngine.CoreModule, Version=0.0.0.0,
        Culture=neutral, PublicKeyToken=null
    attributes: []
  m_Direction: 1
  m_LinkedSlots:
  - {fileID: 114365471309725580}
  - {fileID: 114651238894819530}
  - {fileID: 114258698248108394}
--- !u!114 &114577249955159340
MonoBehaviour:
  m_ObjectHideFlags: 0
  m_PrefabParentObject: {fileID: 0}
  m_PrefabInternal: {fileID: 0}
  m_GameObject: {fileID: 0}
  m_Enabled: 1
  m_EditorHideFlags: 0
  m_Script: {fileID: 11500000, guid: f780aa281814f9842a7c076d436932e7, type: 3}
  m_Name: VFXSlotFloat
  m_EditorClassIdentifier: 
  m_Parent: {fileID: 114127729743138294}
  m_Children: []
  m_UIPosition: {x: 0, y: 0}
  m_UICollapsed: 1
  m_UISuperCollapsed: 0
  m_MasterSlot: {fileID: 114002506663150390}
  m_MasterData:
    m_Owner: {fileID: 0}
    m_Value:
      m_Type:
        m_SerializableType: 
      m_SerializableObject: 
  m_Property:
    name: z
    m_serializedType:
      m_SerializableType: System.Single, mscorlib, Version=2.0.0.0, Culture=neutral,
        PublicKeyToken=b77a5c561934e089
    attributes: []
  m_Direction: 0
  m_LinkedSlots: []
--- !u!114 &114591874772547464
MonoBehaviour:
  m_ObjectHideFlags: 0
  m_PrefabParentObject: {fileID: 0}
  m_PrefabInternal: {fileID: 0}
  m_GameObject: {fileID: 0}
  m_Enabled: 1
  m_EditorHideFlags: 0
  m_Script: {fileID: 11500000, guid: f780aa281814f9842a7c076d436932e7, type: 3}
  m_Name: VFXSlotFloat
  m_EditorClassIdentifier: 
  m_Parent: {fileID: 0}
  m_Children: []
  m_UIPosition: {x: 0, y: 0}
  m_UICollapsed: 1
  m_UISuperCollapsed: 0
  m_MasterSlot: {fileID: 114591874772547464}
  m_MasterData:
    m_Owner: {fileID: 114071614516354956}
    m_Value:
      m_Type:
        m_SerializableType: System.Single, mscorlib, Version=2.0.0.0, Culture=neutral,
          PublicKeyToken=b77a5c561934e089
      m_SerializableObject: 0
  m_Property:
    name: Friction
    m_serializedType:
      m_SerializableType: System.Single, mscorlib, Version=2.0.0.0, Culture=neutral,
        PublicKeyToken=b77a5c561934e089
    attributes:
    - m_Type: 3
      m_Min: -Infinity
      m_Max: Infinity
      m_Tooltip: How much speed is lost after a collision.
    - m_Type: 1
      m_Min: 0
      m_Max: Infinity
      m_Tooltip: 
  m_Direction: 0
  m_LinkedSlots: []
--- !u!114 &114593004832345826
MonoBehaviour:
  m_ObjectHideFlags: 0
  m_PrefabParentObject: {fileID: 0}
  m_PrefabInternal: {fileID: 0}
  m_GameObject: {fileID: 0}
  m_Enabled: 1
  m_EditorHideFlags: 0
  m_Script: {fileID: 11500000, guid: f780aa281814f9842a7c076d436932e7, type: 3}
  m_Name: VFXSlotFloat
  m_EditorClassIdentifier: 
  m_Parent: {fileID: 114205795418802398}
  m_Children: []
  m_UIPosition: {x: 0, y: 0}
  m_UICollapsed: 1
  m_UISuperCollapsed: 0
  m_MasterSlot: {fileID: 114385200292203110}
  m_MasterData:
    m_Owner: {fileID: 0}
    m_Value:
      m_Type:
        m_SerializableType: 
      m_SerializableObject: 
  m_Property:
    name: x
    m_serializedType:
      m_SerializableType: System.Single, mscorlib, Version=2.0.0.0, Culture=neutral,
        PublicKeyToken=b77a5c561934e089
    attributes: []
  m_Direction: 0
  m_LinkedSlots: []
--- !u!114 &114594881972696230
MonoBehaviour:
  m_ObjectHideFlags: 0
  m_PrefabParentObject: {fileID: 0}
  m_PrefabInternal: {fileID: 0}
  m_GameObject: {fileID: 0}
  m_Enabled: 1
  m_EditorHideFlags: 0
  m_Script: {fileID: 11500000, guid: f780aa281814f9842a7c076d436932e7, type: 3}
  m_Name: VFXSlotFloat
  m_EditorClassIdentifier: 
  m_Parent: {fileID: 114664837784982664}
  m_Children: []
  m_UIPosition: {x: 0, y: 0}
  m_UICollapsed: 1
  m_UISuperCollapsed: 0
  m_MasterSlot: {fileID: 114664837784982664}
  m_MasterData:
    m_Owner: {fileID: 0}
    m_Value:
      m_Type:
        m_SerializableType: 
      m_SerializableObject: 
  m_Property:
    name: y
    m_serializedType:
      m_SerializableType: System.Single, mscorlib, Version=2.0.0.0, Culture=neutral,
        PublicKeyToken=b77a5c561934e089
    attributes: []
  m_Direction: 1
  m_LinkedSlots: []
--- !u!114 &114596077256696356
MonoBehaviour:
  m_ObjectHideFlags: 0
  m_PrefabParentObject: {fileID: 0}
  m_PrefabInternal: {fileID: 0}
  m_GameObject: {fileID: 0}
  m_Enabled: 1
  m_EditorHideFlags: 0
  m_Script: {fileID: 11500000, guid: f780aa281814f9842a7c076d436932e7, type: 3}
  m_Name: VFXSlotFloat
  m_EditorClassIdentifier: 
  m_Parent: {fileID: 114628470778299772}
  m_Children: []
  m_UIPosition: {x: 0, y: 0}
  m_UICollapsed: 1
  m_UISuperCollapsed: 0
  m_MasterSlot: {fileID: 114512058993096910}
  m_MasterData:
    m_Owner: {fileID: 0}
    m_Value:
      m_Type:
        m_SerializableType: 
      m_SerializableObject: 
  m_Property:
    name: x
    m_serializedType:
      m_SerializableType: System.Single, mscorlib, Version=2.0.0.0, Culture=neutral,
        PublicKeyToken=b77a5c561934e089
    attributes: []
  m_Direction: 0
  m_LinkedSlots: []
--- !u!114 &114598145639890208
MonoBehaviour:
  m_ObjectHideFlags: 0
  m_PrefabParentObject: {fileID: 0}
  m_PrefabInternal: {fileID: 0}
  m_GameObject: {fileID: 0}
  m_Enabled: 1
  m_EditorHideFlags: 0
  m_Script: {fileID: 11500000, guid: 76f778ff57c4e8145b9681fe3268d8e9, type: 3}
  m_Name: VFXSlotGradient
  m_EditorClassIdentifier: 
  m_Parent: {fileID: 0}
  m_Children: []
  m_UIPosition: {x: 0, y: 0}
  m_UICollapsed: 1
  m_UISuperCollapsed: 0
  m_MasterSlot: {fileID: 114598145639890208}
  m_MasterData:
    m_Owner: {fileID: 114201052115096330}
    m_Value:
      m_Type:
        m_SerializableType: UnityEngine.Gradient, UnityEngine.CoreModule, Version=0.0.0.0,
          Culture=neutral, PublicKeyToken=null
      m_SerializableObject: '{"colorKeys":[{"color":{"r":0.0,"g":0.0,"b":0.0,"a":1.0},"time":0.0},{"color":{"r":0.3873225450515747,"g":0.20955881476402284,"b":0.8382352590560913,"a":1.0},"time":0.18286411464214326},{"color":{"r":0.5622391700744629,"g":0.11191609501838684,"b":0.845588207244873,"a":1.0},"time":0.618921160697937},{"color":{"r":0.9632353186607361,"g":0.03541303798556328,"b":0.3233577609062195,"a":1.0},"time":0.8235294222831726},{"color":{"r":0.0,"g":0.0,"b":0.0,"a":1.0},"time":1.0}],"alphaKeys":[{"alpha":1.0,"time":0.0},{"alpha":1.0,"time":1.0}],"gradientMode":0}'
  m_Property:
    name: gradient
    m_serializedType:
      m_SerializableType: UnityEngine.Gradient, UnityEngine.CoreModule, Version=0.0.0.0,
        Culture=neutral, PublicKeyToken=null
    attributes:
    - m_Type: 3
      m_Min: -Infinity
      m_Max: Infinity
      m_Tooltip: The gradient to sample from.
  m_Direction: 0
  m_LinkedSlots: []
--- !u!114 &114614474855714374
MonoBehaviour:
  m_ObjectHideFlags: 0
  m_PrefabParentObject: {fileID: 0}
  m_PrefabInternal: {fileID: 0}
  m_GameObject: {fileID: 0}
  m_Enabled: 1
  m_EditorHideFlags: 0
  m_Script: {fileID: 11500000, guid: 73a13919d81fb7444849bae8b5c812a2, type: 3}
  m_Name: VFXBasicSpawner
  m_EditorClassIdentifier: 
  m_Parent: {fileID: 114231982420006628}
  m_Children:
  - {fileID: 114694661059958886}
  m_UIPosition: {x: 367.86392, y: -114.71814}
  m_UICollapsed: 0
  m_UISuperCollapsed: 0
  m_InputSlots: []
  m_OutputSlots: []
  m_Data: {fileID: 0}
  m_InputFlowSlot:
  - link: []
  - link: []
  m_OutputFlowSlot:
  - link:
    - context: {fileID: 114509903624434042}
      slotIndex: 0
--- !u!114 &114619665490869036
MonoBehaviour:
  m_ObjectHideFlags: 0
  m_PrefabParentObject: {fileID: 0}
  m_PrefabInternal: {fileID: 0}
  m_GameObject: {fileID: 0}
  m_Enabled: 1
  m_EditorHideFlags: 0
  m_Script: {fileID: 11500000, guid: 87c154e0feeee864da39ba7591cf27e7, type: 3}
  m_Name: VFXSlotFloatN
  m_EditorClassIdentifier: 
  m_Parent: {fileID: 0}
  m_Children: []
  m_UIPosition: {x: 0, y: 0}
  m_UICollapsed: 1
  m_UISuperCollapsed: 0
  m_MasterSlot: {fileID: 114619665490869036}
  m_MasterData:
    m_Owner: {fileID: 114037164449643724}
    m_Value:
      m_Type:
        m_SerializableType: UnityEditor.VFX.FloatN, Assembly-CSharp-Editor-testable,
          Version=0.0.0.0, Culture=neutral, PublicKeyToken=null
      m_SerializableObject: '{"m_Components":[0.0]}'
  m_Property:
    name: x
    m_serializedType:
      m_SerializableType: UnityEditor.VFX.FloatN, Assembly-CSharp-Editor-testable,
        Version=0.0.0.0, Culture=neutral, PublicKeyToken=null
    attributes:
    - m_Type: 3
      m_Min: -Infinity
      m_Max: Infinity
      m_Tooltip: The operand.
  m_Direction: 0
  m_LinkedSlots:
  - {fileID: 114037864430085106}
--- !u!114 &114620861960468456
MonoBehaviour:
  m_ObjectHideFlags: 0
  m_PrefabParentObject: {fileID: 0}
  m_PrefabInternal: {fileID: 0}
  m_GameObject: {fileID: 0}
  m_Enabled: 1
  m_EditorHideFlags: 0
  m_Script: {fileID: 11500000, guid: f780aa281814f9842a7c076d436932e7, type: 3}
  m_Name: VFXSlotFloat
  m_EditorClassIdentifier: 
  m_Parent: {fileID: 114700548145716530}
  m_Children: []
  m_UIPosition: {x: 0, y: 0}
  m_UICollapsed: 1
  m_UISuperCollapsed: 0
  m_MasterSlot: {fileID: 114700548145716530}
  m_MasterData:
    m_Owner: {fileID: 0}
    m_Value:
      m_Type:
        m_SerializableType: 
      m_SerializableObject: 
  m_Property:
    name: z
    m_serializedType:
      m_SerializableType: System.Single, mscorlib, Version=2.0.0.0, Culture=neutral,
        PublicKeyToken=b77a5c561934e089
    attributes: []
  m_Direction: 1
  m_LinkedSlots:
  - {fileID: 114417598018130592}
--- !u!114 &114624054160437388
MonoBehaviour:
  m_ObjectHideFlags: 0
  m_PrefabParentObject: {fileID: 0}
  m_PrefabInternal: {fileID: 0}
  m_GameObject: {fileID: 0}
  m_Enabled: 1
  m_EditorHideFlags: 0
  m_Script: {fileID: 11500000, guid: f780aa281814f9842a7c076d436932e7, type: 3}
  m_Name: VFXSlotFloat
  m_EditorClassIdentifier: 
  m_Parent: {fileID: 114365710008103378}
  m_Children: []
  m_UIPosition: {x: 0, y: 0}
  m_UICollapsed: 1
  m_UISuperCollapsed: 0
  m_MasterSlot: {fileID: 114385200292203110}
  m_MasterData:
    m_Owner: {fileID: 0}
    m_Value:
      m_Type:
        m_SerializableType: 
      m_SerializableObject: 
  m_Property:
    name: x
    m_serializedType:
      m_SerializableType: System.Single, mscorlib, Version=2.0.0.0, Culture=neutral,
        PublicKeyToken=b77a5c561934e089
    attributes: []
  m_Direction: 0
  m_LinkedSlots: []
--- !u!114 &114624441270284518
MonoBehaviour:
  m_ObjectHideFlags: 0
  m_PrefabParentObject: {fileID: 0}
  m_PrefabInternal: {fileID: 0}
  m_GameObject: {fileID: 0}
  m_Enabled: 1
  m_EditorHideFlags: 0
  m_Script: {fileID: 11500000, guid: f780aa281814f9842a7c076d436932e7, type: 3}
  m_Name: VFXSlotFloat
  m_EditorClassIdentifier: 
  m_Parent: {fileID: 114365471309725580}
  m_Children: []
  m_UIPosition: {x: 0, y: 0}
  m_UICollapsed: 1
  m_UISuperCollapsed: 0
  m_MasterSlot: {fileID: 114443920913558266}
  m_MasterData:
    m_Owner: {fileID: 0}
    m_Value:
      m_Type:
        m_SerializableType: 
      m_SerializableObject: 
  m_Property:
    name: y
    m_serializedType:
      m_SerializableType: System.Single, mscorlib, Version=2.0.0.0, Culture=neutral,
        PublicKeyToken=b77a5c561934e089
    attributes: []
  m_Direction: 0
  m_LinkedSlots: []
--- !u!114 &114628470778299772
MonoBehaviour:
  m_ObjectHideFlags: 0
  m_PrefabParentObject: {fileID: 0}
  m_PrefabInternal: {fileID: 0}
  m_GameObject: {fileID: 0}
  m_Enabled: 1
  m_EditorHideFlags: 0
  m_Script: {fileID: 11500000, guid: ac39bd03fca81b849929b9c966f1836a, type: 3}
  m_Name: VFXSlotFloat3
  m_EditorClassIdentifier: 
  m_Parent: {fileID: 114512058993096910}
  m_Children:
  - {fileID: 114596077256696356}
  - {fileID: 114441606769242990}
  - {fileID: 114342083462298744}
  m_UIPosition: {x: 0, y: 0}
  m_UICollapsed: 1
  m_UISuperCollapsed: 0
  m_MasterSlot: {fileID: 114512058993096910}
  m_MasterData:
    m_Owner: {fileID: 0}
    m_Value:
      m_Type:
        m_SerializableType: 
      m_SerializableObject: 
  m_Property:
    name: scale
    m_serializedType:
      m_SerializableType: UnityEngine.Vector3, UnityEngine.CoreModule, Version=0.0.0.0,
        Culture=neutral, PublicKeyToken=null
    attributes:
    - m_Type: 3
      m_Min: -Infinity
      m_Max: Infinity
      m_Tooltip: The scale of the transform along each axis.
  m_Direction: 0
  m_LinkedSlots: []
--- !u!114 &114643862344271404
MonoBehaviour:
  m_ObjectHideFlags: 0
  m_PrefabParentObject: {fileID: 0}
  m_PrefabInternal: {fileID: 0}
  m_GameObject: {fileID: 0}
  m_Enabled: 1
  m_EditorHideFlags: 0
  m_Script: {fileID: 11500000, guid: f780aa281814f9842a7c076d436932e7, type: 3}
  m_Name: VFXSlotFloat
  m_EditorClassIdentifier: 
  m_Parent: {fileID: 114870468920720248}
  m_Children: []
  m_UIPosition: {x: 0, y: 0}
  m_UICollapsed: 1
  m_UISuperCollapsed: 0
  m_MasterSlot: {fileID: 114870468920720248}
  m_MasterData:
    m_Owner: {fileID: 0}
    m_Value:
      m_Type:
        m_SerializableType: 
      m_SerializableObject: 
  m_Property:
    name: x
    m_serializedType:
      m_SerializableType: System.Single, mscorlib, Version=2.0.0.0, Culture=neutral,
        PublicKeyToken=b77a5c561934e089
    attributes: []
  m_Direction: 1
  m_LinkedSlots: []
--- !u!114 &114651238894819530
MonoBehaviour:
  m_ObjectHideFlags: 0
  m_PrefabParentObject: {fileID: 0}
  m_PrefabInternal: {fileID: 0}
  m_GameObject: {fileID: 0}
  m_Enabled: 1
  m_EditorHideFlags: 0
  m_Script: {fileID: 11500000, guid: ac39bd03fca81b849929b9c966f1836a, type: 3}
  m_Name: VFXSlotFloat3
  m_EditorClassIdentifier: 
  m_Parent: {fileID: 114571351367840640}
  m_Children:
  - {fileID: 114169665565449264}
  - {fileID: 114240696523128920}
  - {fileID: 114987449537067624}
  m_UIPosition: {x: 0, y: 0}
  m_UICollapsed: 1
  m_UISuperCollapsed: 0
  m_MasterSlot: {fileID: 114571351367840640}
  m_MasterData:
    m_Owner: {fileID: 0}
    m_Value:
      m_Type:
        m_SerializableType: 
      m_SerializableObject: 
  m_Property:
    name: center
    m_serializedType:
      m_SerializableType: UnityEngine.Vector3, UnityEngine.CoreModule, Version=0.0.0.0,
        Culture=neutral, PublicKeyToken=null
    attributes: []
  m_Direction: 0
  m_LinkedSlots:
  - {fileID: 114574423642185488}
--- !u!114 &114652330954676964
MonoBehaviour:
  m_ObjectHideFlags: 0
  m_PrefabParentObject: {fileID: 0}
  m_PrefabInternal: {fileID: 0}
  m_GameObject: {fileID: 0}
  m_Enabled: 1
  m_EditorHideFlags: 0
  m_Script: {fileID: 11500000, guid: 271b8023195cb2f4d9eab1fface2b8fb, type: 3}
  m_Name: VFXOperatorPeriodicTotalTime
  m_EditorClassIdentifier: 
  m_Parent: {fileID: 114231982420006628}
  m_Children: []
  m_UIPosition: {x: -1135.9916, y: 154.72716}
  m_UICollapsed: 0
  m_UISuperCollapsed: 0
  m_InputSlots:
  - {fileID: 114415020150312572}
  - {fileID: 114514315320559092}
  m_OutputSlots:
  - {fileID: 114510237999467112}
--- !u!114 &114652960038817584
MonoBehaviour:
  m_ObjectHideFlags: 0
  m_PrefabParentObject: {fileID: 0}
  m_PrefabInternal: {fileID: 0}
  m_GameObject: {fileID: 0}
  m_Enabled: 1
  m_EditorHideFlags: 0
  m_Script: {fileID: 11500000, guid: f780aa281814f9842a7c076d436932e7, type: 3}
  m_Name: VFXSlotFloat
  m_EditorClassIdentifier: 
  m_Parent: {fileID: 114707491871200398}
  m_Children: []
  m_UIPosition: {x: 0, y: 0}
  m_UICollapsed: 1
  m_UISuperCollapsed: 0
  m_MasterSlot: {fileID: 114707491871200398}
  m_MasterData:
    m_Owner: {fileID: 0}
    m_Value:
      m_Type:
        m_SerializableType: 
      m_SerializableObject: 
  m_Property:
    name: x
    m_serializedType:
      m_SerializableType: System.Single, mscorlib, Version=2.0.0.0, Culture=neutral,
        PublicKeyToken=b77a5c561934e089
    attributes: []
  m_Direction: 1
  m_LinkedSlots: []
--- !u!114 &114664837784982664
MonoBehaviour:
  m_ObjectHideFlags: 0
  m_PrefabParentObject: {fileID: 0}
  m_PrefabInternal: {fileID: 0}
  m_GameObject: {fileID: 0}
  m_Enabled: 1
  m_EditorHideFlags: 0
  m_Script: {fileID: 11500000, guid: ac39bd03fca81b849929b9c966f1836a, type: 3}
  m_Name: VFXSlotFloat3
  m_EditorClassIdentifier: 
  m_Parent: {fileID: 0}
  m_Children:
  - {fileID: 114265387158349174}
  - {fileID: 114594881972696230}
  - {fileID: 114532717022626434}
  m_UIPosition: {x: 0, y: 0}
  m_UICollapsed: 1
  m_UISuperCollapsed: 0
  m_MasterSlot: {fileID: 114664837784982664}
  m_MasterData:
    m_Owner: {fileID: 114730003912188154}
    m_Value:
      m_Type:
        m_SerializableType: UnityEngine.Vector3, UnityEngine.CoreModule, Version=0.0.0.0,
          Culture=neutral, PublicKeyToken=null
      m_SerializableObject: '{"x":3.0,"y":2.0,"z":2.0}'
  m_Property:
    name: o
    m_serializedType:
      m_SerializableType: UnityEngine.Vector3, UnityEngine.CoreModule, Version=0.0.0.0,
        Culture=neutral, PublicKeyToken=null
    attributes: []
  m_Direction: 1
  m_LinkedSlots:
  - {fileID: 114003315507423320}
--- !u!114 &114670687774327942
MonoBehaviour:
  m_ObjectHideFlags: 0
  m_PrefabParentObject: {fileID: 0}
  m_PrefabInternal: {fileID: 0}
  m_GameObject: {fileID: 0}
  m_Enabled: 1
  m_EditorHideFlags: 0
  m_Script: {fileID: 11500000, guid: b5ef41639278ae84eac41b1850137685, type: 3}
  m_Name: VectorFieldForce
  m_EditorClassIdentifier: 
  m_Parent: {fileID: 114777003427136014}
  m_Children: []
  m_UIPosition: {x: 0, y: 0}
  m_UICollapsed: 0
  m_UISuperCollapsed: 0
  m_InputSlots:
  - {fileID: 114263608161625970}
  - {fileID: 114002506663150390}
  - {fileID: 114718212569837306}
  - {fileID: 114094427688043728}
  m_OutputSlots: []
  m_Disabled: 0
  DataEncoding: 0
--- !u!114 &114675624886454294
MonoBehaviour:
  m_ObjectHideFlags: 0
  m_PrefabParentObject: {fileID: 0}
  m_PrefabInternal: {fileID: 0}
  m_GameObject: {fileID: 0}
  m_Enabled: 1
  m_EditorHideFlags: 0
  m_Script: {fileID: 11500000, guid: d78581a96eae8bf4398c282eb0b098bd, type: 3}
  m_Name: VFXDataParticle
  m_EditorClassIdentifier: 
  m_Parent: {fileID: 0}
  m_Children: []
  m_UIPosition: {x: 0, y: 0}
  m_UICollapsed: 1
  m_UISuperCollapsed: 0
  m_Owners:
  - {fileID: 114509903624434042}
  - {fileID: 114777003427136014}
  - {fileID: 114891654694049952}
  m_Capacity: 1000000
  m_Space: 0
--- !u!114 &114678454164024572
MonoBehaviour:
  m_ObjectHideFlags: 0
  m_PrefabParentObject: {fileID: 0}
  m_PrefabInternal: {fileID: 0}
  m_GameObject: {fileID: 0}
  m_Enabled: 1
  m_EditorHideFlags: 0
  m_Script: {fileID: 11500000, guid: f780aa281814f9842a7c076d436932e7, type: 3}
  m_Name: VFXSlotFloat
  m_EditorClassIdentifier: 
  m_Parent: {fileID: 114168910419481910}
  m_Children: []
  m_UIPosition: {x: 0, y: 0}
  m_UICollapsed: 1
  m_UISuperCollapsed: 0
  m_MasterSlot: {fileID: 114168910419481910}
  m_MasterData:
    m_Owner: {fileID: 0}
    m_Value:
      m_Type:
        m_SerializableType: 
      m_SerializableObject: 
  m_Property:
    name: z
    m_serializedType:
      m_SerializableType: System.Single, mscorlib, Version=2.0.0.0, Culture=neutral,
        PublicKeyToken=b77a5c561934e089
    attributes: []
  m_Direction: 1
  m_LinkedSlots: []
--- !u!114 &114682158551282002
MonoBehaviour:
  m_ObjectHideFlags: 0
  m_PrefabParentObject: {fileID: 0}
  m_PrefabInternal: {fileID: 0}
  m_GameObject: {fileID: 0}
  m_Enabled: 1
  m_EditorHideFlags: 0
  m_Script: {fileID: 11500000, guid: 87c154e0feeee864da39ba7591cf27e7, type: 3}
  m_Name: VFXSlotFloatN
  m_EditorClassIdentifier: 
  m_Parent: {fileID: 0}
  m_Children: []
  m_UIPosition: {x: 0, y: 0}
  m_UICollapsed: 1
  m_UISuperCollapsed: 0
  m_MasterSlot: {fileID: 114682158551282002}
  m_MasterData:
    m_Owner: {fileID: 114082303526089152}
    m_Value:
      m_Type:
        m_SerializableType: UnityEditor.VFX.FloatN, Assembly-CSharp-Editor-testable,
          Version=0.0.0.0, Culture=neutral, PublicKeyToken=null
      m_SerializableObject: '{"m_Components":[0.0]}'
  m_Property:
    name: oldRangeMin
    m_serializedType:
      m_SerializableType: UnityEditor.VFX.FloatN, Assembly-CSharp-Editor-testable,
        Version=0.0.0.0, Culture=neutral, PublicKeyToken=null
    attributes:
    - m_Type: 3
      m_Min: -Infinity
      m_Max: Infinity
      m_Tooltip: The start of the old range.
  m_Direction: 0
  m_LinkedSlots: []
--- !u!114 &114683149079236060
MonoBehaviour:
  m_ObjectHideFlags: 0
  m_PrefabParentObject: {fileID: 0}
  m_PrefabInternal: {fileID: 0}
  m_GameObject: {fileID: 0}
  m_Enabled: 1
  m_EditorHideFlags: 0
  m_Script: {fileID: 11500000, guid: ac39bd03fca81b849929b9c966f1836a, type: 3}
  m_Name: VFXSlotFloat3
  m_EditorClassIdentifier: 
  m_Parent: {fileID: 114002506663150390}
  m_Children:
  - {fileID: 114413196762848496}
  - {fileID: 114987440732639270}
  - {fileID: 114017911007789490}
  m_UIPosition: {x: 0, y: 0}
  m_UICollapsed: 1
  m_UISuperCollapsed: 0
  m_MasterSlot: {fileID: 114002506663150390}
  m_MasterData:
    m_Owner: {fileID: 0}
    m_Value:
      m_Type:
        m_SerializableType: 
      m_SerializableObject: 
  m_Property:
    name: angles
    m_serializedType:
      m_SerializableType: UnityEngine.Vector3, UnityEngine.CoreModule, Version=0.0.0.0,
        Culture=neutral, PublicKeyToken=null
    attributes:
    - m_Type: 3
      m_Min: -Infinity
      m_Max: Infinity
      m_Tooltip: The euler angles of the transform.
    - m_Type: 4
      m_Min: -Infinity
      m_Max: Infinity
      m_Tooltip: 
  m_Direction: 0
  m_LinkedSlots: []
--- !u!114 &114690504978704074
MonoBehaviour:
  m_ObjectHideFlags: 0
  m_PrefabParentObject: {fileID: 0}
  m_PrefabInternal: {fileID: 0}
  m_GameObject: {fileID: 0}
  m_Enabled: 1
  m_EditorHideFlags: 0
  m_Script: {fileID: 11500000, guid: f780aa281814f9842a7c076d436932e7, type: 3}
  m_Name: VFXSlotFloat
  m_EditorClassIdentifier: 
  m_Parent: {fileID: 0}
  m_Children: []
  m_UIPosition: {x: 0, y: 0}
  m_UICollapsed: 1
  m_UISuperCollapsed: 0
  m_MasterSlot: {fileID: 114690504978704074}
  m_MasterData:
    m_Owner: {fileID: 114165105816174602}
    m_Value:
      m_Type:
        m_SerializableType: System.Single, mscorlib, Version=2.0.0.0, Culture=neutral,
          PublicKeyToken=b77a5c561934e089
      m_SerializableObject: 0
  m_Property:
    name: t
    m_serializedType:
      m_SerializableType: System.Single, mscorlib, Version=2.0.0.0, Culture=neutral,
        PublicKeyToken=b77a5c561934e089
    attributes: []
  m_Direction: 1
  m_LinkedSlots:
  - {fileID: 114442860091417240}
--- !u!114 &114692419101976448
MonoBehaviour:
  m_ObjectHideFlags: 0
  m_PrefabParentObject: {fileID: 0}
  m_PrefabInternal: {fileID: 0}
  m_GameObject: {fileID: 0}
  m_Enabled: 1
  m_EditorHideFlags: 0
  m_Script: {fileID: 11500000, guid: 87c154e0feeee864da39ba7591cf27e7, type: 3}
  m_Name: VFXSlotFloatN
  m_EditorClassIdentifier: 
  m_Parent: {fileID: 0}
  m_Children: []
  m_UIPosition: {x: 0, y: 0}
  m_UICollapsed: 1
  m_UISuperCollapsed: 0
  m_MasterSlot: {fileID: 114692419101976448}
  m_MasterData:
    m_Owner: {fileID: 114161343181435874}
    m_Value:
      m_Type:
        m_SerializableType: UnityEditor.VFX.FloatN, Assembly-CSharp-Editor-testable,
          Version=0.0.0.0, Culture=neutral, PublicKeyToken=null
      m_SerializableObject: 
  m_Property:
    name: d
    m_serializedType:
      m_SerializableType: UnityEditor.VFX.FloatN, Assembly-CSharp-Editor-testable,
        Version=0.0.0.0, Culture=neutral, PublicKeyToken=null
    attributes: []
  m_Direction: 0
  m_LinkedSlots: []
--- !u!114 &114692950142637082
MonoBehaviour:
  m_ObjectHideFlags: 0
  m_PrefabParentObject: {fileID: 0}
  m_PrefabInternal: {fileID: 0}
  m_GameObject: {fileID: 0}
  m_Enabled: 1
  m_EditorHideFlags: 0
  m_Script: {fileID: 11500000, guid: b5ef41639278ae84eac41b1850137685, type: 3}
  m_Name: VectorFieldForce
  m_EditorClassIdentifier: 
  m_Parent: {fileID: 114777003427136014}
  m_Children: []
  m_UIPosition: {x: 0, y: 0}
  m_UICollapsed: 0
  m_UISuperCollapsed: 0
  m_InputSlots:
  - {fileID: 114154610733930758}
  - {fileID: 114512058993096910}
  - {fileID: 114535030597170238}
  - {fileID: 114061630886536768}
  m_OutputSlots: []
  m_Disabled: 0
  DataEncoding: 0
--- !u!114 &114693190543876966
MonoBehaviour:
  m_ObjectHideFlags: 0
  m_PrefabParentObject: {fileID: 0}
  m_PrefabInternal: {fileID: 0}
  m_GameObject: {fileID: 0}
  m_Enabled: 1
  m_EditorHideFlags: 0
  m_Script: {fileID: 11500000, guid: f780aa281814f9842a7c076d436932e7, type: 3}
  m_Name: VFXSlotFloat
  m_EditorClassIdentifier: 
  m_Parent: {fileID: 114339315983922540}
  m_Children: []
  m_UIPosition: {x: 0, y: 0}
  m_UICollapsed: 1
  m_UISuperCollapsed: 0
  m_MasterSlot: {fileID: 114339315983922540}
  m_MasterData:
    m_Owner: {fileID: 0}
    m_Value:
      m_Type:
        m_SerializableType: 
      m_SerializableObject: 
  m_Property:
    name: y
    m_serializedType:
      m_SerializableType: System.Single, mscorlib, Version=2.0.0.0, Culture=neutral,
        PublicKeyToken=b77a5c561934e089
    attributes: []
  m_Direction: 1
  m_LinkedSlots: []
--- !u!114 &114694661059958886
MonoBehaviour:
  m_ObjectHideFlags: 0
  m_PrefabParentObject: {fileID: 0}
  m_PrefabInternal: {fileID: 0}
  m_GameObject: {fileID: 0}
  m_Enabled: 1
  m_EditorHideFlags: 0
  m_Script: {fileID: 11500000, guid: f05c6884b705ce14d82ae720f0ec209f, type: 3}
  m_Name: VFXSpawnerConstantRate
  m_EditorClassIdentifier: 
  m_Parent: {fileID: 114614474855714374}
  m_Children: []
  m_UIPosition: {x: 0, y: 0}
  m_UICollapsed: 0
  m_UISuperCollapsed: 0
  m_InputSlots:
  - {fileID: 114132708072828626}
  m_OutputSlots: []
  m_Disabled: 0
--- !u!114 &114697759711400912
MonoBehaviour:
  m_ObjectHideFlags: 0
  m_PrefabParentObject: {fileID: 0}
  m_PrefabInternal: {fileID: 0}
  m_GameObject: {fileID: 0}
  m_Enabled: 1
  m_EditorHideFlags: 0
  m_Script: {fileID: 11500000, guid: 87c154e0feeee864da39ba7591cf27e7, type: 3}
  m_Name: VFXSlotFloatN
  m_EditorClassIdentifier: 
  m_Parent: {fileID: 0}
  m_Children: []
  m_UIPosition: {x: 0, y: 0}
  m_UICollapsed: 1
  m_UISuperCollapsed: 0
  m_MasterSlot: {fileID: 114697759711400912}
  m_MasterData:
    m_Owner: {fileID: 114126382228515134}
    m_Value:
      m_Type:
        m_SerializableType: UnityEditor.VFX.FloatN, Assembly-CSharp-Editor-testable,
          Version=0.0.0.0, Culture=neutral, PublicKeyToken=null
      m_SerializableObject: '{"m_Components":[0.0]}'
  m_Property:
    name: x
    m_serializedType:
      m_SerializableType: UnityEditor.VFX.FloatN, Assembly-CSharp-Editor-testable,
        Version=0.0.0.0, Culture=neutral, PublicKeyToken=null
    attributes:
    - m_Type: 3
      m_Min: -Infinity
      m_Max: Infinity
      m_Tooltip: The operand.
  m_Direction: 0
  m_LinkedSlots:
  - {fileID: 114037864430085106}
--- !u!114 &114700548145716530
MonoBehaviour:
  m_ObjectHideFlags: 0
  m_PrefabParentObject: {fileID: 0}
  m_PrefabInternal: {fileID: 0}
  m_GameObject: {fileID: 0}
  m_Enabled: 1
  m_EditorHideFlags: 0
  m_Script: {fileID: 11500000, guid: ac39bd03fca81b849929b9c966f1836a, type: 3}
  m_Name: VFXSlotFloat3
  m_EditorClassIdentifier: 
  m_Parent: {fileID: 0}
  m_Children:
  - {fileID: 114448415951512490}
  - {fileID: 114202798711541314}
  - {fileID: 114620861960468456}
  m_UIPosition: {x: 0, y: 0}
  m_UICollapsed: 0
  m_UISuperCollapsed: 0
  m_MasterSlot: {fileID: 114700548145716530}
  m_MasterData:
    m_Owner: {fileID: 114126382228515134}
    m_Value:
      m_Type:
        m_SerializableType: UnityEngine.Vector3, UnityEngine.CoreModule, Version=0.0.0.0,
          Culture=neutral, PublicKeyToken=null
      m_SerializableObject: '{"x":0.0,"y":0.0,"z":0.0}'
  m_Property:
    name: o
    m_serializedType:
      m_SerializableType: UnityEngine.Vector3, UnityEngine.CoreModule, Version=0.0.0.0,
        Culture=neutral, PublicKeyToken=null
    attributes: []
  m_Direction: 1
  m_LinkedSlots: []
--- !u!114 &114707491871200398
MonoBehaviour:
  m_ObjectHideFlags: 0
  m_PrefabParentObject: {fileID: 0}
  m_PrefabInternal: {fileID: 0}
  m_GameObject: {fileID: 0}
  m_Enabled: 1
  m_EditorHideFlags: 0
  m_Script: {fileID: 11500000, guid: ac39bd03fca81b849929b9c966f1836a, type: 3}
  m_Name: VFXSlotFloat3
  m_EditorClassIdentifier: 
  m_Parent: {fileID: 0}
  m_Children:
  - {fileID: 114652960038817584}
  - {fileID: 114482172091005596}
  - {fileID: 114563441973892576}
  m_UIPosition: {x: 0, y: 0}
  m_UICollapsed: 1
  m_UISuperCollapsed: 0
  m_MasterSlot: {fileID: 114707491871200398}
  m_MasterData:
    m_Owner: {fileID: 114942079436108694}
    m_Value:
      m_Type:
        m_SerializableType: UnityEngine.Vector3, UnityEngine.CoreModule, Version=0.0.0.0,
          Culture=neutral, PublicKeyToken=null
      m_SerializableObject: '{"x":0.0,"y":0.0,"z":0.0}'
  m_Property:
    name: o
    m_serializedType:
      m_SerializableType: UnityEngine.Vector3, UnityEngine.CoreModule, Version=0.0.0.0,
        Culture=neutral, PublicKeyToken=null
    attributes: []
  m_Direction: 1
  m_LinkedSlots:
  - {fileID: 114292049123527864}
--- !u!114 &114712177208230054
MonoBehaviour:
  m_ObjectHideFlags: 0
  m_PrefabParentObject: {fileID: 0}
  m_PrefabInternal: {fileID: 0}
  m_GameObject: {fileID: 0}
  m_Enabled: 1
  m_EditorHideFlags: 0
  m_Script: {fileID: 11500000, guid: 87c154e0feeee864da39ba7591cf27e7, type: 3}
  m_Name: VFXSlotFloatN
  m_EditorClassIdentifier: 
  m_Parent: {fileID: 0}
  m_Children: []
  m_UIPosition: {x: 0, y: 0}
  m_UICollapsed: 1
  m_UISuperCollapsed: 0
  m_MasterSlot: {fileID: 114712177208230054}
  m_MasterData:
    m_Owner: {fileID: 114161343181435874}
    m_Value:
      m_Type:
        m_SerializableType: UnityEditor.VFX.FloatN, Assembly-CSharp-Editor-testable,
          Version=0.0.0.0, Culture=neutral, PublicKeyToken=null
      m_SerializableObject: '{"m_Components":[0.0]}'
  m_Property:
    name: a
    m_serializedType:
      m_SerializableType: UnityEditor.VFX.FloatN, Assembly-CSharp-Editor-testable,
        Version=0.0.0.0, Culture=neutral, PublicKeyToken=null
    attributes: []
  m_Direction: 0
  m_LinkedSlots:
  - {fileID: 114313103876894908}
--- !u!114 &114715546206641582
MonoBehaviour:
  m_ObjectHideFlags: 0
  m_PrefabParentObject: {fileID: 0}
  m_PrefabInternal: {fileID: 0}
  m_GameObject: {fileID: 0}
  m_Enabled: 1
  m_EditorHideFlags: 0
  m_Script: {fileID: 11500000, guid: f780aa281814f9842a7c076d436932e7, type: 3}
  m_Name: VFXSlotFloat
  m_EditorClassIdentifier: 
  m_Parent: {fileID: 114527320267978688}
  m_Children: []
  m_UIPosition: {x: 0, y: 0}
  m_UICollapsed: 1
  m_UISuperCollapsed: 0
  m_MasterSlot: {fileID: 114527320267978688}
  m_MasterData:
    m_Owner: {fileID: 0}
    m_Value:
      m_Type:
        m_SerializableType: 
      m_SerializableObject: 
  m_Property:
    name: z
    m_serializedType:
      m_SerializableType: System.Single, mscorlib, Version=2.0.0.0, Culture=neutral,
        PublicKeyToken=b77a5c561934e089
    attributes: []
  m_Direction: 1
  m_LinkedSlots: []
--- !u!114 &114718212569837306
MonoBehaviour:
  m_ObjectHideFlags: 0
  m_PrefabParentObject: {fileID: 0}
  m_PrefabInternal: {fileID: 0}
  m_GameObject: {fileID: 0}
  m_Enabled: 1
  m_EditorHideFlags: 0
  m_Script: {fileID: 11500000, guid: f780aa281814f9842a7c076d436932e7, type: 3}
  m_Name: VFXSlotFloat
  m_EditorClassIdentifier: 
  m_Parent: {fileID: 0}
  m_Children: []
  m_UIPosition: {x: 0, y: 0}
  m_UICollapsed: 1
  m_UISuperCollapsed: 0
  m_MasterSlot: {fileID: 114718212569837306}
  m_MasterData:
    m_Owner: {fileID: 114670687774327942}
    m_Value:
      m_Type:
        m_SerializableType: System.Single, mscorlib, Version=2.0.0.0, Culture=neutral,
          PublicKeyToken=b77a5c561934e089
      m_SerializableObject: 1
  m_Property:
    name: Intensity
    m_serializedType:
      m_SerializableType: System.Single, mscorlib, Version=2.0.0.0, Culture=neutral,
        PublicKeyToken=b77a5c561934e089
    attributes:
    - m_Type: 3
      m_Min: -Infinity
      m_Max: Infinity
      m_Tooltip: Intensity of the motion vectors
  m_Direction: 0
  m_LinkedSlots: []
--- !u!114 &114718660039279758
MonoBehaviour:
  m_ObjectHideFlags: 0
  m_PrefabParentObject: {fileID: 0}
  m_PrefabInternal: {fileID: 0}
  m_GameObject: {fileID: 0}
  m_Enabled: 1
  m_EditorHideFlags: 0
  m_Script: {fileID: 11500000, guid: f780aa281814f9842a7c076d436932e7, type: 3}
  m_Name: VFXSlotFloat
  m_EditorClassIdentifier: 
  m_Parent: {fileID: 114430975363586610}
  m_Children: []
  m_UIPosition: {x: 0, y: 0}
  m_UICollapsed: 1
  m_UISuperCollapsed: 0
  m_MasterSlot: {fileID: 114512058993096910}
  m_MasterData:
    m_Owner: {fileID: 0}
    m_Value:
      m_Type:
        m_SerializableType: 
      m_SerializableObject: 
  m_Property:
    name: z
    m_serializedType:
      m_SerializableType: System.Single, mscorlib, Version=2.0.0.0, Culture=neutral,
        PublicKeyToken=b77a5c561934e089
    attributes: []
  m_Direction: 0
  m_LinkedSlots: []
--- !u!114 &114720901544482102
MonoBehaviour:
  m_ObjectHideFlags: 0
  m_PrefabParentObject: {fileID: 0}
  m_PrefabInternal: {fileID: 0}
  m_GameObject: {fileID: 0}
  m_Enabled: 1
  m_EditorHideFlags: 0
  m_Script: {fileID: 11500000, guid: f780aa281814f9842a7c076d436932e7, type: 3}
  m_Name: VFXSlotFloat
  m_EditorClassIdentifier: 
  m_Parent: {fileID: 114168910419481910}
  m_Children: []
  m_UIPosition: {x: 0, y: 0}
  m_UICollapsed: 1
  m_UISuperCollapsed: 0
  m_MasterSlot: {fileID: 114168910419481910}
  m_MasterData:
    m_Owner: {fileID: 0}
    m_Value:
      m_Type:
        m_SerializableType: 
      m_SerializableObject: 
  m_Property:
    name: x
    m_serializedType:
      m_SerializableType: System.Single, mscorlib, Version=2.0.0.0, Culture=neutral,
        PublicKeyToken=b77a5c561934e089
    attributes: []
  m_Direction: 1
  m_LinkedSlots: []
--- !u!114 &114721379489771520
MonoBehaviour:
  m_ObjectHideFlags: 0
  m_PrefabParentObject: {fileID: 0}
  m_PrefabInternal: {fileID: 0}
  m_GameObject: {fileID: 0}
  m_Enabled: 1
  m_EditorHideFlags: 0
  m_Script: {fileID: 11500000, guid: 330e0fca1717dde4aaa144f48232aa64, type: 3}
  m_Name: VFXParameter
  m_EditorClassIdentifier: 
  m_Parent: {fileID: 114231982420006628}
  m_Children: []
  m_UIPosition: {x: -1514.8813, y: 1240.877}
  m_UICollapsed: 1
  m_UISuperCollapsed: 0
  m_InputSlots: []
  m_OutputSlots:
  - {fileID: 114425551758419458}
  m_exposedName: exposedName
  m_exposed: 0
  m_order: 0
  m_Min:
    m_Type:
      m_SerializableType: 
    m_SerializableObject: 
  m_Max:
    m_Type:
      m_SerializableType: 
    m_SerializableObject: 
--- !u!114 &114726396342495756
MonoBehaviour:
  m_ObjectHideFlags: 0
  m_PrefabParentObject: {fileID: 0}
  m_PrefabInternal: {fileID: 0}
  m_GameObject: {fileID: 0}
  m_Enabled: 1
  m_EditorHideFlags: 0
  m_Script: {fileID: 11500000, guid: 3f0e993a2dd96014f97909d38604e9b9, type: 3}
  m_Name: VFXCurrentAttributeParameter
  m_EditorClassIdentifier: 
  m_Parent: {fileID: 114231982420006628}
  m_Children: []
  m_UIPosition: {x: -1540.7706, y: 1135.4849}
  m_UICollapsed: 1
  m_UISuperCollapsed: 0
  m_InputSlots: []
  m_OutputSlots:
  - {fileID: 114897702330652198}
  attribute: position
--- !u!114 &114730003912188154
MonoBehaviour:
  m_ObjectHideFlags: 0
  m_PrefabParentObject: {fileID: 0}
  m_PrefabInternal: {fileID: 0}
  m_GameObject: {fileID: 0}
  m_Enabled: 1
  m_EditorHideFlags: 0
  m_Script: {fileID: 11500000, guid: 330e0fca1717dde4aaa144f48232aa64, type: 3}
  m_Name: VFXParameter
  m_EditorClassIdentifier: 
  m_Parent: {fileID: 114231982420006628}
  m_Children: []
  m_UIPosition: {x: -2056.0315, y: 2343.5417}
  m_UICollapsed: 1
  m_UISuperCollapsed: 0
  m_InputSlots: []
  m_OutputSlots:
  - {fileID: 114664837784982664}
  m_exposedName: exposedName
  m_exposed: 0
  m_order: 0
  m_Min:
    m_Type:
      m_SerializableType: 
    m_SerializableObject: 
  m_Max:
    m_Type:
      m_SerializableType: 
    m_SerializableObject: 
--- !u!114 &114735132530867216
MonoBehaviour:
  m_ObjectHideFlags: 0
  m_PrefabParentObject: {fileID: 0}
  m_PrefabInternal: {fileID: 0}
  m_GameObject: {fileID: 0}
  m_Enabled: 1
  m_EditorHideFlags: 0
  m_Script: {fileID: 11500000, guid: f780aa281814f9842a7c076d436932e7, type: 3}
  m_Name: VFXSlotFloat
  m_EditorClassIdentifier: 
  m_Parent: {fileID: 114807203357439076}
  m_Children: []
  m_UIPosition: {x: 0, y: 0}
  m_UICollapsed: 1
  m_UISuperCollapsed: 0
  m_MasterSlot: {fileID: 114002506663150390}
  m_MasterData:
    m_Owner: {fileID: 0}
    m_Value:
      m_Type:
        m_SerializableType: 
      m_SerializableObject: 
  m_Property:
    name: z
    m_serializedType:
      m_SerializableType: System.Single, mscorlib, Version=2.0.0.0, Culture=neutral,
        PublicKeyToken=b77a5c561934e089
    attributes: []
  m_Direction: 0
  m_LinkedSlots: []
--- !u!114 &114737867116202126
MonoBehaviour:
  m_ObjectHideFlags: 0
  m_PrefabParentObject: {fileID: 0}
  m_PrefabInternal: {fileID: 0}
  m_GameObject: {fileID: 0}
  m_Enabled: 1
  m_EditorHideFlags: 0
  m_Script: {fileID: 11500000, guid: 87c154e0feeee864da39ba7591cf27e7, type: 3}
  m_Name: VFXSlotFloatN
  m_EditorClassIdentifier: 
  m_Parent: {fileID: 0}
  m_Children: []
  m_UIPosition: {x: 0, y: 0}
  m_UICollapsed: 1
  m_UISuperCollapsed: 0
  m_MasterSlot: {fileID: 114737867116202126}
  m_MasterData:
    m_Owner: {fileID: 114217310119308944}
    m_Value:
      m_Type:
        m_SerializableType: UnityEditor.VFX.FloatN, Assembly-CSharp-Editor-testable,
          Version=0.0.0.0, Culture=neutral, PublicKeyToken=null
      m_SerializableObject: '{"m_Components":[0.0]}'
  m_Property:
    name: a
    m_serializedType:
      m_SerializableType: UnityEditor.VFX.FloatN, Assembly-CSharp-Editor-testable,
        Version=0.0.0.0, Culture=neutral, PublicKeyToken=null
    attributes: []
  m_Direction: 0
  m_LinkedSlots:
  - {fileID: 114897702330652198}
--- !u!114 &114749154799840100
MonoBehaviour:
  m_ObjectHideFlags: 0
  m_PrefabParentObject: {fileID: 0}
  m_PrefabInternal: {fileID: 0}
  m_GameObject: {fileID: 0}
  m_Enabled: 1
  m_EditorHideFlags: 0
  m_Script: {fileID: 11500000, guid: f780aa281814f9842a7c076d436932e7, type: 3}
  m_Name: VFXSlotFloat
  m_EditorClassIdentifier: 
  m_Parent: {fileID: 114807203357439076}
  m_Children: []
  m_UIPosition: {x: 0, y: 0}
  m_UICollapsed: 1
  m_UISuperCollapsed: 0
  m_MasterSlot: {fileID: 114002506663150390}
  m_MasterData:
    m_Owner: {fileID: 0}
    m_Value:
      m_Type:
        m_SerializableType: 
      m_SerializableObject: 
  m_Property:
    name: y
    m_serializedType:
      m_SerializableType: System.Single, mscorlib, Version=2.0.0.0, Culture=neutral,
        PublicKeyToken=b77a5c561934e089
    attributes: []
  m_Direction: 0
  m_LinkedSlots: []
--- !u!114 &114761303450105272
MonoBehaviour:
  m_ObjectHideFlags: 0
  m_PrefabParentObject: {fileID: 0}
  m_PrefabInternal: {fileID: 0}
  m_GameObject: {fileID: 0}
  m_Enabled: 1
  m_EditorHideFlags: 0
  m_Script: {fileID: 11500000, guid: ac39bd03fca81b849929b9c966f1836a, type: 3}
  m_Name: VFXSlotFloat3
  m_EditorClassIdentifier: 
  m_Parent: {fileID: 0}
  m_Children:
  - {fileID: 114321910779900258}
  - {fileID: 114552293106666644}
  - {fileID: 114834826876686560}
  m_UIPosition: {x: 0, y: 0}
  m_UICollapsed: 1
  m_UISuperCollapsed: 0
  m_MasterSlot: {fileID: 114761303450105272}
  m_MasterData:
    m_Owner: {fileID: 114238803646561254}
    m_Value:
      m_Type:
        m_SerializableType: UnityEngine.Vector3, UnityEngine.CoreModule, Version=0.0.0.0,
          Culture=neutral, PublicKeyToken=null
      m_SerializableObject: '{"x":1.0,"y":1.0,"z":1.0}'
  m_Property:
    name: Color
    m_serializedType:
      m_SerializableType: UnityEngine.Vector3, UnityEngine.CoreModule, Version=0.0.0.0,
        Culture=neutral, PublicKeyToken=null
    attributes:
    - m_Type: 5
      m_Min: -Infinity
      m_Max: Infinity
      m_Tooltip: 
  m_Direction: 0
  m_LinkedSlots:
  - {fileID: 114790647473060010}
--- !u!114 &114765954529080094
MonoBehaviour:
  m_ObjectHideFlags: 0
  m_PrefabParentObject: {fileID: 0}
  m_PrefabInternal: {fileID: 0}
  m_GameObject: {fileID: 0}
  m_Enabled: 1
  m_EditorHideFlags: 0
  m_Script: {fileID: 11500000, guid: f780aa281814f9842a7c076d436932e7, type: 3}
  m_Name: VFXSlotFloat
  m_EditorClassIdentifier: 
  m_Parent: {fileID: 114807203357439076}
  m_Children: []
  m_UIPosition: {x: 0, y: 0}
  m_UICollapsed: 1
  m_UISuperCollapsed: 0
  m_MasterSlot: {fileID: 114002506663150390}
  m_MasterData:
    m_Owner: {fileID: 0}
    m_Value:
      m_Type:
        m_SerializableType: 
      m_SerializableObject: 
  m_Property:
    name: x
    m_serializedType:
      m_SerializableType: System.Single, mscorlib, Version=2.0.0.0, Culture=neutral,
        PublicKeyToken=b77a5c561934e089
    attributes: []
  m_Direction: 0
  m_LinkedSlots: []
--- !u!114 &114768881749924192
MonoBehaviour:
  m_ObjectHideFlags: 0
  m_PrefabParentObject: {fileID: 0}
  m_PrefabInternal: {fileID: 0}
  m_GameObject: {fileID: 0}
  m_Enabled: 1
  m_EditorHideFlags: 0
  m_Script: {fileID: 11500000, guid: f780aa281814f9842a7c076d436932e7, type: 3}
  m_Name: VFXSlotFloat
  m_EditorClassIdentifier: 
  m_Parent: {fileID: 114176574477086774}
  m_Children: []
  m_UIPosition: {x: 0, y: 0}
  m_UICollapsed: 1
  m_UISuperCollapsed: 0
  m_MasterSlot: {fileID: 114176574477086774}
  m_MasterData:
    m_Owner: {fileID: 0}
    m_Value:
      m_Type:
        m_SerializableType: 
      m_SerializableObject: 
  m_Property:
    name: x
    m_serializedType:
      m_SerializableType: System.Single, mscorlib, Version=2.0.0.0, Culture=neutral,
        PublicKeyToken=b77a5c561934e089
    attributes: []
  m_Direction: 1
  m_LinkedSlots: []
--- !u!114 &114771395506728250
MonoBehaviour:
  m_ObjectHideFlags: 0
  m_PrefabParentObject: {fileID: 0}
  m_PrefabInternal: {fileID: 0}
  m_GameObject: {fileID: 0}
  m_Enabled: 1
  m_EditorHideFlags: 0
  m_Script: {fileID: 11500000, guid: ac39bd03fca81b849929b9c966f1836a, type: 3}
  m_Name: VFXSlotFloat3
  m_EditorClassIdentifier: 
  m_Parent: {fileID: 0}
  m_Children:
  - {fileID: 114128199119475190}
  - {fileID: 114496856993348948}
  - {fileID: 114901688182123468}
  m_UIPosition: {x: 0, y: 0}
  m_UICollapsed: 1
  m_UISuperCollapsed: 0
  m_MasterSlot: {fileID: 114771395506728250}
  m_MasterData:
    m_Owner: {fileID: 114874422994947326}
    m_Value:
      m_Type:
        m_SerializableType: UnityEngine.Vector3, UnityEngine.CoreModule, Version=0.0.0.0,
          Culture=neutral, PublicKeyToken=null
      m_SerializableObject: 
  m_Property:
    name: position
    m_serializedType:
      m_SerializableType: UnityEngine.Vector3, UnityEngine.CoreModule, Version=0.0.0.0,
        Culture=neutral, PublicKeyToken=null
    attributes: []
  m_Direction: 1
  m_LinkedSlots:
  - {fileID: 114900569650712614}
--- !u!114 &114777003427136014
MonoBehaviour:
  m_ObjectHideFlags: 0
  m_PrefabParentObject: {fileID: 0}
  m_PrefabInternal: {fileID: 0}
  m_GameObject: {fileID: 0}
  m_Enabled: 1
  m_EditorHideFlags: 0
  m_Script: {fileID: 11500000, guid: 2dc095764ededfa4bb32fa602511ea4b, type: 3}
  m_Name: VFXBasicUpdate
  m_EditorClassIdentifier: 
  m_Parent: {fileID: 114231982420006628}
  m_Children:
  - {fileID: 114071614516354956}
  - {fileID: 114923084255390354}
  - {fileID: 114692950142637082}
  - {fileID: 114670687774327942}
  m_UIPosition: {x: 352.92252, y: 1067.9601}
  m_UICollapsed: 0
  m_UISuperCollapsed: 0
  m_InputSlots: []
  m_OutputSlots: []
  m_Data: {fileID: 114675624886454294}
  m_InputFlowSlot:
  - link:
    - context: {fileID: 114509903624434042}
      slotIndex: 0
  m_OutputFlowSlot:
  - link:
    - context: {fileID: 114891654694049952}
      slotIndex: 0
  integration: 0
--- !u!114 &114777971164360286
MonoBehaviour:
  m_ObjectHideFlags: 0
  m_PrefabParentObject: {fileID: 0}
  m_PrefabInternal: {fileID: 0}
  m_GameObject: {fileID: 0}
  m_Enabled: 1
  m_EditorHideFlags: 0
  m_Script: {fileID: 11500000, guid: 87c154e0feeee864da39ba7591cf27e7, type: 3}
  m_Name: VFXSlotFloatN
  m_EditorClassIdentifier: 
  m_Parent: {fileID: 0}
  m_Children: []
  m_UIPosition: {x: 0, y: 0}
  m_UICollapsed: 1
  m_UISuperCollapsed: 0
  m_MasterSlot: {fileID: 114777971164360286}
  m_MasterData:
    m_Owner: {fileID: 114217310119308944}
    m_Value:
      m_Type:
        m_SerializableType: UnityEditor.VFX.FloatN, Assembly-CSharp-Editor-testable,
          Version=0.0.0.0, Culture=neutral, PublicKeyToken=null
      m_SerializableObject: '{"m_Components":[0.0]}'
  m_Property:
    name: c
    m_serializedType:
      m_SerializableType: UnityEditor.VFX.FloatN, Assembly-CSharp-Editor-testable,
        Version=0.0.0.0, Culture=neutral, PublicKeyToken=null
    attributes: []
  m_Direction: 0
  m_LinkedSlots: []
--- !u!114 &114782509274804296
MonoBehaviour:
  m_ObjectHideFlags: 0
  m_PrefabParentObject: {fileID: 0}
  m_PrefabInternal: {fileID: 0}
  m_GameObject: {fileID: 0}
  m_Enabled: 1
  m_EditorHideFlags: 0
  m_Script: {fileID: 11500000, guid: 330e0fca1717dde4aaa144f48232aa64, type: 3}
  m_Name: VFXParameter
  m_EditorClassIdentifier: 
  m_Parent: {fileID: 114231982420006628}
  m_Children: []
  m_UIPosition: {x: -3291.8555, y: 2102.3286}
  m_UICollapsed: 0
  m_UISuperCollapsed: 0
  m_InputSlots: []
  m_OutputSlots:
  - {fileID: 114527320267978688}
  m_exposedName: exposedName
  m_exposed: 0
  m_order: 0
  m_Min:
    m_Type:
      m_SerializableType: 
    m_SerializableObject: 
  m_Max:
    m_Type:
      m_SerializableType: 
    m_SerializableObject: 
--- !u!114 &114782572820235358
MonoBehaviour:
  m_ObjectHideFlags: 0
  m_PrefabParentObject: {fileID: 0}
  m_PrefabInternal: {fileID: 0}
  m_GameObject: {fileID: 0}
  m_Enabled: 1
  m_EditorHideFlags: 0
  m_Script: {fileID: 11500000, guid: 87c154e0feeee864da39ba7591cf27e7, type: 3}
  m_Name: VFXSlotFloatN
  m_EditorClassIdentifier: 
  m_Parent: {fileID: 0}
  m_Children: []
  m_UIPosition: {x: 0, y: 0}
  m_UICollapsed: 1
  m_UISuperCollapsed: 0
  m_MasterSlot: {fileID: 114782572820235358}
  m_MasterData:
    m_Owner: {fileID: 114984962291687466}
    m_Value:
      m_Type:
        m_SerializableType: UnityEditor.VFX.FloatN, Assembly-CSharp-Editor-testable,
          Version=0.0.0.0, Culture=neutral, PublicKeyToken=null
      m_SerializableObject: '{"m_Components":[1.0]}'
  m_Property:
    name: c
    m_serializedType:
      m_SerializableType: UnityEditor.VFX.FloatN, Assembly-CSharp-Editor-testable,
        Version=0.0.0.0, Culture=neutral, PublicKeyToken=null
    attributes: []
  m_Direction: 0
  m_LinkedSlots: []
--- !u!114 &114790647473060010
MonoBehaviour:
  m_ObjectHideFlags: 0
  m_PrefabParentObject: {fileID: 0}
  m_PrefabInternal: {fileID: 0}
  m_GameObject: {fileID: 0}
  m_Enabled: 1
  m_EditorHideFlags: 0
  m_Script: {fileID: 11500000, guid: c499060cea9bbb24b8d723eafa343303, type: 3}
  m_Name: VFXSlotFloat4
  m_EditorClassIdentifier: 
  m_Parent: {fileID: 0}
  m_Children:
  - {fileID: 114264302400154196}
  - {fileID: 114188921352447268}
  - {fileID: 114899380135485222}
  - {fileID: 114531814772278122}
  m_UIPosition: {x: 0, y: 0}
  m_UICollapsed: 1
  m_UISuperCollapsed: 0
  m_MasterSlot: {fileID: 114790647473060010}
  m_MasterData:
    m_Owner: {fileID: 114825961916060394}
    m_Value:
      m_Type:
        m_SerializableType: UnityEngine.Vector4, UnityEngine.CoreModule, Version=0.0.0.0,
          Culture=neutral, PublicKeyToken=null
      m_SerializableObject: 
  m_Property:
    name: o
    m_serializedType:
      m_SerializableType: UnityEngine.Vector4, UnityEngine.CoreModule, Version=0.0.0.0,
        Culture=neutral, PublicKeyToken=null
    attributes: []
  m_Direction: 1
  m_LinkedSlots:
  - {fileID: 114761303450105272}
--- !u!114 &114794333049406346
MonoBehaviour:
  m_ObjectHideFlags: 0
  m_PrefabParentObject: {fileID: 0}
  m_PrefabInternal: {fileID: 0}
  m_GameObject: {fileID: 0}
  m_Enabled: 1
  m_EditorHideFlags: 0
  m_Script: {fileID: 11500000, guid: f780aa281814f9842a7c076d436932e7, type: 3}
  m_Name: VFXSlotFloat
  m_EditorClassIdentifier: 
  m_Parent: {fileID: 114339315983922540}
  m_Children: []
  m_UIPosition: {x: 0, y: 0}
  m_UICollapsed: 1
  m_UISuperCollapsed: 0
  m_MasterSlot: {fileID: 114339315983922540}
  m_MasterData:
    m_Owner: {fileID: 0}
    m_Value:
      m_Type:
        m_SerializableType: 
      m_SerializableObject: 
  m_Property:
    name: z
    m_serializedType:
      m_SerializableType: System.Single, mscorlib, Version=2.0.0.0, Culture=neutral,
        PublicKeyToken=b77a5c561934e089
    attributes: []
  m_Direction: 1
  m_LinkedSlots: []
--- !u!114 &114794660875106364
MonoBehaviour:
  m_ObjectHideFlags: 0
  m_PrefabParentObject: {fileID: 0}
  m_PrefabInternal: {fileID: 0}
  m_GameObject: {fileID: 0}
  m_Enabled: 1
  m_EditorHideFlags: 0
  m_Script: {fileID: 11500000, guid: 7541eaf8b40afc24cbd7180602a15635, type: 3}
  m_Name: VFXOperatorDistance
  m_EditorClassIdentifier: 
  m_Parent: {fileID: 114231982420006628}
  m_Children: []
  m_UIPosition: {x: -171.66844, y: 2775.4197}
  m_UICollapsed: 1
  m_UISuperCollapsed: 0
  m_InputSlots:
  - {fileID: 114900569650712614}
  - {fileID: 114258698248108394}
  m_OutputSlots:
  - {fileID: 114132879526746020}
--- !u!114 &114807203357439076
MonoBehaviour:
  m_ObjectHideFlags: 0
  m_PrefabParentObject: {fileID: 0}
  m_PrefabInternal: {fileID: 0}
  m_GameObject: {fileID: 0}
  m_Enabled: 1
  m_EditorHideFlags: 0
  m_Script: {fileID: 11500000, guid: ac39bd03fca81b849929b9c966f1836a, type: 3}
  m_Name: VFXSlotFloat3
  m_EditorClassIdentifier: 
  m_Parent: {fileID: 114002506663150390}
  m_Children:
  - {fileID: 114765954529080094}
  - {fileID: 114749154799840100}
  - {fileID: 114735132530867216}
  m_UIPosition: {x: 0, y: 0}
  m_UICollapsed: 1
  m_UISuperCollapsed: 0
  m_MasterSlot: {fileID: 114002506663150390}
  m_MasterData:
    m_Owner: {fileID: 0}
    m_Value:
      m_Type:
        m_SerializableType: 
      m_SerializableObject: 
  m_Property:
    name: scale
    m_serializedType:
      m_SerializableType: UnityEngine.Vector3, UnityEngine.CoreModule, Version=0.0.0.0,
        Culture=neutral, PublicKeyToken=null
    attributes:
    - m_Type: 3
      m_Min: -Infinity
      m_Max: Infinity
      m_Tooltip: The scale of the transform along each axis.
  m_Direction: 0
  m_LinkedSlots: []
--- !u!114 &114822411294530960
MonoBehaviour:
  m_ObjectHideFlags: 0
  m_PrefabParentObject: {fileID: 0}
  m_PrefabInternal: {fileID: 0}
  m_GameObject: {fileID: 0}
  m_Enabled: 1
  m_EditorHideFlags: 0
  m_Script: {fileID: 11500000, guid: f780aa281814f9842a7c076d436932e7, type: 3}
  m_Name: VFXSlotFloat
  m_EditorClassIdentifier: 
  m_Parent: {fileID: 114127729743138294}
  m_Children: []
  m_UIPosition: {x: 0, y: 0}
  m_UICollapsed: 1
  m_UISuperCollapsed: 0
  m_MasterSlot: {fileID: 114002506663150390}
  m_MasterData:
    m_Owner: {fileID: 0}
    m_Value:
      m_Type:
        m_SerializableType: 
      m_SerializableObject: 
  m_Property:
    name: y
    m_serializedType:
      m_SerializableType: System.Single, mscorlib, Version=2.0.0.0, Culture=neutral,
        PublicKeyToken=b77a5c561934e089
    attributes: []
  m_Direction: 0
  m_LinkedSlots: []
--- !u!114 &114825961916060394
MonoBehaviour:
  m_ObjectHideFlags: 0
  m_PrefabParentObject: {fileID: 0}
  m_PrefabInternal: {fileID: 0}
  m_GameObject: {fileID: 0}
  m_Enabled: 1
  m_EditorHideFlags: 0
  m_Script: {fileID: 11500000, guid: 889be8bf1ed0c954a9ed096ce41655ea, type: 3}
  m_Name: VFXOperatorMultiply
  m_EditorClassIdentifier: 
  m_Parent: {fileID: 114231982420006628}
  m_Children: []
  m_UIPosition: {x: -180.05885, y: 186.61829}
  m_UICollapsed: 1
  m_UISuperCollapsed: 0
  m_InputSlots:
  - {fileID: 114225003904149466}
  - {fileID: 114527006441573090}
  m_OutputSlots:
  - {fileID: 114790647473060010}
--- !u!114 &114834826876686560
MonoBehaviour:
  m_ObjectHideFlags: 0
  m_PrefabParentObject: {fileID: 0}
  m_PrefabInternal: {fileID: 0}
  m_GameObject: {fileID: 0}
  m_Enabled: 1
  m_EditorHideFlags: 0
  m_Script: {fileID: 11500000, guid: f780aa281814f9842a7c076d436932e7, type: 3}
  m_Name: VFXSlotFloat
  m_EditorClassIdentifier: 
  m_Parent: {fileID: 114761303450105272}
  m_Children: []
  m_UIPosition: {x: 0, y: 0}
  m_UICollapsed: 1
  m_UISuperCollapsed: 0
  m_MasterSlot: {fileID: 114761303450105272}
  m_MasterData:
    m_Owner: {fileID: 0}
    m_Value:
      m_Type:
        m_SerializableType: 
      m_SerializableObject: 
  m_Property:
    name: z
    m_serializedType:
      m_SerializableType: System.Single, mscorlib, Version=2.0.0.0, Culture=neutral,
        PublicKeyToken=b77a5c561934e089
    attributes: []
  m_Direction: 0
  m_LinkedSlots: []
--- !u!114 &114839779737549828
MonoBehaviour:
  m_ObjectHideFlags: 0
  m_PrefabParentObject: {fileID: 0}
  m_PrefabInternal: {fileID: 0}
  m_GameObject: {fileID: 0}
  m_Enabled: 1
  m_EditorHideFlags: 0
  m_Script: {fileID: 11500000, guid: f780aa281814f9842a7c076d436932e7, type: 3}
  m_Name: VFXSlotFloat
  m_EditorClassIdentifier: 
  m_Parent: {fileID: 114514315320559092}
  m_Children: []
  m_UIPosition: {x: 0, y: 0}
  m_UICollapsed: 1
  m_UISuperCollapsed: 0
  m_MasterSlot: {fileID: 114514315320559092}
  m_MasterData:
    m_Owner: {fileID: 0}
    m_Value:
      m_Type:
        m_SerializableType: 
      m_SerializableObject: 
  m_Property:
    name: x
    m_serializedType:
      m_SerializableType: System.Single, mscorlib, Version=2.0.0.0, Culture=neutral,
        PublicKeyToken=b77a5c561934e089
    attributes: []
  m_Direction: 0
  m_LinkedSlots: []
--- !u!114 &114870468920720248
MonoBehaviour:
  m_ObjectHideFlags: 0
  m_PrefabParentObject: {fileID: 0}
  m_PrefabInternal: {fileID: 0}
  m_GameObject: {fileID: 0}
  m_Enabled: 1
  m_EditorHideFlags: 0
  m_Script: {fileID: 11500000, guid: ac39bd03fca81b849929b9c966f1836a, type: 3}
  m_Name: VFXSlotFloat3
  m_EditorClassIdentifier: 
  m_Parent: {fileID: 0}
  m_Children:
  - {fileID: 114643862344271404}
  - {fileID: 114921926774261280}
  - {fileID: 114089781223644088}
  m_UIPosition: {x: 0, y: 0}
  m_UICollapsed: 1
  m_UISuperCollapsed: 0
  m_MasterSlot: {fileID: 114870468920720248}
  m_MasterData:
    m_Owner: {fileID: 114217310119308944}
    m_Value:
      m_Type:
        m_SerializableType: UnityEngine.Vector3, UnityEngine.CoreModule, Version=0.0.0.0,
          Culture=neutral, PublicKeyToken=null
      m_SerializableObject: '{"x":0.0,"y":0.0,"z":0.0}'
  m_Property:
    name: o
    m_serializedType:
      m_SerializableType: UnityEngine.Vector3, UnityEngine.CoreModule, Version=0.0.0.0,
        Culture=neutral, PublicKeyToken=null
    attributes: []
  m_Direction: 1
  m_LinkedSlots:
  - {fileID: 114572794120992782}
--- !u!114 &114874422994947326
MonoBehaviour:
  m_ObjectHideFlags: 0
  m_PrefabParentObject: {fileID: 0}
  m_PrefabInternal: {fileID: 0}
  m_GameObject: {fileID: 0}
  m_Enabled: 1
  m_EditorHideFlags: 0
  m_Script: {fileID: 11500000, guid: 3f0e993a2dd96014f97909d38604e9b9, type: 3}
  m_Name: VFXCurrentAttributeParameter
  m_EditorClassIdentifier: 
  m_Parent: {fileID: 114231982420006628}
  m_Children: []
  m_UIPosition: {x: -457.06284, y: 2599.1682}
  m_UICollapsed: 1
  m_UISuperCollapsed: 0
  m_InputSlots: []
  m_OutputSlots:
  - {fileID: 114771395506728250}
  attribute: position
--- !u!114 &114882745690456230
MonoBehaviour:
  m_ObjectHideFlags: 0
  m_PrefabParentObject: {fileID: 0}
  m_PrefabInternal: {fileID: 0}
  m_GameObject: {fileID: 0}
  m_Enabled: 1
  m_EditorHideFlags: 0
  m_Script: {fileID: 11500000, guid: 83af02f1eaf178a4d882048c2cdfadc0, type: 3}
  m_Name: SetLifetime
  m_EditorClassIdentifier: 
  m_Parent: {fileID: 114509903624434042}
  m_Children: []
  m_UIPosition: {x: 0, y: 0}
  m_UICollapsed: 0
  m_UISuperCollapsed: 0
  m_InputSlots:
  - {fileID: 114099685686808210}
  - {fileID: 114970026523473288}
  m_OutputSlots: []
  m_Disabled: 0
  mode: 1
--- !u!114 &114885531616772940
MonoBehaviour:
  m_ObjectHideFlags: 0
  m_PrefabParentObject: {fileID: 0}
  m_PrefabInternal: {fileID: 0}
  m_GameObject: {fileID: 0}
  m_Enabled: 1
  m_EditorHideFlags: 0
  m_Script: {fileID: 11500000, guid: f780aa281814f9842a7c076d436932e7, type: 3}
  m_Name: VFXSlotFloat
  m_EditorClassIdentifier: 
  m_Parent: {fileID: 114205795418802398}
  m_Children: []
  m_UIPosition: {x: 0, y: 0}
  m_UICollapsed: 1
  m_UISuperCollapsed: 0
  m_MasterSlot: {fileID: 114385200292203110}
  m_MasterData:
    m_Owner: {fileID: 0}
    m_Value:
      m_Type:
        m_SerializableType: 
      m_SerializableObject: 
  m_Property:
    name: z
    m_serializedType:
      m_SerializableType: System.Single, mscorlib, Version=2.0.0.0, Culture=neutral,
        PublicKeyToken=b77a5c561934e089
    attributes: []
  m_Direction: 0
  m_LinkedSlots: []
--- !u!114 &114891654694049952
MonoBehaviour:
  m_ObjectHideFlags: 0
  m_PrefabParentObject: {fileID: 0}
  m_PrefabInternal: {fileID: 0}
  m_GameObject: {fileID: 0}
  m_Enabled: 1
  m_EditorHideFlags: 0
  m_Script: {fileID: 11500000, guid: a0b9e6b9139e58d4c957ec54595da7d3, type: 3}
  m_Name: VFXQuadOutput
  m_EditorClassIdentifier: 
  m_Parent: {fileID: 114231982420006628}
  m_Children:
  - {fileID: 114960292096840950}
  - {fileID: 114979820233979056}
  - {fileID: 114499711304107428}
  - {fileID: 114207204345386022}
  - {fileID: 114339316502548226}
  m_UIPosition: {x: 360.46024, y: 2265.129}
  m_UICollapsed: 0
  m_UISuperCollapsed: 0
  m_InputSlots:
  - {fileID: 114108549442162936}
  m_OutputSlots: []
  m_Data: {fileID: 114675624886454294}
  m_InputFlowSlot:
  - link:
    - context: {fileID: 114777003427136014}
      slotIndex: 0
  m_OutputFlowSlot:
  - link: []
  blendMode: 0
  useSoftParticle: 0
  sortPriority: 0
  indirectDraw: 0
  flipBook: 0
  useGeometryShader: 0
--- !u!114 &114897702330652198
MonoBehaviour:
  m_ObjectHideFlags: 0
  m_PrefabParentObject: {fileID: 0}
  m_PrefabInternal: {fileID: 0}
  m_GameObject: {fileID: 0}
  m_Enabled: 1
  m_EditorHideFlags: 0
  m_Script: {fileID: 11500000, guid: ac39bd03fca81b849929b9c966f1836a, type: 3}
  m_Name: VFXSlotFloat3
  m_EditorClassIdentifier: 
  m_Parent: {fileID: 0}
  m_Children:
  - {fileID: 114485175072712286}
  - {fileID: 114033631248347048}
  - {fileID: 114986428142208548}
  m_UIPosition: {x: 0, y: 0}
  m_UICollapsed: 1
  m_UISuperCollapsed: 0
  m_MasterSlot: {fileID: 114897702330652198}
  m_MasterData:
    m_Owner: {fileID: 114726396342495756}
    m_Value:
      m_Type:
        m_SerializableType: UnityEngine.Vector3, UnityEngine.CoreModule, Version=0.0.0.0,
          Culture=neutral, PublicKeyToken=null
      m_SerializableObject: 
  m_Property:
    name: position
    m_serializedType:
      m_SerializableType: UnityEngine.Vector3, UnityEngine.CoreModule, Version=0.0.0.0,
        Culture=neutral, PublicKeyToken=null
    attributes: []
  m_Direction: 1
  m_LinkedSlots:
  - {fileID: 114737867116202126}
--- !u!114 &114899380135485222
MonoBehaviour:
  m_ObjectHideFlags: 0
  m_PrefabParentObject: {fileID: 0}
  m_PrefabInternal: {fileID: 0}
  m_GameObject: {fileID: 0}
  m_Enabled: 1
  m_EditorHideFlags: 0
  m_Script: {fileID: 11500000, guid: f780aa281814f9842a7c076d436932e7, type: 3}
  m_Name: VFXSlotFloat
  m_EditorClassIdentifier: 
  m_Parent: {fileID: 114790647473060010}
  m_Children: []
  m_UIPosition: {x: 0, y: 0}
  m_UICollapsed: 1
  m_UISuperCollapsed: 0
  m_MasterSlot: {fileID: 114790647473060010}
  m_MasterData:
    m_Owner: {fileID: 0}
    m_Value:
      m_Type:
        m_SerializableType: 
      m_SerializableObject: 
  m_Property:
    name: z
    m_serializedType:
      m_SerializableType: System.Single, mscorlib, Version=2.0.0.0, Culture=neutral,
        PublicKeyToken=b77a5c561934e089
    attributes: []
  m_Direction: 1
  m_LinkedSlots: []
--- !u!114 &114900569650712614
MonoBehaviour:
  m_ObjectHideFlags: 0
  m_PrefabParentObject: {fileID: 0}
  m_PrefabInternal: {fileID: 0}
  m_GameObject: {fileID: 0}
  m_Enabled: 1
  m_EditorHideFlags: 0
  m_Script: {fileID: 11500000, guid: 87c154e0feeee864da39ba7591cf27e7, type: 3}
  m_Name: VFXSlotFloatN
  m_EditorClassIdentifier: 
  m_Parent: {fileID: 0}
  m_Children: []
  m_UIPosition: {x: 0, y: 0}
  m_UICollapsed: 1
  m_UISuperCollapsed: 0
  m_MasterSlot: {fileID: 114900569650712614}
  m_MasterData:
    m_Owner: {fileID: 114794660875106364}
    m_Value:
      m_Type:
        m_SerializableType: UnityEditor.VFX.FloatN, Assembly-CSharp-Editor-testable,
          Version=0.0.0.0, Culture=neutral, PublicKeyToken=null
      m_SerializableObject: '{"m_Components":[0.0,0.0,0.0]}'
  m_Property:
    name: a
    m_serializedType:
      m_SerializableType: UnityEditor.VFX.FloatN, Assembly-CSharp-Editor-testable,
        Version=0.0.0.0, Culture=neutral, PublicKeyToken=null
    attributes:
    - m_Type: 3
      m_Min: -Infinity
      m_Max: Infinity
      m_Tooltip: The first operand.
  m_Direction: 0
  m_LinkedSlots:
  - {fileID: 114771395506728250}
--- !u!114 &114901688182123468
MonoBehaviour:
  m_ObjectHideFlags: 0
  m_PrefabParentObject: {fileID: 0}
  m_PrefabInternal: {fileID: 0}
  m_GameObject: {fileID: 0}
  m_Enabled: 1
  m_EditorHideFlags: 0
  m_Script: {fileID: 11500000, guid: f780aa281814f9842a7c076d436932e7, type: 3}
  m_Name: VFXSlotFloat
  m_EditorClassIdentifier: 
  m_Parent: {fileID: 114771395506728250}
  m_Children: []
  m_UIPosition: {x: 0, y: 0}
  m_UICollapsed: 1
  m_UISuperCollapsed: 0
  m_MasterSlot: {fileID: 114771395506728250}
  m_MasterData:
    m_Owner: {fileID: 0}
    m_Value:
      m_Type:
        m_SerializableType: 
      m_SerializableObject: 
  m_Property:
    name: z
    m_serializedType:
      m_SerializableType: System.Single, mscorlib, Version=2.0.0.0, Culture=neutral,
        PublicKeyToken=b77a5c561934e089
    attributes: []
  m_Direction: 1
  m_LinkedSlots: []
--- !u!114 &114903496309528416
MonoBehaviour:
  m_ObjectHideFlags: 0
  m_PrefabParentObject: {fileID: 0}
  m_PrefabInternal: {fileID: 0}
  m_GameObject: {fileID: 0}
  m_Enabled: 1
  m_EditorHideFlags: 0
  m_Script: {fileID: 11500000, guid: f780aa281814f9842a7c076d436932e7, type: 3}
  m_Name: VFXSlotFloat
  m_EditorClassIdentifier: 
  m_Parent: {fileID: 114365710008103378}
  m_Children: []
  m_UIPosition: {x: 0, y: 0}
  m_UICollapsed: 1
  m_UISuperCollapsed: 0
  m_MasterSlot: {fileID: 114385200292203110}
  m_MasterData:
    m_Owner: {fileID: 0}
    m_Value:
      m_Type:
        m_SerializableType: 
      m_SerializableObject: 
  m_Property:
    name: z
    m_serializedType:
      m_SerializableType: System.Single, mscorlib, Version=2.0.0.0, Culture=neutral,
        PublicKeyToken=b77a5c561934e089
    attributes: []
  m_Direction: 0
  m_LinkedSlots: []
--- !u!114 &114905176305168180
MonoBehaviour:
  m_ObjectHideFlags: 0
  m_PrefabParentObject: {fileID: 0}
  m_PrefabInternal: {fileID: 0}
  m_GameObject: {fileID: 0}
  m_Enabled: 1
  m_EditorHideFlags: 0
  m_Script: {fileID: 11500000, guid: f780aa281814f9842a7c076d436932e7, type: 3}
  m_Name: VFXSlotFloat
  m_EditorClassIdentifier: 
  m_Parent: {fileID: 114176574477086774}
  m_Children: []
  m_UIPosition: {x: 0, y: 0}
  m_UICollapsed: 1
  m_UISuperCollapsed: 0
  m_MasterSlot: {fileID: 114176574477086774}
  m_MasterData:
    m_Owner: {fileID: 0}
    m_Value:
      m_Type:
        m_SerializableType: 
      m_SerializableObject: 
  m_Property:
    name: y
    m_serializedType:
      m_SerializableType: System.Single, mscorlib, Version=2.0.0.0, Culture=neutral,
        PublicKeyToken=b77a5c561934e089
    attributes: []
  m_Direction: 1
  m_LinkedSlots: []
--- !u!114 &114907387466295720
MonoBehaviour:
  m_ObjectHideFlags: 0
  m_PrefabParentObject: {fileID: 0}
  m_PrefabInternal: {fileID: 0}
  m_GameObject: {fileID: 0}
  m_Enabled: 1
  m_EditorHideFlags: 0
  m_Script: {fileID: 11500000, guid: 87c154e0feeee864da39ba7591cf27e7, type: 3}
  m_Name: VFXSlotFloatN
  m_EditorClassIdentifier: 
  m_Parent: {fileID: 0}
  m_Children: []
  m_UIPosition: {x: 0, y: 0}
  m_UICollapsed: 1
  m_UISuperCollapsed: 0
  m_MasterSlot: {fileID: 114907387466295720}
  m_MasterData:
    m_Owner: {fileID: 114082303526089152}
    m_Value:
      m_Type:
        m_SerializableType: UnityEditor.VFX.FloatN, Assembly-CSharp-Editor-testable,
          Version=0.0.0.0, Culture=neutral, PublicKeyToken=null
      m_SerializableObject: '{"m_Components":[1.0]}'
  m_Property:
    name: newRangeMax
    m_serializedType:
      m_SerializableType: UnityEditor.VFX.FloatN, Assembly-CSharp-Editor-testable,
        Version=0.0.0.0, Culture=neutral, PublicKeyToken=null
    attributes:
    - m_Type: 3
      m_Min: -Infinity
      m_Max: Infinity
      m_Tooltip: The end of the new range.
  m_Direction: 0
  m_LinkedSlots: []
--- !u!114 &114912645763689882
MonoBehaviour:
  m_ObjectHideFlags: 0
  m_PrefabParentObject: {fileID: 0}
  m_PrefabInternal: {fileID: 0}
  m_GameObject: {fileID: 0}
  m_Enabled: 1
  m_EditorHideFlags: 0
  m_Script: {fileID: 11500000, guid: f780aa281814f9842a7c076d436932e7, type: 3}
  m_Name: VFXSlotFloat
  m_EditorClassIdentifier: 
  m_Parent: {fileID: 114365471309725580}
  m_Children: []
  m_UIPosition: {x: 0, y: 0}
  m_UICollapsed: 1
  m_UISuperCollapsed: 0
  m_MasterSlot: {fileID: 114443920913558266}
  m_MasterData:
    m_Owner: {fileID: 0}
    m_Value:
      m_Type:
        m_SerializableType: 
      m_SerializableObject: 
  m_Property:
    name: x
    m_serializedType:
      m_SerializableType: System.Single, mscorlib, Version=2.0.0.0, Culture=neutral,
        PublicKeyToken=b77a5c561934e089
    attributes: []
  m_Direction: 0
  m_LinkedSlots: []
--- !u!114 &114913241329464058
MonoBehaviour:
  m_ObjectHideFlags: 0
  m_PrefabParentObject: {fileID: 0}
  m_PrefabInternal: {fileID: 0}
  m_GameObject: {fileID: 0}
  m_Enabled: 1
  m_EditorHideFlags: 0
  m_Script: {fileID: 11500000, guid: 87c154e0feeee864da39ba7591cf27e7, type: 3}
  m_Name: VFXSlotFloatN
  m_EditorClassIdentifier: 
  m_Parent: {fileID: 0}
  m_Children: []
  m_UIPosition: {x: 0, y: 0}
  m_UICollapsed: 1
  m_UISuperCollapsed: 0
  m_MasterSlot: {fileID: 114913241329464058}
  m_MasterData:
    m_Owner: {fileID: 114161343181435874}
    m_Value:
      m_Type:
        m_SerializableType: UnityEditor.VFX.FloatN, Assembly-CSharp-Editor-testable,
          Version=0.0.0.0, Culture=neutral, PublicKeyToken=null
      m_SerializableObject: '{"m_Components":[0.0]}'
  m_Property:
    name: b
    m_serializedType:
      m_SerializableType: UnityEditor.VFX.FloatN, Assembly-CSharp-Editor-testable,
        Version=0.0.0.0, Culture=neutral, PublicKeyToken=null
    attributes: []
  m_Direction: 0
  m_LinkedSlots:
  - {fileID: 114448415951512490}
--- !u!114 &114921926774261280
MonoBehaviour:
  m_ObjectHideFlags: 0
  m_PrefabParentObject: {fileID: 0}
  m_PrefabInternal: {fileID: 0}
  m_GameObject: {fileID: 0}
  m_Enabled: 1
  m_EditorHideFlags: 0
  m_Script: {fileID: 11500000, guid: f780aa281814f9842a7c076d436932e7, type: 3}
  m_Name: VFXSlotFloat
  m_EditorClassIdentifier: 
  m_Parent: {fileID: 114870468920720248}
  m_Children: []
  m_UIPosition: {x: 0, y: 0}
  m_UICollapsed: 1
  m_UISuperCollapsed: 0
  m_MasterSlot: {fileID: 114870468920720248}
  m_MasterData:
    m_Owner: {fileID: 0}
    m_Value:
      m_Type:
        m_SerializableType: 
      m_SerializableObject: 
  m_Property:
    name: y
    m_serializedType:
      m_SerializableType: System.Single, mscorlib, Version=2.0.0.0, Culture=neutral,
        PublicKeyToken=b77a5c561934e089
    attributes: []
  m_Direction: 1
  m_LinkedSlots: []
--- !u!114 &114922574319285522
MonoBehaviour:
  m_ObjectHideFlags: 0
  m_PrefabParentObject: {fileID: 0}
  m_PrefabInternal: {fileID: 0}
  m_GameObject: {fileID: 0}
  m_Enabled: 1
  m_EditorHideFlags: 0
  m_Script: {fileID: 11500000, guid: f780aa281814f9842a7c076d436932e7, type: 3}
  m_Name: VFXSlotFloat
  m_EditorClassIdentifier: 
  m_Parent: {fileID: 114527320267978688}
  m_Children: []
  m_UIPosition: {x: 0, y: 0}
  m_UICollapsed: 1
  m_UISuperCollapsed: 0
  m_MasterSlot: {fileID: 114527320267978688}
  m_MasterData:
    m_Owner: {fileID: 0}
    m_Value:
      m_Type:
        m_SerializableType: 
      m_SerializableObject: 
  m_Property:
    name: y
    m_serializedType:
      m_SerializableType: System.Single, mscorlib, Version=2.0.0.0, Culture=neutral,
        PublicKeyToken=b77a5c561934e089
    attributes: []
  m_Direction: 1
  m_LinkedSlots: []
--- !u!114 &114923084255390354
MonoBehaviour:
  m_ObjectHideFlags: 0
  m_PrefabParentObject: {fileID: 0}
  m_PrefabInternal: {fileID: 0}
  m_GameObject: {fileID: 0}
  m_Enabled: 1
  m_EditorHideFlags: 0
  m_Script: {fileID: 11500000, guid: c079bc84df7c7e94f88c8ae0d1b0691d, type: 3}
  m_Name: Force
  m_EditorClassIdentifier: 
  m_Parent: {fileID: 114777003427136014}
  m_Children: []
  m_UIPosition: {x: 0, y: 0}
  m_UICollapsed: 0
  m_UISuperCollapsed: 0
  m_InputSlots:
  - {fileID: 114266505479653484}
  m_OutputSlots: []
  m_Disabled: 0
  Mode: 0
--- !u!114 &114928394975614074
MonoBehaviour:
  m_ObjectHideFlags: 0
  m_PrefabParentObject: {fileID: 0}
  m_PrefabInternal: {fileID: 0}
  m_GameObject: {fileID: 0}
  m_Enabled: 1
  m_EditorHideFlags: 0
  m_Script: {fileID: 11500000, guid: 87c154e0feeee864da39ba7591cf27e7, type: 3}
  m_Name: VFXSlotFloatN
  m_EditorClassIdentifier: 
  m_Parent: {fileID: 0}
  m_Children: []
  m_UIPosition: {x: 0, y: 0}
  m_UICollapsed: 1
  m_UISuperCollapsed: 0
  m_MasterSlot: {fileID: 114928394975614074}
  m_MasterData:
    m_Owner: {fileID: 114141648245325504}
    m_Value:
      m_Type:
        m_SerializableType: UnityEditor.VFX.FloatN, Assembly-CSharp-Editor-testable,
          Version=0.0.0.0, Culture=neutral, PublicKeyToken=null
      m_SerializableObject: '{"m_Components":[1.0]}'
  m_Property:
    name: a
    m_serializedType:
      m_SerializableType: UnityEditor.VFX.FloatN, Assembly-CSharp-Editor-testable,
        Version=0.0.0.0, Culture=neutral, PublicKeyToken=null
    attributes: []
  m_Direction: 0
  m_LinkedSlots:
  - {fileID: 114142400170049970}
--- !u!114 &114929506839738846
MonoBehaviour:
  m_ObjectHideFlags: 0
  m_PrefabParentObject: {fileID: 0}
  m_PrefabInternal: {fileID: 0}
  m_GameObject: {fileID: 0}
  m_Enabled: 1
  m_EditorHideFlags: 0
  m_Script: {fileID: 11500000, guid: 87c154e0feeee864da39ba7591cf27e7, type: 3}
  m_Name: VFXSlotFloatN
  m_EditorClassIdentifier: 
  m_Parent: {fileID: 0}
  m_Children: []
  m_UIPosition: {x: 0, y: 0}
  m_UICollapsed: 1
  m_UISuperCollapsed: 0
  m_MasterSlot: {fileID: 114929506839738846}
  m_MasterData:
    m_Owner: {fileID: 114549730522162742}
    m_Value:
      m_Type:
        m_SerializableType: UnityEditor.VFX.FloatN, Assembly-CSharp-Editor-testable,
          Version=0.0.0.0, Culture=neutral, PublicKeyToken=null
      m_SerializableObject: '{"m_Components":[1.0]}'
  m_Property:
    name: c
    m_serializedType:
      m_SerializableType: UnityEditor.VFX.FloatN, Assembly-CSharp-Editor-testable,
        Version=0.0.0.0, Culture=neutral, PublicKeyToken=null
    attributes: []
  m_Direction: 0
  m_LinkedSlots: []
--- !u!114 &114930672389675934
MonoBehaviour:
  m_ObjectHideFlags: 0
  m_PrefabParentObject: {fileID: 0}
  m_PrefabInternal: {fileID: 0}
  m_GameObject: {fileID: 0}
  m_Enabled: 1
  m_EditorHideFlags: 0
  m_Script: {fileID: 11500000, guid: f780aa281814f9842a7c076d436932e7, type: 3}
  m_Name: VFXSlotFloat
  m_EditorClassIdentifier: 
  m_Parent: {fileID: 0}
  m_Children: []
  m_UIPosition: {x: 0, y: 0}
  m_UICollapsed: 1
  m_UISuperCollapsed: 0
  m_MasterSlot: {fileID: 114930672389675934}
  m_MasterData:
    m_Owner: {fileID: 114530554839986408}
    m_Value:
      m_Type:
        m_SerializableType: System.Single, mscorlib, Version=2.0.0.0, Culture=neutral,
          PublicKeyToken=b77a5c561934e089
      m_SerializableObject: 1
  m_Property:
    name: o
    m_serializedType:
      m_SerializableType: System.Single, mscorlib, Version=2.0.0.0, Culture=neutral,
        PublicKeyToken=b77a5c561934e089
    attributes: []
  m_Direction: 1
  m_LinkedSlots:
  - {fileID: 114533600440022420}
  - {fileID: 114970572636722840}
--- !u!114 &114939691301384676
MonoBehaviour:
  m_ObjectHideFlags: 0
  m_PrefabParentObject: {fileID: 0}
  m_PrefabInternal: {fileID: 0}
  m_GameObject: {fileID: 0}
  m_Enabled: 1
  m_EditorHideFlags: 0
  m_Script: {fileID: 11500000, guid: f780aa281814f9842a7c076d436932e7, type: 3}
  m_Name: VFXSlotFloat
  m_EditorClassIdentifier: 
  m_Parent: {fileID: 0}
  m_Children: []
  m_UIPosition: {x: 0, y: 0}
  m_UICollapsed: 1
  m_UISuperCollapsed: 0
  m_MasterSlot: {fileID: 114939691301384676}
  m_MasterData:
    m_Owner: {fileID: 114207204345386022}
    m_Value:
      m_Type:
        m_SerializableType: System.Single, mscorlib, Version=2.0.0.0, Culture=neutral,
          PublicKeyToken=b77a5c561934e089
      m_SerializableObject: 0.5
  m_Property:
    name: BlendColor
    m_serializedType:
      m_SerializableType: System.Single, mscorlib, Version=2.0.0.0, Culture=neutral,
        PublicKeyToken=b77a5c561934e089
    attributes:
    - m_Type: 0
      m_Min: 0
      m_Max: 1
      m_Tooltip: 
    - m_Type: 3
      m_Min: -Infinity
      m_Max: Infinity
      m_Tooltip: Color blending factor
  m_Direction: 0
  m_LinkedSlots:
  - {fileID: 114430013186246782}
--- !u!114 &114942079436108694
MonoBehaviour:
  m_ObjectHideFlags: 0
  m_PrefabParentObject: {fileID: 0}
  m_PrefabInternal: {fileID: 0}
  m_GameObject: {fileID: 0}
  m_Enabled: 1
  m_EditorHideFlags: 0
  m_Script: {fileID: 11500000, guid: 36abb1a42e57dfc4aa839ec8812a27cf, type: 3}
  m_Name: VFXOperatorNormalize
  m_EditorClassIdentifier: 
  m_Parent: {fileID: 114231982420006628}
  m_Children: []
  m_UIPosition: {x: -961.1379, y: 1174.872}
  m_UICollapsed: 1
  m_UISuperCollapsed: 0
  m_InputSlots:
  - {fileID: 114572794120992782}
  m_OutputSlots:
  - {fileID: 114707491871200398}
--- !u!114 &114960292096840950
MonoBehaviour:
  m_ObjectHideFlags: 0
  m_PrefabParentObject: {fileID: 0}
  m_PrefabInternal: {fileID: 0}
  m_GameObject: {fileID: 0}
  m_Enabled: 1
  m_EditorHideFlags: 0
  m_Script: {fileID: 11500000, guid: d16c6aeaef944094b9a1633041804207, type: 3}
  m_Name: Orient
  m_EditorClassIdentifier: 
  m_Parent: {fileID: 114891654694049952}
  m_Children: []
  m_UIPosition: {x: 0, y: 0}
  m_UICollapsed: 0
  m_UISuperCollapsed: 0
  m_InputSlots: []
  m_OutputSlots: []
  m_Disabled: 0
  mode: 5
--- !u!114 &114970026523473288
MonoBehaviour:
  m_ObjectHideFlags: 0
  m_PrefabParentObject: {fileID: 0}
  m_PrefabInternal: {fileID: 0}
  m_GameObject: {fileID: 0}
  m_Enabled: 1
  m_EditorHideFlags: 0
  m_Script: {fileID: 11500000, guid: f780aa281814f9842a7c076d436932e7, type: 3}
  m_Name: VFXSlotFloat
  m_EditorClassIdentifier: 
  m_Parent: {fileID: 0}
  m_Children: []
  m_UIPosition: {x: 0, y: 0}
  m_UICollapsed: 1
  m_UISuperCollapsed: 0
  m_MasterSlot: {fileID: 114970026523473288}
  m_MasterData:
    m_Owner: {fileID: 114882745690456230}
    m_Value:
      m_Type:
        m_SerializableType: System.Single, mscorlib, Version=2.0.0.0, Culture=neutral,
          PublicKeyToken=b77a5c561934e089
      m_SerializableObject: 4
  m_Property:
    name: Max
    m_serializedType:
      m_SerializableType: System.Single, mscorlib, Version=2.0.0.0, Culture=neutral,
        PublicKeyToken=b77a5c561934e089
    attributes: []
  m_Direction: 0
  m_LinkedSlots: []
--- !u!114 &114970572636722840
MonoBehaviour:
  m_ObjectHideFlags: 0
  m_PrefabParentObject: {fileID: 0}
  m_PrefabInternal: {fileID: 0}
  m_GameObject: {fileID: 0}
  m_Enabled: 1
  m_EditorHideFlags: 0
  m_Script: {fileID: 11500000, guid: f780aa281814f9842a7c076d436932e7, type: 3}
  m_Name: VFXSlotFloat
  m_EditorClassIdentifier: 
  m_Parent: {fileID: 114443920913558266}
  m_Children: []
  m_UIPosition: {x: 0, y: 0}
  m_UICollapsed: 1
  m_UISuperCollapsed: 0
  m_MasterSlot: {fileID: 114443920913558266}
  m_MasterData:
    m_Owner: {fileID: 0}
    m_Value:
      m_Type:
        m_SerializableType: 
      m_SerializableObject: 
  m_Property:
    name: radius
    m_serializedType:
      m_SerializableType: System.Single, mscorlib, Version=2.0.0.0, Culture=neutral,
        PublicKeyToken=b77a5c561934e089
    attributes: []
  m_Direction: 0
  m_LinkedSlots:
  - {fileID: 114930672389675934}
--- !u!114 &114978411714245466
MonoBehaviour:
  m_ObjectHideFlags: 0
  m_PrefabParentObject: {fileID: 0}
  m_PrefabInternal: {fileID: 0}
  m_GameObject: {fileID: 0}
  m_Enabled: 1
  m_EditorHideFlags: 0
  m_Script: {fileID: 11500000, guid: 87c154e0feeee864da39ba7591cf27e7, type: 3}
  m_Name: VFXSlotFloatN
  m_EditorClassIdentifier: 
  m_Parent: {fileID: 0}
  m_Children: []
  m_UIPosition: {x: 0, y: 0}
  m_UICollapsed: 1
  m_UISuperCollapsed: 0
  m_MasterSlot: {fileID: 114978411714245466}
  m_MasterData:
    m_Owner: {fileID: 114082303526089152}
    m_Value:
      m_Type:
        m_SerializableType: UnityEditor.VFX.FloatN, Assembly-CSharp-Editor-testable,
          Version=0.0.0.0, Culture=neutral, PublicKeyToken=null
      m_SerializableObject: '{"m_Components":[3.0]}'
  m_Property:
    name: oldRangeMax
    m_serializedType:
      m_SerializableType: UnityEditor.VFX.FloatN, Assembly-CSharp-Editor-testable,
        Version=0.0.0.0, Culture=neutral, PublicKeyToken=null
    attributes:
    - m_Type: 3
      m_Min: -Infinity
      m_Max: Infinity
      m_Tooltip: The end of the old range.
  m_Direction: 0
  m_LinkedSlots: []
--- !u!114 &114979820233979056
MonoBehaviour:
  m_ObjectHideFlags: 0
  m_PrefabParentObject: {fileID: 0}
  m_PrefabInternal: {fileID: 0}
  m_GameObject: {fileID: 0}
  m_Enabled: 1
  m_EditorHideFlags: 0
  m_Script: {fileID: 11500000, guid: a971fa2e110a0ac42ac1d8dae408704b, type: 3}
  m_Name: SetAttribute
  m_EditorClassIdentifier: 
  m_Parent: {fileID: 114891654694049952}
  m_Children: []
  m_UIPosition: {x: 0, y: 0}
  m_UICollapsed: 0
  m_UISuperCollapsed: 0
  m_InputSlots:
  - {fileID: 114175570399757630}
  m_OutputSlots: []
  m_Disabled: 0
  attribute: sizeX
  Composition: 0
  Random: 0
--- !u!114 &114984962291687466
MonoBehaviour:
  m_ObjectHideFlags: 0
  m_PrefabParentObject: {fileID: 0}
  m_PrefabInternal: {fileID: 0}
  m_GameObject: {fileID: 0}
  m_Enabled: 1
  m_EditorHideFlags: 0
  m_Script: {fileID: 11500000, guid: 889be8bf1ed0c954a9ed096ce41655ea, type: 3}
  m_Name: VFXOperatorMultiply
  m_EditorClassIdentifier: 
  m_Parent: {fileID: 114231982420006628}
  m_Children: []
  m_UIPosition: {x: -1552.4578, y: 2175.1467}
  m_UICollapsed: 0
  m_UISuperCollapsed: 0
  m_InputSlots:
  - {fileID: 114238998289809362}
  - {fileID: 114003315507423320}
  - {fileID: 114782572820235358}
  m_OutputSlots:
  - {fileID: 114574423642185488}
--- !u!114 &114985727820815838
MonoBehaviour:
  m_ObjectHideFlags: 0
  m_PrefabParentObject: {fileID: 0}
  m_PrefabInternal: {fileID: 0}
  m_GameObject: {fileID: 0}
  m_Enabled: 1
  m_EditorHideFlags: 0
  m_Script: {fileID: 11500000, guid: f780aa281814f9842a7c076d436932e7, type: 3}
  m_Name: VFXSlotFloat
  m_EditorClassIdentifier: 
  m_Parent: {fileID: 114527320267978688}
  m_Children: []
  m_UIPosition: {x: 0, y: 0}
  m_UICollapsed: 1
  m_UISuperCollapsed: 0
  m_MasterSlot: {fileID: 114527320267978688}
  m_MasterData:
    m_Owner: {fileID: 0}
    m_Value:
      m_Type:
        m_SerializableType: 
      m_SerializableObject: 
  m_Property:
    name: x
    m_serializedType:
      m_SerializableType: System.Single, mscorlib, Version=2.0.0.0, Culture=neutral,
        PublicKeyToken=b77a5c561934e089
    attributes: []
  m_Direction: 1
  m_LinkedSlots: []
--- !u!114 &114986428142208548
MonoBehaviour:
  m_ObjectHideFlags: 0
  m_PrefabParentObject: {fileID: 0}
  m_PrefabInternal: {fileID: 0}
  m_GameObject: {fileID: 0}
  m_Enabled: 1
  m_EditorHideFlags: 0
  m_Script: {fileID: 11500000, guid: f780aa281814f9842a7c076d436932e7, type: 3}
  m_Name: VFXSlotFloat
  m_EditorClassIdentifier: 
  m_Parent: {fileID: 114897702330652198}
  m_Children: []
  m_UIPosition: {x: 0, y: 0}
  m_UICollapsed: 1
  m_UISuperCollapsed: 0
  m_MasterSlot: {fileID: 114897702330652198}
  m_MasterData:
    m_Owner: {fileID: 0}
    m_Value:
      m_Type:
        m_SerializableType: 
      m_SerializableObject: 
  m_Property:
    name: z
    m_serializedType:
      m_SerializableType: System.Single, mscorlib, Version=2.0.0.0, Culture=neutral,
        PublicKeyToken=b77a5c561934e089
    attributes: []
  m_Direction: 1
  m_LinkedSlots: []
--- !u!114 &114987440732639270
MonoBehaviour:
  m_ObjectHideFlags: 0
  m_PrefabParentObject: {fileID: 0}
  m_PrefabInternal: {fileID: 0}
  m_GameObject: {fileID: 0}
  m_Enabled: 1
  m_EditorHideFlags: 0
  m_Script: {fileID: 11500000, guid: f780aa281814f9842a7c076d436932e7, type: 3}
  m_Name: VFXSlotFloat
  m_EditorClassIdentifier: 
  m_Parent: {fileID: 114683149079236060}
  m_Children: []
  m_UIPosition: {x: 0, y: 0}
  m_UICollapsed: 1
  m_UISuperCollapsed: 0
  m_MasterSlot: {fileID: 114002506663150390}
  m_MasterData:
    m_Owner: {fileID: 0}
    m_Value:
      m_Type:
        m_SerializableType: 
      m_SerializableObject: 
  m_Property:
    name: y
    m_serializedType:
      m_SerializableType: System.Single, mscorlib, Version=2.0.0.0, Culture=neutral,
        PublicKeyToken=b77a5c561934e089
    attributes: []
  m_Direction: 0
  m_LinkedSlots: []
--- !u!114 &114987449537067624
MonoBehaviour:
  m_ObjectHideFlags: 0
  m_PrefabParentObject: {fileID: 0}
  m_PrefabInternal: {fileID: 0}
  m_GameObject: {fileID: 0}
  m_Enabled: 1
  m_EditorHideFlags: 0
  m_Script: {fileID: 11500000, guid: f780aa281814f9842a7c076d436932e7, type: 3}
  m_Name: VFXSlotFloat
  m_EditorClassIdentifier: 
  m_Parent: {fileID: 114651238894819530}
  m_Children: []
  m_UIPosition: {x: 0, y: 0}
  m_UICollapsed: 1
  m_UISuperCollapsed: 0
  m_MasterSlot: {fileID: 114571351367840640}
  m_MasterData:
    m_Owner: {fileID: 0}
    m_Value:
      m_Type:
        m_SerializableType: 
      m_SerializableObject: 
  m_Property:
    name: z
    m_serializedType:
      m_SerializableType: System.Single, mscorlib, Version=2.0.0.0, Culture=neutral,
        PublicKeyToken=b77a5c561934e089
    attributes: []
  m_Direction: 0
  m_LinkedSlots: []
--- !u!114 &114987927589761930
MonoBehaviour:
  m_ObjectHideFlags: 0
  m_PrefabParentObject: {fileID: 0}
  m_PrefabInternal: {fileID: 0}
  m_GameObject: {fileID: 0}
  m_Enabled: 1
  m_EditorHideFlags: 0
  m_Script: {fileID: 11500000, guid: f780aa281814f9842a7c076d436932e7, type: 3}
  m_Name: VFXSlotFloat
  m_EditorClassIdentifier: 
  m_Parent: {fileID: 114266505479653484}
  m_Children: []
  m_UIPosition: {x: 0, y: 0}
  m_UICollapsed: 1
  m_UISuperCollapsed: 0
  m_MasterSlot: {fileID: 114266505479653484}
  m_MasterData:
    m_Owner: {fileID: 0}
    m_Value:
      m_Type:
        m_SerializableType: 
      m_SerializableObject: 
  m_Property:
    name: z
    m_serializedType:
      m_SerializableType: System.Single, mscorlib, Version=2.0.0.0, Culture=neutral,
        PublicKeyToken=b77a5c561934e089
    attributes: []
  m_Direction: 0
  m_LinkedSlots: []
--- !u!114 &114999302631027844
MonoBehaviour:
  m_ObjectHideFlags: 0
  m_PrefabParentObject: {fileID: 0}
  m_PrefabInternal: {fileID: 0}
  m_GameObject: {fileID: 0}
  m_Enabled: 1
  m_EditorHideFlags: 0
  m_Script: {fileID: 11500000, guid: f780aa281814f9842a7c076d436932e7, type: 3}
  m_Name: VFXSlotFloat
  m_EditorClassIdentifier: 
  m_Parent: {fileID: 114365471309725580}
  m_Children: []
  m_UIPosition: {x: 0, y: 0}
  m_UICollapsed: 1
  m_UISuperCollapsed: 0
  m_MasterSlot: {fileID: 114443920913558266}
  m_MasterData:
    m_Owner: {fileID: 0}
    m_Value:
      m_Type:
        m_SerializableType: 
      m_SerializableObject: 
  m_Property:
    name: z
    m_serializedType:
      m_SerializableType: System.Single, mscorlib, Version=2.0.0.0, Culture=neutral,
        PublicKeyToken=b77a5c561934e089
    attributes: []
  m_Direction: 0
  m_LinkedSlots: []
--- !u!2058629509 &8926484042661614526
VFXAsset:
  m_ObjectHideFlags: 0
  m_PrefabParentObject: {fileID: 0}
  m_PrefabInternal: {fileID: 0}
  m_Name: 07_UnityLogo
  m_Graph: {fileID: 114231982420006628}
  m_Expressions:
    m_Expressions:
    - op: 13
      valueIndex: 0
      data[0]: -1
      data[1]: -1
      data[2]: -1
      data[3]: -1
    - op: 14
      valueIndex: 1
      data[0]: -1
      data[1]: -1
      data[2]: -1
      data[3]: -1
    - op: 0
      valueIndex: 2
      data[0]: -1
      data[1]: -1
      data[2]: -1
      data[3]: 1
    - op: 0
      valueIndex: 3
      data[0]: -1
      data[1]: -1
      data[2]: -1
      data[3]: 1
    - op: 0
      valueIndex: 4
      data[0]: -1
      data[1]: -1
      data[2]: -1
      data[3]: 1
    - op: 0
      valueIndex: 5
      data[0]: -1
      data[1]: -1
      data[2]: -1
      data[3]: 1
    - op: 2
      valueIndex: 6
      data[0]: 2
      data[1]: 4
      data[2]: 3
      data[3]: -1
    - op: 2
      valueIndex: 9
      data[0]: 5
      data[1]: 5
      data[2]: 5
      data[3]: -1
    - op: 0
      valueIndex: 12
      data[0]: -1
      data[1]: -1
      data[2]: -1
      data[3]: 1
    - op: 0
      valueIndex: 13
      data[0]: -1
      data[1]: -1
      data[2]: -1
      data[3]: 1
    - op: 0
      valueIndex: 14
      data[0]: -1
      data[1]: -1
      data[2]: -1
      data[3]: 1
    - op: 0
      valueIndex: 15
      data[0]: -1
      data[1]: -1
      data[2]: -1
      data[3]: 1
    - op: 2
      valueIndex: 16
      data[0]: 10
      data[1]: 8
      data[2]: 9
      data[3]: -1
    - op: 2
      valueIndex: 19
      data[0]: 11
      data[1]: 11
      data[2]: 11
      data[3]: -1
    - op: 0
      valueIndex: 22
      data[0]: -1
      data[1]: -1
      data[2]: -1
      data[3]: 1
    - op: 0
      valueIndex: 23
      data[0]: -1
      data[1]: -1
      data[2]: -1
      data[3]: 1
    - op: 0
      valueIndex: 24
      data[0]: -1
      data[1]: -1
      data[2]: -1
      data[3]: 1
    - op: 0
      valueIndex: 25
      data[0]: -1
      data[1]: -1
      data[2]: -1
      data[3]: 1
    - op: 0
      valueIndex: 26
      data[0]: -1
      data[1]: -1
      data[2]: -1
      data[3]: 1
    - op: 2
      valueIndex: 27
      data[0]: 16
      data[1]: 14
      data[2]: 15
      data[3]: -1
    - op: 0
      valueIndex: 30
      data[0]: -1
      data[1]: -1
      data[2]: -1
      data[3]: 1
    - op: 32
      valueIndex: 31
      data[0]: 20
      data[1]: 18
      data[2]: -1
      data[3]: 1
    - op: 2
      valueIndex: 32
      data[0]: 17
      data[1]: 17
      data[2]: 17
      data[3]: -1
    - op: 28
      valueIndex: 35
      data[0]: 1
      data[1]: 21
      data[2]: -1
      data[3]: 1
    - op: 0
      valueIndex: 36
      data[0]: -1
      data[1]: -1
      data[2]: -1
      data[3]: 1
    - op: 0
      valueIndex: 37
      data[0]: -1
      data[1]: -1
      data[2]: -1
      data[3]: 1
    - op: 0
      valueIndex: 38
      data[0]: -1
      data[1]: -1
      data[2]: -1
      data[3]: 1
    - op: 26
      valueIndex: 39
      data[0]: 23
      data[1]: -1
      data[2]: -1
      data[3]: 1
    - op: 30
      valueIndex: 40
      data[0]: 23
      data[1]: 27
      data[2]: -1
      data[3]: 1
    - op: 30
      valueIndex: 41
      data[0]: 25
      data[1]: 24
      data[2]: -1
      data[3]: 1
    - op: 0
      valueIndex: 42
      data[0]: -1
      data[1]: -1
      data[2]: -1
      data[3]: 1
    - op: 0
      valueIndex: 43
      data[0]: -1
      data[1]: -1
      data[2]: -1
      data[3]: 1
    - op: 27
      valueIndex: 44
      data[0]: 28
      data[1]: 29
      data[2]: -1
      data[3]: 1
    - op: 29
      valueIndex: 45
      data[0]: 24
      data[1]: 32
      data[2]: -1
      data[3]: 1
    - op: 0
      valueIndex: 46
      data[0]: -1
      data[1]: -1
      data[2]: -1
      data[3]: 1
    - op: 0
      valueIndex: 47
      data[0]: -1
      data[1]: -1
      data[2]: -1
      data[3]: 1
    - op: 30
      valueIndex: 48
      data[0]: 31
      data[1]: 30
      data[2]: -1
      data[3]: 1
    - op: 0
      valueIndex: 49
      data[0]: -1
      data[1]: -1
      data[2]: -1
      data[3]: 1
    - op: 32
      valueIndex: 50
      data[0]: 33
      data[1]: 34
      data[2]: -1
      data[3]: 1
    - op: 0
      valueIndex: 51
      data[0]: -1
      data[1]: -1
      data[2]: -1
      data[3]: 1
    - op: 31
      valueIndex: 52
      data[0]: 38
      data[1]: 37
      data[2]: -1
      data[3]: 1
    - op: 30
      valueIndex: 53
      data[0]: 35
      data[1]: 39
      data[2]: -1
      data[3]: 1
    - op: 0
      valueIndex: 54
      data[0]: -1
      data[1]: -1
      data[2]: -1
      data[3]: 1
    - op: 0
      valueIndex: 55
      data[0]: -1
      data[1]: -1
      data[2]: -1
      data[3]: 14
    - op: 0
      valueIndex: 56
      data[0]: -1
      data[1]: -1
      data[2]: -1
      data[3]: 1
    - op: 0
      valueIndex: 57
      data[0]: -1
      data[1]: -1
      data[2]: -1
      data[3]: 1
    - op: 0
      valueIndex: 58
      data[0]: -1
      data[1]: -1
      data[2]: -1
      data[3]: 1
    - op: 0
      valueIndex: 59
      data[0]: -1
      data[1]: -1
      data[2]: -1
      data[3]: 1
    - op: 0
      valueIndex: 60
      data[0]: -1
      data[1]: -1
      data[2]: -1
      data[3]: 1
    - op: 0
      valueIndex: 61
      data[0]: -1
      data[1]: -1
      data[2]: -1
      data[3]: 1
    - op: 0
      valueIndex: 62
      data[0]: -1
      data[1]: -1
      data[2]: -1
      data[3]: 1
    - op: 27
      valueIndex: 63
      data[0]: 1
      data[1]: 42
      data[2]: -1
      data[3]: 1
    - op: 0
      valueIndex: 64
      data[0]: -1
      data[1]: -1
      data[2]: -1
      data[3]: 1
    - op: 0
      valueIndex: 65
      data[0]: -1
      data[1]: -1
      data[2]: -1
      data[3]: 1
    - op: 0
      valueIndex: 66
      data[0]: -1
      data[1]: -1
      data[2]: -1
      data[3]: 1
    - op: 0
      valueIndex: 67
      data[0]: -1
      data[1]: -1
      data[2]: -1
      data[3]: 1
    - op: 0
      valueIndex: 68
      data[0]: -1
      data[1]: -1
      data[2]: -1
      data[3]: 1
    - op: 0
      valueIndex: 69
      data[0]: -1
      data[1]: -1
      data[2]: -1
      data[3]: 1
    - op: 3
      valueIndex: 70
      data[0]: 44
      data[1]: 44
      data[2]: 44
      data[3]: 44
    - op: 0
      valueIndex: 74
      data[0]: -1
      data[1]: -1
      data[2]: -1
      data[3]: 1
    - op: 37
      valueIndex: 75
      data[0]: 43
      data[1]: 40
      data[2]: -1
      data[3]: -1
    - op: 0
      valueIndex: 79
      data[0]: -1
      data[1]: -1
      data[2]: -1
      data[3]: 1
    - op: 0
      valueIndex: 80
      data[0]: -1
      data[1]: -1
      data[2]: -1
      data[3]: 1
    - op: 0
      valueIndex: 81
      data[0]: -1
      data[1]: -1
      data[2]: -1
      data[3]: 1
    - op: 0
      valueIndex: 82
      data[0]: -1
      data[1]: -1
      data[2]: -1
      data[3]: 1
    - op: 2
      valueIndex: 83
      data[0]: 62
      data[1]: 64
      data[2]: 61
      data[3]: -1
    - op: 2
      valueIndex: 86
      data[0]: 52
      data[1]: 54
      data[2]: 50
      data[3]: -1
    - op: 2
      valueIndex: 89
      data[0]: 46
      data[1]: 51
      data[2]: 53
      data[3]: -1
    - op: 2
      valueIndex: 92
      data[0]: 48
      data[1]: 47
      data[2]: 45
      data[3]: -1
    - op: 2
      valueIndex: 95
      data[0]: 57
      data[1]: 56
      data[2]: 59
      data[3]: -1
    - op: 0
      valueIndex: 98
      data[0]: -1
      data[1]: -1
      data[2]: -1
      data[3]: 1
    - op: 27
      valueIndex: 99
      data[0]: 60
      data[1]: 58
      data[2]: -1
      data[3]: 4
    - op: 2
      valueIndex: 103
      data[0]: 49
      data[1]: 55
      data[2]: 63
      data[3]: -1
    - op: 0
      valueIndex: 106
      data[0]: -1
      data[1]: -1
      data[2]: -1
      data[3]: 1
    - op: 2
      valueIndex: 107
      data[0]: 0
      data[1]: 0
      data[2]: 0
      data[3]: -1
    - op: 0
      valueIndex: 110
      data[0]: -1
      data[1]: -1
      data[2]: -1
      data[3]: 14
    - op: 4
      valueIndex: 111
      data[0]: 69
      data[1]: 65
      data[2]: 68
      data[3]: -1
    - op: 35
      valueIndex: 127
      data[0]: 71
      data[1]: -1
      data[2]: 0
      data[3]: 4
    - op: 0
      valueIndex: 128
      data[0]: -1
      data[1]: -1
      data[2]: -1
      data[3]: 1
    - op: 35
      valueIndex: 129
      data[0]: 71
      data[1]: -1
      data[2]: 1
      data[3]: 4
    - op: 0
      valueIndex: 130
      data[0]: -1
      data[1]: -1
      data[2]: -1
      data[3]: 1
    - op: 35
      valueIndex: 131
      data[0]: 71
      data[1]: -1
      data[2]: 2
      data[3]: 4
    - op: 0
      valueIndex: 132
      data[0]: -1
      data[1]: -1
      data[2]: -1
      data[3]: 1
    - op: 0
      valueIndex: 133
      data[0]: -1
      data[1]: -1
      data[2]: -1
      data[3]: 1
    - op: 0
      valueIndex: 134
      data[0]: -1
      data[1]: -1
      data[2]: -1
      data[3]: 1
    - op: 0
      valueIndex: 135
      data[0]: -1
      data[1]: -1
      data[2]: -1
      data[3]: 1
    - op: 0
      valueIndex: 136
      data[0]: -1
      data[1]: -1
      data[2]: -1
      data[3]: 1
    - op: 32
      valueIndex: 137
      data[0]: 70
      data[1]: 34
      data[2]: -1
      data[3]: 1
    - op: 0
      valueIndex: 138
      data[0]: -1
      data[1]: -1
      data[2]: -1
      data[3]: 1
    - op: 4
      valueIndex: 139
      data[0]: 66
      data[1]: 67
      data[2]: 72
      data[3]: -1
    - op: 2
      valueIndex: 155
      data[0]: 73
      data[1]: 73
      data[2]: 73
      data[3]: -1
    - op: 32
      valueIndex: 158
      data[0]: 88
      data[1]: 34
      data[2]: -1
      data[3]: 1
    - op: 2
      valueIndex: 159
      data[0]: 86
      data[1]: 85
      data[2]: 78
      data[3]: -1
    - op: 39
      valueIndex: 162
      data[0]: 75
      data[1]: -1
      data[2]: -1
      data[3]: 0
    - op: 0
      valueIndex: 163
      data[0]: -1
      data[1]: -1
      data[2]: -1
      data[3]: 1
    - op: 0
      valueIndex: 164
      data[0]: -1
      data[1]: -1
      data[2]: -1
      data[3]: 1
    - op: 0
      valueIndex: 165
      data[0]: -1
      data[1]: -1
      data[2]: -1
      data[3]: 9
    - op: 0
      valueIndex: 167
      data[0]: -1
      data[1]: -1
      data[2]: -1
      data[3]: 1
    - op: 0
      valueIndex: 168
      data[0]: -1
      data[1]: -1
      data[2]: -1
      data[3]: 7
    - op: 2
      valueIndex: 170
      data[0]: 83
      data[1]: 82
      data[2]: 84
      data[3]: -1
    - op: 5
      valueIndex: 173
      data[0]: 89
      data[1]: -1
      data[2]: -1
      data[3]: -1
    - op: 5
      valueIndex: 189
      data[0]: 76
      data[1]: -1
      data[2]: -1
      data[3]: -1
    - op: 0
      valueIndex: 205
      data[0]: -1
      data[1]: -1
      data[2]: -1
      data[3]: 1
    - op: 0
      valueIndex: 206
      data[0]: -1
      data[1]: -1
      data[2]: -1
      data[3]: 1
    - op: 0
      valueIndex: 207
      data[0]: -1
      data[1]: -1
      data[2]: -1
      data[3]: 1
    - op: 0
      valueIndex: 208
      data[0]: -1
      data[1]: -1
      data[2]: -1
      data[3]: 1
    - op: 0
      valueIndex: 209
      data[0]: -1
      data[1]: -1
      data[2]: -1
      data[3]: 1
    - op: 0
      valueIndex: 210
      data[0]: -1
      data[1]: -1
      data[2]: -1
      data[3]: 1
    - op: 0
      valueIndex: 211
      data[0]: -1
      data[1]: -1
      data[2]: -1
      data[3]: 1
    - op: 0
      valueIndex: 212
      data[0]: -1
      data[1]: -1
      data[2]: -1
      data[3]: 9
    - op: 0
      valueIndex: 214
      data[0]: -1
      data[1]: -1
      data[2]: -1
      data[3]: 1
    - op: 31
      valueIndex: 215
      data[0]: 87
      data[1]: 37
      data[2]: -1
      data[3]: 1
    - op: 32
      valueIndex: 216
      data[0]: 80
      data[1]: 34
      data[2]: -1
      data[3]: 1
    - op: 2
      valueIndex: 217
      data[0]: 77
      data[1]: 79
      data[2]: 81
      data[3]: -1
    m_NeedsLocalToWorld: 0
    m_NeedsWorldToLocal: 0
  m_ExposedExpressions: []
  m_PropertySheet:
    m_Float:
      m_Array:
      - m_ExpressionIndex: 2
        m_Value: 3.987
      - m_ExpressionIndex: 3
        m_Value: 5.876
      - m_ExpressionIndex: 4
        m_Value: 4.787
      - m_ExpressionIndex: 5
        m_Value: 1
      - m_ExpressionIndex: 8
        m_Value: 2
      - m_ExpressionIndex: 9
        m_Value: 2
      - m_ExpressionIndex: 10
        m_Value: 3
      - m_ExpressionIndex: 11
        m_Value: 1
      - m_ExpressionIndex: 14
        m_Value: 0
      - m_ExpressionIndex: 15
        m_Value: 0
      - m_ExpressionIndex: 16
        m_Value: 0
      - m_ExpressionIndex: 17
        m_Value: 0
      - m_ExpressionIndex: 18
        m_Value: 0.001
      - m_ExpressionIndex: 20
        m_Value: 5
      - m_ExpressionIndex: 24
        m_Value: 0
      - m_ExpressionIndex: 25
        m_Value: 1
      - m_ExpressionIndex: 26
        m_Value: 0.5
      - m_ExpressionIndex: 30
        m_Value: 0
      - m_ExpressionIndex: 31
        m_Value: 3
      - m_ExpressionIndex: 34
        m_Value: 0
      - m_ExpressionIndex: 35
        m_Value: 1
      - m_ExpressionIndex: 37
        m_Value: 1
      - m_ExpressionIndex: 39
        m_Value: 0
      - m_ExpressionIndex: 42
        m_Value: 5
      - m_ExpressionIndex: 44
        m_Value: 1
      - m_ExpressionIndex: 45
        m_Value: 6
      - m_ExpressionIndex: 46
        m_Value: 0
      - m_ExpressionIndex: 47
        m_Value: 6
      - m_ExpressionIndex: 48
        m_Value: 6
      - m_ExpressionIndex: 49
        m_Value: 2
      - m_ExpressionIndex: 50
        m_Value: 0
      - m_ExpressionIndex: 52
        m_Value: 0
      - m_ExpressionIndex: 53
        m_Value: 0
      - m_ExpressionIndex: 54
        m_Value: 0
      - m_ExpressionIndex: 55
        m_Value: 2
      - m_ExpressionIndex: 56
        m_Value: 0
      - m_ExpressionIndex: 57
        m_Value: 0
      - m_ExpressionIndex: 59
        m_Value: 0
      - m_ExpressionIndex: 61
        m_Value: 90
      - m_ExpressionIndex: 62
        m_Value: 0
      - m_ExpressionIndex: 63
        m_Value: 2
      - m_ExpressionIndex: 64
        m_Value: 0
      - m_ExpressionIndex: 70
        m_Value: 0
      - m_ExpressionIndex: 73
        m_Value: -17
      - m_ExpressionIndex: 78
        m_Value: 1
      - m_ExpressionIndex: 80
        m_Value: 1.9
      - m_ExpressionIndex: 82
        m_Value: 0
      - m_ExpressionIndex: 83
        m_Value: 0
      - m_ExpressionIndex: 84
        m_Value: 0
      - m_ExpressionIndex: 85
        m_Value: 1
      - m_ExpressionIndex: 86
        m_Value: 1
      - m_ExpressionIndex: 88
        m_Value: 0
      - m_ExpressionIndex: 94
        m_Value: 0.02
      - m_ExpressionIndex: 95
        m_Value: 0.05
      - m_ExpressionIndex: 97
        m_Value: 250000
      - m_ExpressionIndex: 102
        m_Value: 2
      - m_ExpressionIndex: 103
        m_Value: 3
      - m_ExpressionIndex: 104
        m_Value: 1
      - m_ExpressionIndex: 105
        m_Value: 4
      - m_ExpressionIndex: 106
        m_Value: 6.2831855
      - m_ExpressionIndex: 107
        m_Value: 1
      - m_ExpressionIndex: 108
        m_Value: 0.3
      - m_ExpressionIndex: 110
        m_Value: 1
    m_Vector2f:
      m_Array: []
    m_Vector3f:
      m_Array: []
    m_Vector4f:
      m_Array: []
    m_Uint:
      m_Array: []
    m_Int:
      m_Array: []
    m_Matrix4x4f:
      m_Array: []
    m_AnimationCurve:
      m_Array: []
    m_Gradient:
      m_Array:
      - m_ExpressionIndex: 43
        m_Value:
          serializedVersion: 2
          key0: {r: 0, g: 0, b: 0, a: 1}
          key1: {r: 0.38732255, g: 0.20955881, b: 0.83823526, a: 1}
          key2: {r: 0.56223917, g: 0.111916095, b: 0.8455882, a: 0}
          key3: {r: 0.9632353, g: 0.035413038, b: 0.32335776, a: 0}
          key4: {r: 0, g: 0, b: 0, a: 0}
          key5: {r: 0, g: 0, b: 0, a: 0}
          key6: {r: 0, g: 0, b: 0, a: 0}
          key7: {r: 0, g: 0, b: 0, a: 0}
          ctime0: 0
          ctime1: 11984
          ctime2: 40561
          ctime3: 53970
          ctime4: 65535
          ctime5: 0
          ctime6: 0
          ctime7: 0
          atime0: 0
          atime1: 65535
          atime2: 0
          atime3: 0
          atime4: 0
          atime5: 0
          atime6: 0
          atime7: 0
          m_Mode: 0
          m_NumColorKeys: 5
          m_NumAlphaKeys: 2
      - m_ExpressionIndex: 75
        m_Value:
          serializedVersion: 2
          key0: {r: 0, g: 0, b: 0, a: 0.22352941}
          key1: {r: 0.31681028, g: 0.28125, b: 0.75, a: 0.40392157}
          key2: {r: 0.50990355, g: 0.21604672, b: 0.8161765, a: 0}
          key3: {r: 0.83823526, g: 0.17257786, b: 0.37916112, a: 0}
          key4: {r: 0, g: 0, b: 0, a: 0}
          key5: {r: 0, g: 0, b: 0, a: 0}
          key6: {r: 0, g: 0, b: 0, a: 0}
          key7: {r: 0, g: 0, b: 0, a: 0}
          ctime0: 0
          ctime1: 23214
          ctime2: 33103
          ctime3: 43494
          ctime4: 65535
          ctime5: 0
          ctime6: 0
          ctime7: 0
          atime0: 0
          atime1: 65535
          atime2: 0
          atime3: 0
          atime4: 0
          atime5: 0
          atime6: 0
          atime7: 0
          m_Mode: 0
          m_NumColorKeys: 5
          m_NumAlphaKeys: 2
    m_NamedObject:
      m_Array:
      - m_ExpressionIndex: 98
        m_Value: {fileID: 2800000, guid: d01d8874889eebc4ab0cde7f2b3309de, type: 3}
      - m_ExpressionIndex: 96
        m_Value: {fileID: 11700000, guid: 8ee031b62b352354291bb6d90f96c44f, type: 2}
      - m_ExpressionIndex: 109
        m_Value: {fileID: 11700000, guid: f93fc0f95c2e2bf41bbb39e9a5dce8f8, type: 2}
    m_Bool:
      m_Array: []
  m_Buffers:
  - type: 1
    size: 14000000
    capacity: 1000000
    layout:
    - name: color
      type: 3
      offset:
        bucket: 0
        structure: 4
        element: 0
    - name: lifetime
      type: 1
      offset:
        bucket: 4000000
        structure: 2
        element: 0
    - name: phase
      type: 1
      offset:
        bucket: 4000000
        structure: 2
        element: 1
    - name: position
      type: 3
      offset:
        bucket: 6000000
        structure: 8
        element: 0
    - name: age
      type: 1
      offset:
        bucket: 6000000
        structure: 8
        element: 3
    - name: velocity
      type: 3
      offset:
        bucket: 6000000
        structure: 8
        element: 4
    - name: alive
      type: 17
      offset:
        bucket: 6000000
        structure: 8
        element: 7
  - type: 1
    size: 1
    capacity: 1
    layout:
    - name: spawnCount
      type: 1
      offset:
        bucket: 0
        structure: 1
        element: 0
  - type: 2
    size: 1000000
    capacity: 0
    layout: []
  - type: 1
    size: 1
    capacity: 0
    layout: []
  m_CPUBuffers:
  - capacity: 1
    stride: 1
    layout:
    - name: spawnCount
      type: 1
      offset:
        bucket: 0
        structure: 1
        element: 0
    initialData:
      data: 00000000
  - capacity: 1
    stride: 1
    layout:
    - name: spawnCount
      type: 1
      offset:
        bucket: 0
        structure: 1
        element: 0
    initialData:
      data: 00000000
  m_Systems:
  - type: 0
    flags: 0
    capacity: 0
    buffers:
    - index: 1
      nameId: spawner_output
    values: []
    tasks:
    - type: 268435456
      buffers: []
      values:
      - index: 97
        nameId: Rate
      params: []
      processor: {fileID: 0}
  - type: 1
    flags: 1
    capacity: 1000000
    buffers:
    - index: 0
      nameId: attributeBuffer
    - index: 1
      nameId: sourceAttributeBuffer
    - index: 2
      nameId: deadList
    - index: 3
      nameId: deadListCount
    - index: 1
      nameId: spawner_input
    values:
    - index: 99
      nameId: bounds_center
    - index: 92
      nameId: bounds_size
    tasks:
    - type: 536870912
      buffers:
      - index: 0
        nameId: attributeBuffer
      - index: 2
        nameId: deadListIn
      - index: 3
        nameId: deadListCount
      - index: 1
        nameId: sourceAttributeBuffer
      values:
      - index: 113
        nameId: uniform_Color_b
      - index: 103
        nameId: uniform_Min_c
      - index: 105
        nameId: uniform_Max_c
      - index: 1
        nameId: uniform_e
      - index: 0
        nameId: uniform_f
      - index: 6
        nameId: uniform_g
      - index: 7
        nameId: uniform_h
      - index: 12
        nameId: uniform_i
      - index: 13
        nameId: uniform_j
      - index: 107
        nameId: uniform_Sphere_radius_d
      - index: 106
        nameId: uniform_Sphere_arc_d
      params: []
<<<<<<< HEAD
      processor: {fileID: 7200000, guid: 497896952660c4a4e873592619db9782, type: 3}
=======
      processor: {fileID: 7200000, guid: 43ea4feebf08b2742bcf05214f787bcf, type: 3}
>>>>>>> 8bba51e1
    - type: 805306368
      buffers:
      - index: 0
        nameId: attributeBuffer
      - index: 2
        nameId: deadListOut
      values:
      - index: 1
        nameId: uniform_b
      - index: 0
        nameId: uniform_c
      - index: 6
        nameId: uniform_d
      - index: 7
        nameId: uniform_e
      - index: 12
        nameId: uniform_f
      - index: 13
        nameId: uniform_g
      - index: 107
        nameId: uniform_Sphere_radius_b
      - index: 112
        nameId: uniform_Elasticity_b
      - index: 91
        nameId: uniform_Friction_b
      - index: 111
        nameId: uniform_LifetimeLoss_b
      - index: 19
        nameId: uniform_l
      - index: 22
        nameId: uniform_m
      - index: 74
        nameId: uniform_n
      - index: 90
        nameId: uniform_o
      - index: 100
        nameId: uniform_InvFieldTransform_d
      - index: 89
        nameId: uniform_FieldTransform_d
      - index: 108
        nameId: uniform_Intensity_d
      - index: 104
        nameId: uniform_DragCoefficient_d
      - index: 101
        nameId: uniform_InvFieldTransform_e
      - index: 76
        nameId: uniform_FieldTransform_e
      - index: 110
        nameId: uniform_Intensity_e
      - index: 102
        nameId: uniform_DragCoefficient_e
      - index: 96
        nameId: texture_VectorField_d
      - index: 109
        nameId: texture_VectorField_e
      params: []
<<<<<<< HEAD
      processor: {fileID: 7200000, guid: 388338382222ea3438e6731c227e021e, type: 3}
=======
      processor: {fileID: 7200000, guid: 436fa66c084b009419dd2176efaca426, type: 3}
>>>>>>> 8bba51e1
    - type: 1073741826
      buffers:
      - index: 0
        nameId: attributeBuffer
      values:
      - index: 94
        nameId: uniform_SizeX_c
      - index: 95
        nameId: uniform_SizeY_d
      - index: 93
        nameId: uniform_gradient_e
      - index: 39
        nameId: uniform_e
      - index: 1
        nameId: uniform_f
      - index: 0
        nameId: uniform_g
      - index: 6
        nameId: uniform_h
      - index: 7
        nameId: uniform_i
      - index: 12
        nameId: uniform_j
      - index: 13
        nameId: uniform_k
      - index: 30
        nameId: uniform_l
      - index: 31
        nameId: uniform_m
      - index: 36
        nameId: uniform_n
      - index: 41
        nameId: uniform_o
      - index: 98
        nameId: texture_texture
      params:
      - index: 0
        nameId: sortPriority
<<<<<<< HEAD
      processor: {fileID: 4800000, guid: e24ec492997383b4395a5e2c33f3f003, type: 3}
=======
      processor: {fileID: 4800000, guid: 520382b4798857946b438a6fb18d9900, type: 3}
>>>>>>> 8bba51e1
  m_Events:
  - name: OnPlay
    playSystems: 00000000
    stopSystems: 
  - name: OnStop
    playSystems: 
    stopSystems: 00000000
  m_RendererSettings:
    motionVectorGenerationMode: 0
    shadowCastingMode: 0
    receiveShadows: 0
    reflectionProbeUsage: 0
    lightProbeUsage: 0<|MERGE_RESOLUTION|>--- conflicted
+++ resolved
@@ -8065,11 +8065,7 @@
       - index: 106
         nameId: uniform_Sphere_arc_d
       params: []
-<<<<<<< HEAD
-      processor: {fileID: 7200000, guid: 497896952660c4a4e873592619db9782, type: 3}
-=======
       processor: {fileID: 7200000, guid: 43ea4feebf08b2742bcf05214f787bcf, type: 3}
->>>>>>> 8bba51e1
     - type: 805306368
       buffers:
       - index: 0
@@ -8126,11 +8122,7 @@
       - index: 109
         nameId: texture_VectorField_e
       params: []
-<<<<<<< HEAD
-      processor: {fileID: 7200000, guid: 388338382222ea3438e6731c227e021e, type: 3}
-=======
       processor: {fileID: 7200000, guid: 436fa66c084b009419dd2176efaca426, type: 3}
->>>>>>> 8bba51e1
     - type: 1073741826
       buffers:
       - index: 0
@@ -8169,17 +8161,13 @@
       params:
       - index: 0
         nameId: sortPriority
-<<<<<<< HEAD
-      processor: {fileID: 4800000, guid: e24ec492997383b4395a5e2c33f3f003, type: 3}
-=======
       processor: {fileID: 4800000, guid: 520382b4798857946b438a6fb18d9900, type: 3}
->>>>>>> 8bba51e1
   m_Events:
-  - name: OnPlay
-    playSystems: 00000000
+  - name: OnStart
+    startSystems: 00000000
     stopSystems: 
   - name: OnStop
-    playSystems: 
+    startSystems: 
     stopSystems: 00000000
   m_RendererSettings:
     motionVectorGenerationMode: 0
