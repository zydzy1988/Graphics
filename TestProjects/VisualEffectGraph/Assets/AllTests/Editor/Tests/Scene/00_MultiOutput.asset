--- conflicted
+++ resolved
@@ -164,6 +164,7 @@
   m_UICollapsed: 1
   m_Owners:
   - {fileID: 114095934640662620}
+  m_TestId: 1269710556
 --- !u!114 &114051895635770072
 MonoBehaviour:
   m_ObjectHideFlags: 0
@@ -215,6 +216,7 @@
   - {fileID: 114051895635770072}
   - {fileID: 114802777676336084}
   - {fileID: 114033350763109576}
+  m_TestId: 261905873
   m_Capacity: 65536
   m_Bounds:
     m_Center: {x: 0, y: 0, z: 0}
@@ -1390,7 +1392,7 @@
   m_Parent: {fileID: 114997603949784974}
   m_Children:
   - {fileID: 114394195407938762}
-  m_UIPosition: {x: 210.68112, y: 537.2251}
+  m_UIPosition: {x: 193.1613, y: 554.74493}
   m_UICollapsed: 0
   m_InputSlots:
   - {fileID: 114141411942160238}
@@ -2166,88 +2168,25 @@
       m_Array: []
   m_Buffers:
   - type: 1
-    sizeInUInt32: 720896
+    stride: 4
+    capacity: 720896
+  - type: 2
+    stride: 4
     capacity: 65536
-    layout:
-    - name: velocity
-      type: 3
-      offset:
-        bucket: 0
-        structure: 4
-        element: 0
-    - name: lifetime
-      type: 1
-      offset:
-        bucket: 0
-        structure: 4
-        element: 3
-    - name: size
-      type: 2
-      offset:
-        bucket: 262144
-        structure: 2
-        element: 0
-    - name: age
-      type: 1
-      offset:
-        bucket: 393216
-        structure: 1
-        element: 0
-    - name: position
-      type: 3
-      offset:
-        bucket: 458752
-        structure: 4
-        element: 0
-    - name: alive
-      type: 14
-      offset:
-        bucket: 458752
-        structure: 4
-        element: 3
   - type: 1
-    sizeInUInt32: 1
+    stride: 4
     capacity: 1
+  m_CPUBuffers:
+  - capacity: 1
     layout:
     - name: spawnCount
       type: 1
-      offset:
-        bucket: 0
-        structure: 1
-        element: 0
-  - type: 2
-    sizeInUInt32: 65536
-    capacity: 0
-    layout: []
-  - type: 1
-    sizeInUInt32: 1
-    capacity: 0
-    layout: []
-  m_CPUBuffers:
-  - capacity: 1
-    stride: 1
-    layout:
-    - name: spawnCount
-      type: 1
-      offset:
-        bucket: 0
-        structure: 1
-        element: 0
-  - capacity: 1
-    stride: 1
-    layout:
-    - name: spawnCount
-      type: 1
-      offset:
-        bucket: 0
-        structure: 1
-        element: 0
   m_Systems:
   - type: 0
     flags: 0
     capacity: 0
     buffers:
-    - bufferIndex: 1
+    - bufferIndex: 0
       nameId: spawner_output
     values: []
     tasks:
@@ -2264,12 +2203,10 @@
     - bufferIndex: 0
       nameId: attributeBuffer
     - bufferIndex: 1
-      nameId: sourceAttributeBuffer
+      nameId: deadList
     - bufferIndex: 2
-      nameId: deadList
-    - bufferIndex: 3
       nameId: deadListCount
-    - bufferIndex: 1
+    - bufferIndex: 0
       nameId: spawner_input
     values: []
     tasks:
@@ -2277,27 +2214,21 @@
       buffers:
       - bufferIndex: 0
         nameId: attributeBuffer
+      - bufferIndex: 1
+        nameId: deadListIn
       - bufferIndex: 2
-        nameId: deadListIn
-      - bufferIndex: 3
         nameId: deadListCount
-      - bufferIndex: 1
-        nameId: sourceAttributeBuffer
       values:
       - expressionIndex: 22
         nameId: uniform_Lifetime_b
       - expressionIndex: 23
         nameId: uniform_Velocity_c
-<<<<<<< HEAD
-      processor: {fileID: 7200000, guid: c7cefef05873d434f926d317dd1e9b1a, type: 3}
-=======
       processor: {fileID: 7200000, guid: 52439d2a8a2476b4a9192436e50aeb51, type: 3}
->>>>>>> 5c049f89
     - type: 805306368
       buffers:
       - bufferIndex: 0
         nameId: attributeBuffer
-      - bufferIndex: 2
+      - bufferIndex: 1
         nameId: deadListOut
       values:
       - expressionIndex: 3
@@ -2306,11 +2237,7 @@
         nameId: uniform_c
       - expressionIndex: 26
         nameId: uniform_deltaTime_c
-<<<<<<< HEAD
-      processor: {fileID: 7200000, guid: a98a967f61b34294185d154f83735d0e, type: 3}
-=======
       processor: {fileID: 7200000, guid: 1b9477a5212728d4ebc89e99aeb6839d, type: 3}
->>>>>>> 5c049f89
     - type: 1073741826
       buffers:
       - bufferIndex: 0
@@ -2318,11 +2245,7 @@
       values:
       - expressionIndex: 25
         nameId: texture_texture
-<<<<<<< HEAD
-      processor: {fileID: 4800000, guid: d63611a56be758048bd422b970fc84e1, type: 3}
-=======
       processor: {fileID: 4800000, guid: 86ed34001435b48448e84b9a1564e903, type: 3}
->>>>>>> 5c049f89
     - type: 1073741826
       buffers:
       - bufferIndex: 0
@@ -2332,11 +2255,7 @@
         nameId: uniform_b
       - expressionIndex: 20
         nameId: texture_texture
-<<<<<<< HEAD
-      processor: {fileID: 4800000, guid: ccc86f1a96d0b154db396ac9de585c12, type: 3}
-=======
       processor: {fileID: 4800000, guid: d6124f4ec9b8cdd4495689d54df10235, type: 3}
->>>>>>> 5c049f89
     - type: 1073741826
       buffers:
       - bufferIndex: 0
@@ -2348,11 +2267,7 @@
         nameId: uniform_c
       - expressionIndex: 18
         nameId: texture_texture
-<<<<<<< HEAD
-      processor: {fileID: 4800000, guid: c61f9e3ffcc908749971f523ac2eb156, type: 3}
-=======
       processor: {fileID: 4800000, guid: ab378cd9b49623647ab534e4ff07ca61, type: 3}
->>>>>>> 5c049f89
   m_Events:
   - name: OnStart
     startSystems: 00000000
