--- conflicted
+++ resolved
@@ -1685,6 +1685,7 @@
   castShadows: 0
   useExposureWeight: 0
   shaderGraph: {fileID: 0}
+  shadergraphGUID: 
   primitiveType: 1
   useGeometryShader: 0
 --- !u!114 &114222089427741568
@@ -1930,6 +1931,7 @@
   castShadows: 0
   useExposureWeight: 0
   shaderGraph: {fileID: 0}
+  shadergraphGUID: 
   primitiveType: 1
   useGeometryShader: 0
 --- !u!114 &114268286058138816
@@ -3145,14 +3147,9 @@
   title: 
   m_Owners:
   - {fileID: 114386246048190870}
-<<<<<<< HEAD
-  m_Shader: {fileID: 4800000, guid: 1315639ec2b0425429525dd2810b4c98, type: 3}
-  m_ShaderName: VFX/Test/Rim
-=======
   m_Shader: {fileID: -6465566751694194690, guid: a1f88376c5c975644a8bea93ca9eecde,
     type: 3}
   shaderGUID: a1f88376c5c975644a8bea93ca9eecde
->>>>>>> 9978e142
 --- !u!114 &114510100479681034
 MonoBehaviour:
   m_ObjectHideFlags: 1
@@ -3886,7 +3883,6 @@
     min: -Infinity
     max: Infinity
     descendantCount: 0
-  m_ImportDependencies: []
   m_GraphVersion: 4
   m_saved: 1
   m_SubgraphDependencies: []
