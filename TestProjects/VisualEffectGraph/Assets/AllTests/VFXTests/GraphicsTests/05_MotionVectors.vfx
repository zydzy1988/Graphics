%YAML 1.1
%TAG !u! tag:unity3d.com,2011:
--- !u!114 &114020111772811760
MonoBehaviour:
  m_ObjectHideFlags: 1
  m_CorrespondingSourceObject: {fileID: 0}
  m_PrefabInternal: {fileID: 0}
  m_GameObject: {fileID: 0}
  m_Enabled: 1
  m_EditorHideFlags: 0
  m_Script: {fileID: 11500000, guid: 486e063e1ed58c843942ea4122829ab1, type: 3}
  m_Name: VFXAttributeParameter
  m_EditorClassIdentifier: 
  m_Parent: {fileID: 114690118887451068}
  m_Children: []
  m_UIPosition: {x: -1318.7256, y: -514.45}
  m_UICollapsed: 1
  m_UISuperCollapsed: 0
  m_InputSlots: []
  m_OutputSlots:
  - {fileID: 114187834667155680}
  attribute: position
  location: 0
  mask: xyz
--- !u!114 &114036388560793430
MonoBehaviour:
  m_ObjectHideFlags: 1
  m_CorrespondingSourceObject: {fileID: 0}
  m_PrefabInternal: {fileID: 0}
  m_GameObject: {fileID: 0}
  m_Enabled: 1
  m_EditorHideFlags: 0
  m_Script: {fileID: 11500000, guid: ac39bd03fca81b849929b9c966f1836a, type: 3}
  m_Name: VFXSlotFloat3
  m_EditorClassIdentifier: 
  m_Parent: {fileID: 114087635421944836}
  m_Children:
  - {fileID: 114505959565409704}
  - {fileID: 114537145984763728}
  - {fileID: 114036824602350080}
  m_UIPosition: {x: 0, y: 0}
  m_UICollapsed: 1
  m_UISuperCollapsed: 0
  m_MasterSlot: {fileID: 114087635421944836}
  m_MasterData:
    m_Owner: {fileID: 0}
    m_Value:
      m_Type:
        m_SerializableType: 
      m_SerializableObject: 
    m_Space: 2147483647
  m_Property:
    name: center
    m_serializedType:
      m_SerializableType: UnityEngine.Vector3, UnityEngine.CoreModule, Version=0.0.0.0, Culture=neutral, PublicKeyToken=null
    attributes:
    - m_Type: 3
      m_Min: -Infinity
      m_Max: Infinity
      m_Tooltip: The centre of the box.
      m_Regex: 
      m_RegexMaxLength: 0
  m_Direction: 0
  m_LinkedSlots:
  - {fileID: 114670377965428686}
--- !u!114 &114036824602350080
MonoBehaviour:
  m_ObjectHideFlags: 1
  m_CorrespondingSourceObject: {fileID: 0}
  m_PrefabInternal: {fileID: 0}
  m_GameObject: {fileID: 0}
  m_Enabled: 1
  m_EditorHideFlags: 0
  m_Script: {fileID: 11500000, guid: f780aa281814f9842a7c076d436932e7, type: 3}
  m_Name: VFXSlotFloat
  m_EditorClassIdentifier: 
  m_Parent: {fileID: 114036388560793430}
  m_Children: []
  m_UIPosition: {x: 0, y: 0}
  m_UICollapsed: 1
  m_UISuperCollapsed: 0
  m_MasterSlot: {fileID: 114087635421944836}
  m_MasterData:
    m_Owner: {fileID: 0}
    m_Value:
      m_Type:
        m_SerializableType: 
      m_SerializableObject: 
    m_Space: 2147483647
  m_Property:
    name: z
    m_serializedType:
      m_SerializableType: System.Single, mscorlib, Version=2.0.0.0, Culture=neutral, PublicKeyToken=b77a5c561934e089
    attributes: []
  m_Direction: 0
  m_LinkedSlots: []
--- !u!114 &114036996154764694
MonoBehaviour:
  m_ObjectHideFlags: 1
  m_CorrespondingSourceObject: {fileID: 0}
  m_PrefabInternal: {fileID: 0}
  m_GameObject: {fileID: 0}
  m_Enabled: 1
  m_EditorHideFlags: 0
  m_Script: {fileID: 11500000, guid: f780aa281814f9842a7c076d436932e7, type: 3}
  m_Name: VFXSlotFloat
  m_EditorClassIdentifier: 
  m_Parent: {fileID: 114266219098081648}
  m_Children: []
  m_UIPosition: {x: 0, y: 0}
  m_UICollapsed: 1
  m_UISuperCollapsed: 0
  m_MasterSlot: {fileID: 114266219098081648}
  m_MasterData:
    m_Owner: {fileID: 0}
    m_Value:
      m_Type:
        m_SerializableType: 
      m_SerializableObject: 
    m_Space: 2147483647
  m_Property:
    name: y
    m_serializedType:
      m_SerializableType: System.Single, mscorlib, Version=2.0.0.0, Culture=neutral, PublicKeyToken=b77a5c561934e089
    attributes: []
  m_Direction: 1
  m_LinkedSlots: []
--- !u!114 &114042681477553530
MonoBehaviour:
  m_ObjectHideFlags: 1
  m_CorrespondingSourceObject: {fileID: 0}
  m_PrefabInternal: {fileID: 0}
  m_GameObject: {fileID: 0}
  m_Enabled: 1
  m_EditorHideFlags: 0
  m_Script: {fileID: 11500000, guid: 76f778ff57c4e8145b9681fe3268d8e9, type: 3}
  m_Name: VFXSlotGradient
  m_EditorClassIdentifier: 
  m_Parent: {fileID: 0}
  m_Children: []
  m_UIPosition: {x: 0, y: 0}
  m_UICollapsed: 1
  m_UISuperCollapsed: 0
  m_MasterSlot: {fileID: 114042681477553530}
  m_MasterData:
    m_Owner: {fileID: 114585987812165100}
    m_Value:
      m_Type:
        m_SerializableType: UnityEngine.Gradient, UnityEngine.CoreModule, Version=0.0.0.0, Culture=neutral, PublicKeyToken=null
      m_SerializableObject: '{"colorKeys":[{"color":{"r":0.02799190953373909,"g":0.1764705777168274,"b":0.0,"a":1.0},"time":0.0},{"color":{"r":0.0,"g":1.0,"b":0.5448274612426758,"a":1.0},"time":0.32480353116989138},{"color":{"r":0.7379310131072998,"g":1.0,"b":0.0,"a":1.0},"time":0.6118562817573547},{"color":{"r":1.0,"g":1.0,"b":1.0,"a":1.0},"time":0.8558022379875183},{"color":{"r":1.0,"g":1.0,"b":1.0,"a":1.0},"time":1.0}],"alphaKeys":[{"alpha":1.0,"time":0.0},{"alpha":1.0,"time":1.0}],"gradientMode":0}'
    m_Space: 2147483647
  m_Property:
    name: gradient
    m_serializedType:
      m_SerializableType: UnityEngine.Gradient, UnityEngine.CoreModule, Version=0.0.0.0, Culture=neutral, PublicKeyToken=null
    attributes:
    - m_Type: 3
      m_Min: -Infinity
      m_Max: Infinity
      m_Tooltip: The over-life Gradient
      m_Regex: 
      m_RegexMaxLength: 0
  m_Direction: 0
  m_LinkedSlots:
  - {fileID: 114633874623567686}
--- !u!114 &114055849663728558
MonoBehaviour:
  m_ObjectHideFlags: 1
  m_CorrespondingSourceObject: {fileID: 0}
  m_PrefabInternal: {fileID: 0}
  m_GameObject: {fileID: 0}
  m_Enabled: 1
  m_EditorHideFlags: 0
  m_Script: {fileID: 11500000, guid: 330e0fca1717dde4aaa144f48232aa64, type: 3}
  m_Name: VFXParameter
  m_EditorClassIdentifier: 
  m_Parent: {fileID: 114690118887451068}
  m_Children: []
  m_UIPosition: {x: -866.2237, y: 544.9279}
  m_UICollapsed: 0
  m_UISuperCollapsed: 0
  m_InputSlots: []
  m_OutputSlots:
  - {fileID: 114633874623567686}
  m_exposedName: 
  m_exposed: 0
  m_Order: 0
  m_Category: 
  m_Min:
    m_Type:
      m_SerializableType: 
    m_SerializableObject: 
  m_Max:
    m_Type:
      m_SerializableType: 
    m_SerializableObject: 
  m_Nodes: []
--- !u!114 &114056874568926886
MonoBehaviour:
  m_ObjectHideFlags: 1
  m_CorrespondingSourceObject: {fileID: 0}
  m_PrefabInternal: {fileID: 0}
  m_GameObject: {fileID: 0}
  m_Enabled: 1
  m_EditorHideFlags: 0
  m_Script: {fileID: 11500000, guid: f780aa281814f9842a7c076d436932e7, type: 3}
  m_Name: VFXSlotFloat
  m_EditorClassIdentifier: 
  m_Parent: {fileID: 114161823308658574}
  m_Children: []
  m_UIPosition: {x: 0, y: 0}
  m_UICollapsed: 1
  m_UISuperCollapsed: 0
  m_MasterSlot: {fileID: 114087635421944836}
  m_MasterData:
    m_Owner: {fileID: 0}
    m_Value:
      m_Type:
        m_SerializableType: 
      m_SerializableObject: 
    m_Space: 2147483647
  m_Property:
    name: y
    m_serializedType:
      m_SerializableType: System.Single, mscorlib, Version=2.0.0.0, Culture=neutral, PublicKeyToken=b77a5c561934e089
    attributes: []
  m_Direction: 0
  m_LinkedSlots: []
--- !u!114 &114066011645997306
MonoBehaviour:
  m_ObjectHideFlags: 1
  m_CorrespondingSourceObject: {fileID: 0}
  m_PrefabInternal: {fileID: 0}
  m_GameObject: {fileID: 0}
  m_Enabled: 1
  m_EditorHideFlags: 0
  m_Script: {fileID: 11500000, guid: f780aa281814f9842a7c076d436932e7, type: 3}
  m_Name: VFXSlotFloat
  m_EditorClassIdentifier: 
  m_Parent: {fileID: 114743167292655702}
  m_Children: []
  m_UIPosition: {x: 0, y: 0}
  m_UICollapsed: 1
  m_UISuperCollapsed: 0
  m_MasterSlot: {fileID: 114789914229290500}
  m_MasterData:
    m_Owner: {fileID: 0}
    m_Value:
      m_Type:
        m_SerializableType: 
      m_SerializableObject: 
    m_Space: 2147483647
  m_Property:
    name: x
    m_serializedType:
      m_SerializableType: System.Single, mscorlib, Version=2.0.0.0, Culture=neutral, PublicKeyToken=b77a5c561934e089
    attributes: []
  m_Direction: 0
  m_LinkedSlots: []
--- !u!114 &114087440700513170
MonoBehaviour:
  m_ObjectHideFlags: 1
  m_CorrespondingSourceObject: {fileID: 0}
  m_PrefabInternal: {fileID: 0}
  m_GameObject: {fileID: 0}
  m_Enabled: 1
  m_EditorHideFlags: 0
  m_Script: {fileID: 11500000, guid: f780aa281814f9842a7c076d436932e7, type: 3}
  m_Name: VFXSlotFloat
  m_EditorClassIdentifier: 
  m_Parent: {fileID: 114858441583674810}
  m_Children: []
  m_UIPosition: {x: 0, y: 0}
  m_UICollapsed: 1
  m_UISuperCollapsed: 0
  m_MasterSlot: {fileID: 114178220306332140}
  m_MasterData:
    m_Owner: {fileID: 0}
    m_Value:
      m_Type:
        m_SerializableType: 
      m_SerializableObject: 
    m_Space: 2147483647
  m_Property:
    name: y
    m_serializedType:
      m_SerializableType: System.Single, mscorlib, Version=2.0.0.0, Culture=neutral, PublicKeyToken=b77a5c561934e089
    attributes: []
  m_Direction: 1
  m_LinkedSlots: []
--- !u!114 &114087635421944836
MonoBehaviour:
  m_ObjectHideFlags: 1
  m_CorrespondingSourceObject: {fileID: 0}
  m_PrefabInternal: {fileID: 0}
  m_GameObject: {fileID: 0}
  m_Enabled: 1
  m_EditorHideFlags: 0
  m_Script: {fileID: 11500000, guid: 1b605c022ee79394a8a776c0869b3f9a, type: 3}
  m_Name: VFXSlot
  m_EditorClassIdentifier: 
  m_Parent: {fileID: 0}
  m_Children:
  - {fileID: 114036388560793430}
  - {fileID: 114161823308658574}
  m_UIPosition: {x: 0, y: 0}
  m_UICollapsed: 0
  m_UISuperCollapsed: 0
  m_MasterSlot: {fileID: 114087635421944836}
  m_MasterData:
    m_Owner: {fileID: 114343024612068596}
    m_Value:
      m_Type:
        m_SerializableType: UnityEditor.VFX.AABox, Unity.VisualEffectGraph.Editor-testable, Version=0.0.0.0, Culture=neutral, PublicKeyToken=null
      m_SerializableObject: '{"space":0,"center":{"x":0.0,"y":0.0,"z":0.0},"size":{"x":1.0,"y":1.0,"z":1.0}}'
    m_Space: 0
  m_Property:
    name: box
    m_serializedType:
      m_SerializableType: UnityEditor.VFX.AABox, Unity.VisualEffectGraph.Editor-testable, Version=0.0.0.0, Culture=neutral, PublicKeyToken=null
    attributes:
    - m_Type: 3
      m_Min: -Infinity
      m_Max: Infinity
      m_Tooltip: The kill bounding box.
      m_Regex: 
      m_RegexMaxLength: 0
  m_Direction: 0
  m_LinkedSlots: []
--- !u!114 &114109377506582280
MonoBehaviour:
  m_ObjectHideFlags: 1
  m_CorrespondingSourceObject: {fileID: 0}
  m_PrefabInternal: {fileID: 0}
  m_GameObject: {fileID: 0}
  m_Enabled: 1
  m_EditorHideFlags: 0
  m_Script: {fileID: 11500000, guid: f780aa281814f9842a7c076d436932e7, type: 3}
  m_Name: VFXSlotFloat
  m_EditorClassIdentifier: 
  m_Parent: {fileID: 0}
  m_Children: []
  m_UIPosition: {x: 0, y: 0}
  m_UICollapsed: 1
  m_UISuperCollapsed: 0
  m_MasterSlot: {fileID: 114109377506582280}
  m_MasterData:
    m_Owner: {fileID: 114829644158138782}
    m_Value:
      m_Type:
        m_SerializableType: System.Single, mscorlib, Version=2.0.0.0, Culture=neutral, PublicKeyToken=b77a5c561934e089
      m_SerializableObject: 0
    m_Space: 2147483647
  m_Property:
    name: LifetimeLoss
    m_serializedType:
      m_SerializableType: System.Single, mscorlib, Version=2.0.0.0, Culture=neutral, PublicKeyToken=b77a5c561934e089
    attributes:
    - m_Type: 3
      m_Min: -Infinity
      m_Max: Infinity
      m_Tooltip: The proportion of a particle's life that is lost after a collision.
      m_Regex: 
      m_RegexMaxLength: 0
    - m_Type: 0
      m_Min: 0
      m_Max: 1
      m_Tooltip: 
      m_Regex: 
      m_RegexMaxLength: 0
  m_Direction: 0
  m_LinkedSlots: []
--- !u!114 &114114280574891592
MonoBehaviour:
  m_ObjectHideFlags: 1
  m_CorrespondingSourceObject: {fileID: 0}
  m_PrefabInternal: {fileID: 0}
  m_GameObject: {fileID: 0}
  m_Enabled: 1
  m_EditorHideFlags: 0
  m_Script: {fileID: 11500000, guid: a971fa2e110a0ac42ac1d8dae408704b, type: 3}
  m_Name: SetAttribute
  m_EditorClassIdentifier: 
  m_Parent: {fileID: 114280324403005594}
  m_Children: []
  m_UIPosition: {x: 0, y: 0}
  m_UICollapsed: 0
  m_UISuperCollapsed: 0
  m_InputSlots:
  - {fileID: 114478161260517140}
  m_OutputSlots: []
  m_Disabled: 0
  attribute: lifetime
  Composition: 0
  Source: 0
  Random: 0
  channels: 4
--- !u!114 &114117949157950100
MonoBehaviour:
  m_ObjectHideFlags: 1
  m_CorrespondingSourceObject: {fileID: 0}
  m_PrefabInternal: {fileID: 0}
  m_GameObject: {fileID: 0}
  m_Enabled: 1
  m_EditorHideFlags: 0
  m_Script: {fileID: 11500000, guid: 1b605c022ee79394a8a776c0869b3f9a, type: 3}
  m_Name: VFXSlot
  m_EditorClassIdentifier: 
  m_Parent: {fileID: 0}
  m_Children:
  - {fileID: 114670377965428686}
  - {fileID: 114233568785182870}
  m_UIPosition: {x: 0, y: 0}
  m_UICollapsed: 0
  m_UISuperCollapsed: 0
  m_MasterSlot: {fileID: 114117949157950100}
  m_MasterData:
    m_Owner: {fileID: 114860822937042888}
    m_Value:
      m_Type:
        m_SerializableType: UnityEditor.VFX.AABox, Unity.VisualEffectGraph.Editor-testable, Version=0.0.0.0, Culture=neutral, PublicKeyToken=null
      m_SerializableObject: '{"space":0,"center":{"x":-1.5,"y":-0.5,"z":0.0},"size":{"x":1.5,"y":1.5,"z":1.5}}'
    m_Space: 0
  m_Property:
    name: o
    m_serializedType:
      m_SerializableType: UnityEditor.VFX.AABox, Unity.VisualEffectGraph.Editor-testable, Version=0.0.0.0, Culture=neutral, PublicKeyToken=null
    attributes: []
  m_Direction: 1
  m_LinkedSlots: []
--- !u!114 &114118179100840634
MonoBehaviour:
  m_ObjectHideFlags: 1
  m_CorrespondingSourceObject: {fileID: 0}
  m_PrefabInternal: {fileID: 0}
  m_GameObject: {fileID: 0}
  m_Enabled: 1
  m_EditorHideFlags: 0
  m_Script: {fileID: 11500000, guid: f780aa281814f9842a7c076d436932e7, type: 3}
  m_Name: VFXSlotFloat
  m_EditorClassIdentifier: 
  m_Parent: {fileID: 114680197723698808}
  m_Children: []
  m_UIPosition: {x: 0, y: 0}
  m_UICollapsed: 1
  m_UISuperCollapsed: 0
  m_MasterSlot: {fileID: 114772882246072388}
  m_MasterData:
    m_Owner: {fileID: 0}
    m_Value:
      m_Type:
        m_SerializableType: 
      m_SerializableObject: 
    m_Space: 2147483647
  m_Property:
    name: x
    m_serializedType:
      m_SerializableType: System.Single, mscorlib, Version=2.0.0.0, Culture=neutral, PublicKeyToken=b77a5c561934e089
    attributes: []
  m_Direction: 0
  m_LinkedSlots: []
--- !u!114 &114127414625177156
MonoBehaviour:
  m_ObjectHideFlags: 1
  m_CorrespondingSourceObject: {fileID: 0}
  m_PrefabInternal: {fileID: 0}
  m_GameObject: {fileID: 0}
  m_Enabled: 1
  m_EditorHideFlags: 0
  m_Script: {fileID: 11500000, guid: f780aa281814f9842a7c076d436932e7, type: 3}
  m_Name: VFXSlotFloat
  m_EditorClassIdentifier: 
  m_Parent: {fileID: 114639424685187742}
  m_Children: []
  m_UIPosition: {x: 0, y: 0}
  m_UICollapsed: 1
  m_UISuperCollapsed: 0
  m_MasterSlot: {fileID: 114639424685187742}
  m_MasterData:
    m_Owner: {fileID: 0}
    m_Value:
      m_Type:
        m_SerializableType: 
      m_SerializableObject: 
    m_Space: 2147483647
  m_Property:
    name: y
    m_serializedType:
      m_SerializableType: System.Single, mscorlib, Version=2.0.0.0, Culture=neutral, PublicKeyToken=b77a5c561934e089
    attributes: []
  m_Direction: 0
  m_LinkedSlots: []
--- !u!114 &114154368837986216
MonoBehaviour:
  m_ObjectHideFlags: 1
  m_CorrespondingSourceObject: {fileID: 0}
  m_PrefabInternal: {fileID: 0}
  m_GameObject: {fileID: 0}
  m_Enabled: 1
  m_EditorHideFlags: 0
  m_Script: {fileID: 11500000, guid: f780aa281814f9842a7c076d436932e7, type: 3}
  m_Name: VFXSlotFloat
  m_EditorClassIdentifier: 
  m_Parent: {fileID: 0}
  m_Children: []
  m_UIPosition: {x: 0, y: 0}
  m_UICollapsed: 1
  m_UISuperCollapsed: 0
  m_MasterSlot: {fileID: 114154368837986216}
  m_MasterData:
    m_Owner: {fileID: 114408599751737326}
    m_Value:
      m_Type:
        m_SerializableType: System.Single, mscorlib, Version=2.0.0.0, Culture=neutral, PublicKeyToken=b77a5c561934e089
      m_SerializableObject: 0
    m_Space: 2147483647
  m_Property:
    name: LifetimeLoss
    m_serializedType:
      m_SerializableType: System.Single, mscorlib, Version=2.0.0.0, Culture=neutral, PublicKeyToken=b77a5c561934e089
    attributes:
    - m_Type: 3
      m_Min: -Infinity
      m_Max: Infinity
      m_Tooltip: The proportion of a particle's life that is lost after a collision.
      m_Regex: 
      m_RegexMaxLength: 0
    - m_Type: 0
      m_Min: 0
      m_Max: 1
      m_Tooltip: 
      m_Regex: 
      m_RegexMaxLength: 0
  m_Direction: 0
  m_LinkedSlots: []
--- !u!114 &114155708445980498
MonoBehaviour:
  m_ObjectHideFlags: 1
  m_CorrespondingSourceObject: {fileID: 0}
  m_PrefabInternal: {fileID: 0}
  m_GameObject: {fileID: 0}
  m_Enabled: 1
  m_EditorHideFlags: 0
  m_Script: {fileID: 11500000, guid: f780aa281814f9842a7c076d436932e7, type: 3}
  m_Name: VFXSlotFloat
  m_EditorClassIdentifier: 
  m_Parent: {fileID: 114670377965428686}
  m_Children: []
  m_UIPosition: {x: 0, y: 0}
  m_UICollapsed: 1
  m_UISuperCollapsed: 0
  m_MasterSlot: {fileID: 114117949157950100}
  m_MasterData:
    m_Owner: {fileID: 0}
    m_Value:
      m_Type:
        m_SerializableType: 
      m_SerializableObject: 
    m_Space: 2147483647
  m_Property:
    name: z
    m_serializedType:
      m_SerializableType: System.Single, mscorlib, Version=2.0.0.0, Culture=neutral, PublicKeyToken=b77a5c561934e089
    attributes: []
  m_Direction: 1
  m_LinkedSlots: []
--- !u!114 &114155774272602464
MonoBehaviour:
  m_ObjectHideFlags: 1
  m_CorrespondingSourceObject: {fileID: 0}
  m_PrefabInternal: {fileID: 0}
  m_GameObject: {fileID: 0}
  m_Enabled: 1
  m_EditorHideFlags: 0
  m_Script: {fileID: 11500000, guid: 7d33fb94df928ef4c986f97607706b82, type: 3}
  m_Name: VFXBuiltInParameter
  m_EditorClassIdentifier: 
  m_Parent: {fileID: 114690118887451068}
  m_Children: []
  m_UIPosition: {x: -1908.3439, y: -834.90137}
  m_UICollapsed: 1
  m_UISuperCollapsed: 0
  m_InputSlots: []
  m_OutputSlots:
  - {fileID: 114703705328324528}
  m_expressionOp: 7
--- !u!114 &114161823308658574
MonoBehaviour:
  m_ObjectHideFlags: 1
  m_CorrespondingSourceObject: {fileID: 0}
  m_PrefabInternal: {fileID: 0}
  m_GameObject: {fileID: 0}
  m_Enabled: 1
  m_EditorHideFlags: 0
  m_Script: {fileID: 11500000, guid: ac39bd03fca81b849929b9c966f1836a, type: 3}
  m_Name: VFXSlotFloat3
  m_EditorClassIdentifier: 
  m_Parent: {fileID: 114087635421944836}
  m_Children:
  - {fileID: 114371264037078740}
  - {fileID: 114056874568926886}
  - {fileID: 114634875409737066}
  m_UIPosition: {x: 0, y: 0}
  m_UICollapsed: 1
  m_UISuperCollapsed: 0
  m_MasterSlot: {fileID: 114087635421944836}
  m_MasterData:
    m_Owner: {fileID: 0}
    m_Value:
      m_Type:
        m_SerializableType: 
      m_SerializableObject: 
    m_Space: 2147483647
  m_Property:
    name: size
    m_serializedType:
      m_SerializableType: UnityEngine.Vector3, UnityEngine.CoreModule, Version=0.0.0.0, Culture=neutral, PublicKeyToken=null
    attributes:
    - m_Type: 3
      m_Min: -Infinity
      m_Max: Infinity
      m_Tooltip: The size of the box along each axis.
      m_Regex: 
      m_RegexMaxLength: 0
  m_Direction: 0
  m_LinkedSlots:
  - {fileID: 114233568785182870}
--- !u!114 &114175039548445184
MonoBehaviour:
  m_ObjectHideFlags: 1
  m_CorrespondingSourceObject: {fileID: 0}
  m_PrefabInternal: {fileID: 0}
  m_GameObject: {fileID: 0}
  m_Enabled: 1
  m_EditorHideFlags: 0
  m_Script: {fileID: 11500000, guid: f780aa281814f9842a7c076d436932e7, type: 3}
  m_Name: VFXSlotFloat
  m_EditorClassIdentifier: 
  m_Parent: {fileID: 114670377965428686}
  m_Children: []
  m_UIPosition: {x: 0, y: 0}
  m_UICollapsed: 1
  m_UISuperCollapsed: 0
  m_MasterSlot: {fileID: 114117949157950100}
  m_MasterData:
    m_Owner: {fileID: 0}
    m_Value:
      m_Type:
        m_SerializableType: 
      m_SerializableObject: 
    m_Space: 2147483647
  m_Property:
    name: y
    m_serializedType:
      m_SerializableType: System.Single, mscorlib, Version=2.0.0.0, Culture=neutral, PublicKeyToken=b77a5c561934e089
    attributes: []
  m_Direction: 1
  m_LinkedSlots: []
--- !u!114 &114178220306332140
MonoBehaviour:
  m_ObjectHideFlags: 1
  m_CorrespondingSourceObject: {fileID: 0}
  m_PrefabInternal: {fileID: 0}
  m_GameObject: {fileID: 0}
  m_Enabled: 1
  m_EditorHideFlags: 0
  m_Script: {fileID: 11500000, guid: 1b605c022ee79394a8a776c0869b3f9a, type: 3}
  m_Name: VFXSlot
  m_EditorClassIdentifier: 
  m_Parent: {fileID: 0}
  m_Children:
  - {fileID: 114858441583674810}
  - {fileID: 114822293882408450}
  m_UIPosition: {x: 0, y: 0}
  m_UICollapsed: 0
  m_UISuperCollapsed: 0
  m_MasterSlot: {fileID: 114178220306332140}
  m_MasterData:
    m_Owner: {fileID: 114556453381267000}
    m_Value:
      m_Type:
        m_SerializableType: UnityEditor.VFX.Sphere, Unity.VisualEffectGraph.Editor-testable, Version=0.0.0.0, Culture=neutral, PublicKeyToken=null
      m_SerializableObject: '{"space":0,"center":{"x":1.5,"y":0.0,"z":0.0},"radius":1.0}'
    m_Space: 0
  m_Property:
    name: o
    m_serializedType:
      m_SerializableType: UnityEditor.VFX.Sphere, Unity.VisualEffectGraph.Editor-testable, Version=0.0.0.0, Culture=neutral, PublicKeyToken=null
    attributes: []
  m_Direction: 1
  m_LinkedSlots: []
--- !u!114 &114182147676166476
MonoBehaviour:
  m_ObjectHideFlags: 1
  m_CorrespondingSourceObject: {fileID: 0}
  m_PrefabInternal: {fileID: 0}
  m_GameObject: {fileID: 0}
  m_Enabled: 1
  m_EditorHideFlags: 0
  m_Script: {fileID: 11500000, guid: f780aa281814f9842a7c076d436932e7, type: 3}
  m_Name: VFXSlotFloat
  m_EditorClassIdentifier: 
  m_Parent: {fileID: 0}
  m_Children: []
  m_UIPosition: {x: 0, y: 0}
  m_UICollapsed: 1
  m_UISuperCollapsed: 0
  m_MasterSlot: {fileID: 114182147676166476}
  m_MasterData:
    m_Owner: {fileID: 114546554524272358}
    m_Value:
      m_Type:
        m_SerializableType: System.Single, mscorlib, Version=2.0.0.0, Culture=neutral, PublicKeyToken=b77a5c561934e089
      m_SerializableObject: 0.2
    m_Space: 2147483647
  m_Property:
    name: Thickness
    m_serializedType:
      m_SerializableType: System.Single, mscorlib, Version=2.0.0.0, Culture=neutral, PublicKeyToken=b77a5c561934e089
    attributes:
    - m_Type: 3
      m_Min: -Infinity
      m_Max: Infinity
      m_Tooltip: Controls whether particles are spawned on the surface of the shape, or inside the volume.
      m_Regex: 
      m_RegexMaxLength: 0
    - m_Type: 1
      m_Min: 0
      m_Max: Infinity
      m_Tooltip: 
      m_Regex: 
      m_RegexMaxLength: 0
  m_Direction: 0
  m_LinkedSlots: []
--- !u!114 &114183958100908444
MonoBehaviour:
  m_ObjectHideFlags: 1
  m_CorrespondingSourceObject: {fileID: 0}
  m_PrefabInternal: {fileID: 0}
  m_GameObject: {fileID: 0}
  m_Enabled: 1
  m_EditorHideFlags: 0
  m_Script: {fileID: 11500000, guid: f780aa281814f9842a7c076d436932e7, type: 3}
  m_Name: VFXSlotFloat
  m_EditorClassIdentifier: 
  m_Parent: {fileID: 114680197723698808}
  m_Children: []
  m_UIPosition: {x: 0, y: 0}
  m_UICollapsed: 1
  m_UISuperCollapsed: 0
  m_MasterSlot: {fileID: 114772882246072388}
  m_MasterData:
    m_Owner: {fileID: 0}
    m_Value:
      m_Type:
        m_SerializableType: 
      m_SerializableObject: 
    m_Space: 2147483647
  m_Property:
    name: z
    m_serializedType:
      m_SerializableType: System.Single, mscorlib, Version=2.0.0.0, Culture=neutral, PublicKeyToken=b77a5c561934e089
    attributes: []
  m_Direction: 0
  m_LinkedSlots: []
--- !u!114 &114187834667155680
MonoBehaviour:
  m_ObjectHideFlags: 1
  m_CorrespondingSourceObject: {fileID: 0}
  m_PrefabInternal: {fileID: 0}
  m_GameObject: {fileID: 0}
  m_Enabled: 1
  m_EditorHideFlags: 0
  m_Script: {fileID: 11500000, guid: ac39bd03fca81b849929b9c966f1836a, type: 3}
  m_Name: VFXSlotFloat3
  m_EditorClassIdentifier: 
  m_Parent: {fileID: 0}
  m_Children:
  - {fileID: 114529326884185890}
  - {fileID: 114806221765303206}
  - {fileID: 114985817273647770}
  m_UIPosition: {x: 0, y: 0}
  m_UICollapsed: 1
  m_UISuperCollapsed: 0
  m_MasterSlot: {fileID: 114187834667155680}
  m_MasterData:
    m_Owner: {fileID: 114020111772811760}
    m_Value:
      m_Type:
        m_SerializableType: UnityEngine.Vector3, UnityEngine.CoreModule, Version=0.0.0.0, Culture=neutral, PublicKeyToken=null
      m_SerializableObject: '{"x":0.0,"y":0.0,"z":0.0}'
    m_Space: 2147483647
  m_Property:
    name: position
    m_serializedType:
      m_SerializableType: UnityEngine.Vector3, UnityEngine.CoreModule, Version=0.0.0.0, Culture=neutral, PublicKeyToken=null
    attributes: []
  m_Direction: 1
  m_LinkedSlots: []
--- !u!114 &114195365312939292
MonoBehaviour:
  m_ObjectHideFlags: 1
  m_CorrespondingSourceObject: {fileID: 0}
  m_PrefabInternal: {fileID: 0}
  m_GameObject: {fileID: 0}
  m_Enabled: 1
  m_EditorHideFlags: 0
  m_Script: {fileID: 11500000, guid: f780aa281814f9842a7c076d436932e7, type: 3}
  m_Name: VFXSlotFloat
  m_EditorClassIdentifier: 
  m_Parent: {fileID: 114274977204150338}
  m_Children: []
  m_UIPosition: {x: 0, y: 0}
  m_UICollapsed: 1
  m_UISuperCollapsed: 0
  m_MasterSlot: {fileID: 114274977204150338}
  m_MasterData:
    m_Owner: {fileID: 0}
    m_Value:
      m_Type:
        m_SerializableType: 
      m_SerializableObject: 
    m_Space: 2147483647
  m_Property:
    name: z
    m_serializedType:
      m_SerializableType: System.Single, mscorlib, Version=2.0.0.0, Culture=neutral, PublicKeyToken=b77a5c561934e089
    attributes: []
  m_Direction: 0
  m_LinkedSlots: []
--- !u!114 &114209059293125154
MonoBehaviour:
  m_ObjectHideFlags: 1
  m_CorrespondingSourceObject: {fileID: 0}
  m_PrefabInternal: {fileID: 0}
  m_GameObject: {fileID: 0}
  m_Enabled: 1
  m_EditorHideFlags: 0
  m_Script: {fileID: 11500000, guid: 1b605c022ee79394a8a776c0869b3f9a, type: 3}
  m_Name: VFXSlot
  m_EditorClassIdentifier: 
  m_Parent: {fileID: 0}
  m_Children:
  - {fileID: 114442552652455078}
  m_UIPosition: {x: 0, y: 0}
  m_UICollapsed: 0
  m_UISuperCollapsed: 0
  m_MasterSlot: {fileID: 114209059293125154}
  m_MasterData:
    m_Owner: {fileID: 114577405790901024}
    m_Value:
      m_Type:
        m_SerializableType: UnityEditor.VFX.Position, Unity.VisualEffectGraph.Editor-testable, Version=0.0.0.0, Culture=neutral, PublicKeyToken=null
      m_SerializableObject: '{"space":0,"position":{"x":0.0,"y":0.0,"z":0.0}}'
    m_Space: 0
  m_Property:
    name: position
    m_serializedType:
      m_SerializableType: UnityEditor.VFX.Position, Unity.VisualEffectGraph.Editor-testable, Version=0.0.0.0, Culture=neutral, PublicKeyToken=null
    attributes:
    - m_Type: 3
      m_Min: -Infinity
      m_Max: Infinity
      m_Tooltip: The position to be transformed.
      m_Regex: 
      m_RegexMaxLength: 0
  m_Direction: 0
  m_LinkedSlots: []
--- !u!114 &114219725884729734
MonoBehaviour:
  m_ObjectHideFlags: 1
  m_CorrespondingSourceObject: {fileID: 0}
  m_PrefabInternal: {fileID: 0}
  m_GameObject: {fileID: 0}
  m_Enabled: 1
  m_EditorHideFlags: 0
  m_Script: {fileID: 11500000, guid: f780aa281814f9842a7c076d436932e7, type: 3}
  m_Name: VFXSlotFloat
  m_EditorClassIdentifier: 
  m_Parent: {fileID: 114266219098081648}
  m_Children: []
  m_UIPosition: {x: 0, y: 0}
  m_UICollapsed: 1
  m_UISuperCollapsed: 0
  m_MasterSlot: {fileID: 114266219098081648}
  m_MasterData:
    m_Owner: {fileID: 0}
    m_Value:
      m_Type:
        m_SerializableType: 
      m_SerializableObject: 
    m_Space: 2147483647
  m_Property:
    name: x
    m_serializedType:
      m_SerializableType: System.Single, mscorlib, Version=2.0.0.0, Culture=neutral, PublicKeyToken=b77a5c561934e089
    attributes: []
  m_Direction: 1
  m_LinkedSlots: []
--- !u!114 &114233568785182870
MonoBehaviour:
  m_ObjectHideFlags: 1
  m_CorrespondingSourceObject: {fileID: 0}
  m_PrefabInternal: {fileID: 0}
  m_GameObject: {fileID: 0}
  m_Enabled: 1
  m_EditorHideFlags: 0
  m_Script: {fileID: 11500000, guid: ac39bd03fca81b849929b9c966f1836a, type: 3}
  m_Name: VFXSlotFloat3
  m_EditorClassIdentifier: 
  m_Parent: {fileID: 114117949157950100}
  m_Children:
  - {fileID: 114390732203982146}
  - {fileID: 114741233245338346}
  - {fileID: 114914576467434970}
  m_UIPosition: {x: 0, y: 0}
  m_UICollapsed: 1
  m_UISuperCollapsed: 0
  m_MasterSlot: {fileID: 114117949157950100}
  m_MasterData:
    m_Owner: {fileID: 0}
    m_Value:
      m_Type:
        m_SerializableType: 
      m_SerializableObject: 
    m_Space: 2147483647
  m_Property:
    name: size
    m_serializedType:
      m_SerializableType: UnityEngine.Vector3, UnityEngine.CoreModule, Version=0.0.0.0, Culture=neutral, PublicKeyToken=null
    attributes:
    - m_Type: 3
      m_Min: -Infinity
      m_Max: Infinity
      m_Tooltip: The size of the box along each axis.
      m_Regex: 
      m_RegexMaxLength: 0
  m_Direction: 1
  m_LinkedSlots:
  - {fileID: 114366335970198062}
  - {fileID: 114161823308658574}
--- !u!114 &114238673407498788
MonoBehaviour:
  m_ObjectHideFlags: 1
  m_CorrespondingSourceObject: {fileID: 0}
  m_PrefabInternal: {fileID: 0}
  m_GameObject: {fileID: 0}
  m_Enabled: 1
  m_EditorHideFlags: 0
  m_Script: {fileID: 11500000, guid: f780aa281814f9842a7c076d436932e7, type: 3}
  m_Name: VFXSlotFloat
  m_EditorClassIdentifier: 
  m_Parent: {fileID: 114316782527844146}
  m_Children: []
  m_UIPosition: {x: 0, y: 0}
  m_UICollapsed: 1
  m_UISuperCollapsed: 0
  m_MasterSlot: {fileID: 114765303344910142}
  m_MasterData:
    m_Owner: {fileID: 0}
    m_Value:
      m_Type:
        m_SerializableType: 
      m_SerializableObject: 
    m_Space: 2147483647
  m_Property:
    name: y
    m_serializedType:
      m_SerializableType: System.Single, mscorlib, Version=2.0.0.0, Culture=neutral, PublicKeyToken=b77a5c561934e089
    attributes: []
  m_Direction: 0
  m_LinkedSlots: []
--- !u!114 &114266219098081648
MonoBehaviour:
  m_ObjectHideFlags: 1
  m_CorrespondingSourceObject: {fileID: 0}
  m_PrefabInternal: {fileID: 0}
  m_GameObject: {fileID: 0}
  m_Enabled: 1
  m_EditorHideFlags: 0
  m_Script: {fileID: 11500000, guid: ac39bd03fca81b849929b9c966f1836a, type: 3}
  m_Name: VFXSlotFloat3
  m_EditorClassIdentifier: 
  m_Parent: {fileID: 0}
  m_Children:
  - {fileID: 114219725884729734}
  - {fileID: 114036996154764694}
  - {fileID: 114564192008112504}
  m_UIPosition: {x: 0, y: 0}
  m_UICollapsed: 1
  m_UISuperCollapsed: 0
  m_MasterSlot: {fileID: 114266219098081648}
  m_MasterData:
    m_Owner: {fileID: 114577405790901024}
    m_Value:
      m_Type:
        m_SerializableType: UnityEngine.Vector3, UnityEngine.CoreModule, Version=0.0.0.0, Culture=neutral, PublicKeyToken=null
      m_SerializableObject: '{"x":0.0,"y":0.0,"z":0.0}'
    m_Space: 2147483647
  m_Property:
    name: tPos
    m_serializedType:
      m_SerializableType: UnityEngine.Vector3, UnityEngine.CoreModule, Version=0.0.0.0, Culture=neutral, PublicKeyToken=null
    attributes: []
  m_Direction: 1
  m_LinkedSlots:
  - {fileID: 114639424685187742}
--- !u!114 &114274977204150338
MonoBehaviour:
  m_ObjectHideFlags: 1
  m_CorrespondingSourceObject: {fileID: 0}
  m_PrefabInternal: {fileID: 0}
  m_GameObject: {fileID: 0}
  m_Enabled: 1
  m_EditorHideFlags: 0
  m_Script: {fileID: 11500000, guid: ac39bd03fca81b849929b9c966f1836a, type: 3}
  m_Name: VFXSlotFloat3
  m_EditorClassIdentifier: 
  m_Parent: {fileID: 0}
  m_Children:
  - {fileID: 114475832885524180}
  - {fileID: 114765756187798904}
  - {fileID: 114195365312939292}
  m_UIPosition: {x: 0, y: 0}
  m_UICollapsed: 1
  m_UISuperCollapsed: 0
  m_MasterSlot: {fileID: 114274977204150338}
  m_MasterData:
    m_Owner: {fileID: 114407956062889922}
    m_Value:
      m_Type:
        m_SerializableType: UnityEngine.Vector3, UnityEngine.CoreModule, Version=0.0.0.0, Culture=neutral, PublicKeyToken=null
      m_SerializableObject: '{"x":0.0,"y":-3.0,"z":0.0}'
    m_Space: 2147483647
  m_Property:
    name: Force
    m_serializedType:
      m_SerializableType: UnityEngine.Vector3, UnityEngine.CoreModule, Version=0.0.0.0, Culture=neutral, PublicKeyToken=null
    attributes:
    - m_Type: 3
      m_Min: -Infinity
      m_Max: Infinity
      m_Tooltip: 'Force vector applied to particles (in units per squared second), in Relative mode the flow speed of the medium (eg: wind)'
      m_Regex: 
      m_RegexMaxLength: 0
  m_Direction: 0
  m_LinkedSlots: []
--- !u!114 &114280324403005594
MonoBehaviour:
  m_ObjectHideFlags: 1
  m_CorrespondingSourceObject: {fileID: 0}
  m_PrefabInternal: {fileID: 0}
  m_GameObject: {fileID: 0}
  m_Enabled: 1
  m_EditorHideFlags: 0
  m_Script: {fileID: 11500000, guid: 9dfea48843f53fc438eabc12a3a30abc, type: 3}
  m_Name: VFXBasicInitialize
  m_EditorClassIdentifier: 
  m_Parent: {fileID: 114690118887451068}
  m_Children:
  - {fileID: 114546554524272358}
  - {fileID: 114597671008042842}
  - {fileID: 114114280574891592}
  - {fileID: 114343024612068596}
  - {fileID: 114422327375681966}
  m_UIPosition: {x: -205.11234, y: -1022.1164}
  m_UICollapsed: 0
  m_UISuperCollapsed: 0
  m_InputSlots:
  - {fileID: 114789914229290500}
  m_OutputSlots: []
  m_Data: {fileID: 114806579529338662}
  m_InputFlowSlot:
  - link:
    - context: {fileID: 114978657291914718}
      slotIndex: 0
  m_OutputFlowSlot:
  - link:
    - context: {fileID: 114967288652437010}
      slotIndex: 0
--- !u!114 &114281504281669838
MonoBehaviour:
  m_ObjectHideFlags: 1
  m_CorrespondingSourceObject: {fileID: 0}
  m_PrefabInternal: {fileID: 0}
  m_GameObject: {fileID: 0}
  m_Enabled: 1
  m_EditorHideFlags: 0
  m_Script: {fileID: 11500000, guid: f780aa281814f9842a7c076d436932e7, type: 3}
  m_Name: VFXSlotFloat
  m_EditorClassIdentifier: 
  m_Parent: {fileID: 114985801467687074}
  m_Children: []
  m_UIPosition: {x: 0, y: 0}
  m_UICollapsed: 1
  m_UISuperCollapsed: 0
  m_MasterSlot: {fileID: 114765303344910142}
  m_MasterData:
    m_Owner: {fileID: 0}
    m_Value:
      m_Type:
        m_SerializableType: 
      m_SerializableObject: 
    m_Space: 2147483647
  m_Property:
    name: x
    m_serializedType:
      m_SerializableType: System.Single, mscorlib, Version=2.0.0.0, Culture=neutral, PublicKeyToken=b77a5c561934e089
    attributes: []
  m_Direction: 0
  m_LinkedSlots: []
--- !u!114 &114285566173769450
MonoBehaviour:
  m_ObjectHideFlags: 1
  m_CorrespondingSourceObject: {fileID: 0}
  m_PrefabInternal: {fileID: 0}
  m_GameObject: {fileID: 0}
  m_Enabled: 1
  m_EditorHideFlags: 0
  m_Script: {fileID: 11500000, guid: f780aa281814f9842a7c076d436932e7, type: 3}
  m_Name: VFXSlotFloat
  m_EditorClassIdentifier: 
  m_Parent: {fileID: 114858441583674810}
  m_Children: []
  m_UIPosition: {x: 0, y: 0}
  m_UICollapsed: 1
  m_UISuperCollapsed: 0
  m_MasterSlot: {fileID: 114178220306332140}
  m_MasterData:
    m_Owner: {fileID: 0}
    m_Value:
      m_Type:
        m_SerializableType: 
      m_SerializableObject: 
    m_Space: 2147483647
  m_Property:
    name: z
    m_serializedType:
      m_SerializableType: System.Single, mscorlib, Version=2.0.0.0, Culture=neutral, PublicKeyToken=b77a5c561934e089
    attributes: []
  m_Direction: 1
  m_LinkedSlots: []
--- !u!114 &114291473165088166
MonoBehaviour:
  m_ObjectHideFlags: 1
  m_CorrespondingSourceObject: {fileID: 0}
  m_PrefabInternal: {fileID: 0}
  m_GameObject: {fileID: 0}
  m_Enabled: 1
  m_EditorHideFlags: 0
  m_Script: {fileID: 11500000, guid: f780aa281814f9842a7c076d436932e7, type: 3}
  m_Name: VFXSlotFloat
  m_EditorClassIdentifier: 
  m_Parent: {fileID: 114670377965428686}
  m_Children: []
  m_UIPosition: {x: 0, y: 0}
  m_UICollapsed: 1
  m_UISuperCollapsed: 0
  m_MasterSlot: {fileID: 114117949157950100}
  m_MasterData:
    m_Owner: {fileID: 0}
    m_Value:
      m_Type:
        m_SerializableType: 
      m_SerializableObject: 
    m_Space: 2147483647
  m_Property:
    name: x
    m_serializedType:
      m_SerializableType: System.Single, mscorlib, Version=2.0.0.0, Culture=neutral, PublicKeyToken=b77a5c561934e089
    attributes: []
  m_Direction: 1
  m_LinkedSlots: []
--- !u!114 &114302735945886556
MonoBehaviour:
  m_ObjectHideFlags: 1
  m_CorrespondingSourceObject: {fileID: 0}
  m_PrefabInternal: {fileID: 0}
  m_GameObject: {fileID: 0}
  m_Enabled: 1
  m_EditorHideFlags: 0
  m_Script: {fileID: 11500000, guid: d01270efd3285ea4a9d6c555cb0a8027, type: 3}
  m_Name: VFXUI
  m_EditorClassIdentifier: 
  groupInfos: []
  stickyNoteInfos: []
  categories: []
  uiBounds:
    serializedVersion: 2
    x: 0
    y: 0
    width: 0
    height: 0
--- !u!114 &114314351397735054
MonoBehaviour:
  m_ObjectHideFlags: 1
  m_CorrespondingSourceObject: {fileID: 0}
  m_PrefabInternal: {fileID: 0}
  m_GameObject: {fileID: 0}
  m_Enabled: 1
  m_EditorHideFlags: 0
  m_Script: {fileID: 11500000, guid: f05c6884b705ce14d82ae720f0ec209f, type: 3}
  m_Name: VFXSpawnerConstantRate
  m_EditorClassIdentifier: 
  m_Parent: {fileID: 114978657291914718}
  m_Children: []
  m_UIPosition: {x: 0, y: 0}
  m_UICollapsed: 0
  m_UISuperCollapsed: 0
  m_InputSlots:
  - {fileID: 114755503756126262}
  m_OutputSlots: []
  m_Disabled: 0
--- !u!114 &114315496813590318
MonoBehaviour:
  m_ObjectHideFlags: 1
  m_CorrespondingSourceObject: {fileID: 0}
  m_PrefabInternal: {fileID: 0}
  m_GameObject: {fileID: 0}
  m_Enabled: 1
  m_EditorHideFlags: 0
  m_Script: {fileID: 11500000, guid: f780aa281814f9842a7c076d436932e7, type: 3}
  m_Name: VFXSlotFloat
  m_EditorClassIdentifier: 
  m_Parent: {fileID: 114366335970198062}
  m_Children: []
  m_UIPosition: {x: 0, y: 0}
  m_UICollapsed: 1
  m_UISuperCollapsed: 0
  m_MasterSlot: {fileID: 114948797438858254}
  m_MasterData:
    m_Owner: {fileID: 0}
    m_Value:
      m_Type:
        m_SerializableType: 
      m_SerializableObject: 
    m_Space: 2147483647
  m_Property:
    name: y
    m_serializedType:
      m_SerializableType: System.Single, mscorlib, Version=2.0.0.0, Culture=neutral, PublicKeyToken=b77a5c561934e089
    attributes: []
  m_Direction: 0
  m_LinkedSlots: []
--- !u!114 &114316782527844146
MonoBehaviour:
  m_ObjectHideFlags: 1
  m_CorrespondingSourceObject: {fileID: 0}
  m_PrefabInternal: {fileID: 0}
  m_GameObject: {fileID: 0}
  m_Enabled: 1
  m_EditorHideFlags: 0
  m_Script: {fileID: 11500000, guid: ac39bd03fca81b849929b9c966f1836a, type: 3}
  m_Name: VFXSlotFloat3
  m_EditorClassIdentifier: 
  m_Parent: {fileID: 114765303344910142}
  m_Children:
  - {fileID: 114411316015658520}
  - {fileID: 114238673407498788}
  - {fileID: 114678620955328632}
  m_UIPosition: {x: 0, y: 0}
  m_UICollapsed: 1
  m_UISuperCollapsed: 0
  m_MasterSlot: {fileID: 114765303344910142}
  m_MasterData:
    m_Owner: {fileID: 0}
    m_Value:
      m_Type:
        m_SerializableType: 
      m_SerializableObject: 
    m_Space: 2147483647
  m_Property:
    name: position
    m_serializedType:
      m_SerializableType: UnityEngine.Vector3, UnityEngine.CoreModule, Version=0.0.0.0, Culture=neutral, PublicKeyToken=null
    attributes:
    - m_Type: 3
      m_Min: -Infinity
      m_Max: Infinity
      m_Tooltip: The transform position.
      m_Regex: 
      m_RegexMaxLength: 0
  m_Direction: 0
  m_LinkedSlots: []
--- !u!114 &114343024612068596
MonoBehaviour:
  m_ObjectHideFlags: 1
  m_CorrespondingSourceObject: {fileID: 0}
  m_PrefabInternal: {fileID: 0}
  m_GameObject: {fileID: 0}
  m_Enabled: 1
  m_EditorHideFlags: 0
  m_Script: {fileID: 11500000, guid: 850d348c8ef9ac04a806cf06c7bda0fc, type: 3}
  m_Name: KillAABox
  m_EditorClassIdentifier: 
  m_Parent: {fileID: 114280324403005594}
  m_Children: []
  m_UIPosition: {x: 0, y: 0}
  m_UICollapsed: 1
  m_UISuperCollapsed: 0
  m_InputSlots:
  - {fileID: 114087635421944836}
  m_OutputSlots: []
  m_Disabled: 0
  mode: 0
--- !u!114 &114347824273654020
MonoBehaviour:
  m_ObjectHideFlags: 1
  m_CorrespondingSourceObject: {fileID: 0}
  m_PrefabInternal: {fileID: 0}
  m_GameObject: {fileID: 0}
  m_Enabled: 1
  m_EditorHideFlags: 0
  m_Script: {fileID: 11500000, guid: f780aa281814f9842a7c076d436932e7, type: 3}
  m_Name: VFXSlotFloat
  m_EditorClassIdentifier: 
  m_Parent: {fileID: 114639424685187742}
  m_Children: []
  m_UIPosition: {x: 0, y: 0}
  m_UICollapsed: 1
  m_UISuperCollapsed: 0
  m_MasterSlot: {fileID: 114639424685187742}
  m_MasterData:
    m_Owner: {fileID: 0}
    m_Value:
      m_Type:
        m_SerializableType: 
      m_SerializableObject: 
    m_Space: 2147483647
  m_Property:
    name: z
    m_serializedType:
      m_SerializableType: System.Single, mscorlib, Version=2.0.0.0, Culture=neutral, PublicKeyToken=b77a5c561934e089
    attributes: []
  m_Direction: 0
  m_LinkedSlots: []
--- !u!114 &114352261792520496
MonoBehaviour:
  m_ObjectHideFlags: 1
  m_CorrespondingSourceObject: {fileID: 0}
  m_PrefabInternal: {fileID: 0}
  m_GameObject: {fileID: 0}
  m_Enabled: 1
  m_EditorHideFlags: 0
  m_Script: {fileID: 11500000, guid: f780aa281814f9842a7c076d436932e7, type: 3}
  m_Name: VFXSlotFloat
  m_EditorClassIdentifier: 
  m_Parent: {fileID: 114933344921479524}
  m_Children: []
  m_UIPosition: {x: 0, y: 0}
  m_UICollapsed: 1
  m_UISuperCollapsed: 0
  m_MasterSlot: {fileID: 114789914229290500}
  m_MasterData:
    m_Owner: {fileID: 0}
    m_Value:
      m_Type:
        m_SerializableType: 
      m_SerializableObject: 
    m_Space: 2147483647
  m_Property:
    name: z
    m_serializedType:
      m_SerializableType: System.Single, mscorlib, Version=2.0.0.0, Culture=neutral, PublicKeyToken=b77a5c561934e089
    attributes: []
  m_Direction: 0
  m_LinkedSlots: []
--- !u!114 &114366292537874682
MonoBehaviour:
  m_ObjectHideFlags: 1
  m_CorrespondingSourceObject: {fileID: 0}
  m_PrefabInternal: {fileID: 0}
  m_GameObject: {fileID: 0}
  m_Enabled: 1
  m_EditorHideFlags: 0
  m_Script: {fileID: 11500000, guid: f780aa281814f9842a7c076d436932e7, type: 3}
  m_Name: VFXSlotFloat
  m_EditorClassIdentifier: 
  m_Parent: {fileID: 114474973622550942}
  m_Children: []
  m_UIPosition: {x: 0, y: 0}
  m_UICollapsed: 1
  m_UISuperCollapsed: 0
  m_MasterSlot: {fileID: 114474973622550942}
  m_MasterData:
    m_Owner: {fileID: 0}
    m_Value:
      m_Type:
        m_SerializableType: 
      m_SerializableObject: 
    m_Space: 2147483647
  m_Property:
    name: radius
    m_serializedType:
      m_SerializableType: System.Single, mscorlib, Version=2.0.0.0, Culture=neutral, PublicKeyToken=b77a5c561934e089
    attributes:
    - m_Type: 3
      m_Min: -Infinity
      m_Max: Infinity
      m_Tooltip: The radius of the sphere.
      m_Regex: 
      m_RegexMaxLength: 0
  m_Direction: 0
  m_LinkedSlots:
  - {fileID: 114822293882408450}
--- !u!114 &114366335970198062
MonoBehaviour:
  m_ObjectHideFlags: 1
  m_CorrespondingSourceObject: {fileID: 0}
  m_PrefabInternal: {fileID: 0}
  m_GameObject: {fileID: 0}
  m_Enabled: 1
  m_EditorHideFlags: 0
  m_Script: {fileID: 11500000, guid: ac39bd03fca81b849929b9c966f1836a, type: 3}
  m_Name: VFXSlotFloat3
  m_EditorClassIdentifier: 
  m_Parent: {fileID: 114948797438858254}
  m_Children:
  - {fileID: 114623690807253714}
  - {fileID: 114315496813590318}
  - {fileID: 114989542498582196}
  m_UIPosition: {x: 0, y: 0}
  m_UICollapsed: 1
  m_UISuperCollapsed: 0
  m_MasterSlot: {fileID: 114948797438858254}
  m_MasterData:
    m_Owner: {fileID: 0}
    m_Value:
      m_Type:
        m_SerializableType: 
      m_SerializableObject: 
    m_Space: 2147483647
  m_Property:
    name: size
    m_serializedType:
      m_SerializableType: UnityEngine.Vector3, UnityEngine.CoreModule, Version=0.0.0.0, Culture=neutral, PublicKeyToken=null
    attributes:
    - m_Type: 3
      m_Min: -Infinity
      m_Max: Infinity
      m_Tooltip: The size of the box along each axis.
      m_Regex: 
      m_RegexMaxLength: 0
  m_Direction: 0
  m_LinkedSlots:
  - {fileID: 114233568785182870}
--- !u!114 &114371264037078740
MonoBehaviour:
  m_ObjectHideFlags: 1
  m_CorrespondingSourceObject: {fileID: 0}
  m_PrefabInternal: {fileID: 0}
  m_GameObject: {fileID: 0}
  m_Enabled: 1
  m_EditorHideFlags: 0
  m_Script: {fileID: 11500000, guid: f780aa281814f9842a7c076d436932e7, type: 3}
  m_Name: VFXSlotFloat
  m_EditorClassIdentifier: 
  m_Parent: {fileID: 114161823308658574}
  m_Children: []
  m_UIPosition: {x: 0, y: 0}
  m_UICollapsed: 1
  m_UISuperCollapsed: 0
  m_MasterSlot: {fileID: 114087635421944836}
  m_MasterData:
    m_Owner: {fileID: 0}
    m_Value:
      m_Type:
        m_SerializableType: 
      m_SerializableObject: 
    m_Space: 2147483647
  m_Property:
    name: x
    m_serializedType:
      m_SerializableType: System.Single, mscorlib, Version=2.0.0.0, Culture=neutral, PublicKeyToken=b77a5c561934e089
    attributes: []
  m_Direction: 0
  m_LinkedSlots: []
--- !u!114 &114371863031054184
MonoBehaviour:
  m_ObjectHideFlags: 1
  m_CorrespondingSourceObject: {fileID: 0}
  m_PrefabInternal: {fileID: 0}
  m_GameObject: {fileID: 0}
  m_Enabled: 1
  m_EditorHideFlags: 0
  m_Script: {fileID: 11500000, guid: f780aa281814f9842a7c076d436932e7, type: 3}
  m_Name: VFXSlotFloat
  m_EditorClassIdentifier: 
  m_Parent: {fileID: 0}
  m_Children: []
  m_UIPosition: {x: 0, y: 0}
  m_UICollapsed: 1
  m_UISuperCollapsed: 0
  m_MasterSlot: {fileID: 114371863031054184}
  m_MasterData:
    m_Owner: {fileID: 114408599751737326}
    m_Value:
      m_Type:
        m_SerializableType: System.Single, mscorlib, Version=2.0.0.0, Culture=neutral, PublicKeyToken=b77a5c561934e089
      m_SerializableObject: 0.8
    m_Space: 2147483647
  m_Property:
    name: Elasticity
    m_serializedType:
      m_SerializableType: System.Single, mscorlib, Version=2.0.0.0, Culture=neutral, PublicKeyToken=b77a5c561934e089
    attributes:
    - m_Type: 3
      m_Min: -Infinity
      m_Max: Infinity
      m_Tooltip: How much bounce to apply after a collision.
      m_Regex: 
      m_RegexMaxLength: 0
    - m_Type: 1
      m_Min: 0
      m_Max: Infinity
      m_Tooltip: 
      m_Regex: 
      m_RegexMaxLength: 0
  m_Direction: 0
  m_LinkedSlots: []
--- !u!114 &114374358252338130
MonoBehaviour:
  m_ObjectHideFlags: 1
  m_CorrespondingSourceObject: {fileID: 0}
  m_PrefabInternal: {fileID: 0}
  m_GameObject: {fileID: 0}
  m_Enabled: 1
  m_EditorHideFlags: 0
  m_Script: {fileID: 11500000, guid: f780aa281814f9842a7c076d436932e7, type: 3}
  m_Name: VFXSlotFloat
  m_EditorClassIdentifier: 
  m_Parent: {fileID: 114743167292655702}
  m_Children: []
  m_UIPosition: {x: 0, y: 0}
  m_UICollapsed: 1
  m_UISuperCollapsed: 0
  m_MasterSlot: {fileID: 114789914229290500}
  m_MasterData:
    m_Owner: {fileID: 0}
    m_Value:
      m_Type:
        m_SerializableType: 
      m_SerializableObject: 
    m_Space: 2147483647
  m_Property:
    name: y
    m_serializedType:
      m_SerializableType: System.Single, mscorlib, Version=2.0.0.0, Culture=neutral, PublicKeyToken=b77a5c561934e089
    attributes: []
  m_Direction: 0
  m_LinkedSlots: []
--- !u!114 &114390732203982146
MonoBehaviour:
  m_ObjectHideFlags: 1
  m_CorrespondingSourceObject: {fileID: 0}
  m_PrefabInternal: {fileID: 0}
  m_GameObject: {fileID: 0}
  m_Enabled: 1
  m_EditorHideFlags: 0
  m_Script: {fileID: 11500000, guid: f780aa281814f9842a7c076d436932e7, type: 3}
  m_Name: VFXSlotFloat
  m_EditorClassIdentifier: 
  m_Parent: {fileID: 114233568785182870}
  m_Children: []
  m_UIPosition: {x: 0, y: 0}
  m_UICollapsed: 1
  m_UISuperCollapsed: 0
  m_MasterSlot: {fileID: 114117949157950100}
  m_MasterData:
    m_Owner: {fileID: 0}
    m_Value:
      m_Type:
        m_SerializableType: 
      m_SerializableObject: 
    m_Space: 2147483647
  m_Property:
    name: x
    m_serializedType:
      m_SerializableType: System.Single, mscorlib, Version=2.0.0.0, Culture=neutral, PublicKeyToken=b77a5c561934e089
    attributes: []
  m_Direction: 1
  m_LinkedSlots: []
--- !u!114 &114392639598113302
MonoBehaviour:
  m_ObjectHideFlags: 1
  m_CorrespondingSourceObject: {fileID: 0}
  m_PrefabInternal: {fileID: 0}
  m_GameObject: {fileID: 0}
  m_Enabled: 1
  m_EditorHideFlags: 0
  m_Script: {fileID: 11500000, guid: f780aa281814f9842a7c076d436932e7, type: 3}
  m_Name: VFXSlotFloat
  m_EditorClassIdentifier: 
  m_Parent: {fileID: 114933344921479524}
  m_Children: []
  m_UIPosition: {x: 0, y: 0}
  m_UICollapsed: 1
  m_UISuperCollapsed: 0
  m_MasterSlot: {fileID: 114789914229290500}
  m_MasterData:
    m_Owner: {fileID: 0}
    m_Value:
      m_Type:
        m_SerializableType: 
      m_SerializableObject: 
    m_Space: 2147483647
  m_Property:
    name: x
    m_serializedType:
      m_SerializableType: System.Single, mscorlib, Version=2.0.0.0, Culture=neutral, PublicKeyToken=b77a5c561934e089
    attributes: []
  m_Direction: 0
  m_LinkedSlots: []
--- !u!114 &114407956062889922
MonoBehaviour:
  m_ObjectHideFlags: 1
  m_CorrespondingSourceObject: {fileID: 0}
  m_PrefabInternal: {fileID: 0}
  m_GameObject: {fileID: 0}
  m_Enabled: 1
  m_EditorHideFlags: 0
  m_Script: {fileID: 11500000, guid: c079bc84df7c7e94f88c8ae0d1b0691d, type: 3}
  m_Name: Force
  m_EditorClassIdentifier: 
  m_Parent: {fileID: 114967288652437010}
  m_Children: []
  m_UIPosition: {x: 0, y: 0}
  m_UICollapsed: 0
  m_UISuperCollapsed: 0
  m_InputSlots:
  - {fileID: 114274977204150338}
  m_OutputSlots: []
  m_Disabled: 0
  Mode: 0
--- !u!114 &114408599751737326
MonoBehaviour:
  m_ObjectHideFlags: 1
  m_CorrespondingSourceObject: {fileID: 0}
  m_PrefabInternal: {fileID: 0}
  m_GameObject: {fileID: 0}
  m_Enabled: 1
  m_EditorHideFlags: 0
  m_Script: {fileID: 11500000, guid: 2120b5e86795bc84da252f76bfe725a1, type: 3}
  m_Name: CollisionAABox
  m_EditorClassIdentifier: 
  m_Parent: {fileID: 114967288652437010}
  m_Children: []
  m_UIPosition: {x: 0, y: 0}
  m_UICollapsed: 1
  m_UISuperCollapsed: 0
  m_InputSlots:
  - {fileID: 114948797438858254}
  - {fileID: 114371863031054184}
  - {fileID: 114724477618106776}
  - {fileID: 114154368837986216}
  m_OutputSlots: []
  m_Disabled: 0
  mode: 0
  radiusMode: 0
  roughSurface: 0
--- !u!114 &114411316015658520
MonoBehaviour:
  m_ObjectHideFlags: 1
  m_CorrespondingSourceObject: {fileID: 0}
  m_PrefabInternal: {fileID: 0}
  m_GameObject: {fileID: 0}
  m_Enabled: 1
  m_EditorHideFlags: 0
  m_Script: {fileID: 11500000, guid: f780aa281814f9842a7c076d436932e7, type: 3}
  m_Name: VFXSlotFloat
  m_EditorClassIdentifier: 
  m_Parent: {fileID: 114316782527844146}
  m_Children: []
  m_UIPosition: {x: 0, y: 0}
  m_UICollapsed: 1
  m_UISuperCollapsed: 0
  m_MasterSlot: {fileID: 114765303344910142}
  m_MasterData:
    m_Owner: {fileID: 0}
    m_Value:
      m_Type:
        m_SerializableType: 
      m_SerializableObject: 
    m_Space: 2147483647
  m_Property:
    name: x
    m_serializedType:
      m_SerializableType: System.Single, mscorlib, Version=2.0.0.0, Culture=neutral, PublicKeyToken=b77a5c561934e089
    attributes: []
  m_Direction: 0
  m_LinkedSlots: []
--- !u!114 &114413184075182786
MonoBehaviour:
  m_ObjectHideFlags: 1
  m_CorrespondingSourceObject: {fileID: 0}
  m_PrefabInternal: {fileID: 0}
  m_GameObject: {fileID: 0}
  m_Enabled: 1
  m_EditorHideFlags: 0
  m_Script: {fileID: 11500000, guid: f780aa281814f9842a7c076d436932e7, type: 3}
  m_Name: VFXSlotFloat
  m_EditorClassIdentifier: 
  m_Parent: {fileID: 0}
  m_Children: []
  m_UIPosition: {x: 0, y: 0}
  m_UICollapsed: 1
  m_UISuperCollapsed: 0
  m_MasterSlot: {fileID: 114413184075182786}
  m_MasterData:
    m_Owner: {fileID: 114829644158138782}
    m_Value:
      m_Type:
        m_SerializableType: System.Single, mscorlib, Version=2.0.0.0, Culture=neutral, PublicKeyToken=b77a5c561934e089
      m_SerializableObject: 0.8
    m_Space: 2147483647
  m_Property:
    name: Elasticity
    m_serializedType:
      m_SerializableType: System.Single, mscorlib, Version=2.0.0.0, Culture=neutral, PublicKeyToken=b77a5c561934e089
    attributes:
    - m_Type: 3
      m_Min: -Infinity
      m_Max: Infinity
      m_Tooltip: How much bounce to apply after a collision.
      m_Regex: 
      m_RegexMaxLength: 0
    - m_Type: 1
      m_Min: 0
      m_Max: Infinity
      m_Tooltip: 
      m_Regex: 
      m_RegexMaxLength: 0
  m_Direction: 0
  m_LinkedSlots: []
--- !u!114 &114416170205600016
MonoBehaviour:
  m_ObjectHideFlags: 1
  m_CorrespondingSourceObject: {fileID: 0}
  m_PrefabInternal: {fileID: 0}
  m_GameObject: {fileID: 0}
  m_Enabled: 1
  m_EditorHideFlags: 0
  m_Script: {fileID: 11500000, guid: f780aa281814f9842a7c076d436932e7, type: 3}
  m_Name: VFXSlotFloat
  m_EditorClassIdentifier: 
  m_Parent: {fileID: 114772882246072388}
  m_Children: []
  m_UIPosition: {x: 0, y: 0}
  m_UICollapsed: 1
  m_UISuperCollapsed: 0
  m_MasterSlot: {fileID: 114772882246072388}
  m_MasterData:
    m_Owner: {fileID: 0}
    m_Value:
      m_Type:
        m_SerializableType: 
      m_SerializableObject: 
    m_Space: 2147483647
  m_Property:
    name: radius
    m_serializedType:
      m_SerializableType: System.Single, mscorlib, Version=2.0.0.0, Culture=neutral, PublicKeyToken=b77a5c561934e089
    attributes:
    - m_Type: 3
      m_Min: -Infinity
      m_Max: Infinity
      m_Tooltip: The radius of the sphere.
      m_Regex: 
      m_RegexMaxLength: 0
  m_Direction: 0
  m_LinkedSlots:
  - {fileID: 114822293882408450}
--- !u!114 &114422327375681966
MonoBehaviour:
  m_ObjectHideFlags: 1
  m_CorrespondingSourceObject: {fileID: 0}
  m_PrefabInternal: {fileID: 0}
  m_GameObject: {fileID: 0}
  m_Enabled: 1
  m_EditorHideFlags: 0
  m_Script: {fileID: 11500000, guid: 036f60cd7e8c813438a7db578d176afd, type: 3}
  m_Name: KillSphere
  m_EditorClassIdentifier: 
  m_Parent: {fileID: 114280324403005594}
  m_Children: []
  m_UIPosition: {x: 0, y: 0}
  m_UICollapsed: 1
  m_UISuperCollapsed: 0
  m_InputSlots:
  - {fileID: 114474973622550942}
  m_OutputSlots: []
  m_Disabled: 0
  mode: 0
--- !u!114 &114442552652455078
MonoBehaviour:
  m_ObjectHideFlags: 1
  m_CorrespondingSourceObject: {fileID: 0}
  m_PrefabInternal: {fileID: 0}
  m_GameObject: {fileID: 0}
  m_Enabled: 1
  m_EditorHideFlags: 0
  m_Script: {fileID: 11500000, guid: ac39bd03fca81b849929b9c966f1836a, type: 3}
  m_Name: VFXSlotFloat3
  m_EditorClassIdentifier: 
  m_Parent: {fileID: 114209059293125154}
  m_Children:
  - {fileID: 114845258121526108}
  - {fileID: 114911954057380738}
  - {fileID: 114790828445976610}
  m_UIPosition: {x: 0, y: 0}
  m_UICollapsed: 0
  m_UISuperCollapsed: 0
  m_MasterSlot: {fileID: 114209059293125154}
  m_MasterData:
    m_Owner: {fileID: 0}
    m_Value:
      m_Type:
        m_SerializableType: 
      m_SerializableObject: 
    m_Space: 2147483647
  m_Property:
    name: position
    m_serializedType:
      m_SerializableType: UnityEngine.Vector3, UnityEngine.CoreModule, Version=0.0.0.0, Culture=neutral, PublicKeyToken=null
    attributes:
    - m_Type: 3
      m_Min: -Infinity
      m_Max: Infinity
      m_Tooltip: The position.
      m_Regex: 
      m_RegexMaxLength: 0
  m_Direction: 0
  m_LinkedSlots: []
--- !u!114 &114444255406059532
MonoBehaviour:
  m_ObjectHideFlags: 1
  m_CorrespondingSourceObject: {fileID: 0}
  m_PrefabInternal: {fileID: 0}
  m_GameObject: {fileID: 0}
  m_Enabled: 1
  m_EditorHideFlags: 0
  m_Script: {fileID: 11500000, guid: f780aa281814f9842a7c076d436932e7, type: 3}
  m_Name: VFXSlotFloat
  m_EditorClassIdentifier: 
  m_Parent: {fileID: 114764487966080938}
  m_Children: []
  m_UIPosition: {x: 0, y: 0}
  m_UICollapsed: 1
  m_UISuperCollapsed: 0
  m_MasterSlot: {fileID: 114948797438858254}
  m_MasterData:
    m_Owner: {fileID: 0}
    m_Value:
      m_Type:
        m_SerializableType: 
      m_SerializableObject: 
    m_Space: 2147483647
  m_Property:
    name: y
    m_serializedType:
      m_SerializableType: System.Single, mscorlib, Version=2.0.0.0, Culture=neutral, PublicKeyToken=b77a5c561934e089
    attributes: []
  m_Direction: 0
  m_LinkedSlots: []
--- !u!114 &114454397352498550
MonoBehaviour:
  m_ObjectHideFlags: 1
  m_CorrespondingSourceObject: {fileID: 0}
  m_PrefabInternal: {fileID: 0}
  m_GameObject: {fileID: 0}
  m_Enabled: 1
  m_EditorHideFlags: 0
  m_Script: {fileID: 11500000, guid: f780aa281814f9842a7c076d436932e7, type: 3}
  m_Name: VFXSlotFloat
  m_EditorClassIdentifier: 
  m_Parent: {fileID: 114639424685187742}
  m_Children: []
  m_UIPosition: {x: 0, y: 0}
  m_UICollapsed: 1
  m_UISuperCollapsed: 0
  m_MasterSlot: {fileID: 114639424685187742}
  m_MasterData:
    m_Owner: {fileID: 0}
    m_Value:
      m_Type:
        m_SerializableType: 
      m_SerializableObject: 
    m_Space: 2147483647
  m_Property:
    name: x
    m_serializedType:
      m_SerializableType: System.Single, mscorlib, Version=2.0.0.0, Culture=neutral, PublicKeyToken=b77a5c561934e089
    attributes: []
  m_Direction: 0
  m_LinkedSlots: []
--- !u!114 &114460225372964862
MonoBehaviour:
  m_ObjectHideFlags: 1
  m_CorrespondingSourceObject: {fileID: 0}
  m_PrefabInternal: {fileID: 0}
  m_GameObject: {fileID: 0}
  m_Enabled: 1
  m_EditorHideFlags: 0
  m_Script: {fileID: 11500000, guid: 1b605c022ee79394a8a776c0869b3f9a, type: 3}
  m_Name: VFXSlot
  m_EditorClassIdentifier: 
  m_Parent: {fileID: 0}
  m_Children:
  - {fileID: 114961807865421712}
  - {fileID: 114676100245445276}
  - {fileID: 114824894650196124}
  - {fileID: 114636867154296884}
  m_UIPosition: {x: 0, y: 0}
  m_UICollapsed: 0
  m_UISuperCollapsed: 0
  m_MasterSlot: {fileID: 114460225372964862}
  m_MasterData:
    m_Owner: {fileID: 114546554524272358}
    m_Value:
      m_Type:
        m_SerializableType: UnityEditor.VFX.ArcTorus, Unity.VisualEffectGraph.Editor-testable, Version=0.0.0.0, Culture=neutral, PublicKeyToken=null
      m_SerializableObject: '{"space":0,"center":{"x":0.0,"y":0.0,"z":0.0},"majorRadius":1.5,"minorRadius":0.5,"arc":6.2831854820251469}'
    m_Space: 0
  m_Property:
    name: Torus
    m_serializedType:
      m_SerializableType: UnityEditor.VFX.ArcTorus, Unity.VisualEffectGraph.Editor-testable, Version=0.0.0.0, Culture=neutral, PublicKeyToken=null
    attributes:
    - m_Type: 3
      m_Min: -Infinity
      m_Max: Infinity
      m_Tooltip: The torus used for positioning particles.
      m_Regex: 
      m_RegexMaxLength: 0
  m_Direction: 0
  m_LinkedSlots: []
--- !u!114 &114461891433145362
MonoBehaviour:
  m_ObjectHideFlags: 1
  m_CorrespondingSourceObject: {fileID: 0}
  m_PrefabInternal: {fileID: 0}
  m_GameObject: {fileID: 0}
  m_Enabled: 1
  m_EditorHideFlags: 0
  m_Script: {fileID: 11500000, guid: f780aa281814f9842a7c076d436932e7, type: 3}
  m_Name: VFXSlotFloat
  m_EditorClassIdentifier: 
  m_Parent: {fileID: 114961807865421712}
  m_Children: []
  m_UIPosition: {x: 0, y: 0}
  m_UICollapsed: 1
  m_UISuperCollapsed: 0
  m_MasterSlot: {fileID: 114460225372964862}
  m_MasterData:
    m_Owner: {fileID: 0}
    m_Value:
      m_Type:
        m_SerializableType: 
      m_SerializableObject: 
    m_Space: 2147483647
  m_Property:
    name: z
    m_serializedType:
      m_SerializableType: System.Single, mscorlib, Version=2.0.0.0, Culture=neutral, PublicKeyToken=b77a5c561934e089
    attributes: []
  m_Direction: 0
  m_LinkedSlots: []
--- !u!114 &114474973622550942
MonoBehaviour:
  m_ObjectHideFlags: 1
  m_CorrespondingSourceObject: {fileID: 0}
  m_PrefabInternal: {fileID: 0}
  m_GameObject: {fileID: 0}
  m_Enabled: 1
  m_EditorHideFlags: 0
  m_Script: {fileID: 11500000, guid: 1b605c022ee79394a8a776c0869b3f9a, type: 3}
  m_Name: VFXSlot
  m_EditorClassIdentifier: 
  m_Parent: {fileID: 0}
  m_Children:
  - {fileID: 114486397752292024}
  - {fileID: 114366292537874682}
  m_UIPosition: {x: 0, y: 0}
  m_UICollapsed: 0
  m_UISuperCollapsed: 0
  m_MasterSlot: {fileID: 114474973622550942}
  m_MasterData:
    m_Owner: {fileID: 114422327375681966}
    m_Value:
      m_Type:
        m_SerializableType: UnityEditor.VFX.Sphere, Unity.VisualEffectGraph.Editor-testable, Version=0.0.0.0, Culture=neutral, PublicKeyToken=null
      m_SerializableObject: '{"space":0,"center":{"x":1.5,"y":0.0,"z":0.0},"radius":1.0}'
    m_Space: 0
  m_Property:
    name: Sphere
    m_serializedType:
      m_SerializableType: UnityEditor.VFX.Sphere, Unity.VisualEffectGraph.Editor-testable, Version=0.0.0.0, Culture=neutral, PublicKeyToken=null
    attributes:
    - m_Type: 3
      m_Min: -Infinity
      m_Max: Infinity
      m_Tooltip: The killing sphere.
      m_Regex: 
      m_RegexMaxLength: 0
  m_Direction: 0
  m_LinkedSlots: []
--- !u!114 &114475832885524180
MonoBehaviour:
  m_ObjectHideFlags: 1
  m_CorrespondingSourceObject: {fileID: 0}
  m_PrefabInternal: {fileID: 0}
  m_GameObject: {fileID: 0}
  m_Enabled: 1
  m_EditorHideFlags: 0
  m_Script: {fileID: 11500000, guid: f780aa281814f9842a7c076d436932e7, type: 3}
  m_Name: VFXSlotFloat
  m_EditorClassIdentifier: 
  m_Parent: {fileID: 114274977204150338}
  m_Children: []
  m_UIPosition: {x: 0, y: 0}
  m_UICollapsed: 1
  m_UISuperCollapsed: 0
  m_MasterSlot: {fileID: 114274977204150338}
  m_MasterData:
    m_Owner: {fileID: 0}
    m_Value:
      m_Type:
        m_SerializableType: 
      m_SerializableObject: 
    m_Space: 2147483647
  m_Property:
    name: x
    m_serializedType:
      m_SerializableType: System.Single, mscorlib, Version=2.0.0.0, Culture=neutral, PublicKeyToken=b77a5c561934e089
    attributes: []
  m_Direction: 0
  m_LinkedSlots: []
--- !u!114 &114478161260517140
MonoBehaviour:
  m_ObjectHideFlags: 1
  m_CorrespondingSourceObject: {fileID: 0}
  m_PrefabInternal: {fileID: 0}
  m_GameObject: {fileID: 0}
  m_Enabled: 1
  m_EditorHideFlags: 0
  m_Script: {fileID: 11500000, guid: f780aa281814f9842a7c076d436932e7, type: 3}
  m_Name: VFXSlotFloat
  m_EditorClassIdentifier: 
  m_Parent: {fileID: 0}
  m_Children: []
  m_UIPosition: {x: 0, y: 0}
  m_UICollapsed: 1
  m_UISuperCollapsed: 0
  m_MasterSlot: {fileID: 114478161260517140}
  m_MasterData:
    m_Owner: {fileID: 114114280574891592}
    m_Value:
      m_Type:
        m_SerializableType: System.Single, mscorlib, Version=2.0.0.0, Culture=neutral, PublicKeyToken=b77a5c561934e089
      m_SerializableObject: 1
    m_Space: 2147483647
  m_Property:
    name: Lifetime
    m_serializedType:
      m_SerializableType: System.Single, mscorlib, Version=2.0.0.0, Culture=neutral, PublicKeyToken=b77a5c561934e089
    attributes: []
  m_Direction: 0
  m_LinkedSlots: []
--- !u!114 &114486397752292024
MonoBehaviour:
  m_ObjectHideFlags: 1
  m_CorrespondingSourceObject: {fileID: 0}
  m_PrefabInternal: {fileID: 0}
  m_GameObject: {fileID: 0}
  m_Enabled: 1
  m_EditorHideFlags: 0
  m_Script: {fileID: 11500000, guid: ac39bd03fca81b849929b9c966f1836a, type: 3}
  m_Name: VFXSlotFloat3
  m_EditorClassIdentifier: 
  m_Parent: {fileID: 114474973622550942}
  m_Children:
  - {fileID: 114975308330480832}
  - {fileID: 114904363320238742}
  - {fileID: 114991860859253144}
  m_UIPosition: {x: 0, y: 0}
  m_UICollapsed: 1
  m_UISuperCollapsed: 0
  m_MasterSlot: {fileID: 114474973622550942}
  m_MasterData:
    m_Owner: {fileID: 0}
    m_Value:
      m_Type:
        m_SerializableType: 
      m_SerializableObject: 
    m_Space: 2147483647
  m_Property:
    name: center
    m_serializedType:
      m_SerializableType: UnityEngine.Vector3, UnityEngine.CoreModule, Version=0.0.0.0, Culture=neutral, PublicKeyToken=null
    attributes:
    - m_Type: 3
      m_Min: -Infinity
      m_Max: Infinity
      m_Tooltip: The centre of the sphere.
      m_Regex: 
      m_RegexMaxLength: 0
  m_Direction: 0
  m_LinkedSlots:
  - {fileID: 114858441583674810}
--- !u!114 &114505959565409704
MonoBehaviour:
  m_ObjectHideFlags: 1
  m_CorrespondingSourceObject: {fileID: 0}
  m_PrefabInternal: {fileID: 0}
  m_GameObject: {fileID: 0}
  m_Enabled: 1
  m_EditorHideFlags: 0
  m_Script: {fileID: 11500000, guid: f780aa281814f9842a7c076d436932e7, type: 3}
  m_Name: VFXSlotFloat
  m_EditorClassIdentifier: 
  m_Parent: {fileID: 114036388560793430}
  m_Children: []
  m_UIPosition: {x: 0, y: 0}
  m_UICollapsed: 1
  m_UISuperCollapsed: 0
  m_MasterSlot: {fileID: 114087635421944836}
  m_MasterData:
    m_Owner: {fileID: 0}
    m_Value:
      m_Type:
        m_SerializableType: 
      m_SerializableObject: 
    m_Space: 2147483647
  m_Property:
    name: x
    m_serializedType:
      m_SerializableType: System.Single, mscorlib, Version=2.0.0.0, Culture=neutral, PublicKeyToken=b77a5c561934e089
    attributes: []
  m_Direction: 0
  m_LinkedSlots: []
--- !u!114 &114514434016669084
MonoBehaviour:
  m_ObjectHideFlags: 1
  m_CorrespondingSourceObject: {fileID: 0}
  m_PrefabInternal: {fileID: 0}
  m_GameObject: {fileID: 0}
  m_Enabled: 1
  m_EditorHideFlags: 0
  m_Script: {fileID: 11500000, guid: f780aa281814f9842a7c076d436932e7, type: 3}
  m_Name: VFXSlotFloat
  m_EditorClassIdentifier: 
  m_Parent: {fileID: 114914289798371544}
  m_Children: []
  m_UIPosition: {x: 0, y: 0}
  m_UICollapsed: 1
  m_UISuperCollapsed: 0
  m_MasterSlot: {fileID: 114765303344910142}
  m_MasterData:
    m_Owner: {fileID: 0}
    m_Value:
      m_Type:
        m_SerializableType: 
      m_SerializableObject: 
    m_Space: 2147483647
  m_Property:
    name: y
    m_serializedType:
      m_SerializableType: System.Single, mscorlib, Version=2.0.0.0, Culture=neutral, PublicKeyToken=b77a5c561934e089
    attributes: []
  m_Direction: 0
  m_LinkedSlots: []
--- !u!114 &114529326884185890
MonoBehaviour:
  m_ObjectHideFlags: 1
  m_CorrespondingSourceObject: {fileID: 0}
  m_PrefabInternal: {fileID: 0}
  m_GameObject: {fileID: 0}
  m_Enabled: 1
  m_EditorHideFlags: 0
  m_Script: {fileID: 11500000, guid: f780aa281814f9842a7c076d436932e7, type: 3}
  m_Name: VFXSlotFloat
  m_EditorClassIdentifier: 
  m_Parent: {fileID: 114187834667155680}
  m_Children: []
  m_UIPosition: {x: 0, y: 0}
  m_UICollapsed: 1
  m_UISuperCollapsed: 0
  m_MasterSlot: {fileID: 114187834667155680}
  m_MasterData:
    m_Owner: {fileID: 0}
    m_Value:
      m_Type:
        m_SerializableType: 
      m_SerializableObject: 
    m_Space: 2147483647
  m_Property:
    name: x
    m_serializedType:
      m_SerializableType: System.Single, mscorlib, Version=2.0.0.0, Culture=neutral, PublicKeyToken=b77a5c561934e089
    attributes: []
  m_Direction: 1
  m_LinkedSlots:
  - {fileID: 114845258121526108}
--- !u!114 &114537145984763728
MonoBehaviour:
  m_ObjectHideFlags: 1
  m_CorrespondingSourceObject: {fileID: 0}
  m_PrefabInternal: {fileID: 0}
  m_GameObject: {fileID: 0}
  m_Enabled: 1
  m_EditorHideFlags: 0
  m_Script: {fileID: 11500000, guid: f780aa281814f9842a7c076d436932e7, type: 3}
  m_Name: VFXSlotFloat
  m_EditorClassIdentifier: 
  m_Parent: {fileID: 114036388560793430}
  m_Children: []
  m_UIPosition: {x: 0, y: 0}
  m_UICollapsed: 1
  m_UISuperCollapsed: 0
  m_MasterSlot: {fileID: 114087635421944836}
  m_MasterData:
    m_Owner: {fileID: 0}
    m_Value:
      m_Type:
        m_SerializableType: 
      m_SerializableObject: 
    m_Space: 2147483647
  m_Property:
    name: y
    m_serializedType:
      m_SerializableType: System.Single, mscorlib, Version=2.0.0.0, Culture=neutral, PublicKeyToken=b77a5c561934e089
    attributes: []
  m_Direction: 0
  m_LinkedSlots: []
--- !u!114 &114546554524272358
MonoBehaviour:
  m_ObjectHideFlags: 1
  m_CorrespondingSourceObject: {fileID: 0}
  m_PrefabInternal: {fileID: 0}
  m_GameObject: {fileID: 0}
  m_Enabled: 1
  m_EditorHideFlags: 0
  m_Script: {fileID: 11500000, guid: 5bc0246289e35b54c9b87d49803236de, type: 3}
  m_Name: PositionTorus
  m_EditorClassIdentifier: 
  m_Parent: {fileID: 114280324403005594}
  m_Children: []
  m_UIPosition: {x: 0, y: 0}
  m_UICollapsed: 0
  m_UISuperCollapsed: 0
  m_InputSlots:
  - {fileID: 114460225372964862}
  - {fileID: 114182147676166476}
  m_OutputSlots: []
  m_Disabled: 0
  positionMode: 3
  spawnMode: 0
--- !u!114 &114556453381267000
MonoBehaviour:
  m_ObjectHideFlags: 1
  m_CorrespondingSourceObject: {fileID: 0}
  m_PrefabInternal: {fileID: 0}
  m_GameObject: {fileID: 0}
  m_Enabled: 1
  m_EditorHideFlags: 0
  m_Script: {fileID: 11500000, guid: 330e0fca1717dde4aaa144f48232aa64, type: 3}
  m_Name: VFXParameter
  m_EditorClassIdentifier: 
  m_Parent: {fileID: 114690118887451068}
  m_Children: []
  m_UIPosition: {x: -1076.3052, y: -82.778625}
  m_UICollapsed: 0
  m_UISuperCollapsed: 0
  m_InputSlots: []
  m_OutputSlots:
  - {fileID: 114178220306332140}
  m_exposedName: 
  m_exposed: 0
  m_Order: 0
  m_Category: 
  m_Min:
    m_Type:
      m_SerializableType: 
    m_SerializableObject: 
  m_Max:
    m_Type:
      m_SerializableType: 
    m_SerializableObject: 
  m_Nodes: []
--- !u!114 &114564192008112504
MonoBehaviour:
  m_ObjectHideFlags: 1
  m_CorrespondingSourceObject: {fileID: 0}
  m_PrefabInternal: {fileID: 0}
  m_GameObject: {fileID: 0}
  m_Enabled: 1
  m_EditorHideFlags: 0
  m_Script: {fileID: 11500000, guid: f780aa281814f9842a7c076d436932e7, type: 3}
  m_Name: VFXSlotFloat
  m_EditorClassIdentifier: 
  m_Parent: {fileID: 114266219098081648}
  m_Children: []
  m_UIPosition: {x: 0, y: 0}
  m_UICollapsed: 1
  m_UISuperCollapsed: 0
  m_MasterSlot: {fileID: 114266219098081648}
  m_MasterData:
    m_Owner: {fileID: 0}
    m_Value:
      m_Type:
        m_SerializableType: 
      m_SerializableObject: 
    m_Space: 2147483647
  m_Property:
    name: z
    m_serializedType:
      m_SerializableType: System.Single, mscorlib, Version=2.0.0.0, Culture=neutral, PublicKeyToken=b77a5c561934e089
    attributes: []
  m_Direction: 1
  m_LinkedSlots: []
--- !u!114 &114577405790901024
MonoBehaviour:
  m_ObjectHideFlags: 1
  m_CorrespondingSourceObject: {fileID: 0}
  m_PrefabInternal: {fileID: 0}
  m_GameObject: {fileID: 0}
  m_Enabled: 1
  m_EditorHideFlags: 0
  m_Script: {fileID: 11500000, guid: f0fd9aaa5acbd6447be250d361ee1b17, type: 3}
  m_Name: VFXOperatorTransformPosition
  m_EditorClassIdentifier: 
  m_Parent: {fileID: 114690118887451068}
  m_Children: []
  m_UIPosition: {x: -909.40625, y: -719.8789}
  m_UICollapsed: 0
  m_UISuperCollapsed: 0
  m_InputSlots:
  - {fileID: 114765303344910142}
  - {fileID: 114209059293125154}
  m_OutputSlots:
  - {fileID: 114266219098081648}
--- !u!114 &114585987812165100
MonoBehaviour:
  m_ObjectHideFlags: 1
  m_CorrespondingSourceObject: {fileID: 0}
  m_PrefabInternal: {fileID: 0}
  m_GameObject: {fileID: 0}
  m_Enabled: 1
  m_EditorHideFlags: 0
  m_Script: {fileID: 11500000, guid: 956b68870e880b144bab17e5aa6e7e94, type: 3}
  m_Name: ColorOverLife
  m_EditorClassIdentifier: 
  m_Parent: {fileID: 114886110431456336}
  m_Children: []
  m_UIPosition: {x: 0, y: 0}
  m_UICollapsed: 0
  m_UISuperCollapsed: 0
  m_InputSlots:
  - {fileID: 114042681477553530}
  m_OutputSlots: []
  m_Disabled: 0
  mode: 1
  ColorComposition: 2
  AlphaComposition: 2
--- !u!114 &114597671008042842
MonoBehaviour:
  m_ObjectHideFlags: 1
  m_CorrespondingSourceObject: {fileID: 0}
  m_PrefabInternal: {fileID: 0}
  m_GameObject: {fileID: 0}
  m_Enabled: 1
  m_EditorHideFlags: 0
  m_Script: {fileID: 11500000, guid: a971fa2e110a0ac42ac1d8dae408704b, type: 3}
  m_Name: SetAttribute
  m_EditorClassIdentifier: 
  m_Parent: {fileID: 114280324403005594}
  m_Children: []
  m_UIPosition: {x: 0, y: 0}
  m_UICollapsed: 0
  m_UISuperCollapsed: 0
  m_InputSlots:
  - {fileID: 114639424685187742}
  m_OutputSlots: []
  m_Disabled: 0
  attribute: position
  Composition: 0
  Source: 0
  Random: 0
  channels: 4
--- !u!114 &114598413270541858
MonoBehaviour:
  m_ObjectHideFlags: 1
  m_CorrespondingSourceObject: {fileID: 0}
  m_PrefabInternal: {fileID: 0}
  m_GameObject: {fileID: 0}
  m_Enabled: 1
  m_EditorHideFlags: 0
  m_Script: {fileID: 11500000, guid: f780aa281814f9842a7c076d436932e7, type: 3}
  m_Name: VFXSlotFloat
  m_EditorClassIdentifier: 
  m_Parent: {fileID: 114933344921479524}
  m_Children: []
  m_UIPosition: {x: 0, y: 0}
  m_UICollapsed: 1
  m_UISuperCollapsed: 0
  m_MasterSlot: {fileID: 114789914229290500}
  m_MasterData:
    m_Owner: {fileID: 0}
    m_Value:
      m_Type:
        m_SerializableType: 
      m_SerializableObject: 
    m_Space: 2147483647
  m_Property:
    name: y
    m_serializedType:
      m_SerializableType: System.Single, mscorlib, Version=2.0.0.0, Culture=neutral, PublicKeyToken=b77a5c561934e089
    attributes: []
  m_Direction: 0
  m_LinkedSlots: []
--- !u!114 &114623690807253714
MonoBehaviour:
  m_ObjectHideFlags: 1
  m_CorrespondingSourceObject: {fileID: 0}
  m_PrefabInternal: {fileID: 0}
  m_GameObject: {fileID: 0}
  m_Enabled: 1
  m_EditorHideFlags: 0
  m_Script: {fileID: 11500000, guid: f780aa281814f9842a7c076d436932e7, type: 3}
  m_Name: VFXSlotFloat
  m_EditorClassIdentifier: 
  m_Parent: {fileID: 114366335970198062}
  m_Children: []
  m_UIPosition: {x: 0, y: 0}
  m_UICollapsed: 1
  m_UISuperCollapsed: 0
  m_MasterSlot: {fileID: 114948797438858254}
  m_MasterData:
    m_Owner: {fileID: 0}
    m_Value:
      m_Type:
        m_SerializableType: 
      m_SerializableObject: 
    m_Space: 2147483647
  m_Property:
    name: x
    m_serializedType:
      m_SerializableType: System.Single, mscorlib, Version=2.0.0.0, Culture=neutral, PublicKeyToken=b77a5c561934e089
    attributes: []
  m_Direction: 0
  m_LinkedSlots: []
--- !u!114 &114630502136511934
MonoBehaviour:
  m_ObjectHideFlags: 1
  m_CorrespondingSourceObject: {fileID: 0}
  m_PrefabInternal: {fileID: 0}
  m_GameObject: {fileID: 0}
  m_Enabled: 1
  m_EditorHideFlags: 0
  m_Script: {fileID: 11500000, guid: f780aa281814f9842a7c076d436932e7, type: 3}
  m_Name: VFXSlotFloat
  m_EditorClassIdentifier: 
  m_Parent: {fileID: 0}
  m_Children: []
  m_UIPosition: {x: 0, y: 0}
  m_UICollapsed: 1
  m_UISuperCollapsed: 0
  m_MasterSlot: {fileID: 114630502136511934}
  m_MasterData:
    m_Owner: {fileID: 114829644158138782}
    m_Value:
      m_Type:
        m_SerializableType: System.Single, mscorlib, Version=2.0.0.0, Culture=neutral, PublicKeyToken=b77a5c561934e089
      m_SerializableObject: 0
    m_Space: 2147483647
  m_Property:
    name: Friction
    m_serializedType:
      m_SerializableType: System.Single, mscorlib, Version=2.0.0.0, Culture=neutral, PublicKeyToken=b77a5c561934e089
    attributes:
    - m_Type: 3
      m_Min: -Infinity
      m_Max: Infinity
      m_Tooltip: How much speed is lost after a collision.
      m_Regex: 
      m_RegexMaxLength: 0
    - m_Type: 1
      m_Min: 0
      m_Max: Infinity
      m_Tooltip: 
      m_Regex: 
      m_RegexMaxLength: 0
  m_Direction: 0
  m_LinkedSlots: []
--- !u!114 &114633874623567686
MonoBehaviour:
  m_ObjectHideFlags: 1
  m_CorrespondingSourceObject: {fileID: 0}
  m_PrefabInternal: {fileID: 0}
  m_GameObject: {fileID: 0}
  m_Enabled: 1
  m_EditorHideFlags: 0
  m_Script: {fileID: 11500000, guid: 76f778ff57c4e8145b9681fe3268d8e9, type: 3}
  m_Name: VFXSlotGradient
  m_EditorClassIdentifier: 
  m_Parent: {fileID: 0}
  m_Children: []
  m_UIPosition: {x: 0, y: 0}
  m_UICollapsed: 1
  m_UISuperCollapsed: 0
  m_MasterSlot: {fileID: 114633874623567686}
  m_MasterData:
    m_Owner: {fileID: 114055849663728558}
    m_Value:
      m_Type:
        m_SerializableType: UnityEngine.Gradient, UnityEngine.CoreModule, Version=0.0.0.0, Culture=neutral, PublicKeyToken=null
      m_SerializableObject: '{"colorKeys":[{"color":{"r":1.0,"g":0.0,"b":0.0,"a":1.0},"time":0.0},{"color":{"r":1.0,"g":0.0,"b":0.8901960849761963,"a":1.0},"time":0.19407950341701508},{"color":{"r":0.24313725531101228,"g":0.0,"b":1.0,"a":1.0},"time":0.3466697037220001},{"color":{"r":0.0,"g":0.8352941274642944,"b":1.0,"a":1.0},"time":0.48148319125175478},{"color":{"r":0.0,"g":1.0,"b":0.09019608050584793,"a":1.0},"time":0.6444495320320129},{"color":{"r":0.9450980424880981,"g":1.0,"b":0.0,"a":1.0},"time":0.808896005153656},{"color":{"r":1.0,"g":0.0,"b":0.0,"a":1.0},"time":1.0}],"alphaKeys":[{"alpha":1.0,"time":0.0},{"alpha":1.0,"time":1.0}],"gradientMode":0}'
    m_Space: 2147483647
  m_Property:
    name: o
    m_serializedType:
      m_SerializableType: UnityEngine.Gradient, UnityEngine.CoreModule, Version=0.0.0.0, Culture=neutral, PublicKeyToken=null
    attributes: []
  m_Direction: 1
  m_LinkedSlots:
  - {fileID: 114042681477553530}
--- !u!114 &114634875409737066
MonoBehaviour:
  m_ObjectHideFlags: 1
  m_CorrespondingSourceObject: {fileID: 0}
  m_PrefabInternal: {fileID: 0}
  m_GameObject: {fileID: 0}
  m_Enabled: 1
  m_EditorHideFlags: 0
  m_Script: {fileID: 11500000, guid: f780aa281814f9842a7c076d436932e7, type: 3}
  m_Name: VFXSlotFloat
  m_EditorClassIdentifier: 
  m_Parent: {fileID: 114161823308658574}
  m_Children: []
  m_UIPosition: {x: 0, y: 0}
  m_UICollapsed: 1
  m_UISuperCollapsed: 0
  m_MasterSlot: {fileID: 114087635421944836}
  m_MasterData:
    m_Owner: {fileID: 0}
    m_Value:
      m_Type:
        m_SerializableType: 
      m_SerializableObject: 
    m_Space: 2147483647
  m_Property:
    name: z
    m_serializedType:
      m_SerializableType: System.Single, mscorlib, Version=2.0.0.0, Culture=neutral, PublicKeyToken=b77a5c561934e089
    attributes: []
  m_Direction: 0
  m_LinkedSlots: []
--- !u!114 &114636867154296884
MonoBehaviour:
  m_ObjectHideFlags: 1
  m_CorrespondingSourceObject: {fileID: 0}
  m_PrefabInternal: {fileID: 0}
  m_GameObject: {fileID: 0}
  m_Enabled: 1
  m_EditorHideFlags: 0
  m_Script: {fileID: 11500000, guid: f780aa281814f9842a7c076d436932e7, type: 3}
  m_Name: VFXSlotFloat
  m_EditorClassIdentifier: 
  m_Parent: {fileID: 114460225372964862}
  m_Children: []
  m_UIPosition: {x: 0, y: 0}
  m_UICollapsed: 1
  m_UISuperCollapsed: 0
  m_MasterSlot: {fileID: 114460225372964862}
  m_MasterData:
    m_Owner: {fileID: 0}
    m_Value:
      m_Type:
        m_SerializableType: 
      m_SerializableObject: 
    m_Space: 2147483647
  m_Property:
    name: arc
    m_serializedType:
      m_SerializableType: System.Single, mscorlib, Version=2.0.0.0, Culture=neutral, PublicKeyToken=b77a5c561934e089
    attributes:
    - m_Type: 3
      m_Min: -Infinity
      m_Max: Infinity
      m_Tooltip: Controls how much of the torus is used.
      m_Regex: 
      m_RegexMaxLength: 0
    - m_Type: 0
      m_Min: 0
      m_Max: 6.2831855
      m_Tooltip: 
      m_Regex: 
      m_RegexMaxLength: 0
    - m_Type: 4
      m_Min: -Infinity
      m_Max: Infinity
      m_Tooltip: 
      m_Regex: 
      m_RegexMaxLength: 0
  m_Direction: 0
  m_LinkedSlots: []
--- !u!114 &114639424685187742
MonoBehaviour:
  m_ObjectHideFlags: 1
  m_CorrespondingSourceObject: {fileID: 0}
  m_PrefabInternal: {fileID: 0}
  m_GameObject: {fileID: 0}
  m_Enabled: 1
  m_EditorHideFlags: 0
  m_Script: {fileID: 11500000, guid: ac39bd03fca81b849929b9c966f1836a, type: 3}
  m_Name: VFXSlotFloat3
  m_EditorClassIdentifier: 
  m_Parent: {fileID: 0}
  m_Children:
  - {fileID: 114454397352498550}
  - {fileID: 114127414625177156}
  - {fileID: 114347824273654020}
  m_UIPosition: {x: 0, y: 0}
  m_UICollapsed: 1
  m_UISuperCollapsed: 0
  m_MasterSlot: {fileID: 114639424685187742}
  m_MasterData:
    m_Owner: {fileID: 114597671008042842}
    m_Value:
      m_Type:
        m_SerializableType: UnityEngine.Vector3, UnityEngine.CoreModule, Version=0.0.0.0, Culture=neutral, PublicKeyToken=null
      m_SerializableObject: '{"x":0.0,"y":0.0,"z":0.0}'
    m_Space: 2147483647
  m_Property:
    name: Position
    m_serializedType:
      m_SerializableType: UnityEngine.Vector3, UnityEngine.CoreModule, Version=0.0.0.0, Culture=neutral, PublicKeyToken=null
    attributes: []
  m_Direction: 0
  m_LinkedSlots:
  - {fileID: 114266219098081648}
--- !u!114 &114670377965428686
MonoBehaviour:
  m_ObjectHideFlags: 1
  m_CorrespondingSourceObject: {fileID: 0}
  m_PrefabInternal: {fileID: 0}
  m_GameObject: {fileID: 0}
  m_Enabled: 1
  m_EditorHideFlags: 0
  m_Script: {fileID: 11500000, guid: ac39bd03fca81b849929b9c966f1836a, type: 3}
  m_Name: VFXSlotFloat3
  m_EditorClassIdentifier: 
  m_Parent: {fileID: 114117949157950100}
  m_Children:
  - {fileID: 114291473165088166}
  - {fileID: 114175039548445184}
  - {fileID: 114155708445980498}
  m_UIPosition: {x: 0, y: 0}
  m_UICollapsed: 1
  m_UISuperCollapsed: 0
  m_MasterSlot: {fileID: 114117949157950100}
  m_MasterData:
    m_Owner: {fileID: 0}
    m_Value:
      m_Type:
        m_SerializableType: 
      m_SerializableObject: 
    m_Space: 2147483647
  m_Property:
    name: center
    m_serializedType:
      m_SerializableType: UnityEngine.Vector3, UnityEngine.CoreModule, Version=0.0.0.0, Culture=neutral, PublicKeyToken=null
    attributes:
    - m_Type: 3
      m_Min: -Infinity
      m_Max: Infinity
      m_Tooltip: The centre of the box.
      m_Regex: 
      m_RegexMaxLength: 0
  m_Direction: 1
  m_LinkedSlots:
  - {fileID: 114764487966080938}
  - {fileID: 114036388560793430}
--- !u!114 &114676100245445276
MonoBehaviour:
  m_ObjectHideFlags: 1
  m_CorrespondingSourceObject: {fileID: 0}
  m_PrefabInternal: {fileID: 0}
  m_GameObject: {fileID: 0}
  m_Enabled: 1
  m_EditorHideFlags: 0
  m_Script: {fileID: 11500000, guid: f780aa281814f9842a7c076d436932e7, type: 3}
  m_Name: VFXSlotFloat
  m_EditorClassIdentifier: 
  m_Parent: {fileID: 114460225372964862}
  m_Children: []
  m_UIPosition: {x: 0, y: 0}
  m_UICollapsed: 1
  m_UISuperCollapsed: 0
  m_MasterSlot: {fileID: 114460225372964862}
  m_MasterData:
    m_Owner: {fileID: 0}
    m_Value:
      m_Type:
        m_SerializableType: 
      m_SerializableObject: 
    m_Space: 2147483647
  m_Property:
    name: majorRadius
    m_serializedType:
      m_SerializableType: System.Single, mscorlib, Version=2.0.0.0, Culture=neutral, PublicKeyToken=b77a5c561934e089
    attributes:
    - m_Type: 3
      m_Min: -Infinity
      m_Max: Infinity
      m_Tooltip: The radius of the torus ring.
      m_Regex: 
      m_RegexMaxLength: 0
  m_Direction: 0
  m_LinkedSlots: []
--- !u!114 &114678620955328632
MonoBehaviour:
  m_ObjectHideFlags: 1
  m_CorrespondingSourceObject: {fileID: 0}
  m_PrefabInternal: {fileID: 0}
  m_GameObject: {fileID: 0}
  m_Enabled: 1
  m_EditorHideFlags: 0
  m_Script: {fileID: 11500000, guid: f780aa281814f9842a7c076d436932e7, type: 3}
  m_Name: VFXSlotFloat
  m_EditorClassIdentifier: 
  m_Parent: {fileID: 114316782527844146}
  m_Children: []
  m_UIPosition: {x: 0, y: 0}
  m_UICollapsed: 1
  m_UISuperCollapsed: 0
  m_MasterSlot: {fileID: 114765303344910142}
  m_MasterData:
    m_Owner: {fileID: 0}
    m_Value:
      m_Type:
        m_SerializableType: 
      m_SerializableObject: 
    m_Space: 2147483647
  m_Property:
    name: z
    m_serializedType:
      m_SerializableType: System.Single, mscorlib, Version=2.0.0.0, Culture=neutral, PublicKeyToken=b77a5c561934e089
    attributes: []
  m_Direction: 0
  m_LinkedSlots: []
--- !u!114 &114680197723698808
MonoBehaviour:
  m_ObjectHideFlags: 1
  m_CorrespondingSourceObject: {fileID: 0}
  m_PrefabInternal: {fileID: 0}
  m_GameObject: {fileID: 0}
  m_Enabled: 1
  m_EditorHideFlags: 0
  m_Script: {fileID: 11500000, guid: ac39bd03fca81b849929b9c966f1836a, type: 3}
  m_Name: VFXSlotFloat3
  m_EditorClassIdentifier: 
  m_Parent: {fileID: 114772882246072388}
  m_Children:
  - {fileID: 114118179100840634}
  - {fileID: 114817463559834544}
  - {fileID: 114183958100908444}
  m_UIPosition: {x: 0, y: 0}
  m_UICollapsed: 1
  m_UISuperCollapsed: 0
  m_MasterSlot: {fileID: 114772882246072388}
  m_MasterData:
    m_Owner: {fileID: 0}
    m_Value:
      m_Type:
        m_SerializableType: 
      m_SerializableObject: 
    m_Space: 2147483647
  m_Property:
    name: center
    m_serializedType:
      m_SerializableType: UnityEngine.Vector3, UnityEngine.CoreModule, Version=0.0.0.0, Culture=neutral, PublicKeyToken=null
    attributes:
    - m_Type: 3
      m_Min: -Infinity
      m_Max: Infinity
      m_Tooltip: The centre of the sphere.
      m_Regex: 
      m_RegexMaxLength: 0
  m_Direction: 0
  m_LinkedSlots:
  - {fileID: 114858441583674810}
--- !u!114 &114690118887451068
MonoBehaviour:
  m_ObjectHideFlags: 1
  m_CorrespondingSourceObject: {fileID: 0}
  m_PrefabInternal: {fileID: 0}
  m_GameObject: {fileID: 0}
  m_Enabled: 1
  m_EditorHideFlags: 0
  m_Script: {fileID: 11500000, guid: 7d4c867f6b72b714dbb5fd1780afe208, type: 3}
  m_Name: VFXGraph
  m_EditorClassIdentifier: 
  m_Parent: {fileID: 0}
  m_Children:
  - {fileID: 114280324403005594}
  - {fileID: 114978657291914718}
  - {fileID: 114967288652437010}
  - {fileID: 114886110431456336}
  - {fileID: 114577405790901024}
  - {fileID: 114155774272602464}
  - {fileID: 8926484042661614528}
  - {fileID: 114055849663728558}
  - {fileID: 114556453381267000}
  - {fileID: 114860822937042888}
  - {fileID: 114020111772811760}
  m_UIPosition: {x: 0, y: 0}
  m_UICollapsed: 1
  m_UISuperCollapsed: 0
  m_UIInfos: {fileID: 114302735945886556}
  m_ParameterInfo: []
  m_saved: 1
--- !u!114 &114697976478237600
MonoBehaviour:
  m_ObjectHideFlags: 1
  m_CorrespondingSourceObject: {fileID: 0}
  m_PrefabInternal: {fileID: 0}
  m_GameObject: {fileID: 0}
  m_Enabled: 1
  m_EditorHideFlags: 0
  m_Script: {fileID: 11500000, guid: f780aa281814f9842a7c076d436932e7, type: 3}
  m_Name: VFXSlotFloat
  m_EditorClassIdentifier: 
  m_Parent: {fileID: 114743167292655702}
  m_Children: []
  m_UIPosition: {x: 0, y: 0}
  m_UICollapsed: 1
  m_UISuperCollapsed: 0
  m_MasterSlot: {fileID: 114789914229290500}
  m_MasterData:
    m_Owner: {fileID: 0}
    m_Value:
      m_Type:
        m_SerializableType: 
      m_SerializableObject: 
    m_Space: 2147483647
  m_Property:
    name: z
    m_serializedType:
      m_SerializableType: System.Single, mscorlib, Version=2.0.0.0, Culture=neutral, PublicKeyToken=b77a5c561934e089
    attributes: []
  m_Direction: 0
  m_LinkedSlots: []
--- !u!114 &114703421280480670
MonoBehaviour:
  m_ObjectHideFlags: 1
  m_CorrespondingSourceObject: {fileID: 0}
  m_PrefabInternal: {fileID: 0}
  m_GameObject: {fileID: 0}
  m_Enabled: 1
  m_EditorHideFlags: 0
  m_Script: {fileID: 11500000, guid: f780aa281814f9842a7c076d436932e7, type: 3}
  m_Name: VFXSlotFloat
  m_EditorClassIdentifier: 
  m_Parent: {fileID: 0}
  m_Children: []
  m_UIPosition: {x: 0, y: 0}
  m_UICollapsed: 1
  m_UISuperCollapsed: 0
  m_MasterSlot: {fileID: 114703421280480670}
  m_MasterData:
    m_Owner: {fileID: 114886110431456336}
    m_Value:
      m_Type:
        m_SerializableType: System.Single, mscorlib, Version=2.0.0.0, Culture=neutral, PublicKeyToken=b77a5c561934e089
      m_SerializableObject: 0.5
    m_Space: 2147483647
  m_Property:
    name: alphaThreshold
    m_serializedType:
      m_SerializableType: System.Single, mscorlib, Version=2.0.0.0, Culture=neutral, PublicKeyToken=b77a5c561934e089
    attributes:
    - m_Type: 0
      m_Min: 0
      m_Max: 1
      m_Tooltip: 
      m_Regex: 
      m_RegexMaxLength: 0
  m_Direction: 0
  m_LinkedSlots: []
--- !u!114 &114703705328324528
MonoBehaviour:
  m_ObjectHideFlags: 1
  m_CorrespondingSourceObject: {fileID: 0}
  m_PrefabInternal: {fileID: 0}
  m_GameObject: {fileID: 0}
  m_Enabled: 1
  m_EditorHideFlags: 0
  m_Script: {fileID: 11500000, guid: f780aa281814f9842a7c076d436932e7, type: 3}
  m_Name: VFXSlotFloat
  m_EditorClassIdentifier: 
  m_Parent: {fileID: 0}
  m_Children: []
  m_UIPosition: {x: 0, y: 0}
  m_UICollapsed: 1
  m_UISuperCollapsed: 0
  m_MasterSlot: {fileID: 114703705328324528}
  m_MasterData:
    m_Owner: {fileID: 114155774272602464}
    m_Value:
      m_Type:
        m_SerializableType: System.Single, mscorlib, Version=2.0.0.0, Culture=neutral, PublicKeyToken=b77a5c561934e089
      m_SerializableObject: 
    m_Space: 2147483647
  m_Property:
    name: TotalTime
    m_serializedType:
      m_SerializableType: System.Single, mscorlib, Version=2.0.0.0, Culture=neutral, PublicKeyToken=b77a5c561934e089
    attributes: []
  m_Direction: 1
  m_LinkedSlots:
  - {fileID: 8926484042661614529}
--- !u!114 &114715049336638546
MonoBehaviour:
  m_ObjectHideFlags: 1
  m_CorrespondingSourceObject: {fileID: 0}
  m_PrefabInternal: {fileID: 0}
  m_GameObject: {fileID: 0}
  m_Enabled: 1
  m_EditorHideFlags: 0
  m_Script: {fileID: 11500000, guid: f780aa281814f9842a7c076d436932e7, type: 3}
  m_Name: VFXSlotFloat
  m_EditorClassIdentifier: 
  m_Parent: {fileID: 114985801467687074}
  m_Children: []
  m_UIPosition: {x: 0, y: 0}
  m_UICollapsed: 1
  m_UISuperCollapsed: 0
  m_MasterSlot: {fileID: 114765303344910142}
  m_MasterData:
    m_Owner: {fileID: 0}
    m_Value:
      m_Type:
        m_SerializableType: 
      m_SerializableObject: 
    m_Space: 2147483647
  m_Property:
    name: z
    m_serializedType:
      m_SerializableType: System.Single, mscorlib, Version=2.0.0.0, Culture=neutral, PublicKeyToken=b77a5c561934e089
    attributes: []
  m_Direction: 0
  m_LinkedSlots: []
--- !u!114 &114716358674679944
MonoBehaviour:
  m_ObjectHideFlags: 1
  m_CorrespondingSourceObject: {fileID: 0}
  m_PrefabInternal: {fileID: 0}
  m_GameObject: {fileID: 0}
  m_Enabled: 1
  m_EditorHideFlags: 0
  m_Script: {fileID: 11500000, guid: f780aa281814f9842a7c076d436932e7, type: 3}
  m_Name: VFXSlotFloat
  m_EditorClassIdentifier: 
  m_Parent: {fileID: 114858441583674810}
  m_Children: []
  m_UIPosition: {x: 0, y: 0}
  m_UICollapsed: 1
  m_UISuperCollapsed: 0
  m_MasterSlot: {fileID: 114178220306332140}
  m_MasterData:
    m_Owner: {fileID: 0}
    m_Value:
      m_Type:
        m_SerializableType: 
      m_SerializableObject: 
    m_Space: 2147483647
  m_Property:
    name: x
    m_serializedType:
      m_SerializableType: System.Single, mscorlib, Version=2.0.0.0, Culture=neutral, PublicKeyToken=b77a5c561934e089
    attributes: []
  m_Direction: 1
  m_LinkedSlots: []
--- !u!114 &114724477618106776
MonoBehaviour:
  m_ObjectHideFlags: 1
  m_CorrespondingSourceObject: {fileID: 0}
  m_PrefabInternal: {fileID: 0}
  m_GameObject: {fileID: 0}
  m_Enabled: 1
  m_EditorHideFlags: 0
  m_Script: {fileID: 11500000, guid: f780aa281814f9842a7c076d436932e7, type: 3}
  m_Name: VFXSlotFloat
  m_EditorClassIdentifier: 
  m_Parent: {fileID: 0}
  m_Children: []
  m_UIPosition: {x: 0, y: 0}
  m_UICollapsed: 1
  m_UISuperCollapsed: 0
  m_MasterSlot: {fileID: 114724477618106776}
  m_MasterData:
    m_Owner: {fileID: 114408599751737326}
    m_Value:
      m_Type:
        m_SerializableType: System.Single, mscorlib, Version=2.0.0.0, Culture=neutral, PublicKeyToken=b77a5c561934e089
      m_SerializableObject: 0
    m_Space: 2147483647
  m_Property:
    name: Friction
    m_serializedType:
      m_SerializableType: System.Single, mscorlib, Version=2.0.0.0, Culture=neutral, PublicKeyToken=b77a5c561934e089
    attributes:
    - m_Type: 3
      m_Min: -Infinity
      m_Max: Infinity
      m_Tooltip: How much speed is lost after a collision.
      m_Regex: 
      m_RegexMaxLength: 0
    - m_Type: 1
      m_Min: 0
      m_Max: Infinity
      m_Tooltip: 
      m_Regex: 
      m_RegexMaxLength: 0
  m_Direction: 0
  m_LinkedSlots: []
--- !u!114 &114741233245338346
MonoBehaviour:
  m_ObjectHideFlags: 1
  m_CorrespondingSourceObject: {fileID: 0}
  m_PrefabInternal: {fileID: 0}
  m_GameObject: {fileID: 0}
  m_Enabled: 1
  m_EditorHideFlags: 0
  m_Script: {fileID: 11500000, guid: f780aa281814f9842a7c076d436932e7, type: 3}
  m_Name: VFXSlotFloat
  m_EditorClassIdentifier: 
  m_Parent: {fileID: 114233568785182870}
  m_Children: []
  m_UIPosition: {x: 0, y: 0}
  m_UICollapsed: 1
  m_UISuperCollapsed: 0
  m_MasterSlot: {fileID: 114117949157950100}
  m_MasterData:
    m_Owner: {fileID: 0}
    m_Value:
      m_Type:
        m_SerializableType: 
      m_SerializableObject: 
    m_Space: 2147483647
  m_Property:
    name: y
    m_serializedType:
      m_SerializableType: System.Single, mscorlib, Version=2.0.0.0, Culture=neutral, PublicKeyToken=b77a5c561934e089
    attributes: []
  m_Direction: 1
  m_LinkedSlots: []
--- !u!114 &114743167292655702
MonoBehaviour:
  m_ObjectHideFlags: 1
  m_CorrespondingSourceObject: {fileID: 0}
  m_PrefabInternal: {fileID: 0}
  m_GameObject: {fileID: 0}
  m_Enabled: 1
  m_EditorHideFlags: 0
  m_Script: {fileID: 11500000, guid: ac39bd03fca81b849929b9c966f1836a, type: 3}
  m_Name: VFXSlotFloat3
  m_EditorClassIdentifier: 
  m_Parent: {fileID: 114789914229290500}
  m_Children:
  - {fileID: 114066011645997306}
  - {fileID: 114374358252338130}
  - {fileID: 114697976478237600}
  m_UIPosition: {x: 0, y: 0}
  m_UICollapsed: 1
  m_UISuperCollapsed: 0
  m_MasterSlot: {fileID: 114789914229290500}
  m_MasterData:
    m_Owner: {fileID: 0}
    m_Value:
      m_Type:
        m_SerializableType: 
      m_SerializableObject: 
    m_Space: 2147483647
  m_Property:
    name: size
    m_serializedType:
      m_SerializableType: UnityEngine.Vector3, UnityEngine.CoreModule, Version=0.0.0.0, Culture=neutral, PublicKeyToken=null
    attributes:
    - m_Type: 3
      m_Min: -Infinity
      m_Max: Infinity
      m_Tooltip: The size of the box along each axis.
      m_Regex: 
      m_RegexMaxLength: 0
  m_Direction: 0
  m_LinkedSlots: []
--- !u!114 &114755503756126262
MonoBehaviour:
  m_ObjectHideFlags: 1
  m_CorrespondingSourceObject: {fileID: 0}
  m_PrefabInternal: {fileID: 0}
  m_GameObject: {fileID: 0}
  m_Enabled: 1
  m_EditorHideFlags: 0
  m_Script: {fileID: 11500000, guid: f780aa281814f9842a7c076d436932e7, type: 3}
  m_Name: VFXSlotFloat
  m_EditorClassIdentifier: 
  m_Parent: {fileID: 0}
  m_Children: []
  m_UIPosition: {x: 0, y: 0}
  m_UICollapsed: 1
  m_UISuperCollapsed: 0
  m_MasterSlot: {fileID: 114755503756126262}
  m_MasterData:
    m_Owner: {fileID: 114314351397735054}
    m_Value:
      m_Type:
        m_SerializableType: System.Single, mscorlib, Version=2.0.0.0, Culture=neutral, PublicKeyToken=b77a5c561934e089
      m_SerializableObject: 1000000
    m_Space: 2147483647
  m_Property:
    name: Rate
    m_serializedType:
      m_SerializableType: System.Single, mscorlib, Version=2.0.0.0, Culture=neutral, PublicKeyToken=b77a5c561934e089
    attributes:
    - m_Type: 3
      m_Min: -Infinity
      m_Max: Infinity
      m_Tooltip: Spawn Rate (in number per seconds)
      m_Regex: 
      m_RegexMaxLength: 0
    - m_Type: 1
      m_Min: 0
      m_Max: Infinity
      m_Tooltip: 
      m_Regex: 
      m_RegexMaxLength: 0
  m_Direction: 0
  m_LinkedSlots: []
--- !u!114 &114764487966080938
MonoBehaviour:
  m_ObjectHideFlags: 1
  m_CorrespondingSourceObject: {fileID: 0}
  m_PrefabInternal: {fileID: 0}
  m_GameObject: {fileID: 0}
  m_Enabled: 1
  m_EditorHideFlags: 0
  m_Script: {fileID: 11500000, guid: ac39bd03fca81b849929b9c966f1836a, type: 3}
  m_Name: VFXSlotFloat3
  m_EditorClassIdentifier: 
  m_Parent: {fileID: 114948797438858254}
  m_Children:
  - {fileID: 114832047784417498}
  - {fileID: 114444255406059532}
  - {fileID: 114963955848116950}
  m_UIPosition: {x: 0, y: 0}
  m_UICollapsed: 1
  m_UISuperCollapsed: 0
  m_MasterSlot: {fileID: 114948797438858254}
  m_MasterData:
    m_Owner: {fileID: 0}
    m_Value:
      m_Type:
        m_SerializableType: 
      m_SerializableObject: 
    m_Space: 2147483647
  m_Property:
    name: center
    m_serializedType:
      m_SerializableType: UnityEngine.Vector3, UnityEngine.CoreModule, Version=0.0.0.0, Culture=neutral, PublicKeyToken=null
    attributes:
    - m_Type: 3
      m_Min: -Infinity
      m_Max: Infinity
      m_Tooltip: The centre of the box.
      m_Regex: 
      m_RegexMaxLength: 0
  m_Direction: 0
  m_LinkedSlots:
  - {fileID: 114670377965428686}
--- !u!114 &114765303344910142
MonoBehaviour:
  m_ObjectHideFlags: 1
  m_CorrespondingSourceObject: {fileID: 0}
  m_PrefabInternal: {fileID: 0}
  m_GameObject: {fileID: 0}
  m_Enabled: 1
  m_EditorHideFlags: 0
  m_Script: {fileID: 11500000, guid: 3e3f628d80ffceb489beac74258f9cf7, type: 3}
  m_Name: VFXSlotTransform
  m_EditorClassIdentifier: 
  m_Parent: {fileID: 0}
  m_Children:
  - {fileID: 114316782527844146}
  - {fileID: 114985801467687074}
  - {fileID: 114914289798371544}
  m_UIPosition: {x: 0, y: 0}
  m_UICollapsed: 0
  m_UISuperCollapsed: 0
  m_MasterSlot: {fileID: 114765303344910142}
  m_MasterData:
    m_Owner: {fileID: 114577405790901024}
    m_Value:
      m_Type:
        m_SerializableType: UnityEditor.VFX.Transform, Unity.VisualEffectGraph.Editor-testable, Version=0.0.0.0, Culture=neutral, PublicKeyToken=null
      m_SerializableObject: '{"space":0,"position":{"x":0.0,"y":0.0,"z":0.0},"angles":{"x":0.0,"y":0.0,"z":0.0},"scale":{"x":1.0,"y":1.0,"z":1.0}}'
    m_Space: 0
  m_Property:
    name: transform
    m_serializedType:
      m_SerializableType: UnityEditor.VFX.Transform, Unity.VisualEffectGraph.Editor-testable, Version=0.0.0.0, Culture=neutral, PublicKeyToken=null
    attributes:
    - m_Type: 3
      m_Min: -Infinity
      m_Max: Infinity
      m_Tooltip: The transform.
      m_Regex: 
      m_RegexMaxLength: 0
  m_Direction: 0
  m_LinkedSlots: []
--- !u!114 &114765756187798904
MonoBehaviour:
  m_ObjectHideFlags: 1
  m_CorrespondingSourceObject: {fileID: 0}
  m_PrefabInternal: {fileID: 0}
  m_GameObject: {fileID: 0}
  m_Enabled: 1
  m_EditorHideFlags: 0
  m_Script: {fileID: 11500000, guid: f780aa281814f9842a7c076d436932e7, type: 3}
  m_Name: VFXSlotFloat
  m_EditorClassIdentifier: 
  m_Parent: {fileID: 114274977204150338}
  m_Children: []
  m_UIPosition: {x: 0, y: 0}
  m_UICollapsed: 1
  m_UISuperCollapsed: 0
  m_MasterSlot: {fileID: 114274977204150338}
  m_MasterData:
    m_Owner: {fileID: 0}
    m_Value:
      m_Type:
        m_SerializableType: 
      m_SerializableObject: 
    m_Space: 2147483647
  m_Property:
    name: y
    m_serializedType:
      m_SerializableType: System.Single, mscorlib, Version=2.0.0.0, Culture=neutral, PublicKeyToken=b77a5c561934e089
    attributes: []
  m_Direction: 0
  m_LinkedSlots: []
--- !u!114 &114772882246072388
MonoBehaviour:
  m_ObjectHideFlags: 1
  m_CorrespondingSourceObject: {fileID: 0}
  m_PrefabInternal: {fileID: 0}
  m_GameObject: {fileID: 0}
  m_Enabled: 1
  m_EditorHideFlags: 0
  m_Script: {fileID: 11500000, guid: 1b605c022ee79394a8a776c0869b3f9a, type: 3}
  m_Name: VFXSlot
  m_EditorClassIdentifier: 
  m_Parent: {fileID: 0}
  m_Children:
  - {fileID: 114680197723698808}
  - {fileID: 114416170205600016}
  m_UIPosition: {x: 0, y: 0}
  m_UICollapsed: 0
  m_UISuperCollapsed: 0
  m_MasterSlot: {fileID: 114772882246072388}
  m_MasterData:
    m_Owner: {fileID: 114829644158138782}
    m_Value:
      m_Type:
        m_SerializableType: UnityEditor.VFX.Sphere, Unity.VisualEffectGraph.Editor-testable, Version=0.0.0.0, Culture=neutral, PublicKeyToken=null
      m_SerializableObject: '{"space":0,"center":{"x":1.5,"y":0.0,"z":0.0},"radius":1.0}'
    m_Space: 0
  m_Property:
    name: Sphere
    m_serializedType:
      m_SerializableType: UnityEditor.VFX.Sphere, Unity.VisualEffectGraph.Editor-testable, Version=0.0.0.0, Culture=neutral, PublicKeyToken=null
    attributes:
    - m_Type: 3
      m_Min: -Infinity
      m_Max: Infinity
      m_Tooltip: The collision sphere.
      m_Regex: 
      m_RegexMaxLength: 0
  m_Direction: 0
  m_LinkedSlots: []
--- !u!114 &114789914229290500
MonoBehaviour:
  m_ObjectHideFlags: 1
  m_CorrespondingSourceObject: {fileID: 0}
  m_PrefabInternal: {fileID: 0}
  m_GameObject: {fileID: 0}
  m_Enabled: 1
  m_EditorHideFlags: 0
  m_Script: {fileID: 11500000, guid: 1b605c022ee79394a8a776c0869b3f9a, type: 3}
  m_Name: VFXSlot
  m_EditorClassIdentifier: 
  m_Parent: {fileID: 0}
  m_Children:
  - {fileID: 114933344921479524}
  - {fileID: 114743167292655702}
  m_UIPosition: {x: 0, y: 0}
  m_UICollapsed: 1
  m_UISuperCollapsed: 0
  m_MasterSlot: {fileID: 114789914229290500}
  m_MasterData:
    m_Owner: {fileID: 114280324403005594}
    m_Value:
      m_Type:
        m_SerializableType: UnityEditor.VFX.AABox, Unity.VisualEffectGraph.Editor-testable, Version=0.0.0.0, Culture=neutral, PublicKeyToken=null
      m_SerializableObject: '{"space":0,"center":{"x":0.19108271598815919,"y":-0.740447998046875,"z":0.0},"size":{"x":5.108280658721924,"y":6.151472091674805,"z":4.630572319030762}}'
    m_Space: 0
  m_Property:
    name: bounds
    m_serializedType:
      m_SerializableType: UnityEditor.VFX.AABox, Unity.VisualEffectGraph.Editor-testable, Version=0.0.0.0, Culture=neutral, PublicKeyToken=null
    attributes: []
  m_Direction: 0
  m_LinkedSlots: []
--- !u!114 &114790828445976610
MonoBehaviour:
  m_ObjectHideFlags: 1
  m_CorrespondingSourceObject: {fileID: 0}
  m_PrefabInternal: {fileID: 0}
  m_GameObject: {fileID: 0}
  m_Enabled: 1
  m_EditorHideFlags: 0
  m_Script: {fileID: 11500000, guid: f780aa281814f9842a7c076d436932e7, type: 3}
  m_Name: VFXSlotFloat
  m_EditorClassIdentifier: 
  m_Parent: {fileID: 114442552652455078}
  m_Children: []
  m_UIPosition: {x: 0, y: 0}
  m_UICollapsed: 1
  m_UISuperCollapsed: 0
  m_MasterSlot: {fileID: 114209059293125154}
  m_MasterData:
    m_Owner: {fileID: 0}
    m_Value:
      m_Type:
        m_SerializableType: 
      m_SerializableObject: 
    m_Space: 2147483647
  m_Property:
    name: z
    m_serializedType:
      m_SerializableType: System.Single, mscorlib, Version=2.0.0.0, Culture=neutral, PublicKeyToken=b77a5c561934e089
    attributes: []
  m_Direction: 0
  m_LinkedSlots:
  - {fileID: 114985817273647770}
--- !u!114 &114806221765303206
MonoBehaviour:
  m_ObjectHideFlags: 1
  m_CorrespondingSourceObject: {fileID: 0}
  m_PrefabInternal: {fileID: 0}
  m_GameObject: {fileID: 0}
  m_Enabled: 1
  m_EditorHideFlags: 0
  m_Script: {fileID: 11500000, guid: f780aa281814f9842a7c076d436932e7, type: 3}
  m_Name: VFXSlotFloat
  m_EditorClassIdentifier: 
  m_Parent: {fileID: 114187834667155680}
  m_Children: []
  m_UIPosition: {x: 0, y: 0}
  m_UICollapsed: 1
  m_UISuperCollapsed: 0
  m_MasterSlot: {fileID: 114187834667155680}
  m_MasterData:
    m_Owner: {fileID: 0}
    m_Value:
      m_Type:
        m_SerializableType: 
      m_SerializableObject: 
    m_Space: 2147483647
  m_Property:
    name: y
    m_serializedType:
      m_SerializableType: System.Single, mscorlib, Version=2.0.0.0, Culture=neutral, PublicKeyToken=b77a5c561934e089
    attributes: []
  m_Direction: 1
  m_LinkedSlots:
  - {fileID: 114911954057380738}
--- !u!114 &114806579529338662
MonoBehaviour:
  m_ObjectHideFlags: 1
  m_CorrespondingSourceObject: {fileID: 0}
  m_PrefabInternal: {fileID: 0}
  m_GameObject: {fileID: 0}
  m_Enabled: 1
  m_EditorHideFlags: 0
  m_Script: {fileID: 11500000, guid: d78581a96eae8bf4398c282eb0b098bd, type: 3}
  m_Name: VFXDataParticle
  m_EditorClassIdentifier: 
  m_Parent: {fileID: 0}
  m_Children: []
  m_UIPosition: {x: 0, y: 0}
  m_UICollapsed: 1
  m_UISuperCollapsed: 0
  m_Owners:
  - {fileID: 114280324403005594}
  - {fileID: 114967288652437010}
  - {fileID: 114886110431456336}
  m_Capacity: 1000000
  m_Space: 0
--- !u!114 &114807987250557806
MonoBehaviour:
  m_ObjectHideFlags: 1
  m_CorrespondingSourceObject: {fileID: 0}
  m_PrefabInternal: {fileID: 0}
  m_GameObject: {fileID: 0}
  m_Enabled: 1
  m_EditorHideFlags: 0
  m_Script: {fileID: 11500000, guid: f780aa281814f9842a7c076d436932e7, type: 3}
  m_Name: VFXSlotFloat
  m_EditorClassIdentifier: 
  m_Parent: {fileID: 114961807865421712}
  m_Children: []
  m_UIPosition: {x: 0, y: 0}
  m_UICollapsed: 1
  m_UISuperCollapsed: 0
  m_MasterSlot: {fileID: 114460225372964862}
  m_MasterData:
    m_Owner: {fileID: 0}
    m_Value:
      m_Type:
        m_SerializableType: 
      m_SerializableObject: 
    m_Space: 2147483647
  m_Property:
    name: y
    m_serializedType:
      m_SerializableType: System.Single, mscorlib, Version=2.0.0.0, Culture=neutral, PublicKeyToken=b77a5c561934e089
    attributes: []
  m_Direction: 0
  m_LinkedSlots: []
--- !u!114 &114813725443017268
MonoBehaviour:
  m_ObjectHideFlags: 1
  m_CorrespondingSourceObject: {fileID: 0}
  m_PrefabInternal: {fileID: 0}
  m_GameObject: {fileID: 0}
  m_Enabled: 1
  m_EditorHideFlags: 0
  m_Script: {fileID: 11500000, guid: f780aa281814f9842a7c076d436932e7, type: 3}
  m_Name: VFXSlotFloat
  m_EditorClassIdentifier: 
  m_Parent: {fileID: 114985801467687074}
  m_Children: []
  m_UIPosition: {x: 0, y: 0}
  m_UICollapsed: 1
  m_UISuperCollapsed: 0
  m_MasterSlot: {fileID: 114765303344910142}
  m_MasterData:
    m_Owner: {fileID: 0}
    m_Value:
      m_Type:
        m_SerializableType: 
      m_SerializableObject: 
    m_Space: 2147483647
  m_Property:
    name: y
    m_serializedType:
      m_SerializableType: System.Single, mscorlib, Version=2.0.0.0, Culture=neutral, PublicKeyToken=b77a5c561934e089
    attributes: []
  m_Direction: 0
  m_LinkedSlots:
  - {fileID: 8926484042661614531}
--- !u!114 &114817463559834544
MonoBehaviour:
  m_ObjectHideFlags: 1
  m_CorrespondingSourceObject: {fileID: 0}
  m_PrefabInternal: {fileID: 0}
  m_GameObject: {fileID: 0}
  m_Enabled: 1
  m_EditorHideFlags: 0
  m_Script: {fileID: 11500000, guid: f780aa281814f9842a7c076d436932e7, type: 3}
  m_Name: VFXSlotFloat
  m_EditorClassIdentifier: 
  m_Parent: {fileID: 114680197723698808}
  m_Children: []
  m_UIPosition: {x: 0, y: 0}
  m_UICollapsed: 1
  m_UISuperCollapsed: 0
  m_MasterSlot: {fileID: 114772882246072388}
  m_MasterData:
    m_Owner: {fileID: 0}
    m_Value:
      m_Type:
        m_SerializableType: 
      m_SerializableObject: 
    m_Space: 2147483647
  m_Property:
    name: y
    m_serializedType:
      m_SerializableType: System.Single, mscorlib, Version=2.0.0.0, Culture=neutral, PublicKeyToken=b77a5c561934e089
    attributes: []
  m_Direction: 0
  m_LinkedSlots: []
--- !u!114 &114822293882408450
MonoBehaviour:
  m_ObjectHideFlags: 1
  m_CorrespondingSourceObject: {fileID: 0}
  m_PrefabInternal: {fileID: 0}
  m_GameObject: {fileID: 0}
  m_Enabled: 1
  m_EditorHideFlags: 0
  m_Script: {fileID: 11500000, guid: f780aa281814f9842a7c076d436932e7, type: 3}
  m_Name: VFXSlotFloat
  m_EditorClassIdentifier: 
  m_Parent: {fileID: 114178220306332140}
  m_Children: []
  m_UIPosition: {x: 0, y: 0}
  m_UICollapsed: 1
  m_UISuperCollapsed: 0
  m_MasterSlot: {fileID: 114178220306332140}
  m_MasterData:
    m_Owner: {fileID: 0}
    m_Value:
      m_Type:
        m_SerializableType: 
      m_SerializableObject: 
    m_Space: 2147483647
  m_Property:
    name: radius
    m_serializedType:
      m_SerializableType: System.Single, mscorlib, Version=2.0.0.0, Culture=neutral, PublicKeyToken=b77a5c561934e089
    attributes:
    - m_Type: 3
      m_Min: -Infinity
      m_Max: Infinity
      m_Tooltip: The radius of the sphere.
      m_Regex: 
      m_RegexMaxLength: 0
  m_Direction: 1
  m_LinkedSlots:
  - {fileID: 114366292537874682}
  - {fileID: 114416170205600016}
--- !u!114 &114824894650196124
MonoBehaviour:
  m_ObjectHideFlags: 1
  m_CorrespondingSourceObject: {fileID: 0}
  m_PrefabInternal: {fileID: 0}
  m_GameObject: {fileID: 0}
  m_Enabled: 1
  m_EditorHideFlags: 0
  m_Script: {fileID: 11500000, guid: f780aa281814f9842a7c076d436932e7, type: 3}
  m_Name: VFXSlotFloat
  m_EditorClassIdentifier: 
  m_Parent: {fileID: 114460225372964862}
  m_Children: []
  m_UIPosition: {x: 0, y: 0}
  m_UICollapsed: 1
  m_UISuperCollapsed: 0
  m_MasterSlot: {fileID: 114460225372964862}
  m_MasterData:
    m_Owner: {fileID: 0}
    m_Value:
      m_Type:
        m_SerializableType: 
      m_SerializableObject: 
    m_Space: 2147483647
  m_Property:
    name: minorRadius
    m_serializedType:
      m_SerializableType: System.Single, mscorlib, Version=2.0.0.0, Culture=neutral, PublicKeyToken=b77a5c561934e089
    attributes:
    - m_Type: 3
      m_Min: -Infinity
      m_Max: Infinity
      m_Tooltip: The thickness of the torus ring.
      m_Regex: 
      m_RegexMaxLength: 0
  m_Direction: 0
  m_LinkedSlots: []
--- !u!114 &114829644158138782
MonoBehaviour:
  m_ObjectHideFlags: 1
  m_CorrespondingSourceObject: {fileID: 0}
  m_PrefabInternal: {fileID: 0}
  m_GameObject: {fileID: 0}
  m_Enabled: 1
  m_EditorHideFlags: 0
  m_Script: {fileID: 11500000, guid: a1046201700a4ae428a525579e74b99e, type: 3}
  m_Name: CollisionSphere
  m_EditorClassIdentifier: 
  m_Parent: {fileID: 114967288652437010}
  m_Children: []
  m_UIPosition: {x: 0, y: 0}
  m_UICollapsed: 1
  m_UISuperCollapsed: 0
  m_InputSlots:
  - {fileID: 114772882246072388}
  - {fileID: 114413184075182786}
  - {fileID: 114630502136511934}
  - {fileID: 114109377506582280}
  m_OutputSlots: []
  m_Disabled: 0
  mode: 0
  radiusMode: 0
  roughSurface: 0
--- !u!114 &114832047784417498
MonoBehaviour:
  m_ObjectHideFlags: 1
  m_CorrespondingSourceObject: {fileID: 0}
  m_PrefabInternal: {fileID: 0}
  m_GameObject: {fileID: 0}
  m_Enabled: 1
  m_EditorHideFlags: 0
  m_Script: {fileID: 11500000, guid: f780aa281814f9842a7c076d436932e7, type: 3}
  m_Name: VFXSlotFloat
  m_EditorClassIdentifier: 
  m_Parent: {fileID: 114764487966080938}
  m_Children: []
  m_UIPosition: {x: 0, y: 0}
  m_UICollapsed: 1
  m_UISuperCollapsed: 0
  m_MasterSlot: {fileID: 114948797438858254}
  m_MasterData:
    m_Owner: {fileID: 0}
    m_Value:
      m_Type:
        m_SerializableType: 
      m_SerializableObject: 
    m_Space: 2147483647
  m_Property:
    name: x
    m_serializedType:
      m_SerializableType: System.Single, mscorlib, Version=2.0.0.0, Culture=neutral, PublicKeyToken=b77a5c561934e089
    attributes: []
  m_Direction: 0
  m_LinkedSlots: []
--- !u!114 &114844328072133140
MonoBehaviour:
  m_ObjectHideFlags: 1
  m_CorrespondingSourceObject: {fileID: 0}
  m_PrefabInternal: {fileID: 0}
  m_GameObject: {fileID: 0}
  m_Enabled: 1
  m_EditorHideFlags: 0
  m_Script: {fileID: 11500000, guid: f780aa281814f9842a7c076d436932e7, type: 3}
  m_Name: VFXSlotFloat
  m_EditorClassIdentifier: 
  m_Parent: {fileID: 114914289798371544}
  m_Children: []
  m_UIPosition: {x: 0, y: 0}
  m_UICollapsed: 1
  m_UISuperCollapsed: 0
  m_MasterSlot: {fileID: 114765303344910142}
  m_MasterData:
    m_Owner: {fileID: 0}
    m_Value:
      m_Type:
        m_SerializableType: 
      m_SerializableObject: 
    m_Space: 2147483647
  m_Property:
    name: x
    m_serializedType:
      m_SerializableType: System.Single, mscorlib, Version=2.0.0.0, Culture=neutral, PublicKeyToken=b77a5c561934e089
    attributes: []
  m_Direction: 0
  m_LinkedSlots: []
--- !u!114 &114845258121526108
MonoBehaviour:
  m_ObjectHideFlags: 1
  m_CorrespondingSourceObject: {fileID: 0}
  m_PrefabInternal: {fileID: 0}
  m_GameObject: {fileID: 0}
  m_Enabled: 1
  m_EditorHideFlags: 0
  m_Script: {fileID: 11500000, guid: f780aa281814f9842a7c076d436932e7, type: 3}
  m_Name: VFXSlotFloat
  m_EditorClassIdentifier: 
  m_Parent: {fileID: 114442552652455078}
  m_Children: []
  m_UIPosition: {x: 0, y: 0}
  m_UICollapsed: 1
  m_UISuperCollapsed: 0
  m_MasterSlot: {fileID: 114209059293125154}
  m_MasterData:
    m_Owner: {fileID: 0}
    m_Value:
      m_Type:
        m_SerializableType: 
      m_SerializableObject: 
    m_Space: 2147483647
  m_Property:
    name: x
    m_serializedType:
      m_SerializableType: System.Single, mscorlib, Version=2.0.0.0, Culture=neutral, PublicKeyToken=b77a5c561934e089
    attributes: []
  m_Direction: 0
  m_LinkedSlots:
  - {fileID: 114529326884185890}
--- !u!114 &114858336063593594
MonoBehaviour:
  m_ObjectHideFlags: 1
  m_CorrespondingSourceObject: {fileID: 0}
  m_PrefabInternal: {fileID: 0}
  m_GameObject: {fileID: 0}
  m_Enabled: 1
  m_EditorHideFlags: 0
  m_Script: {fileID: 11500000, guid: f780aa281814f9842a7c076d436932e7, type: 3}
  m_Name: VFXSlotFloat
  m_EditorClassIdentifier: 
  m_Parent: {fileID: 114914289798371544}
  m_Children: []
  m_UIPosition: {x: 0, y: 0}
  m_UICollapsed: 1
  m_UISuperCollapsed: 0
  m_MasterSlot: {fileID: 114765303344910142}
  m_MasterData:
    m_Owner: {fileID: 0}
    m_Value:
      m_Type:
        m_SerializableType: 
      m_SerializableObject: 
    m_Space: 2147483647
  m_Property:
    name: z
    m_serializedType:
      m_SerializableType: System.Single, mscorlib, Version=2.0.0.0, Culture=neutral, PublicKeyToken=b77a5c561934e089
    attributes: []
  m_Direction: 0
  m_LinkedSlots: []
--- !u!114 &114858441583674810
MonoBehaviour:
  m_ObjectHideFlags: 1
  m_CorrespondingSourceObject: {fileID: 0}
  m_PrefabInternal: {fileID: 0}
  m_GameObject: {fileID: 0}
  m_Enabled: 1
  m_EditorHideFlags: 0
  m_Script: {fileID: 11500000, guid: ac39bd03fca81b849929b9c966f1836a, type: 3}
  m_Name: VFXSlotFloat3
  m_EditorClassIdentifier: 
  m_Parent: {fileID: 114178220306332140}
  m_Children:
  - {fileID: 114716358674679944}
  - {fileID: 114087440700513170}
  - {fileID: 114285566173769450}
  m_UIPosition: {x: 0, y: 0}
  m_UICollapsed: 1
  m_UISuperCollapsed: 0
  m_MasterSlot: {fileID: 114178220306332140}
  m_MasterData:
    m_Owner: {fileID: 0}
    m_Value:
      m_Type:
        m_SerializableType: 
      m_SerializableObject: 
    m_Space: 2147483647
  m_Property:
    name: center
    m_serializedType:
      m_SerializableType: UnityEngine.Vector3, UnityEngine.CoreModule, Version=0.0.0.0, Culture=neutral, PublicKeyToken=null
    attributes:
    - m_Type: 3
      m_Min: -Infinity
      m_Max: Infinity
      m_Tooltip: The centre of the sphere.
      m_Regex: 
      m_RegexMaxLength: 0
  m_Direction: 1
  m_LinkedSlots:
  - {fileID: 114486397752292024}
  - {fileID: 114680197723698808}
--- !u!114 &114860822937042888
MonoBehaviour:
  m_ObjectHideFlags: 1
  m_CorrespondingSourceObject: {fileID: 0}
  m_PrefabInternal: {fileID: 0}
  m_GameObject: {fileID: 0}
  m_Enabled: 1
  m_EditorHideFlags: 0
  m_Script: {fileID: 11500000, guid: 330e0fca1717dde4aaa144f48232aa64, type: 3}
  m_Name: VFXParameter
  m_EditorClassIdentifier: 
  m_Parent: {fileID: 114690118887451068}
  m_Children: []
  m_UIPosition: {x: -1080.9722, y: 148.00066}
  m_UICollapsed: 0
  m_UISuperCollapsed: 0
  m_InputSlots: []
  m_OutputSlots:
  - {fileID: 114117949157950100}
  m_exposedName: 
  m_exposed: 0
  m_Order: 0
  m_Category: 
  m_Min:
    m_Type:
      m_SerializableType: 
    m_SerializableObject: 
  m_Max:
    m_Type:
      m_SerializableType: 
    m_SerializableObject: 
  m_Nodes: []
--- !u!114 &114886110431456336
MonoBehaviour:
  m_ObjectHideFlags: 1
  m_CorrespondingSourceObject: {fileID: 0}
  m_PrefabInternal: {fileID: 0}
  m_GameObject: {fileID: 0}
  m_Enabled: 1
  m_EditorHideFlags: 0
  m_Script: {fileID: 11500000, guid: f574644f84c35a64e94e2cfae807c1a3, type: 3}
  m_Name: VFXPointOutput
  m_EditorClassIdentifier: 
  m_Parent: {fileID: 114690118887451068}
  m_Children:
  - {fileID: 114585987812165100}
  m_UIPosition: {x: -302.00748, y: 484.78653}
  m_UICollapsed: 0
  m_UISuperCollapsed: 0
  m_InputSlots:
  - {fileID: 114703421280480670}
  m_OutputSlots: []
  m_Data: {fileID: 114806579529338662}
  m_InputFlowSlot:
  - link:
    - context: {fileID: 114967288652437010}
      slotIndex: 0
  m_OutputFlowSlot:
  - link: []
  blendMode: 2
  cullMode: 3
  zWriteMode: 0
  zTestMode: 0
  uvMode: 0
  useSoftParticle: 0
  sortPriority: 0
  sort: 0
  indirectDraw: 0
  castShadows: 0
  preRefraction: 0
--- !u!114 &114898393254782138
MonoBehaviour:
  m_ObjectHideFlags: 1
  m_CorrespondingSourceObject: {fileID: 0}
  m_PrefabInternal: {fileID: 0}
  m_GameObject: {fileID: 0}
  m_Enabled: 1
  m_EditorHideFlags: 0
  m_Script: {fileID: 11500000, guid: f780aa281814f9842a7c076d436932e7, type: 3}
  m_Name: VFXSlotFloat
  m_EditorClassIdentifier: 
  m_Parent: {fileID: 114961807865421712}
  m_Children: []
  m_UIPosition: {x: 0, y: 0}
  m_UICollapsed: 1
  m_UISuperCollapsed: 0
  m_MasterSlot: {fileID: 114460225372964862}
  m_MasterData:
    m_Owner: {fileID: 0}
    m_Value:
      m_Type:
        m_SerializableType: 
      m_SerializableObject: 
    m_Space: 2147483647
  m_Property:
    name: x
    m_serializedType:
      m_SerializableType: System.Single, mscorlib, Version=2.0.0.0, Culture=neutral, PublicKeyToken=b77a5c561934e089
    attributes: []
  m_Direction: 0
  m_LinkedSlots: []
--- !u!114 &114904363320238742
MonoBehaviour:
  m_ObjectHideFlags: 1
  m_CorrespondingSourceObject: {fileID: 0}
  m_PrefabInternal: {fileID: 0}
  m_GameObject: {fileID: 0}
  m_Enabled: 1
  m_EditorHideFlags: 0
  m_Script: {fileID: 11500000, guid: f780aa281814f9842a7c076d436932e7, type: 3}
  m_Name: VFXSlotFloat
  m_EditorClassIdentifier: 
  m_Parent: {fileID: 114486397752292024}
  m_Children: []
  m_UIPosition: {x: 0, y: 0}
  m_UICollapsed: 1
  m_UISuperCollapsed: 0
  m_MasterSlot: {fileID: 114474973622550942}
  m_MasterData:
    m_Owner: {fileID: 0}
    m_Value:
      m_Type:
        m_SerializableType: 
      m_SerializableObject: 
    m_Space: 2147483647
  m_Property:
    name: y
    m_serializedType:
      m_SerializableType: System.Single, mscorlib, Version=2.0.0.0, Culture=neutral, PublicKeyToken=b77a5c561934e089
    attributes: []
  m_Direction: 0
  m_LinkedSlots: []
--- !u!114 &114911954057380738
MonoBehaviour:
  m_ObjectHideFlags: 1
  m_CorrespondingSourceObject: {fileID: 0}
  m_PrefabInternal: {fileID: 0}
  m_GameObject: {fileID: 0}
  m_Enabled: 1
  m_EditorHideFlags: 0
  m_Script: {fileID: 11500000, guid: f780aa281814f9842a7c076d436932e7, type: 3}
  m_Name: VFXSlotFloat
  m_EditorClassIdentifier: 
  m_Parent: {fileID: 114442552652455078}
  m_Children: []
  m_UIPosition: {x: 0, y: 0}
  m_UICollapsed: 1
  m_UISuperCollapsed: 0
  m_MasterSlot: {fileID: 114209059293125154}
  m_MasterData:
    m_Owner: {fileID: 0}
    m_Value:
      m_Type:
        m_SerializableType: 
      m_SerializableObject: 
    m_Space: 2147483647
  m_Property:
    name: y
    m_serializedType:
      m_SerializableType: System.Single, mscorlib, Version=2.0.0.0, Culture=neutral, PublicKeyToken=b77a5c561934e089
    attributes: []
  m_Direction: 0
  m_LinkedSlots:
  - {fileID: 114806221765303206}
--- !u!114 &114914289798371544
MonoBehaviour:
  m_ObjectHideFlags: 1
  m_CorrespondingSourceObject: {fileID: 0}
  m_PrefabInternal: {fileID: 0}
  m_GameObject: {fileID: 0}
  m_Enabled: 1
  m_EditorHideFlags: 0
  m_Script: {fileID: 11500000, guid: ac39bd03fca81b849929b9c966f1836a, type: 3}
  m_Name: VFXSlotFloat3
  m_EditorClassIdentifier: 
  m_Parent: {fileID: 114765303344910142}
  m_Children:
  - {fileID: 114844328072133140}
  - {fileID: 114514434016669084}
  - {fileID: 114858336063593594}
  m_UIPosition: {x: 0, y: 0}
  m_UICollapsed: 1
  m_UISuperCollapsed: 0
  m_MasterSlot: {fileID: 114765303344910142}
  m_MasterData:
    m_Owner: {fileID: 0}
    m_Value:
      m_Type:
        m_SerializableType: 
      m_SerializableObject: 
    m_Space: 2147483647
  m_Property:
    name: scale
    m_serializedType:
      m_SerializableType: UnityEngine.Vector3, UnityEngine.CoreModule, Version=0.0.0.0, Culture=neutral, PublicKeyToken=null
    attributes:
    - m_Type: 3
      m_Min: -Infinity
      m_Max: Infinity
      m_Tooltip: The scale of the transform along each axis.
      m_Regex: 
      m_RegexMaxLength: 0
  m_Direction: 0
  m_LinkedSlots: []
--- !u!114 &114914576467434970
MonoBehaviour:
  m_ObjectHideFlags: 1
  m_CorrespondingSourceObject: {fileID: 0}
  m_PrefabInternal: {fileID: 0}
  m_GameObject: {fileID: 0}
  m_Enabled: 1
  m_EditorHideFlags: 0
  m_Script: {fileID: 11500000, guid: f780aa281814f9842a7c076d436932e7, type: 3}
  m_Name: VFXSlotFloat
  m_EditorClassIdentifier: 
  m_Parent: {fileID: 114233568785182870}
  m_Children: []
  m_UIPosition: {x: 0, y: 0}
  m_UICollapsed: 1
  m_UISuperCollapsed: 0
  m_MasterSlot: {fileID: 114117949157950100}
  m_MasterData:
    m_Owner: {fileID: 0}
    m_Value:
      m_Type:
        m_SerializableType: 
      m_SerializableObject: 
    m_Space: 2147483647
  m_Property:
    name: z
    m_serializedType:
      m_SerializableType: System.Single, mscorlib, Version=2.0.0.0, Culture=neutral, PublicKeyToken=b77a5c561934e089
    attributes: []
  m_Direction: 1
  m_LinkedSlots: []
--- !u!114 &114933344921479524
MonoBehaviour:
  m_ObjectHideFlags: 1
  m_CorrespondingSourceObject: {fileID: 0}
  m_PrefabInternal: {fileID: 0}
  m_GameObject: {fileID: 0}
  m_Enabled: 1
  m_EditorHideFlags: 0
  m_Script: {fileID: 11500000, guid: ac39bd03fca81b849929b9c966f1836a, type: 3}
  m_Name: VFXSlotFloat3
  m_EditorClassIdentifier: 
  m_Parent: {fileID: 114789914229290500}
  m_Children:
  - {fileID: 114392639598113302}
  - {fileID: 114598413270541858}
  - {fileID: 114352261792520496}
  m_UIPosition: {x: 0, y: 0}
  m_UICollapsed: 1
  m_UISuperCollapsed: 0
  m_MasterSlot: {fileID: 114789914229290500}
  m_MasterData:
    m_Owner: {fileID: 0}
    m_Value:
      m_Type:
        m_SerializableType: 
      m_SerializableObject: 
    m_Space: 2147483647
  m_Property:
    name: center
    m_serializedType:
      m_SerializableType: UnityEngine.Vector3, UnityEngine.CoreModule, Version=0.0.0.0, Culture=neutral, PublicKeyToken=null
    attributes:
    - m_Type: 3
      m_Min: -Infinity
      m_Max: Infinity
      m_Tooltip: The centre of the box.
      m_Regex: 
      m_RegexMaxLength: 0
  m_Direction: 0
  m_LinkedSlots: []
--- !u!114 &114948797438858254
MonoBehaviour:
  m_ObjectHideFlags: 1
  m_CorrespondingSourceObject: {fileID: 0}
  m_PrefabInternal: {fileID: 0}
  m_GameObject: {fileID: 0}
  m_Enabled: 1
  m_EditorHideFlags: 0
  m_Script: {fileID: 11500000, guid: 1b605c022ee79394a8a776c0869b3f9a, type: 3}
  m_Name: VFXSlot
  m_EditorClassIdentifier: 
  m_Parent: {fileID: 0}
  m_Children:
  - {fileID: 114764487966080938}
  - {fileID: 114366335970198062}
  m_UIPosition: {x: 0, y: 0}
  m_UICollapsed: 0
  m_UISuperCollapsed: 0
  m_MasterSlot: {fileID: 114948797438858254}
  m_MasterData:
    m_Owner: {fileID: 114408599751737326}
    m_Value:
      m_Type:
        m_SerializableType: UnityEditor.VFX.AABox, Unity.VisualEffectGraph.Editor-testable, Version=0.0.0.0, Culture=neutral, PublicKeyToken=null
      m_SerializableObject: '{"space":0,"center":{"x":-1.0,"y":0.0,"z":-0.5},"size":{"x":1.5,"y":1.5,"z":1.5}}'
    m_Space: 0
  m_Property:
    name: box
    m_serializedType:
      m_SerializableType: UnityEditor.VFX.AABox, Unity.VisualEffectGraph.Editor-testable, Version=0.0.0.0, Culture=neutral, PublicKeyToken=null
    attributes:
    - m_Type: 3
      m_Min: -Infinity
      m_Max: Infinity
      m_Tooltip: The collision bounding box.
      m_Regex: 
      m_RegexMaxLength: 0
  m_Direction: 0
  m_LinkedSlots: []
--- !u!114 &114961807865421712
MonoBehaviour:
  m_ObjectHideFlags: 1
  m_CorrespondingSourceObject: {fileID: 0}
  m_PrefabInternal: {fileID: 0}
  m_GameObject: {fileID: 0}
  m_Enabled: 1
  m_EditorHideFlags: 0
  m_Script: {fileID: 11500000, guid: ac39bd03fca81b849929b9c966f1836a, type: 3}
  m_Name: VFXSlotFloat3
  m_EditorClassIdentifier: 
  m_Parent: {fileID: 114460225372964862}
  m_Children:
  - {fileID: 114898393254782138}
  - {fileID: 114807987250557806}
  - {fileID: 114461891433145362}
  m_UIPosition: {x: 0, y: 0}
  m_UICollapsed: 1
  m_UISuperCollapsed: 0
  m_MasterSlot: {fileID: 114460225372964862}
  m_MasterData:
    m_Owner: {fileID: 0}
    m_Value:
      m_Type:
        m_SerializableType: 
      m_SerializableObject: 
    m_Space: 2147483647
  m_Property:
    name: center
    m_serializedType:
      m_SerializableType: UnityEngine.Vector3, UnityEngine.CoreModule, Version=0.0.0.0, Culture=neutral, PublicKeyToken=null
    attributes:
    - m_Type: 3
      m_Min: -Infinity
      m_Max: Infinity
      m_Tooltip: The centre of the torus.
      m_Regex: 
      m_RegexMaxLength: 0
  m_Direction: 0
  m_LinkedSlots: []
--- !u!114 &114963955848116950
MonoBehaviour:
  m_ObjectHideFlags: 1
  m_CorrespondingSourceObject: {fileID: 0}
  m_PrefabInternal: {fileID: 0}
  m_GameObject: {fileID: 0}
  m_Enabled: 1
  m_EditorHideFlags: 0
  m_Script: {fileID: 11500000, guid: f780aa281814f9842a7c076d436932e7, type: 3}
  m_Name: VFXSlotFloat
  m_EditorClassIdentifier: 
  m_Parent: {fileID: 114764487966080938}
  m_Children: []
  m_UIPosition: {x: 0, y: 0}
  m_UICollapsed: 1
  m_UISuperCollapsed: 0
  m_MasterSlot: {fileID: 114948797438858254}
  m_MasterData:
    m_Owner: {fileID: 0}
    m_Value:
      m_Type:
        m_SerializableType: 
      m_SerializableObject: 
    m_Space: 2147483647
  m_Property:
    name: z
    m_serializedType:
      m_SerializableType: System.Single, mscorlib, Version=2.0.0.0, Culture=neutral, PublicKeyToken=b77a5c561934e089
    attributes: []
  m_Direction: 0
  m_LinkedSlots: []
--- !u!114 &114967288652437010
MonoBehaviour:
  m_ObjectHideFlags: 1
  m_CorrespondingSourceObject: {fileID: 0}
  m_PrefabInternal: {fileID: 0}
  m_GameObject: {fileID: 0}
  m_Enabled: 1
  m_EditorHideFlags: 0
  m_Script: {fileID: 11500000, guid: 2dc095764ededfa4bb32fa602511ea4b, type: 3}
  m_Name: VFXBasicUpdate
  m_EditorClassIdentifier: 
  m_Parent: {fileID: 114690118887451068}
  m_Children:
  - {fileID: 114408599751737326}
  - {fileID: 114829644158138782}
  - {fileID: 114407956062889922}
  m_UIPosition: {x: -124.18868, y: -32.75262}
  m_UICollapsed: 0
  m_UISuperCollapsed: 0
  m_InputSlots: []
  m_OutputSlots: []
  m_Data: {fileID: 114806579529338662}
  m_InputFlowSlot:
  - link:
    - context: {fileID: 114280324403005594}
      slotIndex: 0
  m_OutputFlowSlot:
  - link:
    - context: {fileID: 114886110431456336}
      slotIndex: 0
  integration: 0
  ageParticles: 1
  reapParticles: 1
--- !u!114 &114975308330480832
MonoBehaviour:
  m_ObjectHideFlags: 1
  m_CorrespondingSourceObject: {fileID: 0}
  m_PrefabInternal: {fileID: 0}
  m_GameObject: {fileID: 0}
  m_Enabled: 1
  m_EditorHideFlags: 0
  m_Script: {fileID: 11500000, guid: f780aa281814f9842a7c076d436932e7, type: 3}
  m_Name: VFXSlotFloat
  m_EditorClassIdentifier: 
  m_Parent: {fileID: 114486397752292024}
  m_Children: []
  m_UIPosition: {x: 0, y: 0}
  m_UICollapsed: 1
  m_UISuperCollapsed: 0
  m_MasterSlot: {fileID: 114474973622550942}
  m_MasterData:
    m_Owner: {fileID: 0}
    m_Value:
      m_Type:
        m_SerializableType: 
      m_SerializableObject: 
    m_Space: 2147483647
  m_Property:
    name: x
    m_serializedType:
      m_SerializableType: System.Single, mscorlib, Version=2.0.0.0, Culture=neutral, PublicKeyToken=b77a5c561934e089
    attributes: []
  m_Direction: 0
  m_LinkedSlots: []
--- !u!114 &114978657291914718
MonoBehaviour:
  m_ObjectHideFlags: 1
  m_CorrespondingSourceObject: {fileID: 0}
  m_PrefabInternal: {fileID: 0}
  m_GameObject: {fileID: 0}
  m_Enabled: 1
  m_EditorHideFlags: 0
  m_Script: {fileID: 11500000, guid: 73a13919d81fb7444849bae8b5c812a2, type: 3}
  m_Name: VFXBasicSpawner
  m_EditorClassIdentifier: 
  m_Parent: {fileID: 114690118887451068}
  m_Children:
  - {fileID: 114314351397735054}
  m_UIPosition: {x: -598.32715, y: -1395.5991}
  m_UICollapsed: 0
  m_UISuperCollapsed: 0
  m_InputSlots: []
  m_OutputSlots: []
  m_Data: {fileID: 0}
  m_InputFlowSlot:
  - link: []
  - link: []
  m_OutputFlowSlot:
  - link:
    - context: {fileID: 114280324403005594}
      slotIndex: 0
--- !u!114 &114985801467687074
MonoBehaviour:
  m_ObjectHideFlags: 1
  m_CorrespondingSourceObject: {fileID: 0}
  m_PrefabInternal: {fileID: 0}
  m_GameObject: {fileID: 0}
  m_Enabled: 1
  m_EditorHideFlags: 0
  m_Script: {fileID: 11500000, guid: ac39bd03fca81b849929b9c966f1836a, type: 3}
  m_Name: VFXSlotFloat3
  m_EditorClassIdentifier: 
  m_Parent: {fileID: 114765303344910142}
  m_Children:
  - {fileID: 114281504281669838}
  - {fileID: 114813725443017268}
  - {fileID: 114715049336638546}
  m_UIPosition: {x: 0, y: 0}
  m_UICollapsed: 1
  m_UISuperCollapsed: 0
  m_MasterSlot: {fileID: 114765303344910142}
  m_MasterData:
    m_Owner: {fileID: 0}
    m_Value:
      m_Type:
        m_SerializableType: 
      m_SerializableObject: 
    m_Space: 2147483647
  m_Property:
    name: angles
    m_serializedType:
      m_SerializableType: UnityEngine.Vector3, UnityEngine.CoreModule, Version=0.0.0.0, Culture=neutral, PublicKeyToken=null
    attributes:
    - m_Type: 3
      m_Min: -Infinity
      m_Max: Infinity
      m_Tooltip: The euler angles of the transform.
      m_Regex: 
      m_RegexMaxLength: 0
    - m_Type: 4
      m_Min: -Infinity
      m_Max: Infinity
      m_Tooltip: 
      m_Regex: 
      m_RegexMaxLength: 0
  m_Direction: 0
  m_LinkedSlots: []
--- !u!114 &114985817273647770
MonoBehaviour:
  m_ObjectHideFlags: 1
  m_CorrespondingSourceObject: {fileID: 0}
  m_PrefabInternal: {fileID: 0}
  m_GameObject: {fileID: 0}
  m_Enabled: 1
  m_EditorHideFlags: 0
  m_Script: {fileID: 11500000, guid: f780aa281814f9842a7c076d436932e7, type: 3}
  m_Name: VFXSlotFloat
  m_EditorClassIdentifier: 
  m_Parent: {fileID: 114187834667155680}
  m_Children: []
  m_UIPosition: {x: 0, y: 0}
  m_UICollapsed: 1
  m_UISuperCollapsed: 0
  m_MasterSlot: {fileID: 114187834667155680}
  m_MasterData:
    m_Owner: {fileID: 0}
    m_Value:
      m_Type:
        m_SerializableType: 
      m_SerializableObject: 
    m_Space: 2147483647
  m_Property:
    name: z
    m_serializedType:
      m_SerializableType: System.Single, mscorlib, Version=2.0.0.0, Culture=neutral, PublicKeyToken=b77a5c561934e089
    attributes: []
  m_Direction: 1
  m_LinkedSlots:
  - {fileID: 114790828445976610}
--- !u!114 &114989542498582196
MonoBehaviour:
  m_ObjectHideFlags: 1
  m_CorrespondingSourceObject: {fileID: 0}
  m_PrefabInternal: {fileID: 0}
  m_GameObject: {fileID: 0}
  m_Enabled: 1
  m_EditorHideFlags: 0
  m_Script: {fileID: 11500000, guid: f780aa281814f9842a7c076d436932e7, type: 3}
  m_Name: VFXSlotFloat
  m_EditorClassIdentifier: 
  m_Parent: {fileID: 114366335970198062}
  m_Children: []
  m_UIPosition: {x: 0, y: 0}
  m_UICollapsed: 1
  m_UISuperCollapsed: 0
  m_MasterSlot: {fileID: 114948797438858254}
  m_MasterData:
    m_Owner: {fileID: 0}
    m_Value:
      m_Type:
        m_SerializableType: 
      m_SerializableObject: 
    m_Space: 2147483647
  m_Property:
    name: z
    m_serializedType:
      m_SerializableType: System.Single, mscorlib, Version=2.0.0.0, Culture=neutral, PublicKeyToken=b77a5c561934e089
    attributes: []
  m_Direction: 0
  m_LinkedSlots: []
--- !u!114 &114991860859253144
MonoBehaviour:
  m_ObjectHideFlags: 1
  m_CorrespondingSourceObject: {fileID: 0}
  m_PrefabInternal: {fileID: 0}
  m_GameObject: {fileID: 0}
  m_Enabled: 1
  m_EditorHideFlags: 0
  m_Script: {fileID: 11500000, guid: f780aa281814f9842a7c076d436932e7, type: 3}
  m_Name: VFXSlotFloat
  m_EditorClassIdentifier: 
  m_Parent: {fileID: 114486397752292024}
  m_Children: []
  m_UIPosition: {x: 0, y: 0}
  m_UICollapsed: 1
  m_UISuperCollapsed: 0
  m_MasterSlot: {fileID: 114474973622550942}
  m_MasterData:
    m_Owner: {fileID: 0}
    m_Value:
      m_Type:
        m_SerializableType: 
      m_SerializableObject: 
    m_Space: 2147483647
  m_Property:
    name: z
    m_serializedType:
      m_SerializableType: System.Single, mscorlib, Version=2.0.0.0, Culture=neutral, PublicKeyToken=b77a5c561934e089
    attributes: []
  m_Direction: 0
  m_LinkedSlots: []
--- !u!2058629511 &8926484042661614527
VisualEffectResource:
  m_ObjectHideFlags: 0
  m_CorrespondingSourceObject: {fileID: 0}
  m_PrefabInternal: {fileID: 0}
  m_Name: 05_MotionVectors
  m_Graph: {fileID: 114690118887451068}
  m_ShaderSources:
  - compute: 1
    name: Temp_compute_a_initialize_Runtime.compute
    source: "#pragma kernel CSMain\r\n#include \"HLSLSupport.cginc\"\r\n#define NB_THREADS_PER_GROUP 64\r\n#define VFX_USE_POSITION_CURRENT 1\r\n#define VFX_USE_SEED_CURRENT 1\r\n#define VFX_USE_DIRECTION_CURRENT 1\r\n#define VFX_USE_LIFETIME_CURRENT 1\r\n#define VFX_USE_ALIVE_CURRENT 1\r\n#define VFX_USE_VELOCITY_CURRENT 1\r\n#define VFX_USE_AGE_CURRENT 1\r\n#define VFX_USE_OLDPOSITION_CURRENT 1\r\n#define VFX_LOCAL_SPACE 1\r\n\r\n\r\nCBUFFER_START(parameters)\r\n    float4x4 uniform_b;\r\nCBUFFER_END\r\n\r\n\r\n#include \"VisualEffectGraph/Shaders/Common/VFXCommonCompute.cginc\"\r\n#include \"VisualEffectGraph/Shaders/VFXCommon.cginc\"\r\n\r\n\r\n\r\nRWByteAddressBuffer attributeBuffer;\r\nByteAddressBuffer sourceAttributeBuffer;\r\n\r\nCBUFFER_START(initParams)\r\n#if !VFX_USE_SPAWNER_FROM_GPU\r\n    uint nbSpawned;\t\t\t\t\t// Numbers of particle spawned\r\n    uint spawnIndex;\t\t\t\t// Index of the first particle spawned\r\n#else\r\n    uint offsetInAdditionalOutput;\r\n\tuint nbMax;\r\n#endif\r\n\tuint systemSeed;\r\nCBUFFER_END\r\n\r\n#if VFX_USE_ALIVE_CURRENT\r\nConsumeStructuredBuffer<uint> deadListIn;\r\nByteAddressBuffer deadListCount; // This is bad to use a SRV to fetch deadList count but Unity API currently prevent from copying to CB\r\n#endif\r\n\r\n#if VFX_USE_SPAWNER_FROM_GPU\r\nStructuredBuffer<uint> eventList;\r\nByteAddressBuffer inputAdditional;\r\n#endif\r\n\r\nvoid PositionTorus_4A7(inout float3 position, inout uint seed, inout float3 direction, float3 Torus_center, float Torus_majorRadius, float Torus_minorRadius, float Torus_arc, float volumeFactor, float r) /*positionMode:ThicknessRelative spawnMode:Randomized */\r\n{\r\n    float3 u = RAND3;float arc = Torus_arc;\r\n    float R = sqrt(volumeFactor + (1.0f - volumeFactor) * u.z);\r\n    \r\n    float sinTheta,cosTheta;\r\n    sincos(u.x * UNITY_TWO_PI,sinTheta,cosTheta);\r\n    \r\n    float2 s1_1 = R * r * float2(cosTheta, sinTheta) + float2(1,0);\r\n    float2 s1_2 = R * r * float2(-cosTheta, sinTheta) + float2(1,0);\r\n    float w = s1_1.x / (s1_1.x + s1_2.x);\r\n    \r\n    float3 t;\r\n    float phi;\r\n    if (u.y < w)\r\n    {\r\n        phi = arc * u.y / w;\r\n        t = float3(s1_1.x, 0, s1_1.y);\r\n    }\r\n    else\r\n    {\r\n        phi = arc * (u.y - w) / (1.0f - w);\r\n        t = float3(s1_2.x, 0, s1_2.y);\r\n    }\r\n    \r\n    float s,c;\r\n    sincos(phi,c,s);\r\n    float3 t2 = float3(c * t.x - s * t.y,c * t.y + s * t.x,t.z);\r\n    \r\n    position += Torus_center + Torus_majorRadius * t2;\r\n    direction = t2;\r\n    \r\n}\r\nvoid SetAttribute_A064353D(inout float3 position, float3 Position) /*attribute:position Composition:Overwrite Source:Slot Random:Off channels:XYZ */\r\n{\r\n    position = Position;\r\n}\r\nvoid SetAttribute_2466D9DD(inout float lifetime, float Lifetime) /*attribute:lifetime Composition:Overwrite Source:Slot Random:Off channels:XYZ */\r\n{\r\n    lifetime = Lifetime;\r\n}\r\nvoid KillAABox_0(float3 position, inout bool alive, float3 box_center, float3 box_size) /*mode:Solid */\r\n{\r\n    \r\n    float3 dir = position - box_center;\r\n    float3 absDir = abs(dir);\r\n    float3 size = box_size * 0.5f;\r\n    bool collision = all(absDir <= size);\r\n    if (collision)\r\n        alive = false;\r\n}\r\nvoid KillSphere_0(float3 position, inout bool alive, float3 Sphere_center, float Sphere_radius, float colliderSign) /*mode:Solid */\r\n{\r\n    \r\n    float3 dir = position - Sphere_center;\r\n    float sqrLength = dot(dir, dir);\r\n    if (colliderSign * sqrLength <= colliderSign * Sphere_radius * Sphere_radius)\r\n        alive = false;\r\n}\r\n\r\n\r\n\r\n[numthreads(NB_THREADS_PER_GROUP,1,1)]\r\nvoid CSMain(uint3 id : SV_DispatchThreadID)\r\n{\r\n#if VFX_USE_SPAWNER_FROM_GPU\r\n    uint maxThreadId = inputAdditional.Load((offsetInAdditionalOutput * 2 + 0) << 2);\r\n    uint currentSpawnIndex = inputAdditional.Load((offsetInAdditionalOutput * 2 + 1) << 2) - maxThreadId;\r\n#else\r\n    uint maxThreadId = nbSpawned;\r\n    uint currentSpawnIndex = spawnIndex;\r\n#endif\r\n\r\n#if VFX_USE_ALIVE_CURRENT\r\n    maxThreadId = min(maxThreadId, deadListCount.Load(0x0));\r\n#elif VFX_USE_SPAWNER_FROM_GPU\r\n    maxThreadId = min(maxThreadId, nbMax); //otherwise, nbSpawned already clamped on CPU\r\n#endif\r\n\r\n    if (id.x < maxThreadId)\r\n    {\r\n#if VFX_USE_SPAWNER_FROM_GPU\r\n        int sourceIndex = eventList[id.x];\r\n#endif\r\n        uint particleIndex = id.x + currentSpawnIndex;\r\n\t\t\r\n#if !VFX_USE_SPAWNER_FROM_GPU\r\n        int sourceIndex = 0;\r\n        /*//Loop with 1 iteration generate a wrong IL Assembly (and actually, useless code)\r\n        uint currentSumSpawnCount = 0u;\r\n        for (sourceIndex=0; sourceIndex<1; sourceIndex++)\r\n        {\r\n            currentSumSpawnCount += uint(asfloat(sourceAttributeBuffer.Load((sourceIndex * 0x1 + 0x0) << 2)));\r\n            if (id.x < currentSumSpawnCount)\r\n            {\r\n                break;\r\n            }\r\n        }\r\n        */\r\n        \r\n\r\n#endif\r\n        float3 position = float3(0,0,0);\r\n        uint seed = (uint)0;\r\n        float3 direction = float3(0,0,1);\r\n        float lifetime = (float)0;\r\n        bool alive = (bool)true;\r\n        float3 velocity = float3(0,0,0);\r\n        float age = (float)0;\r\n        float3 oldPosition = float3(0,0,0);\r\n        \r\n\r\n#if VFX_USE_PARTICLEID_CURRENT\r\n         particleId = particleIndex;\r\n#endif\r\n#if VFX_USE_SEED_CURRENT\r\n        seed = WangHash(particleIndex ^ systemSeed);\r\n#endif\r\n        \r\n        {\r\n            PositionTorus_4A7( /*inout */position,  /*inout */seed,  /*inout */direction, float3(0,0,0), (float)1.5, (float)0.5, (float)6.283185, (float)0.64, (float)0.3333333);\r\n        }\r\n        {\r\n            float tmp_m = position[0];\r\n            float tmp_n = position[1];\r\n            float tmp_o = position[2];\r\n            float3 tmp_p = float3(tmp_m, tmp_n, tmp_o);\r\n            float3 tmp_q = mul(uniform_b, float4(tmp_p, 1.0)).xyz;\r\n            SetAttribute_A064353D( /*inout */position, tmp_q);\r\n        }\r\n        {\r\n            SetAttribute_2466D9DD( /*inout */lifetime, (float)1);\r\n        }\r\n        {\r\n            KillAABox_0(position,  /*inout */alive, float3(-1.5,-0.5,0), float3(1.5,1.5,1.5));\r\n        }\r\n        {\r\n            KillSphere_0(position,  /*inout */alive, float3(1.5,0,0), (float)1, (float)1);\r\n        }\r\n        \r\n\r\n\r\n#if VFX_USE_ALIVE_CURRENT\r\n        if (alive)\r\n        {\r\n            uint index = deadListIn.Consume();\r\n            attributeBuffer.Store3((index * 0x8 + 0x0) << 2,asuint(position));\r\n            attributeBuffer.Store((index * 0x1 + 0x7A1200) << 2,asuint(lifetime));\r\n            attributeBuffer.Store((index * 0x8 + 0x3) << 2,uint(alive));\r\n            attributeBuffer.Store3((index * 0x4 + 0x895440) << 2,asuint(velocity));\r\n            attributeBuffer.Store((index * 0x8 + 0x4) << 2,asuint(age));\r\n            attributeBuffer.Store3((index * 0x4 + 0xC65D40) << 2,asuint(oldPosition));\r\n            \r\n\r\n        }\r\n#else\r\n        uint index = particleIndex;\r\n        attributeBuffer.Store3((index * 0x8 + 0x0) << 2,asuint(position));\r\n        attributeBuffer.Store((index * 0x1 + 0x7A1200) << 2,asuint(lifetime));\r\n        attributeBuffer.Store((index * 0x8 + 0x3) << 2,uint(alive));\r\n        attributeBuffer.Store3((index * 0x4 + 0x895440) << 2,asuint(velocity));\r\n        attributeBuffer.Store((index * 0x8 + 0x4) << 2,asuint(age));\r\n        attributeBuffer.Store3((index * 0x4 + 0xC65D40) << 2,asuint(oldPosition));\r\n        \r\n\r\n#endif\r\n    }\r\n}"
  - compute: 1
    name: Temp_compute_b_update_Runtime.compute
<<<<<<< HEAD
    source: "#pragma kernel CSMain\r\n#include \"HLSLSupport.cginc\"\r\n#define NB_THREADS_PER_GROUP 64\r\n#define VFX_USE_POSITION_CURRENT 1\r\n#define VFX_USE_LIFETIME_CURRENT 1\r\n#define VFX_USE_ALIVE_CURRENT 1\r\n#define VFX_USE_VELOCITY_CURRENT 1\r\n#define VFX_USE_AGE_CURRENT 1\r\n#define VFX_USE_MASS_CURRENT 1\r\n#define VFX_USE_OLDPOSITION_CURRENT 1\r\n#define VFX_LOCAL_SPACE 1\r\n\r\n\r\nCBUFFER_START(parameters)\r\n    float deltaTime_a;\r\n    uint3 PADDING_0;\r\nCBUFFER_END\r\n\r\n\r\n#include \"VisualEffectGraph/Shaders/Common/VFXCommonCompute.cginc\"\r\n#include \"VisualEffectGraph/Shaders/VFXCommon.cginc\"\r\n\r\n\r\n\r\nRWByteAddressBuffer attributeBuffer;\r\n\r\n#if VFX_USE_ALIVE_CURRENT\r\nAppendStructuredBuffer<uint> deadListOut;\r\n#endif\r\n\r\n#if VFX_HAS_INDIRECT_DRAW\r\nAppendStructuredBuffer<uint> indirectBuffer;\r\n#endif\r\n\r\nCBUFFER_START(updateParams)\r\n    uint nbMax;\r\n\tuint systemSeed;\r\nCBUFFER_END\r\n\r\nvoid CollisionAABox_0(inout float3 position, inout float3 velocity, inout float age, float lifetime, float3 box_center, float3 box_size, float Elasticity, float Friction, float LifetimeLoss, float deltaTime, float colliderSign, float radius) /*mode:Solid radiusMode:None roughSurface:False */\r\n{\r\n    \r\n    float3 nextPos = position + velocity * deltaTime;\r\n    float3 dir = nextPos - box_center;\r\n    float3 absDir = abs(dir);\r\n    float3 size = box_size * 0.5f + radius * colliderSign;\r\n    bool collision = all(absDir < size);\r\n    if (collision)\r\n    {\r\n        float3 distanceToEdge = (absDir - size);\r\n        float3 absDistanceToEdge = abs(distanceToEdge);\r\n    \r\n        float3 n;\r\n    \r\n        if (absDistanceToEdge.x < absDistanceToEdge.y && absDistanceToEdge.x < absDistanceToEdge.z)\r\n            n = float3(colliderSign * sign(dir.x), 0.0f, 0.0f);\r\n        else if (absDistanceToEdge.y < absDistanceToEdge.z)\r\n            n = float3(0.0f, colliderSign * sign(dir.y), 0.0f);\r\n        else\r\n            n = float3(0.0f, 0.0f, colliderSign * sign(dir.z));\r\n        position -= n * distanceToEdge;\r\n        float projVelocity = dot(n, velocity);\r\n    \r\n        float3 normalVelocity = projVelocity * n;\r\n        float3 tangentVelocity = velocity - normalVelocity;\r\n    \r\n        if (projVelocity < 0)\r\n            velocity -= ((1 + Elasticity) * projVelocity) * n;\r\n        velocity -= Friction * tangentVelocity;\r\n    \r\n        age += (LifetimeLoss * lifetime);\r\n    \r\n    }\r\n}\r\nvoid CollisionSphere_0(inout float3 position, inout float3 velocity, inout float age, float lifetime, float3 Sphere_center, float Sphere_radius, float Elasticity, float Friction, float LifetimeLoss, float deltaTime, float colliderSign, float radius) /*mode:Solid radiusMode:None roughSurface:False */\r\n{\r\n    \r\n    float3 nextPos = position + velocity * deltaTime;\r\n    float3 dir = nextPos - Sphere_center;\r\n    float sqrLength = dot(dir, dir);\r\n    float totalRadius = Sphere_radius + colliderSign * radius;\r\n    if (colliderSign * sqrLength <= colliderSign * totalRadius * totalRadius)\r\n    {\r\n        float dist = sqrt(sqrLength);\r\n        float3 n = colliderSign * dir / dist;\r\n        position -= n * (dist - totalRadius) * colliderSign;\r\n    \r\n        float projVelocity = dot(n, velocity);\r\n    \r\n        float3 normalVelocity = projVelocity * n;\r\n        float3 tangentVelocity = velocity - normalVelocity;\r\n    \r\n        if (projVelocity < 0)\r\n            velocity -= ((1 + Elasticity) * projVelocity) * n;\r\n        velocity -= Friction * tangentVelocity;\r\n    \r\n        age += (LifetimeLoss * lifetime);\r\n    \r\n    }\r\n}\r\nvoid Force_0(inout float3 velocity, float mass, float3 Force, float deltaTime) /*Mode:Absolute */\r\n{\r\n    velocity += (Force / mass) * deltaTime;\r\n}\r\nvoid EulerIntegration(inout float3 position, float3 velocity, float deltaTime)\r\n{\r\n    position += velocity * deltaTime;\r\n}\r\nvoid Age(inout float age, float deltaTime)\r\n{\r\n    age += deltaTime;\r\n}\r\nvoid Reap(float age, float lifetime, inout bool alive)\r\n{\r\n    if(age > lifetime) { alive = false; }\r\n}\r\n\r\n\r\n\r\n[numthreads(NB_THREADS_PER_GROUP,1,1)]\r\nvoid CSMain(uint3 id : SV_DispatchThreadID, uint3 groupId : SV_GroupThreadID)\r\n{\r\n    uint index = id.x;\r\n\tif (id.x < nbMax)\r\n\t{\r\n#if VFX_USE_ALIVE_CURRENT\r\n\t\tbool alive = (attributeBuffer.Load((index * 0x8 + 0x3) << 2));\r\n\t\t\r\n\r\n\t\tif (alive)\r\n\t\t{\r\n\t\t\tfloat3 position = asfloat(attributeBuffer.Load3((index * 0x8 + 0x0) << 2));\r\n\t\t\tfloat lifetime = asfloat(attributeBuffer.Load((index * 0x1 + 0x7A1200) << 2));\r\n\t\t\tfloat3 velocity = asfloat(attributeBuffer.Load3((index * 0x4 + 0x895440) << 2));\r\n\t\t\tfloat age = asfloat(attributeBuffer.Load((index * 0x8 + 0x4) << 2));\r\n\t\t\tfloat mass = (float)1;\r\n\t\t\tfloat3 oldPosition = asfloat(attributeBuffer.Load3((index * 0x4 + 0xC65D40) << 2));\r\n\t\t\t\r\n\r\n\t\t\t\r\n#if VFX_USE_OLDPOSITION_CURRENT\r\n\t\t\toldPosition = position;\r\n#endif\r\n\t\t\t\r\n\t\t\t{\r\n\t\t\t    CollisionAABox_0( /*inout */position,  /*inout */velocity,  /*inout */age, lifetime, float3(-1.5,-0.5,0), float3(1.5,1.5,1.5), (float)0.8, (float)0, (float)0, deltaTime_a, (float)1, (float)0);\r\n\t\t\t}\r\n\t\t\t{\r\n\t\t\t    CollisionSphere_0( /*inout */position,  /*inout */velocity,  /*inout */age, lifetime, float3(1.5,0,0), (float)1, (float)0.8, (float)0, (float)0, deltaTime_a, (float)1, (float)0);\r\n\t\t\t}\r\n\t\t\t{\r\n\t\t\t    Force_0( /*inout */velocity, mass, float3(0,-3,0), deltaTime_a);\r\n\t\t\t}\r\n\t\t\tEulerIntegration( /*inout */position, velocity, deltaTime_a);\r\n\t\t\tAge( /*inout */age, deltaTime_a);\r\n\t\t\tReap(age, lifetime,  /*inout */alive);\r\n\t\t\t\r\n\r\n\t\t\tif (alive)\r\n\t\t\t{\r\n\t\t\t\tattributeBuffer.Store3((index * 0x8 + 0x0) << 2,asuint(position));\r\n\t\t\t\tattributeBuffer.Store3((index * 0x4 + 0x895440) << 2,asuint(velocity));\r\n\t\t\t\tattributeBuffer.Store((index * 0x8 + 0x4) << 2,asuint(age));\r\n\t\t\t\tattributeBuffer.Store3((index * 0x4 + 0xC65D40) << 2,asuint(oldPosition));\r\n\t\t\t\t\r\n\r\n#if VFX_HAS_INDIRECT_DRAW\r\n\t\t\t\tindirectBuffer.Append(index);\r\n#endif\r\n\t\t\t}\r\n\t\t\telse\r\n\t\t\t{\r\n\t\t\t\tattributeBuffer.Store((index * 0x8 + 0x3) << 2,uint(alive));\r\n\t\t\t\t\r\n\r\n\t\t\t\tdeadListOut.Append(index);\r\n\t\t\t}\r\n\t\t}\r\n#else\r\n\t\tfloat3 position = asfloat(attributeBuffer.Load3((index * 0x8 + 0x0) << 2));\r\n\t\tfloat lifetime = asfloat(attributeBuffer.Load((index * 0x1 + 0x7A1200) << 2));\r\n\t\tbool alive = (attributeBuffer.Load((index * 0x8 + 0x3) << 2));\r\n\t\tfloat3 velocity = asfloat(attributeBuffer.Load3((index * 0x4 + 0x895440) << 2));\r\n\t\tfloat age = asfloat(attributeBuffer.Load((index * 0x8 + 0x4) << 2));\r\n\t\tfloat mass = (float)1;\r\n\t\tfloat3 oldPosition = asfloat(attributeBuffer.Load3((index * 0x4 + 0xC65D40) << 2));\r\n\t\t\r\n\r\n\t\t\r\n#if VFX_USE_OLDPOSITION_CURRENT\r\n\t\toldPosition = position;\r\n#endif\r\n\t\t\r\n\t\t{\r\n\t\t    CollisionAABox_0( /*inout */position,  /*inout */velocity,  /*inout */age, lifetime, float3(-1.5,-0.5,0), float3(1.5,1.5,1.5), (float)0.8, (float)0, (float)0, deltaTime_a, (float)1, (float)0);\r\n\t\t}\r\n\t\t{\r\n\t\t    CollisionSphere_0( /*inout */position,  /*inout */velocity,  /*inout */age, lifetime, float3(1.5,0,0), (float)1, (float)0.8, (float)0, (float)0, deltaTime_a, (float)1, (float)0);\r\n\t\t}\r\n\t\t{\r\n\t\t    Force_0( /*inout */velocity, mass, float3(0,-3,0), deltaTime_a);\r\n\t\t}\r\n\t\tEulerIntegration( /*inout */position, velocity, deltaTime_a);\r\n\t\tAge( /*inout */age, deltaTime_a);\r\n\t\tReap(age, lifetime,  /*inout */alive);\r\n\t\t\r\n\r\n\t\tattributeBuffer.Store3((index * 0x8 + 0x0) << 2,asuint(position));\r\n\t\tattributeBuffer.Store((index * 0x8 + 0x3) << 2,uint(alive));\r\n\t\tattributeBuffer.Store3((index * 0x4 + 0x895440) << 2,asuint(velocity));\r\n\t\tattributeBuffer.Store((index * 0x8 + 0x4) << 2,asuint(age));\r\n\t\tattributeBuffer.Store3((index * 0x4 + 0xC65D40) << 2,asuint(oldPosition));\r\n\t\t\r\n\r\n#if VFX_HAS_INDIRECT_DRAW\r\n\t\tindirectBuffer.Append(index);\r\n#endif\r\n#endif\r\n\t}\r\n}"
  - compute: 0
    name: Temp_shader_c_point output_Runtime.shader
    source: "Shader \"Hidden/VFX/ParticlePoints\"\r\n{\r\n\tSubShader\r\n\t{\t\r\n\t\tTags { \"Queue\"=\"AlphaTest\" \"IgnoreProjector\"=\"False\" \"RenderType\"=\"Opaque\" }\r\n\t\t\r\n\t\t\r\n\t\t\r\n\t\t\r\n\t\t\r\n\t\t\r\n\t\t\r\n\t\t\r\n\t\t\r\n\t\t\r\n\t\t\r\n\t\t\r\n\t\tZTest LEqual\r\n\t\tZWrite On\r\n\t\tCull Off\r\n\t\t\r\n\t\r\n\t\t\t\r\n\t\tHLSLINCLUDE\r\n\t\t#if !defined(VFX_WORLD_SPACE) && !defined(VFX_LOCAL_SPACE)\r\n\t\t#define VFX_LOCAL_SPACE 1\r\n\t\t#endif\r\n\t\t\r\n\t\t#include \"HLSLSupport.cginc\"\r\n\t\t#define NB_THREADS_PER_GROUP 64\r\n\t\t#define VFX_USE_POSITION_CURRENT 1\r\n\t\t#define VFX_USE_LIFETIME_CURRENT 1\r\n\t\t#define VFX_USE_ALIVE_CURRENT 1\r\n\t\t#define VFX_USE_AGE_CURRENT 1\r\n\t\t#define VFX_USE_COLOR_CURRENT 1\r\n\t\t#define VFX_USE_ALPHA_CURRENT 1\r\n\t\t#define VFX_USE_OLDPOSITION_CURRENT 1\r\n\t\t#define IS_OPAQUE_PARTICLE 1\r\n\t\t#define USE_ALPHA_TEST 1\r\n\t\t#define USE_MOTION_VECTORS_PASS 1\r\n\t\t\r\n\t\t\r\n\t\t#define VFX_LOCAL_SPACE 1\r\n\t\t\r\n\r\n\t\tCBUFFER_START(parameters)\r\n\t\t    float gradient_a;\r\n\t\t    uint3 PADDING_0;\r\n\t\tCBUFFER_END\r\n\t\t\r\n\r\n\t\t\r\n\t\t#define VFX_NEEDS_COLOR_INTERPOLATOR (VFX_USE_COLOR_CURRENT || VFX_USE_ALPHA_CURRENT)\r\n\t\t#define IS_TRANSPARENT_PARTICLE (!IS_OPAQUE_PARTICLE)\r\n\t\t\r\n\t\tByteAddressBuffer attributeBuffer;\t\r\n\t\t\r\n\t\t#if VFX_HAS_INDIRECT_DRAW\r\n\t\tStructuredBuffer<uint> indirectBuffer;\t\r\n\t\t#endif\t\r\n\t\t\r\n\t\t#if USE_DEAD_LIST_COUNT\r\n\t\tByteAddressBuffer deadListCount;\r\n\t\t#endif\r\n\t\t\r\n\t\tCBUFFER_START(outputParams)\r\n\t\t\tfloat nbMax;\r\n\t\t\tfloat systemSeed;\r\n\t\tCBUFFER_END\r\n\t\t\r\n\t\tENDHLSL\r\n\t\t\r\n\r\n\t\t\r\n\t\t// Forward pass\r\n\t\tPass\r\n\t\t{\t\t\r\n\t\t\tTags { \"LightMode\"=\"ForwardBase\" }\r\n\t\t\r\n\t\t\tHLSLPROGRAM\r\n\t\t\t#pragma target 4.5\r\n\t\t\t\r\n\t\t\tstruct ps_input\r\n\t\t\t{\r\n\t\t\t\tfloat4 pos : SV_POSITION;\r\n\t\t\t\t#if VFX_NEEDS_COLOR_INTERPOLATOR\r\n\t\t\t\tnointerpolation float4 color : COLOR0;\r\n\t\t\t\t#endif\r\n\t\t\t\t#if USE_SOFT_PARTICLE || USE_ALPHA_TEST\r\n\t\t\t\tnointerpolation float2 builtInInterpolants : TEXCOORD0;\r\n\t\t\t\t#endif\r\n\t\t\t\t#if USE_SOFT_PARTICLE\r\n\t\t\t\tfloat4 projPos : TEXCOORD1;\t\t\r\n\t\t\t\t#endif\r\n\t\t\t};\r\n\t\t\t\r\n\t\t\tstruct ps_output\r\n\t\t\t{\r\n\t\t\t\tfloat4 color : SV_Target0;\r\n\t\t\t};\r\n\t\t\r\n\t\t#define VFX_VARYING_PS_INPUTS ps_input\r\n\t\t#define VFX_VARYING_POSCS pos\r\n\t\t#define VFX_VARYING_POSSS projPos\r\n\t\t#define VFX_VARYING_COLOR color.rgb\r\n\t\t#define VFX_VARYING_ALPHA color.a\r\n\t\t#define VFX_VARYING_INVSOFTPARTICLEFADEDISTANCE builtInInterpolants.x\r\n\t\t#define VFX_VARYING_ALPHATHRESHOLD builtInInterpolants.y\r\n\t\t\t\r\n\t\t\t#if !(defined(VFX_VARYING_PS_INPUTS) && defined(VFX_VARYING_POSCS))\r\n\t\t\t#error VFX_VARYING_PS_INPUTS and VFX_VARYING_POSCS must be defined.\r\n\t\t\t#endif\r\n\t\t\t\r\n\t\t\t#include \"/VisualEffectGraph/Shaders/RenderPipeline/Legacy/VFXCommon.cginc\"\r\n\t\t\t#include \"VisualEffectGraph/Shaders/VFXCommon.cginc\"\r\n\t\t\t\r\n\r\n\t\t\tvoid ColorOverLife_26AC1(float age, float lifetime, inout float3 color, float gradient) /*mode:Color ColorComposition:Scale AlphaComposition:Scale */\r\n\t\t\t{\r\n\t\t\t    \r\n\t\t\t    float4 sampledColor = SampleGradient(gradient, age/lifetime);\r\n\t\t\t    color *= sampledColor.rgb;\r\n\t\t\t    \r\n\t\t\t}\r\n\t\t\t\r\n\r\n\t\t\t\r\n\t\t\t#pragma vertex vert\r\n\t\t\t\r\n\t\t\tVFX_VARYING_PS_INPUTS vert(uint id : SV_VertexID, uint instanceID : SV_InstanceID)\r\n\t\t\t{\r\n\t\t\t\tuint index = id;\r\n\t\t\t\tVFX_VARYING_PS_INPUTS o = (VFX_VARYING_PS_INPUTS)0;\r\n\t\t\t\t\r\n\t\t\t\t\r\n\t\t\t\t\t\t#if VFX_HAS_INDIRECT_DRAW\r\n\t\t\t\t\t\t#if USE_DEAD_LIST_COUNT\r\n\t\t\t\t\t\t\tif (index >= asuint(nbMax) - deadListCount.Load(0))\r\n\t\t\t\t\t\t\t\treturn o;\r\n\t\t\t\t\t\t#endif\r\n\t\t\t\t\t\t\r\n\t\t\t\t\t\t\tindex = indirectBuffer[index];\r\n\t\t\t\t\t\t\tfloat3 position = asfloat(attributeBuffer.Load3((index * 0x8 + 0x0) << 2));\r\n\t\t\t\t\t\t\tfloat lifetime = asfloat(attributeBuffer.Load((index * 0x1 + 0x7A1200) << 2));\r\n\t\t\t\t\t\t\tbool alive = (attributeBuffer.Load((index * 0x8 + 0x3) << 2));\r\n\t\t\t\t\t\t\tfloat age = asfloat(attributeBuffer.Load((index * 0x8 + 0x4) << 2));\r\n\t\t\t\t\t\t\tfloat3 color = float3(1,1,1);\r\n\t\t\t\t\t\t\tfloat alpha = (float)1;\r\n\t\t\t\t\t\t\tfloat3 oldPosition = asfloat(attributeBuffer.Load3((index * 0x4 + 0xC65D40) << 2));\r\n\t\t\t\t\t\t\t\r\n\t\t\t\t\r\n\t\t\t\t\t\t#else\r\n\t\t\t\t\t\t\tif (index >= asuint(nbMax))\r\n\t\t\t\t\t\t\t\treturn o;\r\n\t\t\t\t\t\t\t\r\n\t\t\t\t\t\t\tbool alive = (attributeBuffer.Load((index * 0x8 + 0x3) << 2));\r\n\t\t\t\t\t\t\t\r\n\t\t\t\t\r\n\t\t\t\t\t\t\tif (!alive)\r\n\t\t\t\t\t\t\t\treturn o;\r\n\t\t\t\t\t\t\t\r\n\t\t\t\t\t\t\tfloat3 position = asfloat(attributeBuffer.Load3((index * 0x8 + 0x0) << 2));\r\n\t\t\t\t\t\t\tfloat lifetime = asfloat(attributeBuffer.Load((index * 0x1 + 0x7A1200) << 2));\r\n\t\t\t\t\t\t\tfloat age = asfloat(attributeBuffer.Load((index * 0x8 + 0x4) << 2));\r\n\t\t\t\t\t\t\tfloat3 color = float3(1,1,1);\r\n\t\t\t\t\t\t\tfloat alpha = (float)1;\r\n\t\t\t\t\t\t\tfloat3 oldPosition = asfloat(attributeBuffer.Load3((index * 0x4 + 0xC65D40) << 2));\r\n\t\t\t\t\t\t\t\r\n\t\t\t\t\r\n\t\t\t\t\t\t#endif\r\n\t\t\t\t\t\t\r\n\t\t\t\tColorOverLife_26AC1(age, lifetime,  /*inout */color, gradient_a);\r\n\t\t\t\t\r\n\r\n\t\t\t\t\t\t\r\n\t\t\t\tif (!alive)\r\n\t\t\t\t\treturn o;\r\n\t\t\t\t\t\t\t\t\r\n\t\t\t\to.VFX_VARYING_POSCS = TransformPositionVFXToClip(position);\r\n\t\t\t\r\n\t\t\t\t\r\n\t\t\t\t\t\t#if VFX_USE_COLOR_CURRENT && defined(VFX_VARYING_COLOR)\r\n\t\t\t\t\t\to.VFX_VARYING_COLOR = color;\r\n\t\t\t\t\t\t#endif\r\n\t\t\t\t\t\t#if VFX_USE_ALPHA_CURRENT && defined(VFX_VARYING_ALPHA) \r\n\t\t\t\t\t\to.VFX_VARYING_ALPHA = alpha;\r\n\t\t\t\t\t\t#endif\r\n\t\t\t\t\t\t\r\n\t\t\t\t\t\t\r\n\t\t\t\t\t\t#if USE_SOFT_PARTICLE && defined(VFX_VARYING_INVSOFTPARTICLEFADEDISTANCE)\r\n\t\t\t\t\t\t\r\n\t\t\t\t\t\to.VFX_VARYING_INVSOFTPARTICLEFADEDISTANCE = invSoftParticlesFadeDistance;\r\n\t\t\t\t\t\t#endif\r\n\t\t\t\t\t\t\r\n\t\t\t\t\t\t#if (VFX_NEEDS_POSSS || USE_SOFT_PARTICLE) && defined(VFX_VARYING_POSSS) && defined(VFX_VARYING_POSCS)\r\n\t\t\t\t\t\to.VFX_VARYING_POSSS = VFXGetPOSSS(o.VFX_VARYING_POSCS);\r\n\t\t\t\t\t\t#endif\r\n\t\t\t\t\t\t\r\n\t\t\t\t\t\t#if USE_ALPHA_TEST && defined(VFX_VARYING_ALPHATHRESHOLD)\r\n\t\t\t\t\t\tfloat alphaThreshold = (float)0;\r\n\t\t\t\t\t\t{\r\n\t\t\t\t\t\t    \r\n\t\t\t\t\t\t    alphaThreshold = (float)0.5;\r\n\t\t\t\t\t\t}\r\n\t\t\t\t\t\t\r\n\t\t\t\t\r\n\t\t\t\t\t\to.VFX_VARYING_ALPHATHRESHOLD = alphaThreshold;\r\n\t\t\t\t\t\t#endif\r\n\t\t\t\t\t\t\r\n\t\t\t\t\t\t#if USE_UV_SCALE_BIAS\r\n\t\t\t\t\t\t\r\n\t\t\t\t\t\t\r\n\t\t\t\t\t\to.VFX_VARYING_UV.xy = o.VFX_VARYING_UV.xy * uvScale + uvBias;\r\n\t\t\t\t\t\t#endif\r\n\t\t\t\t\t\t\r\n\t\t\t\t\t\t\r\n\t\t\t\t\r\n\t\t\t\t\t\t\r\n\t\t\t\treturn o;\r\n\t\t\t}\r\n\t\t\t\r\n\t\t\t#include \"VisualEffectGraph/Shaders/VFXCommonOutput.cginc\"\r\n\t\t\t\r\n\t\t\t\r\n\t\t\t\t\r\n\t\t\t#pragma fragment frag\r\n\t\t\tps_output frag(ps_input i)\r\n\t\t\t{\r\n\t\t\t\tps_output o = (ps_output)0;\r\n\t\t\t\to.color = VFXGetFragmentColor(i);\r\n\t\t\t\tVFXClipFragmentColor(o.color.a,i);\r\n\t\t\t\treturn o;\r\n\t\t\t}\r\n\t\t\tENDHLSL\r\n\t\t}\r\n\t\t\r\n\r\n\t\t// Motion Vectors pass\r\n\t\tPass\r\n\t\t{\t\t\r\n\t\t\tName \"MOTIONVECTORS\"\r\n\t\t\tTags { \"LightMode\"=\"MotionVectors\" }\r\n\t\t\r\n\t\t\tZWrite Off\r\n\t\t\tBlend Off\r\n\t\t\t\r\n\t\t\tHLSLPROGRAM\r\n\t\t\t#pragma target 4.5\r\n\t\t\t\r\n\t\t\tfloat4x4 _NonJitteredVP;\r\n\t\t\tfloat4x4 _PreviousVP;\r\n\t\t\t\r\n\t\t\tstruct ps_input\r\n\t\t\t{\r\n\t\t\t\tfloat4 pos : SV_POSITION;\r\n\t\t\t\t#if USE_SOFT_PARTICLE || USE_ALPHA_TEST || VFX_USE_ALPHA_CURRENT\r\n\t\t\t\tnointerpolation float3 builtInInterpolants : TEXCOORD0;\r\n\t\t\t\t#endif\r\n\t\t\t\t#if USE_SOFT_PARTICLE\r\n\t\t\t\tfloat4 projPos : TEXCOORD1;\t\t\r\n\t\t\t\t#endif\r\n\t\t\t\t\r\n\t\t\t\tfloat4 previousPos : TEXCOORD2;\r\n\t\t\t\tfloat4 currentPos : TEXCOORD3;\r\n\t\t\t};\r\n\t\t\t\r\n\t\t\tstruct ps_output\r\n\t\t\t{\r\n\t\t\t\tfloat2 motion : SV_Target0;\r\n\t\t\t};\r\n\t\t\r\n\t\t#define VFX_VARYING_PS_INPUTS ps_input\r\n\t\t#define VFX_VARYING_POSCS pos\r\n\t\t#define VFX_VARYING_POSSS projPos\r\n\t\t#define VFX_VARYING_ALPHA builtInInterpolants.z\r\n\t\t#define VFX_VARYING_INVSOFTPARTICLEFADEDISTANCE builtInInterpolants.x\r\n\t\t#define VFX_VARYING_ALPHATHRESHOLD builtInInterpolants.y\r\n\t\t\t\r\n\t\t\r\n\t\t\r\n\t\t\t#if !(defined(VFX_VARYING_PS_INPUTS) && defined(VFX_VARYING_POSCS))\r\n\t\t\t#error VFX_VARYING_PS_INPUTS and VFX_VARYING_POSCS must be defined.\r\n\t\t\t#endif\r\n\t\t\t\r\n\t\t\t#include \"/VisualEffectGraph/Shaders/RenderPipeline/Legacy/VFXCommon.cginc\"\r\n\t\t\t#include \"VisualEffectGraph/Shaders/VFXCommon.cginc\"\r\n\t\t\t\r\n\r\n\t\t\tvoid ColorOverLife_26AC1(float age, float lifetime, inout float3 color, float gradient) /*mode:Color ColorComposition:Scale AlphaComposition:Scale */\r\n\t\t\t{\r\n\t\t\t    \r\n\t\t\t    float4 sampledColor = SampleGradient(gradient, age/lifetime);\r\n\t\t\t    color *= sampledColor.rgb;\r\n\t\t\t    \r\n\t\t\t}\r\n\t\t\t\r\n\r\n\t\t\t\r\n\t\t\t#pragma vertex vert\r\n\t\t\t\r\n\t\t\tVFX_VARYING_PS_INPUTS vert(uint id : SV_VertexID, uint instanceID : SV_InstanceID)\r\n\t\t\t{\r\n\t\t\t\tuint index = id;\r\n\t\t\t\tVFX_VARYING_PS_INPUTS o = (VFX_VARYING_PS_INPUTS)0;\r\n\t\t\t\t\r\n\t\t\t\t\r\n\t\t\t\t\t\t#if VFX_HAS_INDIRECT_DRAW\r\n\t\t\t\t\t\t#if USE_DEAD_LIST_COUNT\r\n\t\t\t\t\t\t\tif (index >= asuint(nbMax) - deadListCount.Load(0))\r\n\t\t\t\t\t\t\t\treturn o;\r\n\t\t\t\t\t\t#endif\r\n\t\t\t\t\t\t\r\n\t\t\t\t\t\t\tindex = indirectBuffer[index];\r\n\t\t\t\t\t\t\tfloat3 position = asfloat(attributeBuffer.Load3((index * 0x8 + 0x0) << 2));\r\n\t\t\t\t\t\t\tfloat lifetime = asfloat(attributeBuffer.Load((index * 0x1 + 0x7A1200) << 2));\r\n\t\t\t\t\t\t\tbool alive = (attributeBuffer.Load((index * 0x8 + 0x3) << 2));\r\n\t\t\t\t\t\t\tfloat age = asfloat(attributeBuffer.Load((index * 0x8 + 0x4) << 2));\r\n\t\t\t\t\t\t\tfloat3 color = float3(1,1,1);\r\n\t\t\t\t\t\t\tfloat alpha = (float)1;\r\n\t\t\t\t\t\t\tfloat3 oldPosition = asfloat(attributeBuffer.Load3((index * 0x4 + 0xC65D40) << 2));\r\n\t\t\t\t\t\t\t\r\n\t\t\t\t\r\n\t\t\t\t\t\t#else\r\n\t\t\t\t\t\t\tif (index >= asuint(nbMax))\r\n\t\t\t\t\t\t\t\treturn o;\r\n\t\t\t\t\t\t\t\r\n\t\t\t\t\t\t\tbool alive = (attributeBuffer.Load((index * 0x8 + 0x3) << 2));\r\n\t\t\t\t\t\t\t\r\n\t\t\t\t\r\n\t\t\t\t\t\t\tif (!alive)\r\n\t\t\t\t\t\t\t\treturn o;\r\n\t\t\t\t\t\t\t\r\n\t\t\t\t\t\t\tfloat3 position = asfloat(attributeBuffer.Load3((index * 0x8 + 0x0) << 2));\r\n\t\t\t\t\t\t\tfloat lifetime = asfloat(attributeBuffer.Load((index * 0x1 + 0x7A1200) << 2));\r\n\t\t\t\t\t\t\tfloat age = asfloat(attributeBuffer.Load((index * 0x8 + 0x4) << 2));\r\n\t\t\t\t\t\t\tfloat3 color = float3(1,1,1);\r\n\t\t\t\t\t\t\tfloat alpha = (float)1;\r\n\t\t\t\t\t\t\tfloat3 oldPosition = asfloat(attributeBuffer.Load3((index * 0x4 + 0xC65D40) << 2));\r\n\t\t\t\t\t\t\t\r\n\t\t\t\t\r\n\t\t\t\t\t\t#endif\r\n\t\t\t\t\t\t\r\n\t\t\t\tColorOverLife_26AC1(age, lifetime,  /*inout */color, gradient_a);\r\n\t\t\t\t\r\n\r\n\t\t\t\t\t\t\r\n\t\t\t\tif (!alive)\r\n\t\t\t\t\treturn o;\r\n\t\t\t\t\t\t\t\t\r\n\t\t\t\to.VFX_VARYING_POSCS = TransformPositionVFXToClip(position);\r\n\t\t\t\r\n\t\t\t\t\r\n\t\t\t\t\t\t#if VFX_USE_COLOR_CURRENT && defined(VFX_VARYING_COLOR)\r\n\t\t\t\t\t\to.VFX_VARYING_COLOR = color;\r\n\t\t\t\t\t\t#endif\r\n\t\t\t\t\t\t#if VFX_USE_ALPHA_CURRENT && defined(VFX_VARYING_ALPHA) \r\n\t\t\t\t\t\to.VFX_VARYING_ALPHA = alpha;\r\n\t\t\t\t\t\t#endif\r\n\t\t\t\t\t\t\r\n\t\t\t\t\t\t\r\n\t\t\t\t\t\t#if USE_SOFT_PARTICLE && defined(VFX_VARYING_INVSOFTPARTICLEFADEDISTANCE)\r\n\t\t\t\t\t\t\r\n\t\t\t\t\t\to.VFX_VARYING_INVSOFTPARTICLEFADEDISTANCE = invSoftParticlesFadeDistance;\r\n\t\t\t\t\t\t#endif\r\n\t\t\t\t\t\t\r\n\t\t\t\t\t\t#if (VFX_NEEDS_POSSS || USE_SOFT_PARTICLE) && defined(VFX_VARYING_POSSS) && defined(VFX_VARYING_POSCS)\r\n\t\t\t\t\t\to.VFX_VARYING_POSSS = VFXGetPOSSS(o.VFX_VARYING_POSCS);\r\n\t\t\t\t\t\t#endif\r\n\t\t\t\t\t\t\r\n\t\t\t\t\t\t#if USE_ALPHA_TEST && defined(VFX_VARYING_ALPHATHRESHOLD)\r\n\t\t\t\t\t\tfloat alphaThreshold = (float)0;\r\n\t\t\t\t\t\t{\r\n\t\t\t\t\t\t    \r\n\t\t\t\t\t\t    alphaThreshold = (float)0.5;\r\n\t\t\t\t\t\t}\r\n\t\t\t\t\t\t\r\n\t\t\t\t\r\n\t\t\t\t\t\to.VFX_VARYING_ALPHATHRESHOLD = alphaThreshold;\r\n\t\t\t\t\t\t#endif\r\n\t\t\t\t\t\t\r\n\t\t\t\t\t\t#if USE_UV_SCALE_BIAS\r\n\t\t\t\t\t\t\r\n\t\t\t\t\t\t\r\n\t\t\t\t\t\to.VFX_VARYING_UV.xy = o.VFX_VARYING_UV.xy * uvScale + uvBias;\r\n\t\t\t\t\t\t#endif\r\n\t\t\t\t\t\t\r\n\t\t\t\t\t\t\r\n\t\t\t\t\r\n\t\t\t\t\t\to.previousPos = mul(_PreviousVP, float4(oldPosition,1.0f));\r\n\t\t\t\t\t\to.currentPos = mul(_NonJitteredVP, float4(position,1.0f));\r\n\t\t\t\t\t\t\r\n\t\t\t\t\t\t\r\n\t\t\t\treturn o;\r\n\t\t\t}\r\n\t\t\t\r\n\t\t\t#include \"VisualEffectGraph/Shaders/VFXCommonOutput.cginc\"\r\n\t\t\t\r\n\t\t\t\r\n\t\t\t\t\r\n\t\t\t#pragma fragment frag\r\n\t\t\tps_output frag(ps_input i)\r\n\t\t\t{\r\n\t\t\t\tps_output o = (ps_output)0;\r\n\t\t\t\tfloat alpha = VFXGetFragmentColor(i).a;\r\n\t\t\t\tVFXClipFragmentColor(alpha,i);\r\n\t\t\t\t\r\n\t\t\t\tfloat3 p0 = i.previousPos.xyz / i.previousPos.w;\r\n\t\t\t\tfloat3 p1 = i.currentPos.xyz / i.currentPos.w;\r\n\t\t\t\t\r\n\t\t\t\tp0.xy = (p0.xy + 1.0f) / 2.0f;\r\n\t\t\t\tp1.xy = (p1.xy + 1.0f) / 2.0f;\r\n\t\t\r\n\t\t\t\t#if UNITY_UV_STARTS_AT_TOP\r\n\t\t\t\tp0.y = 1 - p0.y;\r\n\t\t\t\tp1.y = 1 - p1.y;\r\n\t\t\t\t#endif\r\n\t\t\t\t\r\n\t\t\t\to.motion = (p1 - p0).xy;\r\n\t\t\t\t\r\n\t\t\t\treturn o;\r\n\t\t\t}\r\n\t\t\tENDHLSL\r\n\t\t}\r\n\t\t\r\n\r\n\t\t\r\n\t}\r\n}\r\n"
=======
    source: "#pragma kernel CSMain\r\n#include \"HLSLSupport.cginc\"\r\n#define NB_THREADS_PER_GROUP 64\r\n#define VFX_USE_POSITION_CURRENT 1\r\n#define VFX_USE_LIFETIME_CURRENT 1\r\n#define VFX_USE_ALIVE_CURRENT 1\r\n#define VFX_USE_VELOCITY_CURRENT 1\r\n#define VFX_USE_AGE_CURRENT 1\r\n#define VFX_USE_MASS_CURRENT 1\r\n#define VFX_USE_OLDPOSITION_CURRENT 1\r\n#define VFX_LOCAL_SPACE 1\r\n\r\n\r\nCBUFFER_START(parameters)\r\n    float3 box_center_a;\r\n    float Elasticity_a;\r\n    float3 box_size_a;\r\n    float Friction_a;\r\n    float3 Sphere_center_b;\r\n    float LifetimeLoss_a;\r\n    float3 Force_c;\r\n    float deltaTime_a;\r\n    float Sphere_radius_b;\r\n    float Elasticity_b;\r\n    float Friction_b;\r\n    float LifetimeLoss_b;\r\nCBUFFER_END\r\n\r\n\r\n#include \"Assets/VFXEditor/Shaders/Common/VFXCommonCompute.cginc\"\r\n#include \"Assets/VFXEditor/Shaders/VFXCommon.cginc\"\r\n\r\n\r\n\r\nRWByteAddressBuffer attributeBuffer;\r\n\r\n#if VFX_USE_ALIVE_CURRENT\r\nAppendStructuredBuffer<uint> deadListOut;\r\n#endif\r\n\r\n#if VFX_HAS_INDIRECT_DRAW\r\nAppendStructuredBuffer<uint> indirectBuffer;\r\n#endif\r\n\r\nCBUFFER_START(updateParams)\r\n    uint nbMax;\r\n\tuint systemSeed;\r\nCBUFFER_END\r\n\r\nvoid CollisionAABox_0(inout float3 position, inout float3 velocity, inout float age, float lifetime, float3 box_center, float3 box_size, float Elasticity, float Friction, float LifetimeLoss, float deltaTime, float colliderSign, float radius) /*mode:Solid radiusMode:None roughSurface:False */\r\n{\r\n    \r\n    float3 nextPos = position + velocity * deltaTime;\r\n    float3 dir = nextPos - box_center;\r\n    float3 absDir = abs(dir);\r\n    float3 size = box_size * 0.5f + radius * colliderSign;\r\n    bool collision = all(absDir < size);\r\n    if (collision)\r\n    {\r\n        float3 distanceToEdge = (absDir - size);\r\n        float3 absDistanceToEdge = abs(distanceToEdge);\r\n    \r\n        float3 n;\r\n    \r\n        if (absDistanceToEdge.x < absDistanceToEdge.y && absDistanceToEdge.x < absDistanceToEdge.z)\r\n            n = float3(colliderSign * sign(dir.x), 0.0f, 0.0f);\r\n        else if (absDistanceToEdge.y < absDistanceToEdge.z)\r\n            n = float3(0.0f, colliderSign * sign(dir.y), 0.0f);\r\n        else\r\n            n = float3(0.0f, 0.0f, colliderSign * sign(dir.z));\r\n        position -= n * distanceToEdge;\r\n        float projVelocity = dot(n, velocity);\r\n    \r\n        float3 normalVelocity = projVelocity * n;\r\n        float3 tangentVelocity = velocity - normalVelocity;\r\n    \r\n        if (projVelocity < 0)\r\n            velocity -= ((1 + Elasticity) * projVelocity) * n;\r\n        velocity -= Friction * tangentVelocity;\r\n    \r\n        age += (LifetimeLoss * lifetime);\r\n    \r\n    }\r\n}\r\nvoid CollisionSphere_0(inout float3 position, inout float3 velocity, inout float age, float lifetime, float3 Sphere_center, float Sphere_radius, float Elasticity, float Friction, float LifetimeLoss, float deltaTime, float colliderSign, float radius) /*mode:Solid radiusMode:None roughSurface:False */\r\n{\r\n    \r\n    float3 nextPos = position + velocity * deltaTime;\r\n    float3 dir = nextPos - Sphere_center;\r\n    float sqrLength = dot(dir, dir);\r\n    float totalRadius = Sphere_radius + colliderSign * radius;\r\n    if (colliderSign * sqrLength <= colliderSign * totalRadius * totalRadius)\r\n    {\r\n        float dist = sqrt(sqrLength);\r\n        float3 n = colliderSign * dir / dist;\r\n        position -= n * (dist - totalRadius) * colliderSign;\r\n    \r\n        float projVelocity = dot(n, velocity);\r\n    \r\n        float3 normalVelocity = projVelocity * n;\r\n        float3 tangentVelocity = velocity - normalVelocity;\r\n    \r\n        if (projVelocity < 0)\r\n            velocity -= ((1 + Elasticity) * projVelocity) * n;\r\n        velocity -= Friction * tangentVelocity;\r\n    \r\n        age += (LifetimeLoss * lifetime);\r\n    \r\n    }\r\n}\r\nvoid Force_0(inout float3 velocity, float mass, float3 Force, float deltaTime) /*Mode:Absolute */\r\n{\r\n    velocity += (Force / mass) * deltaTime;\r\n}\r\nvoid EulerIntegration(inout float3 position, float3 velocity, float deltaTime)\r\n{\r\n    position += velocity * deltaTime;\r\n}\r\nvoid Age(inout float age, float deltaTime)\r\n{\r\n    age += deltaTime;\r\n}\r\nvoid Reap(float age, float lifetime, inout bool alive)\r\n{\r\n    if(age > lifetime) { alive = false; }\r\n}\r\n\r\n\r\n\r\n[numthreads(NB_THREADS_PER_GROUP,1,1)]\r\nvoid CSMain(uint3 id : SV_DispatchThreadID, uint3 groupId : SV_GroupThreadID)\r\n{\r\n    uint index = id.x;\r\n\tif (id.x < nbMax)\r\n\t{\r\n#if VFX_USE_ALIVE_CURRENT\r\n\t\tbool alive = (attributeBuffer.Load((index * 0x8 + 0x3) << 2));\r\n\t\t\r\n\r\n\t\tif (alive)\r\n\t\t{\r\n\t\t\tfloat3 position = asfloat(attributeBuffer.Load3((index * 0x8 + 0x0) << 2));\r\n\t\t\tfloat lifetime = asfloat(attributeBuffer.Load((index * 0x1 + 0x7A1200) << 2));\r\n\t\t\tfloat3 velocity = asfloat(attributeBuffer.Load3((index * 0x4 + 0x895440) << 2));\r\n\t\t\tfloat age = asfloat(attributeBuffer.Load((index * 0x8 + 0x4) << 2));\r\n\t\t\tfloat mass = (float)1;\r\n\t\t\tfloat3 oldPosition = asfloat(attributeBuffer.Load3((index * 0x4 + 0xC65D40) << 2));\r\n\t\t\t\r\n\r\n\t\t\t\r\n#if VFX_USE_OLDPOSITION_CURRENT\r\n\t\t\toldPosition = position;\r\n#endif\r\n\t\t\t\r\n\t\t\t{\r\n\t\t\t    CollisionAABox_0( /*inout */position,  /*inout */velocity,  /*inout */age, lifetime, box_center_a, box_size_a, Elasticity_a, Friction_a, LifetimeLoss_a, deltaTime_a, (float)1, (float)0);\r\n\t\t\t}\r\n\t\t\t{\r\n\t\t\t    CollisionSphere_0( /*inout */position,  /*inout */velocity,  /*inout */age, lifetime, Sphere_center_b, Sphere_radius_b, Elasticity_b, Friction_b, LifetimeLoss_b, deltaTime_a, (float)1, (float)0);\r\n\t\t\t}\r\n\t\t\tForce_0( /*inout */velocity, mass, Force_c, deltaTime_a);\r\n\t\t\tEulerIntegration( /*inout */position, velocity, deltaTime_a);\r\n\t\t\tAge( /*inout */age, deltaTime_a);\r\n\t\t\tReap(age, lifetime,  /*inout */alive);\r\n\t\t\t\r\n\r\n\t\t\tif (alive)\r\n\t\t\t{\r\n\t\t\t\tattributeBuffer.Store3((index * 0x8 + 0x0) << 2,asuint(position));\r\n\t\t\t\tattributeBuffer.Store3((index * 0x4 + 0x895440) << 2,asuint(velocity));\r\n\t\t\t\tattributeBuffer.Store((index * 0x8 + 0x4) << 2,asuint(age));\r\n\t\t\t\tattributeBuffer.Store3((index * 0x4 + 0xC65D40) << 2,asuint(oldPosition));\r\n\t\t\t\t\r\n\r\n#if VFX_HAS_INDIRECT_DRAW\r\n\t\t\t\tindirectBuffer.Append(index);\r\n#endif\r\n\t\t\t}\r\n\t\t\telse\r\n\t\t\t{\r\n\t\t\t\tattributeBuffer.Store((index * 0x8 + 0x3) << 2,uint(alive));\r\n\t\t\t\t\r\n\r\n\t\t\t\tdeadListOut.Append(index);\r\n\t\t\t}\r\n\t\t}\r\n#else\r\n\t\tfloat3 position = asfloat(attributeBuffer.Load3((index * 0x8 + 0x0) << 2));\r\n\t\tfloat lifetime = asfloat(attributeBuffer.Load((index * 0x1 + 0x7A1200) << 2));\r\n\t\tbool alive = (attributeBuffer.Load((index * 0x8 + 0x3) << 2));\r\n\t\tfloat3 velocity = asfloat(attributeBuffer.Load3((index * 0x4 + 0x895440) << 2));\r\n\t\tfloat age = asfloat(attributeBuffer.Load((index * 0x8 + 0x4) << 2));\r\n\t\tfloat mass = (float)1;\r\n\t\tfloat3 oldPosition = asfloat(attributeBuffer.Load3((index * 0x4 + 0xC65D40) << 2));\r\n\t\t\r\n\r\n\t\t\r\n#if VFX_USE_OLDPOSITION_CURRENT\r\n\t\toldPosition = position;\r\n#endif\r\n\t\t\r\n\t\t{\r\n\t\t    CollisionAABox_0( /*inout */position,  /*inout */velocity,  /*inout */age, lifetime, box_center_a, box_size_a, Elasticity_a, Friction_a, LifetimeLoss_a, deltaTime_a, (float)1, (float)0);\r\n\t\t}\r\n\t\t{\r\n\t\t    CollisionSphere_0( /*inout */position,  /*inout */velocity,  /*inout */age, lifetime, Sphere_center_b, Sphere_radius_b, Elasticity_b, Friction_b, LifetimeLoss_b, deltaTime_a, (float)1, (float)0);\r\n\t\t}\r\n\t\tForce_0( /*inout */velocity, mass, Force_c, deltaTime_a);\r\n\t\tEulerIntegration( /*inout */position, velocity, deltaTime_a);\r\n\t\tAge( /*inout */age, deltaTime_a);\r\n\t\tReap(age, lifetime,  /*inout */alive);\r\n\t\t\r\n\r\n\t\tattributeBuffer.Store3((index * 0x8 + 0x0) << 2,asuint(position));\r\n\t\tattributeBuffer.Store((index * 0x8 + 0x3) << 2,uint(alive));\r\n\t\tattributeBuffer.Store3((index * 0x4 + 0x895440) << 2,asuint(velocity));\r\n\t\tattributeBuffer.Store((index * 0x8 + 0x4) << 2,asuint(age));\r\n\t\tattributeBuffer.Store3((index * 0x4 + 0xC65D40) << 2,asuint(oldPosition));\r\n\t\t\r\n\r\n#if VFX_HAS_INDIRECT_DRAW\r\n\t\tindirectBuffer.Append(index);\r\n#endif\r\n#endif\r\n\t}\r\n}"
  - compute: 0
    name: Temp_shader_c_point output_Runtime.shader
    source: "Shader \"Hidden/VFX/ParticlePoints\"\r\n{\r\n\tSubShader\r\n\t{\t\r\n\t\tTags { \"Queue\"=\"AlphaTest\" \"IgnoreProjector\"=\"False\" \"RenderType\"=\"Opaque\" }\r\n\t\t\r\n\t\t\r\n\t\t\r\n\t\t\r\n\t\t\r\n\t\t\r\n\t\t\r\n\t\t\r\n\t\t\r\n\t\t\r\n\t\t\r\n\t\t\r\n\t\tZTest LEqual\r\n\t\tZWrite On\r\n\t\tCull Off\r\n\t\t\r\n\t\r\n\t\t\t\r\n\t\tHLSLINCLUDE\r\n\t\t#if !defined(VFX_WORLD_SPACE) && !defined(VFX_LOCAL_SPACE)\r\n\t\t#define VFX_LOCAL_SPACE 1\r\n\t\t#endif\r\n\t\t\r\n\t\t#include \"HLSLSupport.cginc\"\r\n\t\t#define NB_THREADS_PER_GROUP 64\r\n\t\t#define VFX_USE_POSITION_CURRENT 1\r\n\t\t#define VFX_USE_LIFETIME_CURRENT 1\r\n\t\t#define VFX_USE_ALIVE_CURRENT 1\r\n\t\t#define VFX_USE_AGE_CURRENT 1\r\n\t\t#define VFX_USE_COLOR_CURRENT 1\r\n\t\t#define VFX_USE_ALPHA_CURRENT 1\r\n\t\t#define VFX_USE_OLDPOSITION_CURRENT 1\r\n\t\t#define IS_OPAQUE_PARTICLE 1\r\n\t\t#define USE_ALPHA_TEST 1\r\n\t\t#define USE_MOTION_VECTORS_PASS 1\r\n\t\t\r\n\t\t\r\n\t\t\r\n\t\t#define VFX_LOCAL_SPACE 1\r\n\t\t\r\n\r\n\t\tCBUFFER_START(parameters)\r\n\t\t    float gradient_a;\r\n\t\t    float alphaThreshold;\r\n\t\t    uint2 PADDING_0;\r\n\t\tCBUFFER_END\r\n\t\t\r\n\r\n\t\t\r\n\t\t#define VFX_NEEDS_COLOR_INTERPOLATOR (VFX_USE_COLOR_CURRENT || VFX_USE_ALPHA_CURRENT)\r\n\t\t#define IS_TRANSPARENT_PARTICLE (!IS_OPAQUE_PARTICLE)\r\n\t\t\r\n\t\tByteAddressBuffer attributeBuffer;\t\r\n\t\t\r\n\t\t#if VFX_HAS_INDIRECT_DRAW\r\n\t\tStructuredBuffer<uint> indirectBuffer;\t\r\n\t\t#endif\t\r\n\t\t\r\n\t\t#if USE_DEAD_LIST_COUNT\r\n\t\tByteAddressBuffer deadListCount;\r\n\t\t#endif\r\n\t\t\r\n\t\tCBUFFER_START(outputParams)\r\n\t\t\tfloat nbMax;\r\n\t\t\tfloat systemSeed;\r\n\t\tCBUFFER_END\r\n\t\t\r\n\t\tENDHLSL\r\n\t\t\r\n\r\n\t\t// Depth pass\r\n\t\tPass\r\n\t\t{\t\t\r\n\t\t\tTags { \"LightMode\"=\"DepthForwardOnly\" }\r\n\t\t\t\r\n\t\t\tZWrite On\r\n\t\t\tBlend Off\r\n\t\t\r\n\t\t\tHLSLPROGRAM\r\n\t\t\t#pragma target 4.5\r\n\t\t\t\r\n\t\t\tstruct ps_input\r\n\t\t\t{\r\n\t\t\t\tfloat4 pos : SV_POSITION;\r\n\t\t\t\t#if USE_ALPHA_TEST || VFX_USE_ALPHA_CURRENT\r\n\t\t\t\tnointerpolation float2 builtInInterpolants : TEXCOORD0;\r\n\t\t\t\t#endif\r\n\t\t\t};\r\n\t\t\r\n\t\t#define VFX_VARYING_PS_INPUTS ps_input\r\n\t\t#define VFX_VARYING_POSCS pos\r\n\t\t#undef VFX_VARYING_POSSS\r\n\t\t#undef VFX_VARYING_COLOR // Not used\r\n\t\t#define VFX_VARYING_ALPHA builtInInterpolants.x\r\n\t\t#undef VFX_VARYING_INVSOFTPARTICLEFADEDISTANCE\r\n\t\t#define VFX_VARYING_ALPHATHRESHOLD builtInInterpolants.y\r\n\t\t\r\n\t\t\t#if !(defined(VFX_VARYING_PS_INPUTS) && defined(VFX_VARYING_POSCS))\r\n\t\t\t#error VFX_VARYING_PS_INPUTS and VFX_VARYING_POSCS must be defined.\r\n\t\t\t#endif\r\n\t\t\t\r\n\t\t\t#include \"Assets/VFXEditor/Shaders/RenderPipeline/HDRP/VFXCommon.cginc\"\r\n\t\t\t#include \"Assets/VFXEditor/Shaders/VFXCommon.cginc\"\r\n\t\t\t\r\n\r\n\t\t\tvoid ColorOverLife_26AC1(float age, float lifetime, inout float3 color, float gradient) /*mode:Color ColorComposition:Scale AlphaComposition:Scale */\r\n\t\t\t{\r\n\t\t\t    \r\n\t\t\t    float4 sampledColor = SampleGradient(gradient, age/lifetime);\r\n\t\t\t    color *= sampledColor.rgb;\r\n\t\t\t    \r\n\t\t\t}\r\n\t\t\t\r\n\r\n\t\t\t\r\n\t\t\t#pragma vertex vert\r\n\t\t\t\r\n\t\t\tVFX_VARYING_PS_INPUTS vert(uint id : SV_VertexID, uint instanceID : SV_InstanceID)\r\n\t\t\t{\r\n\t\t\t\tuint index = id;\r\n\t\t\t\tVFX_VARYING_PS_INPUTS o = (VFX_VARYING_PS_INPUTS)0;\r\n\t\t\t\t\r\n\t\t\t\t\r\n\t\t\t\t\t\t#if VFX_HAS_INDIRECT_DRAW\r\n\t\t\t\t\t\t#if USE_DEAD_LIST_COUNT\r\n\t\t\t\t\t\t\tif (index >= asuint(nbMax) - deadListCount.Load(0))\r\n\t\t\t\t\t\t\t\treturn o;\r\n\t\t\t\t\t\t#endif\r\n\t\t\t\t\t\t\r\n\t\t\t\t\t\t\tindex = indirectBuffer[index];\r\n\t\t\t\t\t\t\tfloat3 position = asfloat(attributeBuffer.Load3((index * 0x8 + 0x0) << 2));\r\n\t\t\t\t\t\t\tfloat lifetime = asfloat(attributeBuffer.Load((index * 0x1 + 0x7A1200) << 2));\r\n\t\t\t\t\t\t\tbool alive = (attributeBuffer.Load((index * 0x8 + 0x3) << 2));\r\n\t\t\t\t\t\t\tfloat age = asfloat(attributeBuffer.Load((index * 0x8 + 0x4) << 2));\r\n\t\t\t\t\t\t\tfloat3 color = float3(1,1,1);\r\n\t\t\t\t\t\t\tfloat alpha = (float)1;\r\n\t\t\t\t\t\t\tfloat3 oldPosition = asfloat(attributeBuffer.Load3((index * 0x4 + 0xC65D40) << 2));\r\n\t\t\t\t\t\t\t\r\n\t\t\t\t\r\n\t\t\t\t\t\t#else\r\n\t\t\t\t\t\t\tif (index >= asuint(nbMax))\r\n\t\t\t\t\t\t\t\treturn o;\r\n\t\t\t\t\t\t\t\r\n\t\t\t\t\t\t\tbool alive = (attributeBuffer.Load((index * 0x8 + 0x3) << 2));\r\n\t\t\t\t\t\t\t\r\n\t\t\t\t\r\n\t\t\t\t\t\t\tif (!alive)\r\n\t\t\t\t\t\t\t\treturn o;\r\n\t\t\t\t\t\t\t\r\n\t\t\t\t\t\t\tfloat3 position = asfloat(attributeBuffer.Load3((index * 0x8 + 0x0) << 2));\r\n\t\t\t\t\t\t\tfloat lifetime = asfloat(attributeBuffer.Load((index * 0x1 + 0x7A1200) << 2));\r\n\t\t\t\t\t\t\tfloat age = asfloat(attributeBuffer.Load((index * 0x8 + 0x4) << 2));\r\n\t\t\t\t\t\t\tfloat3 color = float3(1,1,1);\r\n\t\t\t\t\t\t\tfloat alpha = (float)1;\r\n\t\t\t\t\t\t\tfloat3 oldPosition = asfloat(attributeBuffer.Load3((index * 0x4 + 0xC65D40) << 2));\r\n\t\t\t\t\t\t\t\r\n\t\t\t\t\r\n\t\t\t\t\t\t#endif\r\n\t\t\t\t\t\t\r\n\t\t\t\tColorOverLife_26AC1(age, lifetime,  /*inout */color, gradient_a);\r\n\t\t\t\t\r\n\r\n\t\t\t\t\t\t\r\n\t\t\t\tif (!alive)\r\n\t\t\t\t\treturn o;\r\n\t\t\t\t\t\t\t\t\r\n\t\t\t\to.VFX_VARYING_POSCS = TransformPositionVFXToClip(position);\r\n\t\t\t\r\n\t\t\t\t\r\n\t\t\t\t\t\t#if VFX_USE_COLOR_CURRENT && defined(VFX_VARYING_COLOR)\r\n\t\t\t\t\t\to.VFX_VARYING_COLOR = color;\r\n\t\t\t\t\t\t#endif\r\n\t\t\t\t\t\t#if VFX_USE_ALPHA_CURRENT && defined(VFX_VARYING_ALPHA) \r\n\t\t\t\t\t\to.VFX_VARYING_ALPHA = alpha;\r\n\t\t\t\t\t\t#endif\r\n\t\t\t\t\t\t\r\n\t\t\t\t\t\t\r\n\t\t\t\t\t\t#if USE_SOFT_PARTICLE && defined(VFX_VARYING_INVSOFTPARTICLEFADEDISTANCE)\r\n\t\t\t\t\t\t\r\n\t\t\t\t\t\to.VFX_VARYING_INVSOFTPARTICLEFADEDISTANCE = invSoftParticlesFadeDistance;\r\n\t\t\t\t\t\t#endif\r\n\t\t\t\t\t\t\r\n\t\t\t\t\t\t#if (VFX_NEEDS_POSSS || USE_SOFT_PARTICLE) && defined(VFX_VARYING_POSSS) && defined(VFX_VARYING_POSCS)\r\n\t\t\t\t\t\to.VFX_VARYING_POSSS = VFXGetPOSSS(o.VFX_VARYING_POSCS);\r\n\t\t\t\t\t\t#endif\r\n\t\t\t\t\t\t\r\n\t\t\t\t\t\t#if USE_ALPHA_TEST && defined(VFX_VARYING_ALPHATHRESHOLD)\r\n\t\t\t\t\t\t\r\n\t\t\t\t\t\to.VFX_VARYING_ALPHATHRESHOLD = alphaThreshold;\r\n\t\t\t\t\t\t#endif\r\n\t\t\t\t\t\t\r\n\t\t\t\t\t\t#if USE_UV_SCALE_BIAS\r\n\t\t\t\t\t\t\r\n\t\t\t\t\t\t\r\n\t\t\t\t\t\to.VFX_VARYING_UV.xy = o.VFX_VARYING_UV.xy * uvScale + uvBias;\r\n\t\t\t\t\t\t#endif\r\n\t\t\t\t\t\t\r\n\t\t\t\t\t\t\r\n\t\t\t\t\r\n\t\t\t\t\t\t\r\n\t\t\t\treturn o;\r\n\t\t\t}\r\n\t\t\t\r\n\t\t\t#include \"Assets/VFXEditor/Shaders/VFXCommonOutput.cginc\"\r\n\t\t\t\r\n\t\t\t\r\n\t\t\t\t\r\n\t\t\t#pragma fragment frag\r\n\t\t\tfloat frag(ps_input i) : SV_TARGET\r\n\t\t\t{\r\n\t\t\t\tfloat alpha = VFXGetFragmentColor(i).a;\r\n\t\t\t\tVFXClipFragmentColor(alpha,i);\r\n\t\t\t\treturn 0;\r\n\t\t\t}\r\n\t\t\tENDHLSL\r\n\t\t}\r\n\t\t\r\n\r\n\t\t// Forward pass\r\n\t\tPass\r\n\t\t{\t\t\r\n\t\t\tTags { \"LightMode\"=\"ForwardOnly\" }\r\n\t\t\r\n\t\t\tHLSLPROGRAM\r\n\t\t\t#pragma target 4.5\r\n\t\t\t\r\n\t\t\tstruct ps_input\r\n\t\t\t{\r\n\t\t\t\tfloat4 pos : SV_POSITION;\r\n\t\t\t\t#if VFX_NEEDS_COLOR_INTERPOLATOR\r\n\t\t\t\tnointerpolation float4 color : COLOR0;\r\n\t\t\t\t#endif\r\n\t\t\t\t#if USE_SOFT_PARTICLE || USE_ALPHA_TEST\r\n\t\t\t\tnointerpolation float2 builtInInterpolants : TEXCOORD0;\r\n\t\t\t\t#endif\r\n\t\t\t\t#if USE_SOFT_PARTICLE\r\n\t\t\t\tfloat4 projPos : TEXCOORD1;\t\t\r\n\t\t\t\t#endif\r\n\t\t\t};\r\n\t\t\t\r\n\t\t\tstruct ps_output\r\n\t\t\t{\r\n\t\t\t\tfloat4 color : SV_Target0;\r\n\t\t\t};\r\n\t\t\r\n\t\t#define VFX_VARYING_PS_INPUTS ps_input\r\n\t\t#define VFX_VARYING_POSCS pos\r\n\t\t#define VFX_VARYING_POSSS projPos\r\n\t\t#define VFX_VARYING_COLOR color.rgb\r\n\t\t#define VFX_VARYING_ALPHA color.a\r\n\t\t#define VFX_VARYING_INVSOFTPARTICLEFADEDISTANCE builtInInterpolants.x\r\n\t\t#define VFX_VARYING_ALPHATHRESHOLD builtInInterpolants.y\r\n\t\t\t\r\n\t\t\t#if !(defined(VFX_VARYING_PS_INPUTS) && defined(VFX_VARYING_POSCS))\r\n\t\t\t#error VFX_VARYING_PS_INPUTS and VFX_VARYING_POSCS must be defined.\r\n\t\t\t#endif\r\n\t\t\t\r\n\t\t\t#include \"Assets/VFXEditor/Shaders/RenderPipeline/HDRP/VFXCommon.cginc\"\r\n\t\t\t#include \"Assets/VFXEditor/Shaders/VFXCommon.cginc\"\r\n\t\t\t\r\n\r\n\t\t\tvoid ColorOverLife_26AC1(float age, float lifetime, inout float3 color, float gradient) /*mode:Color ColorComposition:Scale AlphaComposition:Scale */\r\n\t\t\t{\r\n\t\t\t    \r\n\t\t\t    float4 sampledColor = SampleGradient(gradient, age/lifetime);\r\n\t\t\t    color *= sampledColor.rgb;\r\n\t\t\t    \r\n\t\t\t}\r\n\t\t\t\r\n\r\n\t\t\t\r\n\t\t\t#pragma vertex vert\r\n\t\t\t\r\n\t\t\tVFX_VARYING_PS_INPUTS vert(uint id : SV_VertexID, uint instanceID : SV_InstanceID)\r\n\t\t\t{\r\n\t\t\t\tuint index = id;\r\n\t\t\t\tVFX_VARYING_PS_INPUTS o = (VFX_VARYING_PS_INPUTS)0;\r\n\t\t\t\t\r\n\t\t\t\t\r\n\t\t\t\t\t\t#if VFX_HAS_INDIRECT_DRAW\r\n\t\t\t\t\t\t#if USE_DEAD_LIST_COUNT\r\n\t\t\t\t\t\t\tif (index >= asuint(nbMax) - deadListCount.Load(0))\r\n\t\t\t\t\t\t\t\treturn o;\r\n\t\t\t\t\t\t#endif\r\n\t\t\t\t\t\t\r\n\t\t\t\t\t\t\tindex = indirectBuffer[index];\r\n\t\t\t\t\t\t\tfloat3 position = asfloat(attributeBuffer.Load3((index * 0x8 + 0x0) << 2));\r\n\t\t\t\t\t\t\tfloat lifetime = asfloat(attributeBuffer.Load((index * 0x1 + 0x7A1200) << 2));\r\n\t\t\t\t\t\t\tbool alive = (attributeBuffer.Load((index * 0x8 + 0x3) << 2));\r\n\t\t\t\t\t\t\tfloat age = asfloat(attributeBuffer.Load((index * 0x8 + 0x4) << 2));\r\n\t\t\t\t\t\t\tfloat3 color = float3(1,1,1);\r\n\t\t\t\t\t\t\tfloat alpha = (float)1;\r\n\t\t\t\t\t\t\tfloat3 oldPosition = asfloat(attributeBuffer.Load3((index * 0x4 + 0xC65D40) << 2));\r\n\t\t\t\t\t\t\t\r\n\t\t\t\t\r\n\t\t\t\t\t\t#else\r\n\t\t\t\t\t\t\tif (index >= asuint(nbMax))\r\n\t\t\t\t\t\t\t\treturn o;\r\n\t\t\t\t\t\t\t\r\n\t\t\t\t\t\t\tbool alive = (attributeBuffer.Load((index * 0x8 + 0x3) << 2));\r\n\t\t\t\t\t\t\t\r\n\t\t\t\t\r\n\t\t\t\t\t\t\tif (!alive)\r\n\t\t\t\t\t\t\t\treturn o;\r\n\t\t\t\t\t\t\t\r\n\t\t\t\t\t\t\tfloat3 position = asfloat(attributeBuffer.Load3((index * 0x8 + 0x0) << 2));\r\n\t\t\t\t\t\t\tfloat lifetime = asfloat(attributeBuffer.Load((index * 0x1 + 0x7A1200) << 2));\r\n\t\t\t\t\t\t\tfloat age = asfloat(attributeBuffer.Load((index * 0x8 + 0x4) << 2));\r\n\t\t\t\t\t\t\tfloat3 color = float3(1,1,1);\r\n\t\t\t\t\t\t\tfloat alpha = (float)1;\r\n\t\t\t\t\t\t\tfloat3 oldPosition = asfloat(attributeBuffer.Load3((index * 0x4 + 0xC65D40) << 2));\r\n\t\t\t\t\t\t\t\r\n\t\t\t\t\r\n\t\t\t\t\t\t#endif\r\n\t\t\t\t\t\t\r\n\t\t\t\tColorOverLife_26AC1(age, lifetime,  /*inout */color, gradient_a);\r\n\t\t\t\t\r\n\r\n\t\t\t\t\t\t\r\n\t\t\t\tif (!alive)\r\n\t\t\t\t\treturn o;\r\n\t\t\t\t\t\t\t\t\r\n\t\t\t\to.VFX_VARYING_POSCS = TransformPositionVFXToClip(position);\r\n\t\t\t\r\n\t\t\t\t\r\n\t\t\t\t\t\t#if VFX_USE_COLOR_CURRENT && defined(VFX_VARYING_COLOR)\r\n\t\t\t\t\t\to.VFX_VARYING_COLOR = color;\r\n\t\t\t\t\t\t#endif\r\n\t\t\t\t\t\t#if VFX_USE_ALPHA_CURRENT && defined(VFX_VARYING_ALPHA) \r\n\t\t\t\t\t\to.VFX_VARYING_ALPHA = alpha;\r\n\t\t\t\t\t\t#endif\r\n\t\t\t\t\t\t\r\n\t\t\t\t\t\t\r\n\t\t\t\t\t\t#if USE_SOFT_PARTICLE && defined(VFX_VARYING_INVSOFTPARTICLEFADEDISTANCE)\r\n\t\t\t\t\t\t\r\n\t\t\t\t\t\to.VFX_VARYING_INVSOFTPARTICLEFADEDISTANCE = invSoftParticlesFadeDistance;\r\n\t\t\t\t\t\t#endif\r\n\t\t\t\t\t\t\r\n\t\t\t\t\t\t#if (VFX_NEEDS_POSSS || USE_SOFT_PARTICLE) && defined(VFX_VARYING_POSSS) && defined(VFX_VARYING_POSCS)\r\n\t\t\t\t\t\to.VFX_VARYING_POSSS = VFXGetPOSSS(o.VFX_VARYING_POSCS);\r\n\t\t\t\t\t\t#endif\r\n\t\t\t\t\t\t\r\n\t\t\t\t\t\t#if USE_ALPHA_TEST && defined(VFX_VARYING_ALPHATHRESHOLD)\r\n\t\t\t\t\t\t\r\n\t\t\t\t\t\to.VFX_VARYING_ALPHATHRESHOLD = alphaThreshold;\r\n\t\t\t\t\t\t#endif\r\n\t\t\t\t\t\t\r\n\t\t\t\t\t\t#if USE_UV_SCALE_BIAS\r\n\t\t\t\t\t\t\r\n\t\t\t\t\t\t\r\n\t\t\t\t\t\to.VFX_VARYING_UV.xy = o.VFX_VARYING_UV.xy * uvScale + uvBias;\r\n\t\t\t\t\t\t#endif\r\n\t\t\t\t\t\t\r\n\t\t\t\t\t\t\r\n\t\t\t\t\r\n\t\t\t\t\t\t\r\n\t\t\t\treturn o;\r\n\t\t\t}\r\n\t\t\t\r\n\t\t\t#include \"Assets/VFXEditor/Shaders/VFXCommonOutput.cginc\"\r\n\t\t\t\r\n\t\t\t\r\n\t\t\t\t\r\n\t\t\t#pragma fragment frag\r\n\t\t\tps_output frag(ps_input i)\r\n\t\t\t{\r\n\t\t\t\tps_output o = (ps_output)0;\r\n\t\t\t\to.color = VFXGetFragmentColor(i);\r\n\t\t\t\tVFXClipFragmentColor(o.color.a,i);\r\n\t\t\t\treturn o;\r\n\t\t\t}\r\n\t\t\tENDHLSL\r\n\t\t}\r\n\t\t\r\n\r\n\t\t// Motion Vectors pass\r\n\t\tPass\r\n\t\t{\t\t\r\n\t\t\tName \"MOTIONVECTORS\"\r\n\t\t\tTags { \"LightMode\"=\"MotionVectors\" }\r\n\t\t\r\n\t\t\tZWrite Off\r\n\t\t\tBlend Off\r\n\t\t\t\r\n\t\t\tHLSLPROGRAM\r\n\t\t\t#pragma target 4.5\r\n\t\t\t\r\n\t\t\tfloat4x4 _NonJitteredVP;\r\n\t\t\tfloat4x4 _PreviousVP;\r\n\t\t\t\r\n\t\t\tstruct ps_input\r\n\t\t\t{\r\n\t\t\t\tfloat4 pos : SV_POSITION;\r\n\t\t\t\t#if USE_SOFT_PARTICLE || USE_ALPHA_TEST || VFX_USE_ALPHA_CURRENT\r\n\t\t\t\tnointerpolation float3 builtInInterpolants : TEXCOORD0;\r\n\t\t\t\t#endif\r\n\t\t\t\t#if USE_SOFT_PARTICLE\r\n\t\t\t\tfloat4 projPos : TEXCOORD1;\t\t\r\n\t\t\t\t#endif\r\n\t\t\t\t\r\n\t\t\t\tfloat4 previousPos : TEXCOORD2;\r\n\t\t\t\tfloat4 currentPos : TEXCOORD3;\r\n\t\t\t};\r\n\t\t\t\r\n\t\t\tstruct ps_output\r\n\t\t\t{\r\n\t\t\t\tfloat2 motion : SV_Target0;\r\n\t\t\t};\r\n\t\t\r\n\t\t#define VFX_VARYING_PS_INPUTS ps_input\r\n\t\t#define VFX_VARYING_POSCS pos\r\n\t\t#define VFX_VARYING_POSSS projPos\r\n\t\t#define VFX_VARYING_ALPHA builtInInterpolants.z\r\n\t\t#define VFX_VARYING_INVSOFTPARTICLEFADEDISTANCE builtInInterpolants.x\r\n\t\t#define VFX_VARYING_ALPHATHRESHOLD builtInInterpolants.y\r\n\t\t\t\r\n\t\t\r\n\t\t\r\n\t\t\t#if !(defined(VFX_VARYING_PS_INPUTS) && defined(VFX_VARYING_POSCS))\r\n\t\t\t#error VFX_VARYING_PS_INPUTS and VFX_VARYING_POSCS must be defined.\r\n\t\t\t#endif\r\n\t\t\t\r\n\t\t\t#include \"Assets/VFXEditor/Shaders/RenderPipeline/HDRP/VFXCommon.cginc\"\r\n\t\t\t#include \"Assets/VFXEditor/Shaders/VFXCommon.cginc\"\r\n\t\t\t\r\n\r\n\t\t\tvoid ColorOverLife_26AC1(float age, float lifetime, inout float3 color, float gradient) /*mode:Color ColorComposition:Scale AlphaComposition:Scale */\r\n\t\t\t{\r\n\t\t\t    \r\n\t\t\t    float4 sampledColor = SampleGradient(gradient, age/lifetime);\r\n\t\t\t    color *= sampledColor.rgb;\r\n\t\t\t    \r\n\t\t\t}\r\n\t\t\t\r\n\r\n\t\t\t\r\n\t\t\t#pragma vertex vert\r\n\t\t\t\r\n\t\t\tVFX_VARYING_PS_INPUTS vert(uint id : SV_VertexID, uint instanceID : SV_InstanceID)\r\n\t\t\t{\r\n\t\t\t\tuint index = id;\r\n\t\t\t\tVFX_VARYING_PS_INPUTS o = (VFX_VARYING_PS_INPUTS)0;\r\n\t\t\t\t\r\n\t\t\t\t\r\n\t\t\t\t\t\t#if VFX_HAS_INDIRECT_DRAW\r\n\t\t\t\t\t\t#if USE_DEAD_LIST_COUNT\r\n\t\t\t\t\t\t\tif (index >= asuint(nbMax) - deadListCount.Load(0))\r\n\t\t\t\t\t\t\t\treturn o;\r\n\t\t\t\t\t\t#endif\r\n\t\t\t\t\t\t\r\n\t\t\t\t\t\t\tindex = indirectBuffer[index];\r\n\t\t\t\t\t\t\tfloat3 position = asfloat(attributeBuffer.Load3((index * 0x8 + 0x0) << 2));\r\n\t\t\t\t\t\t\tfloat lifetime = asfloat(attributeBuffer.Load((index * 0x1 + 0x7A1200) << 2));\r\n\t\t\t\t\t\t\tbool alive = (attributeBuffer.Load((index * 0x8 + 0x3) << 2));\r\n\t\t\t\t\t\t\tfloat age = asfloat(attributeBuffer.Load((index * 0x8 + 0x4) << 2));\r\n\t\t\t\t\t\t\tfloat3 color = float3(1,1,1);\r\n\t\t\t\t\t\t\tfloat alpha = (float)1;\r\n\t\t\t\t\t\t\tfloat3 oldPosition = asfloat(attributeBuffer.Load3((index * 0x4 + 0xC65D40) << 2));\r\n\t\t\t\t\t\t\t\r\n\t\t\t\t\r\n\t\t\t\t\t\t#else\r\n\t\t\t\t\t\t\tif (index >= asuint(nbMax))\r\n\t\t\t\t\t\t\t\treturn o;\r\n\t\t\t\t\t\t\t\r\n\t\t\t\t\t\t\tbool alive = (attributeBuffer.Load((index * 0x8 + 0x3) << 2));\r\n\t\t\t\t\t\t\t\r\n\t\t\t\t\r\n\t\t\t\t\t\t\tif (!alive)\r\n\t\t\t\t\t\t\t\treturn o;\r\n\t\t\t\t\t\t\t\r\n\t\t\t\t\t\t\tfloat3 position = asfloat(attributeBuffer.Load3((index * 0x8 + 0x0) << 2));\r\n\t\t\t\t\t\t\tfloat lifetime = asfloat(attributeBuffer.Load((index * 0x1 + 0x7A1200) << 2));\r\n\t\t\t\t\t\t\tfloat age = asfloat(attributeBuffer.Load((index * 0x8 + 0x4) << 2));\r\n\t\t\t\t\t\t\tfloat3 color = float3(1,1,1);\r\n\t\t\t\t\t\t\tfloat alpha = (float)1;\r\n\t\t\t\t\t\t\tfloat3 oldPosition = asfloat(attributeBuffer.Load3((index * 0x4 + 0xC65D40) << 2));\r\n\t\t\t\t\t\t\t\r\n\t\t\t\t\r\n\t\t\t\t\t\t#endif\r\n\t\t\t\t\t\t\r\n\t\t\t\tColorOverLife_26AC1(age, lifetime,  /*inout */color, gradient_a);\r\n\t\t\t\t\r\n\r\n\t\t\t\t\t\t\r\n\t\t\t\tif (!alive)\r\n\t\t\t\t\treturn o;\r\n\t\t\t\t\t\t\t\t\r\n\t\t\t\to.VFX_VARYING_POSCS = TransformPositionVFXToClip(position);\r\n\t\t\t\r\n\t\t\t\t\r\n\t\t\t\t\t\t#if VFX_USE_COLOR_CURRENT && defined(VFX_VARYING_COLOR)\r\n\t\t\t\t\t\to.VFX_VARYING_COLOR = color;\r\n\t\t\t\t\t\t#endif\r\n\t\t\t\t\t\t#if VFX_USE_ALPHA_CURRENT && defined(VFX_VARYING_ALPHA) \r\n\t\t\t\t\t\to.VFX_VARYING_ALPHA = alpha;\r\n\t\t\t\t\t\t#endif\r\n\t\t\t\t\t\t\r\n\t\t\t\t\t\t\r\n\t\t\t\t\t\t#if USE_SOFT_PARTICLE && defined(VFX_VARYING_INVSOFTPARTICLEFADEDISTANCE)\r\n\t\t\t\t\t\t\r\n\t\t\t\t\t\to.VFX_VARYING_INVSOFTPARTICLEFADEDISTANCE = invSoftParticlesFadeDistance;\r\n\t\t\t\t\t\t#endif\r\n\t\t\t\t\t\t\r\n\t\t\t\t\t\t#if (VFX_NEEDS_POSSS || USE_SOFT_PARTICLE) && defined(VFX_VARYING_POSSS) && defined(VFX_VARYING_POSCS)\r\n\t\t\t\t\t\to.VFX_VARYING_POSSS = VFXGetPOSSS(o.VFX_VARYING_POSCS);\r\n\t\t\t\t\t\t#endif\r\n\t\t\t\t\t\t\r\n\t\t\t\t\t\t#if USE_ALPHA_TEST && defined(VFX_VARYING_ALPHATHRESHOLD)\r\n\t\t\t\t\t\t\r\n\t\t\t\t\t\to.VFX_VARYING_ALPHATHRESHOLD = alphaThreshold;\r\n\t\t\t\t\t\t#endif\r\n\t\t\t\t\t\t\r\n\t\t\t\t\t\t#if USE_UV_SCALE_BIAS\r\n\t\t\t\t\t\t\r\n\t\t\t\t\t\t\r\n\t\t\t\t\t\to.VFX_VARYING_UV.xy = o.VFX_VARYING_UV.xy * uvScale + uvBias;\r\n\t\t\t\t\t\t#endif\r\n\t\t\t\t\t\t\r\n\t\t\t\t\t\t\r\n\t\t\t\t\r\n\t\t\t\t\t\to.previousPos = mul(_PreviousVP, float4(oldPosition,1.0f));\r\n\t\t\t\t\t\to.currentPos = mul(_NonJitteredVP, float4(position,1.0f));\r\n\t\t\t\t\t\t\r\n\t\t\t\t\t\t\r\n\t\t\t\treturn o;\r\n\t\t\t}\r\n\t\t\t\r\n\t\t\t#include \"Assets/VFXEditor/Shaders/VFXCommonOutput.cginc\"\r\n\t\t\t\r\n\t\t\t\r\n\t\t\t\t\r\n\t\t\t#pragma fragment frag\r\n\t\t\tps_output frag(ps_input i)\r\n\t\t\t{\r\n\t\t\t\tps_output o = (ps_output)0;\r\n\t\t\t\tfloat alpha = VFXGetFragmentColor(i).a;\r\n\t\t\t\tVFXClipFragmentColor(alpha,i);\r\n\t\t\t\t\r\n\t\t\t\tfloat3 p0 = i.previousPos.xyz / i.previousPos.w;\r\n\t\t\t\tfloat3 p1 = i.currentPos.xyz / i.currentPos.w;\r\n\t\t\t\t\r\n\t\t\t\tp0.xy = (p0.xy + 1.0f) / 2.0f;\r\n\t\t\t\tp1.xy = (p1.xy + 1.0f) / 2.0f;\r\n\t\t\r\n\t\t\t\t#if UNITY_UV_STARTS_AT_TOP\r\n\t\t\t\tp0.y = 1 - p0.y;\r\n\t\t\t\tp1.y = 1 - p1.y;\r\n\t\t\t\t#endif\r\n\t\t\t\t\r\n\t\t\t\to.motion = (p1 - p0).xy;\r\n\t\t\t\t\r\n\t\t\t\treturn o;\r\n\t\t\t}\r\n\t\t\tENDHLSL\r\n\t\t}\r\n\t\t\r\n\r\n\t\t\r\n\t}\r\n}\r\n"
>>>>>>> a3eabf5f
  m_Infos:
    m_Expressions:
      m_Expressions:
      - op: 7
        valueIndex: 0
        data[0]: -1
        data[1]: -1
        data[2]: -1
        data[3]: -1
      - op: 1
        valueIndex: 1
        data[0]: -1
        data[1]: -1
        data[2]: -1
        data[3]: 1
      - op: 1
        valueIndex: 2
        data[0]: -1
        data[1]: -1
        data[2]: -1
        data[3]: 1
      - op: 21
        valueIndex: 3
        data[0]: 0
        data[1]: 1
        data[2]: -1
        data[3]: 1
      - op: 3
        valueIndex: 4
        data[0]: 2
        data[1]: 3
        data[2]: 2
        data[3]: -1
      - op: 1
        valueIndex: 7
        data[0]: -1
        data[1]: -1
        data[2]: -1
        data[3]: 3
      - op: 1
        valueIndex: 10
        data[0]: -1
        data[1]: -1
        data[2]: -1
        data[3]: 3
      - op: 29
        valueIndex: 13
        data[0]: 5
        data[1]: 4
        data[2]: 6
        data[3]: -1
      - op: 1
        valueIndex: 29
        data[0]: -1
        data[1]: -1
        data[2]: -1
        data[3]: 14
      - op: 1
        valueIndex: 30
        data[0]: -1
        data[1]: -1
        data[2]: -1
        data[3]: 3
      - op: 1
        valueIndex: 33
        data[0]: -1
        data[1]: -1
        data[2]: -1
        data[3]: 3
      - op: 1
        valueIndex: 36
        data[0]: -1
        data[1]: -1
        data[2]: -1
        data[3]: 3
      - op: 6
        valueIndex: 39
        data[0]: -1
        data[1]: -1
        data[2]: -1
        data[3]: -1
      - op: 1
        valueIndex: 40
        data[0]: -1
        data[1]: -1
        data[2]: -1
        data[3]: 1
      - op: 45
        valueIndex: 41
        data[0]: 8
        data[1]: -1
        data[2]: -1
        data[3]: 0
      - op: 1
        valueIndex: 42
        data[0]: -1
        data[1]: -1
        data[2]: -1
        data[3]: 3
      - op: 1
        valueIndex: 45
        data[0]: -1
        data[1]: -1
        data[2]: -1
        data[3]: 1
      - op: 1
        valueIndex: 46
        data[0]: -1
        data[1]: -1
        data[2]: -1
        data[3]: 1
      - op: 1
        valueIndex: 47
        data[0]: -1
        data[1]: -1
        data[2]: -1
        data[3]: 1
      - op: 1
        valueIndex: 48
        data[0]: -1
        data[1]: -1
        data[2]: -1
        data[3]: 1
      - op: 1
        valueIndex: 49
        data[0]: -1
        data[1]: -1
        data[2]: -1
        data[3]: 1
      - op: 1
        valueIndex: 50
        data[0]: -1
        data[1]: -1
        data[2]: -1
        data[3]: 3
      - op: 1
        valueIndex: 53
        data[0]: -1
        data[1]: -1
        data[2]: -1
        data[3]: 3
      - op: 1
        valueIndex: 56
        data[0]: -1
        data[1]: -1
        data[2]: -1
        data[3]: 1
      - op: 1
        valueIndex: 57
        data[0]: -1
        data[1]: -1
        data[2]: -1
        data[3]: 1
      m_NeedsLocalToWorld: 0
      m_NeedsWorldToLocal: 0
    m_PropertySheet:
      m_Float:
        m_Array:
        - m_ExpressionIndex: 1
          m_Value: 100
        - m_ExpressionIndex: 2
          m_Value: 0
        - m_ExpressionIndex: 13
          m_Value: 0.8
        - m_ExpressionIndex: 16
          m_Value: 1
        - m_ExpressionIndex: 17
          m_Value: 6.2831855
        - m_ExpressionIndex: 18
          m_Value: 0.64000005
        - m_ExpressionIndex: 19
          m_Value: 1.5
        - m_ExpressionIndex: 20
          m_Value: 0.5
        - m_ExpressionIndex: 23
          m_Value: 0.33333334
        - m_ExpressionIndex: 24
          m_Value: 1000000
      m_Vector2f:
        m_Array: []
      m_Vector3f:
        m_Array:
        - m_ExpressionIndex: 5
          m_Value: {x: 0, y: 0, z: 0}
        - m_ExpressionIndex: 6
          m_Value: {x: 1, y: 1, z: 1}
        - m_ExpressionIndex: 9
          m_Value: {x: 1.5, y: 0, z: 0}
        - m_ExpressionIndex: 10
          m_Value: {x: 1.5, y: 1.5, z: 1.5}
        - m_ExpressionIndex: 11
          m_Value: {x: -1.5, y: -0.5, z: 0}
        - m_ExpressionIndex: 15
          m_Value: {x: 0, y: -3, z: 0}
        - m_ExpressionIndex: 21
          m_Value: {x: 5.1082807, y: 6.151472, z: 4.6305723}
        - m_ExpressionIndex: 22
          m_Value: {x: 0.19108272, y: -0.740448, z: 0}
      m_Vector4f:
        m_Array: []
      m_Uint:
        m_Array: []
      m_Int:
        m_Array: []
      m_Matrix4x4f:
        m_Array: []
      m_AnimationCurve:
        m_Array: []
      m_Gradient:
        m_Array:
        - m_ExpressionIndex: 8
          m_Value:
            serializedVersion: 2
            key0: {r: 1, g: 0, b: 0, a: 1}
            key1: {r: 1, g: 0, b: 0.8901961, a: 1}
            key2: {r: 0.24313726, g: 0, b: 1, a: 0}
            key3: {r: 0, g: 0.8352941, b: 1, a: 0}
            key4: {r: 0, g: 1, b: 0.09019608, a: 0}
            key5: {r: 0.94509804, g: 1, b: 0, a: 0}
            key6: {r: 1, g: 0, b: 0, a: 0}
            key7: {r: 0, g: 0, b: 0, a: 0}
            ctime0: 0
            ctime1: 12719
            ctime2: 22719
            ctime3: 31554
            ctime4: 42234
            ctime5: 53011
            ctime6: 65535
            ctime7: 0
            atime0: 0
            atime1: 65535
            atime2: 0
            atime3: 0
            atime4: 0
            atime5: 0
            atime6: 0
            atime7: 0
            m_Mode: 0
            m_NumColorKeys: 7
            m_NumAlphaKeys: 2
      m_NamedObject:
        m_Array: []
      m_Bool:
        m_Array: []
    m_ExposedExpressions: []
    m_Buffers:
    - type: 1
      size: 17000000
      layout:
      - name: position
        type: 3
        offset:
          bucket: 0
          structure: 8
          element: 0
      - name: alive
        type: 17
        offset:
          bucket: 0
          structure: 8
          element: 3
      - name: age
        type: 1
        offset:
          bucket: 0
          structure: 8
          element: 4
      - name: lifetime
        type: 1
        offset:
          bucket: 8000000
          structure: 1
          element: 0
      - name: velocity
        type: 3
        offset:
          bucket: 9000000
          structure: 4
          element: 0
      - name: oldPosition
        type: 3
        offset:
          bucket: 13000000
          structure: 4
          element: 0
      capacity: 1000000
      stride: 4
    - type: 1
      size: 17000000
      layout:
      - name: position
        type: 3
        offset:
          bucket: 0
          structure: 8
          element: 0
      - name: alive
        type: 17
        offset:
          bucket: 0
          structure: 8
          element: 3
      - name: age
        type: 1
        offset:
          bucket: 0
          structure: 8
          element: 4
      - name: lifetime
        type: 1
        offset:
          bucket: 8000000
          structure: 1
          element: 0
      - name: velocity
        type: 3
        offset:
          bucket: 9000000
          structure: 4
          element: 0
      - name: oldPosition
        type: 3
        offset:
          bucket: 13000000
          structure: 4
          element: 0
      capacity: 1000000
      stride: 4
    - type: 1
      size: 1
      layout:
      - name: spawnCount
        type: 1
        offset:
          bucket: 0
          structure: 1
          element: 0
      capacity: 1
      stride: 4
    - type: 2
      size: 1000000
      layout: []
      capacity: 0
      stride: 4
    - type: 1
      size: 1
      layout: []
      capacity: 0
      stride: 4
    m_CPUBuffers:
    - capacity: 1
      stride: 1
      layout:
      - name: spawnCount
        type: 1
        offset:
          bucket: 0
          structure: 1
          element: 0
      initialData:
        data: 00000000
    - capacity: 1
      stride: 1
      layout:
      - name: spawnCount
        type: 1
        offset:
          bucket: 0
          structure: 1
          element: 0
      initialData:
        data: 00000000
    m_Events:
    - name: OnPlay
      playSystems: 00000000
      stopSystems: 
    - name: OnStop
      playSystems: 
      stopSystems: 00000000
    m_RuntimeVersion: 5
    m_RendererSettings:
      motionVectorGenerationMode: 1
      shadowCastingMode: 0
      receiveShadows: 0
      reflectionProbeUsage: 0
      lightProbeUsage: 0
    m_CullingFlags: 3
    m_UpdateMode: 0
  m_Systems:
  - type: 0
    flags: 0
    capacity: 0
    layer: 4294967295
    buffers:
    - nameId: spawner_output
      index: 1
    values: []
    tasks:
    - type: 268435456
      buffers: []
      values:
      - nameId: Rate
        index: 24
      params: []
      shaderSourceIndex: -1
  - type: 1
    flags: 1
    capacity: 1000000
    layer: 4294967295
    buffers:
    - nameId: attributeBuffer
      index: 0
    - nameId: sourceAttributeBuffer
      index: 2
    - nameId: deadList
      index: 3
    - nameId: deadListCount
      index: 4
    - nameId: spawner_input
      index: 1
    values:
    - nameId: bounds_center
      index: 22
    - nameId: bounds_size
      index: 21
    tasks:
    - type: 536870912
      buffers:
      - nameId: attributeBuffer
        index: 0
      - nameId: deadListIn
        index: 3
      - nameId: deadListCount
        index: 4
      - nameId: sourceAttributeBuffer
        index: 2
      values:
      - nameId: uniform_b
        index: 7
      params:
      - nameId: bounds_center
        index: 22
      - nameId: bounds_size
        index: 21
      shaderSourceIndex: 0
    - type: 805306368
      buffers:
      - nameId: attributeBuffer
        index: 0
      - nameId: deadListOut
        index: 3
      values:
      - nameId: deltaTime_a
        index: 12
      params: []
      shaderSourceIndex: 1
    - type: 1073741824
      buffers:
      - nameId: attributeBuffer
        index: 0
      values:
      - nameId: gradient_a
        index: 14
      params:
      - nameId: sortPriority
        index: 0
      shaderSourceIndex: 2
--- !u!114 &8926484042661614528
MonoBehaviour:
  m_ObjectHideFlags: 0
  m_CorrespondingSourceObject: {fileID: 0}
  m_PrefabInternal: {fileID: 0}
  m_GameObject: {fileID: 0}
  m_Enabled: 1
  m_EditorHideFlags: 0
  m_Script: {fileID: 11500000, guid: b8ee8a7543fa09e42a7c8616f60d2ad7, type: 3}
  m_Name: 
  m_EditorClassIdentifier: 
  m_Parent: {fileID: 114690118887451068}
  m_Children: []
  m_UIPosition: {x: -1555.0284, y: -815.99414}
  m_UICollapsed: 0
  m_UISuperCollapsed: 0
  m_InputSlots:
  - {fileID: 8926484042661614529}
  - {fileID: 8926484042661614530}
  m_OutputSlots:
  - {fileID: 8926484042661614531}
  m_Operands:
  - name: a
    type:
      m_SerializableType: System.Single, mscorlib, Version=2.0.0.0, Culture=neutral, PublicKeyToken=b77a5c561934e089
  - name: b
    type:
      m_SerializableType: System.Single, mscorlib, Version=2.0.0.0, Culture=neutral, PublicKeyToken=b77a5c561934e089
--- !u!114 &8926484042661614529
MonoBehaviour:
  m_ObjectHideFlags: 0
  m_CorrespondingSourceObject: {fileID: 0}
  m_PrefabInternal: {fileID: 0}
  m_GameObject: {fileID: 0}
  m_Enabled: 1
  m_EditorHideFlags: 0
  m_Script: {fileID: 11500000, guid: f780aa281814f9842a7c076d436932e7, type: 3}
  m_Name: 
  m_EditorClassIdentifier: 
  m_Parent: {fileID: 0}
  m_Children: []
  m_UIPosition: {x: 0, y: 0}
  m_UICollapsed: 1
  m_UISuperCollapsed: 0
  m_MasterSlot: {fileID: 8926484042661614529}
  m_MasterData:
    m_Owner: {fileID: 8926484042661614528}
    m_Value:
      m_Type:
        m_SerializableType: System.Single, mscorlib, Version=2.0.0.0, Culture=neutral, PublicKeyToken=b77a5c561934e089
      m_SerializableObject: 1
    m_Space: 2147483647
  m_Property:
    name: a
    m_serializedType:
      m_SerializableType: System.Single, mscorlib, Version=2.0.0.0, Culture=neutral, PublicKeyToken=b77a5c561934e089
    attributes: []
  m_Direction: 0
  m_LinkedSlots:
  - {fileID: 114703705328324528}
--- !u!114 &8926484042661614530
MonoBehaviour:
  m_ObjectHideFlags: 0
  m_CorrespondingSourceObject: {fileID: 0}
  m_PrefabInternal: {fileID: 0}
  m_GameObject: {fileID: 0}
  m_Enabled: 1
  m_EditorHideFlags: 0
  m_Script: {fileID: 11500000, guid: f780aa281814f9842a7c076d436932e7, type: 3}
  m_Name: 
  m_EditorClassIdentifier: 
  m_Parent: {fileID: 0}
  m_Children: []
  m_UIPosition: {x: 0, y: 0}
  m_UICollapsed: 1
  m_UISuperCollapsed: 0
  m_MasterSlot: {fileID: 8926484042661614530}
  m_MasterData:
    m_Owner: {fileID: 8926484042661614528}
    m_Value:
      m_Type:
        m_SerializableType: System.Single, mscorlib, Version=2.0.0.0, Culture=neutral, PublicKeyToken=b77a5c561934e089
      m_SerializableObject: 100
    m_Space: 2147483647
  m_Property:
    name: b
    m_serializedType:
      m_SerializableType: System.Single, mscorlib, Version=2.0.0.0, Culture=neutral, PublicKeyToken=b77a5c561934e089
    attributes: []
  m_Direction: 0
  m_LinkedSlots: []
--- !u!114 &8926484042661614531
MonoBehaviour:
  m_ObjectHideFlags: 0
  m_CorrespondingSourceObject: {fileID: 0}
  m_PrefabInternal: {fileID: 0}
  m_GameObject: {fileID: 0}
  m_Enabled: 1
  m_EditorHideFlags: 0
  m_Script: {fileID: 11500000, guid: f780aa281814f9842a7c076d436932e7, type: 3}
  m_Name: 
  m_EditorClassIdentifier: 
  m_Parent: {fileID: 0}
  m_Children: []
  m_UIPosition: {x: 0, y: 0}
  m_UICollapsed: 1
  m_UISuperCollapsed: 0
  m_MasterSlot: {fileID: 8926484042661614531}
  m_MasterData:
    m_Owner: {fileID: 8926484042661614528}
    m_Value:
      m_Type:
        m_SerializableType: System.Single, mscorlib, Version=2.0.0.0, Culture=neutral, PublicKeyToken=b77a5c561934e089
      m_SerializableObject: 
    m_Space: 2147483647
  m_Property:
    name: 
    m_serializedType:
      m_SerializableType: System.Single, mscorlib, Version=2.0.0.0, Culture=neutral, PublicKeyToken=b77a5c561934e089
    attributes: []
  m_Direction: 1
  m_LinkedSlots:
  - {fileID: 114813725443017268}<|MERGE_RESOLUTION|>--- conflicted
+++ resolved
@@ -311,13 +311,13 @@
     m_Owner: {fileID: 114343024612068596}
     m_Value:
       m_Type:
-        m_SerializableType: UnityEditor.VFX.AABox, Unity.VisualEffectGraph.Editor-testable, Version=0.0.0.0, Culture=neutral, PublicKeyToken=null
+        m_SerializableType: UnityEditor.VFX.AABox, Assembly-CSharp-Editor-testable, Version=0.0.0.0, Culture=neutral, PublicKeyToken=null
       m_SerializableObject: '{"space":0,"center":{"x":0.0,"y":0.0,"z":0.0},"size":{"x":1.0,"y":1.0,"z":1.0}}'
     m_Space: 0
   m_Property:
     name: box
     m_serializedType:
-      m_SerializableType: UnityEditor.VFX.AABox, Unity.VisualEffectGraph.Editor-testable, Version=0.0.0.0, Culture=neutral, PublicKeyToken=null
+      m_SerializableType: UnityEditor.VFX.AABox, Assembly-CSharp-Editor-testable, Version=0.0.0.0, Culture=neutral, PublicKeyToken=null
     attributes:
     - m_Type: 3
       m_Min: -Infinity
@@ -418,13 +418,13 @@
     m_Owner: {fileID: 114860822937042888}
     m_Value:
       m_Type:
-        m_SerializableType: UnityEditor.VFX.AABox, Unity.VisualEffectGraph.Editor-testable, Version=0.0.0.0, Culture=neutral, PublicKeyToken=null
+        m_SerializableType: UnityEditor.VFX.AABox, Assembly-CSharp-Editor-testable, Version=0.0.0.0, Culture=neutral, PublicKeyToken=null
       m_SerializableObject: '{"space":0,"center":{"x":-1.5,"y":-0.5,"z":0.0},"size":{"x":1.5,"y":1.5,"z":1.5}}'
     m_Space: 0
   m_Property:
     name: o
     m_serializedType:
-      m_SerializableType: UnityEditor.VFX.AABox, Unity.VisualEffectGraph.Editor-testable, Version=0.0.0.0, Culture=neutral, PublicKeyToken=null
+      m_SerializableType: UnityEditor.VFX.AABox, Assembly-CSharp-Editor-testable, Version=0.0.0.0, Culture=neutral, PublicKeyToken=null
     attributes: []
   m_Direction: 1
   m_LinkedSlots: []
@@ -679,13 +679,13 @@
     m_Owner: {fileID: 114556453381267000}
     m_Value:
       m_Type:
-        m_SerializableType: UnityEditor.VFX.Sphere, Unity.VisualEffectGraph.Editor-testable, Version=0.0.0.0, Culture=neutral, PublicKeyToken=null
+        m_SerializableType: UnityEditor.VFX.Sphere, Assembly-CSharp-Editor-testable, Version=0.0.0.0, Culture=neutral, PublicKeyToken=null
       m_SerializableObject: '{"space":0,"center":{"x":1.5,"y":0.0,"z":0.0},"radius":1.0}'
     m_Space: 0
   m_Property:
     name: o
     m_serializedType:
-      m_SerializableType: UnityEditor.VFX.Sphere, Unity.VisualEffectGraph.Editor-testable, Version=0.0.0.0, Culture=neutral, PublicKeyToken=null
+      m_SerializableType: UnityEditor.VFX.Sphere, Assembly-CSharp-Editor-testable, Version=0.0.0.0, Culture=neutral, PublicKeyToken=null
     attributes: []
   m_Direction: 1
   m_LinkedSlots: []
@@ -850,13 +850,13 @@
     m_Owner: {fileID: 114577405790901024}
     m_Value:
       m_Type:
-        m_SerializableType: UnityEditor.VFX.Position, Unity.VisualEffectGraph.Editor-testable, Version=0.0.0.0, Culture=neutral, PublicKeyToken=null
+        m_SerializableType: UnityEditor.VFX.Position, Assembly-CSharp-Editor-testable, Version=0.0.0.0, Culture=neutral, PublicKeyToken=null
       m_SerializableObject: '{"space":0,"position":{"x":0.0,"y":0.0,"z":0.0}}'
     m_Space: 0
   m_Property:
     name: position
     m_serializedType:
-      m_SerializableType: UnityEditor.VFX.Position, Unity.VisualEffectGraph.Editor-testable, Version=0.0.0.0, Culture=neutral, PublicKeyToken=null
+      m_SerializableType: UnityEditor.VFX.Position, Assembly-CSharp-Editor-testable, Version=0.0.0.0, Culture=neutral, PublicKeyToken=null
     attributes:
     - m_Type: 3
       m_Min: -Infinity
@@ -1918,13 +1918,13 @@
     m_Owner: {fileID: 114546554524272358}
     m_Value:
       m_Type:
-        m_SerializableType: UnityEditor.VFX.ArcTorus, Unity.VisualEffectGraph.Editor-testable, Version=0.0.0.0, Culture=neutral, PublicKeyToken=null
+        m_SerializableType: UnityEditor.VFX.ArcTorus, Assembly-CSharp-Editor-testable, Version=0.0.0.0, Culture=neutral, PublicKeyToken=null
       m_SerializableObject: '{"space":0,"center":{"x":0.0,"y":0.0,"z":0.0},"majorRadius":1.5,"minorRadius":0.5,"arc":6.2831854820251469}'
     m_Space: 0
   m_Property:
     name: Torus
     m_serializedType:
-      m_SerializableType: UnityEditor.VFX.ArcTorus, Unity.VisualEffectGraph.Editor-testable, Version=0.0.0.0, Culture=neutral, PublicKeyToken=null
+      m_SerializableType: UnityEditor.VFX.ArcTorus, Assembly-CSharp-Editor-testable, Version=0.0.0.0, Culture=neutral, PublicKeyToken=null
     attributes:
     - m_Type: 3
       m_Min: -Infinity
@@ -1988,13 +1988,13 @@
     m_Owner: {fileID: 114422327375681966}
     m_Value:
       m_Type:
-        m_SerializableType: UnityEditor.VFX.Sphere, Unity.VisualEffectGraph.Editor-testable, Version=0.0.0.0, Culture=neutral, PublicKeyToken=null
+        m_SerializableType: UnityEditor.VFX.Sphere, Assembly-CSharp-Editor-testable, Version=0.0.0.0, Culture=neutral, PublicKeyToken=null
       m_SerializableObject: '{"space":0,"center":{"x":1.5,"y":0.0,"z":0.0},"radius":1.0}'
     m_Space: 0
   m_Property:
     name: Sphere
     m_serializedType:
-      m_SerializableType: UnityEditor.VFX.Sphere, Unity.VisualEffectGraph.Editor-testable, Version=0.0.0.0, Culture=neutral, PublicKeyToken=null
+      m_SerializableType: UnityEditor.VFX.Sphere, Assembly-CSharp-Editor-testable, Version=0.0.0.0, Culture=neutral, PublicKeyToken=null
     attributes:
     - m_Type: 3
       m_Min: -Infinity
@@ -3204,13 +3204,13 @@
     m_Owner: {fileID: 114577405790901024}
     m_Value:
       m_Type:
-        m_SerializableType: UnityEditor.VFX.Transform, Unity.VisualEffectGraph.Editor-testable, Version=0.0.0.0, Culture=neutral, PublicKeyToken=null
+        m_SerializableType: UnityEditor.VFX.Transform, Assembly-CSharp-Editor-testable, Version=0.0.0.0, Culture=neutral, PublicKeyToken=null
       m_SerializableObject: '{"space":0,"position":{"x":0.0,"y":0.0,"z":0.0},"angles":{"x":0.0,"y":0.0,"z":0.0},"scale":{"x":1.0,"y":1.0,"z":1.0}}'
     m_Space: 0
   m_Property:
     name: transform
     m_serializedType:
-      m_SerializableType: UnityEditor.VFX.Transform, Unity.VisualEffectGraph.Editor-testable, Version=0.0.0.0, Culture=neutral, PublicKeyToken=null
+      m_SerializableType: UnityEditor.VFX.Transform, Assembly-CSharp-Editor-testable, Version=0.0.0.0, Culture=neutral, PublicKeyToken=null
     attributes:
     - m_Type: 3
       m_Min: -Infinity
@@ -3274,13 +3274,13 @@
     m_Owner: {fileID: 114829644158138782}
     m_Value:
       m_Type:
-        m_SerializableType: UnityEditor.VFX.Sphere, Unity.VisualEffectGraph.Editor-testable, Version=0.0.0.0, Culture=neutral, PublicKeyToken=null
+        m_SerializableType: UnityEditor.VFX.Sphere, Assembly-CSharp-Editor-testable, Version=0.0.0.0, Culture=neutral, PublicKeyToken=null
       m_SerializableObject: '{"space":0,"center":{"x":1.5,"y":0.0,"z":0.0},"radius":1.0}'
     m_Space: 0
   m_Property:
     name: Sphere
     m_serializedType:
-      m_SerializableType: UnityEditor.VFX.Sphere, Unity.VisualEffectGraph.Editor-testable, Version=0.0.0.0, Culture=neutral, PublicKeyToken=null
+      m_SerializableType: UnityEditor.VFX.Sphere, Assembly-CSharp-Editor-testable, Version=0.0.0.0, Culture=neutral, PublicKeyToken=null
     attributes:
     - m_Type: 3
       m_Min: -Infinity
@@ -3313,13 +3313,13 @@
     m_Owner: {fileID: 114280324403005594}
     m_Value:
       m_Type:
-        m_SerializableType: UnityEditor.VFX.AABox, Unity.VisualEffectGraph.Editor-testable, Version=0.0.0.0, Culture=neutral, PublicKeyToken=null
+        m_SerializableType: UnityEditor.VFX.AABox, Assembly-CSharp-Editor-testable, Version=0.0.0.0, Culture=neutral, PublicKeyToken=null
       m_SerializableObject: '{"space":0,"center":{"x":0.19108271598815919,"y":-0.740447998046875,"z":0.0},"size":{"x":5.108280658721924,"y":6.151472091674805,"z":4.630572319030762}}'
     m_Space: 0
   m_Property:
     name: bounds
     m_serializedType:
-      m_SerializableType: UnityEditor.VFX.AABox, Unity.VisualEffectGraph.Editor-testable, Version=0.0.0.0, Culture=neutral, PublicKeyToken=null
+      m_SerializableType: UnityEditor.VFX.AABox, Assembly-CSharp-Editor-testable, Version=0.0.0.0, Culture=neutral, PublicKeyToken=null
     attributes: []
   m_Direction: 0
   m_LinkedSlots: []
@@ -3840,7 +3840,6 @@
   sortPriority: 0
   sort: 0
   indirectDraw: 0
-  castShadows: 0
   preRefraction: 0
 --- !u!114 &114898393254782138
 MonoBehaviour:
@@ -4070,13 +4069,13 @@
     m_Owner: {fileID: 114408599751737326}
     m_Value:
       m_Type:
-        m_SerializableType: UnityEditor.VFX.AABox, Unity.VisualEffectGraph.Editor-testable, Version=0.0.0.0, Culture=neutral, PublicKeyToken=null
+        m_SerializableType: UnityEditor.VFX.AABox, Assembly-CSharp-Editor-testable, Version=0.0.0.0, Culture=neutral, PublicKeyToken=null
       m_SerializableObject: '{"space":0,"center":{"x":-1.0,"y":0.0,"z":-0.5},"size":{"x":1.5,"y":1.5,"z":1.5}}'
     m_Space: 0
   m_Property:
     name: box
     m_serializedType:
-      m_SerializableType: UnityEditor.VFX.AABox, Unity.VisualEffectGraph.Editor-testable, Version=0.0.0.0, Culture=neutral, PublicKeyToken=null
+      m_SerializableType: UnityEditor.VFX.AABox, Assembly-CSharp-Editor-testable, Version=0.0.0.0, Culture=neutral, PublicKeyToken=null
     attributes:
     - m_Type: 3
       m_Min: -Infinity
@@ -4398,129 +4397,260 @@
   m_ShaderSources:
   - compute: 1
     name: Temp_compute_a_initialize_Runtime.compute
-    source: "#pragma kernel CSMain\r\n#include \"HLSLSupport.cginc\"\r\n#define NB_THREADS_PER_GROUP 64\r\n#define VFX_USE_POSITION_CURRENT 1\r\n#define VFX_USE_SEED_CURRENT 1\r\n#define VFX_USE_DIRECTION_CURRENT 1\r\n#define VFX_USE_LIFETIME_CURRENT 1\r\n#define VFX_USE_ALIVE_CURRENT 1\r\n#define VFX_USE_VELOCITY_CURRENT 1\r\n#define VFX_USE_AGE_CURRENT 1\r\n#define VFX_USE_OLDPOSITION_CURRENT 1\r\n#define VFX_LOCAL_SPACE 1\r\n\r\n\r\nCBUFFER_START(parameters)\r\n    float4x4 uniform_b;\r\nCBUFFER_END\r\n\r\n\r\n#include \"VisualEffectGraph/Shaders/Common/VFXCommonCompute.cginc\"\r\n#include \"VisualEffectGraph/Shaders/VFXCommon.cginc\"\r\n\r\n\r\n\r\nRWByteAddressBuffer attributeBuffer;\r\nByteAddressBuffer sourceAttributeBuffer;\r\n\r\nCBUFFER_START(initParams)\r\n#if !VFX_USE_SPAWNER_FROM_GPU\r\n    uint nbSpawned;\t\t\t\t\t// Numbers of particle spawned\r\n    uint spawnIndex;\t\t\t\t// Index of the first particle spawned\r\n#else\r\n    uint offsetInAdditionalOutput;\r\n\tuint nbMax;\r\n#endif\r\n\tuint systemSeed;\r\nCBUFFER_END\r\n\r\n#if VFX_USE_ALIVE_CURRENT\r\nConsumeStructuredBuffer<uint> deadListIn;\r\nByteAddressBuffer deadListCount; // This is bad to use a SRV to fetch deadList count but Unity API currently prevent from copying to CB\r\n#endif\r\n\r\n#if VFX_USE_SPAWNER_FROM_GPU\r\nStructuredBuffer<uint> eventList;\r\nByteAddressBuffer inputAdditional;\r\n#endif\r\n\r\nvoid PositionTorus_4A7(inout float3 position, inout uint seed, inout float3 direction, float3 Torus_center, float Torus_majorRadius, float Torus_minorRadius, float Torus_arc, float volumeFactor, float r) /*positionMode:ThicknessRelative spawnMode:Randomized */\r\n{\r\n    float3 u = RAND3;float arc = Torus_arc;\r\n    float R = sqrt(volumeFactor + (1.0f - volumeFactor) * u.z);\r\n    \r\n    float sinTheta,cosTheta;\r\n    sincos(u.x * UNITY_TWO_PI,sinTheta,cosTheta);\r\n    \r\n    float2 s1_1 = R * r * float2(cosTheta, sinTheta) + float2(1,0);\r\n    float2 s1_2 = R * r * float2(-cosTheta, sinTheta) + float2(1,0);\r\n    float w = s1_1.x / (s1_1.x + s1_2.x);\r\n    \r\n    float3 t;\r\n    float phi;\r\n    if (u.y < w)\r\n    {\r\n        phi = arc * u.y / w;\r\n        t = float3(s1_1.x, 0, s1_1.y);\r\n    }\r\n    else\r\n    {\r\n        phi = arc * (u.y - w) / (1.0f - w);\r\n        t = float3(s1_2.x, 0, s1_2.y);\r\n    }\r\n    \r\n    float s,c;\r\n    sincos(phi,c,s);\r\n    float3 t2 = float3(c * t.x - s * t.y,c * t.y + s * t.x,t.z);\r\n    \r\n    position += Torus_center + Torus_majorRadius * t2;\r\n    direction = t2;\r\n    \r\n}\r\nvoid SetAttribute_A064353D(inout float3 position, float3 Position) /*attribute:position Composition:Overwrite Source:Slot Random:Off channels:XYZ */\r\n{\r\n    position = Position;\r\n}\r\nvoid SetAttribute_2466D9DD(inout float lifetime, float Lifetime) /*attribute:lifetime Composition:Overwrite Source:Slot Random:Off channels:XYZ */\r\n{\r\n    lifetime = Lifetime;\r\n}\r\nvoid KillAABox_0(float3 position, inout bool alive, float3 box_center, float3 box_size) /*mode:Solid */\r\n{\r\n    \r\n    float3 dir = position - box_center;\r\n    float3 absDir = abs(dir);\r\n    float3 size = box_size * 0.5f;\r\n    bool collision = all(absDir <= size);\r\n    if (collision)\r\n        alive = false;\r\n}\r\nvoid KillSphere_0(float3 position, inout bool alive, float3 Sphere_center, float Sphere_radius, float colliderSign) /*mode:Solid */\r\n{\r\n    \r\n    float3 dir = position - Sphere_center;\r\n    float sqrLength = dot(dir, dir);\r\n    if (colliderSign * sqrLength <= colliderSign * Sphere_radius * Sphere_radius)\r\n        alive = false;\r\n}\r\n\r\n\r\n\r\n[numthreads(NB_THREADS_PER_GROUP,1,1)]\r\nvoid CSMain(uint3 id : SV_DispatchThreadID)\r\n{\r\n#if VFX_USE_SPAWNER_FROM_GPU\r\n    uint maxThreadId = inputAdditional.Load((offsetInAdditionalOutput * 2 + 0) << 2);\r\n    uint currentSpawnIndex = inputAdditional.Load((offsetInAdditionalOutput * 2 + 1) << 2) - maxThreadId;\r\n#else\r\n    uint maxThreadId = nbSpawned;\r\n    uint currentSpawnIndex = spawnIndex;\r\n#endif\r\n\r\n#if VFX_USE_ALIVE_CURRENT\r\n    maxThreadId = min(maxThreadId, deadListCount.Load(0x0));\r\n#elif VFX_USE_SPAWNER_FROM_GPU\r\n    maxThreadId = min(maxThreadId, nbMax); //otherwise, nbSpawned already clamped on CPU\r\n#endif\r\n\r\n    if (id.x < maxThreadId)\r\n    {\r\n#if VFX_USE_SPAWNER_FROM_GPU\r\n        int sourceIndex = eventList[id.x];\r\n#endif\r\n        uint particleIndex = id.x + currentSpawnIndex;\r\n\t\t\r\n#if !VFX_USE_SPAWNER_FROM_GPU\r\n        int sourceIndex = 0;\r\n        /*//Loop with 1 iteration generate a wrong IL Assembly (and actually, useless code)\r\n        uint currentSumSpawnCount = 0u;\r\n        for (sourceIndex=0; sourceIndex<1; sourceIndex++)\r\n        {\r\n            currentSumSpawnCount += uint(asfloat(sourceAttributeBuffer.Load((sourceIndex * 0x1 + 0x0) << 2)));\r\n            if (id.x < currentSumSpawnCount)\r\n            {\r\n                break;\r\n            }\r\n        }\r\n        */\r\n        \r\n\r\n#endif\r\n        float3 position = float3(0,0,0);\r\n        uint seed = (uint)0;\r\n        float3 direction = float3(0,0,1);\r\n        float lifetime = (float)0;\r\n        bool alive = (bool)true;\r\n        float3 velocity = float3(0,0,0);\r\n        float age = (float)0;\r\n        float3 oldPosition = float3(0,0,0);\r\n        \r\n\r\n#if VFX_USE_PARTICLEID_CURRENT\r\n         particleId = particleIndex;\r\n#endif\r\n#if VFX_USE_SEED_CURRENT\r\n        seed = WangHash(particleIndex ^ systemSeed);\r\n#endif\r\n        \r\n        {\r\n            PositionTorus_4A7( /*inout */position,  /*inout */seed,  /*inout */direction, float3(0,0,0), (float)1.5, (float)0.5, (float)6.283185, (float)0.64, (float)0.3333333);\r\n        }\r\n        {\r\n            float tmp_m = position[0];\r\n            float tmp_n = position[1];\r\n            float tmp_o = position[2];\r\n            float3 tmp_p = float3(tmp_m, tmp_n, tmp_o);\r\n            float3 tmp_q = mul(uniform_b, float4(tmp_p, 1.0)).xyz;\r\n            SetAttribute_A064353D( /*inout */position, tmp_q);\r\n        }\r\n        {\r\n            SetAttribute_2466D9DD( /*inout */lifetime, (float)1);\r\n        }\r\n        {\r\n            KillAABox_0(position,  /*inout */alive, float3(-1.5,-0.5,0), float3(1.5,1.5,1.5));\r\n        }\r\n        {\r\n            KillSphere_0(position,  /*inout */alive, float3(1.5,0,0), (float)1, (float)1);\r\n        }\r\n        \r\n\r\n\r\n#if VFX_USE_ALIVE_CURRENT\r\n        if (alive)\r\n        {\r\n            uint index = deadListIn.Consume();\r\n            attributeBuffer.Store3((index * 0x8 + 0x0) << 2,asuint(position));\r\n            attributeBuffer.Store((index * 0x1 + 0x7A1200) << 2,asuint(lifetime));\r\n            attributeBuffer.Store((index * 0x8 + 0x3) << 2,uint(alive));\r\n            attributeBuffer.Store3((index * 0x4 + 0x895440) << 2,asuint(velocity));\r\n            attributeBuffer.Store((index * 0x8 + 0x4) << 2,asuint(age));\r\n            attributeBuffer.Store3((index * 0x4 + 0xC65D40) << 2,asuint(oldPosition));\r\n            \r\n\r\n        }\r\n#else\r\n        uint index = particleIndex;\r\n        attributeBuffer.Store3((index * 0x8 + 0x0) << 2,asuint(position));\r\n        attributeBuffer.Store((index * 0x1 + 0x7A1200) << 2,asuint(lifetime));\r\n        attributeBuffer.Store((index * 0x8 + 0x3) << 2,uint(alive));\r\n        attributeBuffer.Store3((index * 0x4 + 0x895440) << 2,asuint(velocity));\r\n        attributeBuffer.Store((index * 0x8 + 0x4) << 2,asuint(age));\r\n        attributeBuffer.Store3((index * 0x4 + 0xC65D40) << 2,asuint(oldPosition));\r\n        \r\n\r\n#endif\r\n    }\r\n}"
+    source: "#pragma kernel CSMain\r\n#include \"HLSLSupport.cginc\"\r\n#define NB_THREADS_PER_GROUP 64\r\n#define VFX_USE_POSITION_CURRENT 1\r\n#define VFX_USE_SEED_CURRENT 1\r\n#define VFX_USE_DIRECTION_CURRENT 1\r\n#define VFX_USE_LIFETIME_CURRENT 1\r\n#define VFX_USE_ALIVE_CURRENT 1\r\n#define VFX_USE_VELOCITY_CURRENT 1\r\n#define VFX_USE_AGE_CURRENT 1\r\n#define VFX_USE_OLDPOSITION_CURRENT 1\r\n#define VFX_LOCAL_SPACE 1\r\n\r\n\r\nCBUFFER_START(parameters)\r\n    float4x4 uniform_g;\r\n    float3 Torus_center_a;\r\n    float Torus_majorRadius_a;\r\n    float3 box_center_d;\r\n    float Torus_minorRadius_a;\r\n    float3 box_size_d;\r\n    float Torus_arc_a;\r\n    float3 Sphere_center_e;\r\n    float volumeFactor_a;\r\n    float r_a;\r\n    float Lifetime_c;\r\n    float Sphere_radius_e;\r\n    uint PADDING_0;\r\nCBUFFER_END\r\n\r\n\r\n#include \"Assets/VFXEditor/Shaders/Common/VFXCommonCompute.cginc\"\r\n#include \"Assets/VFXEditor/Shaders/VFXCommon.cginc\"\r\n\r\n\r\n\r\nRWByteAddressBuffer attributeBuffer;\r\nByteAddressBuffer sourceAttributeBuffer;\r\n\r\nCBUFFER_START(initParams)\r\n#if !VFX_USE_SPAWNER_FROM_GPU\r\n    uint nbSpawned;\t\t\t\t\t// Numbers of particle spawned\r\n    uint spawnIndex;\t\t\t\t// Index of the first particle spawned\r\n#else\r\n    uint offsetInAdditionalOutput;\r\n\tuint nbMax;\r\n#endif\r\n\tuint systemSeed;\r\nCBUFFER_END\r\n\r\n#if VFX_USE_ALIVE_CURRENT\r\nConsumeStructuredBuffer<uint> deadListIn;\r\nByteAddressBuffer deadListCount; // This is bad to use a SRV to fetch deadList count but Unity API currently prevent from copying to CB\r\n#endif\r\n\r\n#if VFX_USE_SPAWNER_FROM_GPU\r\nStructuredBuffer<uint> eventList;\r\nByteAddressBuffer inputAdditional;\r\n#endif\r\n\r\nvoid PositionTorus_4A7(inout float3 position, inout uint seed, inout float3 direction, float3 Torus_center, float Torus_majorRadius, float Torus_minorRadius, float Torus_arc, float volumeFactor, float r) /*positionMode:ThicknessRelative spawnMode:Randomized */\r\n{\r\n    float3 u = RAND3;float arc = Torus_arc;\r\n    float R = sqrt(volumeFactor + (1.0f - volumeFactor) * u.z);\r\n    \r\n    float sinTheta,cosTheta;\r\n    sincos(u.x * UNITY_TWO_PI,sinTheta,cosTheta);\r\n    \r\n    float2 s1_1 = R * r * float2(cosTheta, sinTheta) + float2(1,0);\r\n    float2 s1_2 = R * r * float2(-cosTheta, sinTheta) + float2(1,0);\r\n    float w = s1_1.x / (s1_1.x + s1_2.x);\r\n    \r\n    float3 t;\r\n    float phi;\r\n    if (u.y < w)\r\n    {\r\n        phi = arc * u.y / w;\r\n        t = float3(s1_1.x, 0, s1_1.y);\r\n    }\r\n    else\r\n    {\r\n        phi = arc * (u.y - w) / (1.0f - w);\r\n        t = float3(s1_2.x, 0, s1_2.y);\r\n    }\r\n    \r\n    float s,c;\r\n    sincos(phi,c,s);\r\n    float3 t2 = float3(c * t.x - s * t.y,c * t.y + s * t.x,t.z);\r\n    \r\n    position += Torus_center + Torus_majorRadius * t2;\r\n    direction = t2;\r\n    \r\n}\r\nvoid SetAttribute_A064353D(inout float3 position, float3 Position) /*attribute:position Composition:Overwrite Source:Slot Random:Off channels:XYZ */\r\n{\r\n    position = Position;\r\n}\r\nvoid SetAttribute_2466D9DD(inout float lifetime, float Lifetime) /*attribute:lifetime Composition:Overwrite Source:Slot Random:Off channels:XYZ */\r\n{\r\n    lifetime = Lifetime;\r\n}\r\nvoid KillAABox_0(float3 position, inout bool alive, float3 box_center, float3 box_size) /*mode:Solid */\r\n{\r\n    \r\n    float3 dir = position - box_center;\r\n    float3 absDir = abs(dir);\r\n    float3 size = box_size * 0.5f;\r\n    bool collision = all(absDir <= size);\r\n    if (collision)\r\n        alive = true;\r\n}\r\nvoid KillSphere_0(float3 position, inout bool alive, float3 Sphere_center, float Sphere_radius, float colliderSign) /*mode:Solid */\r\n{\r\n    \r\n    float3 dir = position - Sphere_center;\r\n    float sqrLength = dot(dir, dir);\r\n    if (colliderSign * sqrLength <= colliderSign * Sphere_radius * Sphere_radius)\r\n        alive = false;\r\n}\r\n\r\n\r\n\r\n[numthreads(NB_THREADS_PER_GROUP,1,1)]\r\nvoid CSMain(uint3 id : SV_DispatchThreadID)\r\n{\r\n#if VFX_USE_SPAWNER_FROM_GPU\r\n    uint maxThreadId = inputAdditional.Load((offsetInAdditionalOutput * 2 + 0) << 2);\r\n    uint currentSpawnIndex = inputAdditional.Load((offsetInAdditionalOutput * 2 + 1) << 2) - maxThreadId;\r\n#else\r\n    uint maxThreadId = nbSpawned;\r\n    uint currentSpawnIndex = spawnIndex;\r\n#endif\r\n\r\n#if VFX_USE_ALIVE_CURRENT\r\n    maxThreadId = min(maxThreadId, deadListCount.Load(0x0));\r\n#elif VFX_USE_SPAWNER_FROM_GPU\r\n    maxThreadId = min(maxThreadId, nbMax); //otherwise, nbSpawned already clamped on CPU\r\n#endif\r\n\r\n    if (id.x < maxThreadId)\r\n    {\r\n#if VFX_USE_SPAWNER_FROM_GPU\r\n        int sourceIndex = eventList[id.x];\r\n#endif\r\n        uint particleIndex = id.x + currentSpawnIndex;\r\n\t\t\r\n#if !VFX_USE_SPAWNER_FROM_GPU\r\n        int sourceIndex = 0;\r\n        /*//Loop with 1 iteration generate a wrong IL Assembly (and actually, useless code)\r\n        uint currentSumSpawnCount = 0u;\r\n        for (sourceIndex=0; sourceIndex<1; sourceIndex++)\r\n        {\r\n            currentSumSpawnCount += uint(asfloat(sourceAttributeBuffer.Load((sourceIndex * 0x1 + 0x0) << 2)));\r\n            if (id.x < currentSumSpawnCount)\r\n            {\r\n                break;\r\n            }\r\n        }\r\n        */\r\n        \r\n\r\n#endif\r\n        float3 position = float3(0,0,0);\r\n        uint seed = (uint)0;\r\n        float3 direction = float3(0,0,1);\r\n        float lifetime = (float)0;\r\n        bool alive = (bool)true;\r\n        float3 velocity = float3(0,0,0);\r\n        float age = (float)0;\r\n        float3 oldPosition = float3(0,0,0);\r\n        \r\n\r\n#if VFX_USE_PARTICLEID_CURRENT\r\n         particleId = particleIndex;\r\n#endif\r\n#if VFX_USE_SEED_CURRENT\r\n        seed = WangHash(particleIndex ^ systemSeed);\r\n#endif\r\n        \r\n        PositionTorus_4A7( /*inout */position,  /*inout */seed,  /*inout */direction, Torus_center_a, Torus_majorRadius_a, Torus_minorRadius_a, Torus_arc_a, volumeFactor_a, r_a);\r\n        {\r\n            float tmp_x = position[0];\r\n            float tmp_y = position[1];\r\n            float tmp_z = position[2];\r\n            float3 tmp_ba = float3(tmp_x, tmp_y, tmp_z);\r\n            float3 tmp_bb = mul(uniform_g, float4(tmp_ba, 1.0)).xyz;\r\n            SetAttribute_A064353D( /*inout */position, tmp_bb);\r\n        }\r\n        SetAttribute_2466D9DD( /*inout */lifetime, Lifetime_c);\r\n        KillAABox_0(position,  /*inout */alive, box_center_d, box_size_d);\r\n        {\r\n            KillSphere_0(position,  /*inout */alive, Sphere_center_e, Sphere_radius_e, (float)1);\r\n        }\r\n        \r\n\r\n\r\n#if VFX_USE_ALIVE_CURRENT\r\n        if (alive)\r\n        {\r\n            uint index = deadListIn.Consume();\r\n            attributeBuffer.Store3((index * 0x8 + 0x0) << 2,asuint(position));\r\n            attributeBuffer.Store((index * 0x1 + 0x7A1200) << 2,asuint(lifetime));\r\n            attributeBuffer.Store((index * 0x8 + 0x3) << 2,uint(alive));\r\n            attributeBuffer.Store3((index * 0x4 + 0x895440) << 2,asuint(velocity));\r\n            attributeBuffer.Store((index * 0x8 + 0x4) << 2,asuint(age));\r\n            attributeBuffer.Store3((index * 0x4 + 0xC65D40) << 2,asuint(oldPosition));\r\n            \r\n\r\n        }\r\n#else\r\n        uint index = particleIndex;\r\n        attributeBuffer.Store3((index * 0x8 + 0x0) << 2,asuint(position));\r\n        attributeBuffer.Store((index * 0x1 + 0x7A1200) << 2,asuint(lifetime));\r\n        attributeBuffer.Store((index * 0x8 + 0x3) << 2,uint(alive));\r\n        attributeBuffer.Store3((index * 0x4 + 0x895440) << 2,asuint(velocity));\r\n        attributeBuffer.Store((index * 0x8 + 0x4) << 2,asuint(age));\r\n        attributeBuffer.Store3((index * 0x4 + 0xC65D40) << 2,asuint(oldPosition));\r\n        \r\n\r\n#endif\r\n    }\r\n}"
   - compute: 1
     name: Temp_compute_b_update_Runtime.compute
-<<<<<<< HEAD
-    source: "#pragma kernel CSMain\r\n#include \"HLSLSupport.cginc\"\r\n#define NB_THREADS_PER_GROUP 64\r\n#define VFX_USE_POSITION_CURRENT 1\r\n#define VFX_USE_LIFETIME_CURRENT 1\r\n#define VFX_USE_ALIVE_CURRENT 1\r\n#define VFX_USE_VELOCITY_CURRENT 1\r\n#define VFX_USE_AGE_CURRENT 1\r\n#define VFX_USE_MASS_CURRENT 1\r\n#define VFX_USE_OLDPOSITION_CURRENT 1\r\n#define VFX_LOCAL_SPACE 1\r\n\r\n\r\nCBUFFER_START(parameters)\r\n    float deltaTime_a;\r\n    uint3 PADDING_0;\r\nCBUFFER_END\r\n\r\n\r\n#include \"VisualEffectGraph/Shaders/Common/VFXCommonCompute.cginc\"\r\n#include \"VisualEffectGraph/Shaders/VFXCommon.cginc\"\r\n\r\n\r\n\r\nRWByteAddressBuffer attributeBuffer;\r\n\r\n#if VFX_USE_ALIVE_CURRENT\r\nAppendStructuredBuffer<uint> deadListOut;\r\n#endif\r\n\r\n#if VFX_HAS_INDIRECT_DRAW\r\nAppendStructuredBuffer<uint> indirectBuffer;\r\n#endif\r\n\r\nCBUFFER_START(updateParams)\r\n    uint nbMax;\r\n\tuint systemSeed;\r\nCBUFFER_END\r\n\r\nvoid CollisionAABox_0(inout float3 position, inout float3 velocity, inout float age, float lifetime, float3 box_center, float3 box_size, float Elasticity, float Friction, float LifetimeLoss, float deltaTime, float colliderSign, float radius) /*mode:Solid radiusMode:None roughSurface:False */\r\n{\r\n    \r\n    float3 nextPos = position + velocity * deltaTime;\r\n    float3 dir = nextPos - box_center;\r\n    float3 absDir = abs(dir);\r\n    float3 size = box_size * 0.5f + radius * colliderSign;\r\n    bool collision = all(absDir < size);\r\n    if (collision)\r\n    {\r\n        float3 distanceToEdge = (absDir - size);\r\n        float3 absDistanceToEdge = abs(distanceToEdge);\r\n    \r\n        float3 n;\r\n    \r\n        if (absDistanceToEdge.x < absDistanceToEdge.y && absDistanceToEdge.x < absDistanceToEdge.z)\r\n            n = float3(colliderSign * sign(dir.x), 0.0f, 0.0f);\r\n        else if (absDistanceToEdge.y < absDistanceToEdge.z)\r\n            n = float3(0.0f, colliderSign * sign(dir.y), 0.0f);\r\n        else\r\n            n = float3(0.0f, 0.0f, colliderSign * sign(dir.z));\r\n        position -= n * distanceToEdge;\r\n        float projVelocity = dot(n, velocity);\r\n    \r\n        float3 normalVelocity = projVelocity * n;\r\n        float3 tangentVelocity = velocity - normalVelocity;\r\n    \r\n        if (projVelocity < 0)\r\n            velocity -= ((1 + Elasticity) * projVelocity) * n;\r\n        velocity -= Friction * tangentVelocity;\r\n    \r\n        age += (LifetimeLoss * lifetime);\r\n    \r\n    }\r\n}\r\nvoid CollisionSphere_0(inout float3 position, inout float3 velocity, inout float age, float lifetime, float3 Sphere_center, float Sphere_radius, float Elasticity, float Friction, float LifetimeLoss, float deltaTime, float colliderSign, float radius) /*mode:Solid radiusMode:None roughSurface:False */\r\n{\r\n    \r\n    float3 nextPos = position + velocity * deltaTime;\r\n    float3 dir = nextPos - Sphere_center;\r\n    float sqrLength = dot(dir, dir);\r\n    float totalRadius = Sphere_radius + colliderSign * radius;\r\n    if (colliderSign * sqrLength <= colliderSign * totalRadius * totalRadius)\r\n    {\r\n        float dist = sqrt(sqrLength);\r\n        float3 n = colliderSign * dir / dist;\r\n        position -= n * (dist - totalRadius) * colliderSign;\r\n    \r\n        float projVelocity = dot(n, velocity);\r\n    \r\n        float3 normalVelocity = projVelocity * n;\r\n        float3 tangentVelocity = velocity - normalVelocity;\r\n    \r\n        if (projVelocity < 0)\r\n            velocity -= ((1 + Elasticity) * projVelocity) * n;\r\n        velocity -= Friction * tangentVelocity;\r\n    \r\n        age += (LifetimeLoss * lifetime);\r\n    \r\n    }\r\n}\r\nvoid Force_0(inout float3 velocity, float mass, float3 Force, float deltaTime) /*Mode:Absolute */\r\n{\r\n    velocity += (Force / mass) * deltaTime;\r\n}\r\nvoid EulerIntegration(inout float3 position, float3 velocity, float deltaTime)\r\n{\r\n    position += velocity * deltaTime;\r\n}\r\nvoid Age(inout float age, float deltaTime)\r\n{\r\n    age += deltaTime;\r\n}\r\nvoid Reap(float age, float lifetime, inout bool alive)\r\n{\r\n    if(age > lifetime) { alive = false; }\r\n}\r\n\r\n\r\n\r\n[numthreads(NB_THREADS_PER_GROUP,1,1)]\r\nvoid CSMain(uint3 id : SV_DispatchThreadID, uint3 groupId : SV_GroupThreadID)\r\n{\r\n    uint index = id.x;\r\n\tif (id.x < nbMax)\r\n\t{\r\n#if VFX_USE_ALIVE_CURRENT\r\n\t\tbool alive = (attributeBuffer.Load((index * 0x8 + 0x3) << 2));\r\n\t\t\r\n\r\n\t\tif (alive)\r\n\t\t{\r\n\t\t\tfloat3 position = asfloat(attributeBuffer.Load3((index * 0x8 + 0x0) << 2));\r\n\t\t\tfloat lifetime = asfloat(attributeBuffer.Load((index * 0x1 + 0x7A1200) << 2));\r\n\t\t\tfloat3 velocity = asfloat(attributeBuffer.Load3((index * 0x4 + 0x895440) << 2));\r\n\t\t\tfloat age = asfloat(attributeBuffer.Load((index * 0x8 + 0x4) << 2));\r\n\t\t\tfloat mass = (float)1;\r\n\t\t\tfloat3 oldPosition = asfloat(attributeBuffer.Load3((index * 0x4 + 0xC65D40) << 2));\r\n\t\t\t\r\n\r\n\t\t\t\r\n#if VFX_USE_OLDPOSITION_CURRENT\r\n\t\t\toldPosition = position;\r\n#endif\r\n\t\t\t\r\n\t\t\t{\r\n\t\t\t    CollisionAABox_0( /*inout */position,  /*inout */velocity,  /*inout */age, lifetime, float3(-1.5,-0.5,0), float3(1.5,1.5,1.5), (float)0.8, (float)0, (float)0, deltaTime_a, (float)1, (float)0);\r\n\t\t\t}\r\n\t\t\t{\r\n\t\t\t    CollisionSphere_0( /*inout */position,  /*inout */velocity,  /*inout */age, lifetime, float3(1.5,0,0), (float)1, (float)0.8, (float)0, (float)0, deltaTime_a, (float)1, (float)0);\r\n\t\t\t}\r\n\t\t\t{\r\n\t\t\t    Force_0( /*inout */velocity, mass, float3(0,-3,0), deltaTime_a);\r\n\t\t\t}\r\n\t\t\tEulerIntegration( /*inout */position, velocity, deltaTime_a);\r\n\t\t\tAge( /*inout */age, deltaTime_a);\r\n\t\t\tReap(age, lifetime,  /*inout */alive);\r\n\t\t\t\r\n\r\n\t\t\tif (alive)\r\n\t\t\t{\r\n\t\t\t\tattributeBuffer.Store3((index * 0x8 + 0x0) << 2,asuint(position));\r\n\t\t\t\tattributeBuffer.Store3((index * 0x4 + 0x895440) << 2,asuint(velocity));\r\n\t\t\t\tattributeBuffer.Store((index * 0x8 + 0x4) << 2,asuint(age));\r\n\t\t\t\tattributeBuffer.Store3((index * 0x4 + 0xC65D40) << 2,asuint(oldPosition));\r\n\t\t\t\t\r\n\r\n#if VFX_HAS_INDIRECT_DRAW\r\n\t\t\t\tindirectBuffer.Append(index);\r\n#endif\r\n\t\t\t}\r\n\t\t\telse\r\n\t\t\t{\r\n\t\t\t\tattributeBuffer.Store((index * 0x8 + 0x3) << 2,uint(alive));\r\n\t\t\t\t\r\n\r\n\t\t\t\tdeadListOut.Append(index);\r\n\t\t\t}\r\n\t\t}\r\n#else\r\n\t\tfloat3 position = asfloat(attributeBuffer.Load3((index * 0x8 + 0x0) << 2));\r\n\t\tfloat lifetime = asfloat(attributeBuffer.Load((index * 0x1 + 0x7A1200) << 2));\r\n\t\tbool alive = (attributeBuffer.Load((index * 0x8 + 0x3) << 2));\r\n\t\tfloat3 velocity = asfloat(attributeBuffer.Load3((index * 0x4 + 0x895440) << 2));\r\n\t\tfloat age = asfloat(attributeBuffer.Load((index * 0x8 + 0x4) << 2));\r\n\t\tfloat mass = (float)1;\r\n\t\tfloat3 oldPosition = asfloat(attributeBuffer.Load3((index * 0x4 + 0xC65D40) << 2));\r\n\t\t\r\n\r\n\t\t\r\n#if VFX_USE_OLDPOSITION_CURRENT\r\n\t\toldPosition = position;\r\n#endif\r\n\t\t\r\n\t\t{\r\n\t\t    CollisionAABox_0( /*inout */position,  /*inout */velocity,  /*inout */age, lifetime, float3(-1.5,-0.5,0), float3(1.5,1.5,1.5), (float)0.8, (float)0, (float)0, deltaTime_a, (float)1, (float)0);\r\n\t\t}\r\n\t\t{\r\n\t\t    CollisionSphere_0( /*inout */position,  /*inout */velocity,  /*inout */age, lifetime, float3(1.5,0,0), (float)1, (float)0.8, (float)0, (float)0, deltaTime_a, (float)1, (float)0);\r\n\t\t}\r\n\t\t{\r\n\t\t    Force_0( /*inout */velocity, mass, float3(0,-3,0), deltaTime_a);\r\n\t\t}\r\n\t\tEulerIntegration( /*inout */position, velocity, deltaTime_a);\r\n\t\tAge( /*inout */age, deltaTime_a);\r\n\t\tReap(age, lifetime,  /*inout */alive);\r\n\t\t\r\n\r\n\t\tattributeBuffer.Store3((index * 0x8 + 0x0) << 2,asuint(position));\r\n\t\tattributeBuffer.Store((index * 0x8 + 0x3) << 2,uint(alive));\r\n\t\tattributeBuffer.Store3((index * 0x4 + 0x895440) << 2,asuint(velocity));\r\n\t\tattributeBuffer.Store((index * 0x8 + 0x4) << 2,asuint(age));\r\n\t\tattributeBuffer.Store3((index * 0x4 + 0xC65D40) << 2,asuint(oldPosition));\r\n\t\t\r\n\r\n#if VFX_HAS_INDIRECT_DRAW\r\n\t\tindirectBuffer.Append(index);\r\n#endif\r\n#endif\r\n\t}\r\n}"
-  - compute: 0
-    name: Temp_shader_c_point output_Runtime.shader
-    source: "Shader \"Hidden/VFX/ParticlePoints\"\r\n{\r\n\tSubShader\r\n\t{\t\r\n\t\tTags { \"Queue\"=\"AlphaTest\" \"IgnoreProjector\"=\"False\" \"RenderType\"=\"Opaque\" }\r\n\t\t\r\n\t\t\r\n\t\t\r\n\t\t\r\n\t\t\r\n\t\t\r\n\t\t\r\n\t\t\r\n\t\t\r\n\t\t\r\n\t\t\r\n\t\t\r\n\t\tZTest LEqual\r\n\t\tZWrite On\r\n\t\tCull Off\r\n\t\t\r\n\t\r\n\t\t\t\r\n\t\tHLSLINCLUDE\r\n\t\t#if !defined(VFX_WORLD_SPACE) && !defined(VFX_LOCAL_SPACE)\r\n\t\t#define VFX_LOCAL_SPACE 1\r\n\t\t#endif\r\n\t\t\r\n\t\t#include \"HLSLSupport.cginc\"\r\n\t\t#define NB_THREADS_PER_GROUP 64\r\n\t\t#define VFX_USE_POSITION_CURRENT 1\r\n\t\t#define VFX_USE_LIFETIME_CURRENT 1\r\n\t\t#define VFX_USE_ALIVE_CURRENT 1\r\n\t\t#define VFX_USE_AGE_CURRENT 1\r\n\t\t#define VFX_USE_COLOR_CURRENT 1\r\n\t\t#define VFX_USE_ALPHA_CURRENT 1\r\n\t\t#define VFX_USE_OLDPOSITION_CURRENT 1\r\n\t\t#define IS_OPAQUE_PARTICLE 1\r\n\t\t#define USE_ALPHA_TEST 1\r\n\t\t#define USE_MOTION_VECTORS_PASS 1\r\n\t\t\r\n\t\t\r\n\t\t#define VFX_LOCAL_SPACE 1\r\n\t\t\r\n\r\n\t\tCBUFFER_START(parameters)\r\n\t\t    float gradient_a;\r\n\t\t    uint3 PADDING_0;\r\n\t\tCBUFFER_END\r\n\t\t\r\n\r\n\t\t\r\n\t\t#define VFX_NEEDS_COLOR_INTERPOLATOR (VFX_USE_COLOR_CURRENT || VFX_USE_ALPHA_CURRENT)\r\n\t\t#define IS_TRANSPARENT_PARTICLE (!IS_OPAQUE_PARTICLE)\r\n\t\t\r\n\t\tByteAddressBuffer attributeBuffer;\t\r\n\t\t\r\n\t\t#if VFX_HAS_INDIRECT_DRAW\r\n\t\tStructuredBuffer<uint> indirectBuffer;\t\r\n\t\t#endif\t\r\n\t\t\r\n\t\t#if USE_DEAD_LIST_COUNT\r\n\t\tByteAddressBuffer deadListCount;\r\n\t\t#endif\r\n\t\t\r\n\t\tCBUFFER_START(outputParams)\r\n\t\t\tfloat nbMax;\r\n\t\t\tfloat systemSeed;\r\n\t\tCBUFFER_END\r\n\t\t\r\n\t\tENDHLSL\r\n\t\t\r\n\r\n\t\t\r\n\t\t// Forward pass\r\n\t\tPass\r\n\t\t{\t\t\r\n\t\t\tTags { \"LightMode\"=\"ForwardBase\" }\r\n\t\t\r\n\t\t\tHLSLPROGRAM\r\n\t\t\t#pragma target 4.5\r\n\t\t\t\r\n\t\t\tstruct ps_input\r\n\t\t\t{\r\n\t\t\t\tfloat4 pos : SV_POSITION;\r\n\t\t\t\t#if VFX_NEEDS_COLOR_INTERPOLATOR\r\n\t\t\t\tnointerpolation float4 color : COLOR0;\r\n\t\t\t\t#endif\r\n\t\t\t\t#if USE_SOFT_PARTICLE || USE_ALPHA_TEST\r\n\t\t\t\tnointerpolation float2 builtInInterpolants : TEXCOORD0;\r\n\t\t\t\t#endif\r\n\t\t\t\t#if USE_SOFT_PARTICLE\r\n\t\t\t\tfloat4 projPos : TEXCOORD1;\t\t\r\n\t\t\t\t#endif\r\n\t\t\t};\r\n\t\t\t\r\n\t\t\tstruct ps_output\r\n\t\t\t{\r\n\t\t\t\tfloat4 color : SV_Target0;\r\n\t\t\t};\r\n\t\t\r\n\t\t#define VFX_VARYING_PS_INPUTS ps_input\r\n\t\t#define VFX_VARYING_POSCS pos\r\n\t\t#define VFX_VARYING_POSSS projPos\r\n\t\t#define VFX_VARYING_COLOR color.rgb\r\n\t\t#define VFX_VARYING_ALPHA color.a\r\n\t\t#define VFX_VARYING_INVSOFTPARTICLEFADEDISTANCE builtInInterpolants.x\r\n\t\t#define VFX_VARYING_ALPHATHRESHOLD builtInInterpolants.y\r\n\t\t\t\r\n\t\t\t#if !(defined(VFX_VARYING_PS_INPUTS) && defined(VFX_VARYING_POSCS))\r\n\t\t\t#error VFX_VARYING_PS_INPUTS and VFX_VARYING_POSCS must be defined.\r\n\t\t\t#endif\r\n\t\t\t\r\n\t\t\t#include \"/VisualEffectGraph/Shaders/RenderPipeline/Legacy/VFXCommon.cginc\"\r\n\t\t\t#include \"VisualEffectGraph/Shaders/VFXCommon.cginc\"\r\n\t\t\t\r\n\r\n\t\t\tvoid ColorOverLife_26AC1(float age, float lifetime, inout float3 color, float gradient) /*mode:Color ColorComposition:Scale AlphaComposition:Scale */\r\n\t\t\t{\r\n\t\t\t    \r\n\t\t\t    float4 sampledColor = SampleGradient(gradient, age/lifetime);\r\n\t\t\t    color *= sampledColor.rgb;\r\n\t\t\t    \r\n\t\t\t}\r\n\t\t\t\r\n\r\n\t\t\t\r\n\t\t\t#pragma vertex vert\r\n\t\t\t\r\n\t\t\tVFX_VARYING_PS_INPUTS vert(uint id : SV_VertexID, uint instanceID : SV_InstanceID)\r\n\t\t\t{\r\n\t\t\t\tuint index = id;\r\n\t\t\t\tVFX_VARYING_PS_INPUTS o = (VFX_VARYING_PS_INPUTS)0;\r\n\t\t\t\t\r\n\t\t\t\t\r\n\t\t\t\t\t\t#if VFX_HAS_INDIRECT_DRAW\r\n\t\t\t\t\t\t#if USE_DEAD_LIST_COUNT\r\n\t\t\t\t\t\t\tif (index >= asuint(nbMax) - deadListCount.Load(0))\r\n\t\t\t\t\t\t\t\treturn o;\r\n\t\t\t\t\t\t#endif\r\n\t\t\t\t\t\t\r\n\t\t\t\t\t\t\tindex = indirectBuffer[index];\r\n\t\t\t\t\t\t\tfloat3 position = asfloat(attributeBuffer.Load3((index * 0x8 + 0x0) << 2));\r\n\t\t\t\t\t\t\tfloat lifetime = asfloat(attributeBuffer.Load((index * 0x1 + 0x7A1200) << 2));\r\n\t\t\t\t\t\t\tbool alive = (attributeBuffer.Load((index * 0x8 + 0x3) << 2));\r\n\t\t\t\t\t\t\tfloat age = asfloat(attributeBuffer.Load((index * 0x8 + 0x4) << 2));\r\n\t\t\t\t\t\t\tfloat3 color = float3(1,1,1);\r\n\t\t\t\t\t\t\tfloat alpha = (float)1;\r\n\t\t\t\t\t\t\tfloat3 oldPosition = asfloat(attributeBuffer.Load3((index * 0x4 + 0xC65D40) << 2));\r\n\t\t\t\t\t\t\t\r\n\t\t\t\t\r\n\t\t\t\t\t\t#else\r\n\t\t\t\t\t\t\tif (index >= asuint(nbMax))\r\n\t\t\t\t\t\t\t\treturn o;\r\n\t\t\t\t\t\t\t\r\n\t\t\t\t\t\t\tbool alive = (attributeBuffer.Load((index * 0x8 + 0x3) << 2));\r\n\t\t\t\t\t\t\t\r\n\t\t\t\t\r\n\t\t\t\t\t\t\tif (!alive)\r\n\t\t\t\t\t\t\t\treturn o;\r\n\t\t\t\t\t\t\t\r\n\t\t\t\t\t\t\tfloat3 position = asfloat(attributeBuffer.Load3((index * 0x8 + 0x0) << 2));\r\n\t\t\t\t\t\t\tfloat lifetime = asfloat(attributeBuffer.Load((index * 0x1 + 0x7A1200) << 2));\r\n\t\t\t\t\t\t\tfloat age = asfloat(attributeBuffer.Load((index * 0x8 + 0x4) << 2));\r\n\t\t\t\t\t\t\tfloat3 color = float3(1,1,1);\r\n\t\t\t\t\t\t\tfloat alpha = (float)1;\r\n\t\t\t\t\t\t\tfloat3 oldPosition = asfloat(attributeBuffer.Load3((index * 0x4 + 0xC65D40) << 2));\r\n\t\t\t\t\t\t\t\r\n\t\t\t\t\r\n\t\t\t\t\t\t#endif\r\n\t\t\t\t\t\t\r\n\t\t\t\tColorOverLife_26AC1(age, lifetime,  /*inout */color, gradient_a);\r\n\t\t\t\t\r\n\r\n\t\t\t\t\t\t\r\n\t\t\t\tif (!alive)\r\n\t\t\t\t\treturn o;\r\n\t\t\t\t\t\t\t\t\r\n\t\t\t\to.VFX_VARYING_POSCS = TransformPositionVFXToClip(position);\r\n\t\t\t\r\n\t\t\t\t\r\n\t\t\t\t\t\t#if VFX_USE_COLOR_CURRENT && defined(VFX_VARYING_COLOR)\r\n\t\t\t\t\t\to.VFX_VARYING_COLOR = color;\r\n\t\t\t\t\t\t#endif\r\n\t\t\t\t\t\t#if VFX_USE_ALPHA_CURRENT && defined(VFX_VARYING_ALPHA) \r\n\t\t\t\t\t\to.VFX_VARYING_ALPHA = alpha;\r\n\t\t\t\t\t\t#endif\r\n\t\t\t\t\t\t\r\n\t\t\t\t\t\t\r\n\t\t\t\t\t\t#if USE_SOFT_PARTICLE && defined(VFX_VARYING_INVSOFTPARTICLEFADEDISTANCE)\r\n\t\t\t\t\t\t\r\n\t\t\t\t\t\to.VFX_VARYING_INVSOFTPARTICLEFADEDISTANCE = invSoftParticlesFadeDistance;\r\n\t\t\t\t\t\t#endif\r\n\t\t\t\t\t\t\r\n\t\t\t\t\t\t#if (VFX_NEEDS_POSSS || USE_SOFT_PARTICLE) && defined(VFX_VARYING_POSSS) && defined(VFX_VARYING_POSCS)\r\n\t\t\t\t\t\to.VFX_VARYING_POSSS = VFXGetPOSSS(o.VFX_VARYING_POSCS);\r\n\t\t\t\t\t\t#endif\r\n\t\t\t\t\t\t\r\n\t\t\t\t\t\t#if USE_ALPHA_TEST && defined(VFX_VARYING_ALPHATHRESHOLD)\r\n\t\t\t\t\t\tfloat alphaThreshold = (float)0;\r\n\t\t\t\t\t\t{\r\n\t\t\t\t\t\t    \r\n\t\t\t\t\t\t    alphaThreshold = (float)0.5;\r\n\t\t\t\t\t\t}\r\n\t\t\t\t\t\t\r\n\t\t\t\t\r\n\t\t\t\t\t\to.VFX_VARYING_ALPHATHRESHOLD = alphaThreshold;\r\n\t\t\t\t\t\t#endif\r\n\t\t\t\t\t\t\r\n\t\t\t\t\t\t#if USE_UV_SCALE_BIAS\r\n\t\t\t\t\t\t\r\n\t\t\t\t\t\t\r\n\t\t\t\t\t\to.VFX_VARYING_UV.xy = o.VFX_VARYING_UV.xy * uvScale + uvBias;\r\n\t\t\t\t\t\t#endif\r\n\t\t\t\t\t\t\r\n\t\t\t\t\t\t\r\n\t\t\t\t\r\n\t\t\t\t\t\t\r\n\t\t\t\treturn o;\r\n\t\t\t}\r\n\t\t\t\r\n\t\t\t#include \"VisualEffectGraph/Shaders/VFXCommonOutput.cginc\"\r\n\t\t\t\r\n\t\t\t\r\n\t\t\t\t\r\n\t\t\t#pragma fragment frag\r\n\t\t\tps_output frag(ps_input i)\r\n\t\t\t{\r\n\t\t\t\tps_output o = (ps_output)0;\r\n\t\t\t\to.color = VFXGetFragmentColor(i);\r\n\t\t\t\tVFXClipFragmentColor(o.color.a,i);\r\n\t\t\t\treturn o;\r\n\t\t\t}\r\n\t\t\tENDHLSL\r\n\t\t}\r\n\t\t\r\n\r\n\t\t// Motion Vectors pass\r\n\t\tPass\r\n\t\t{\t\t\r\n\t\t\tName \"MOTIONVECTORS\"\r\n\t\t\tTags { \"LightMode\"=\"MotionVectors\" }\r\n\t\t\r\n\t\t\tZWrite Off\r\n\t\t\tBlend Off\r\n\t\t\t\r\n\t\t\tHLSLPROGRAM\r\n\t\t\t#pragma target 4.5\r\n\t\t\t\r\n\t\t\tfloat4x4 _NonJitteredVP;\r\n\t\t\tfloat4x4 _PreviousVP;\r\n\t\t\t\r\n\t\t\tstruct ps_input\r\n\t\t\t{\r\n\t\t\t\tfloat4 pos : SV_POSITION;\r\n\t\t\t\t#if USE_SOFT_PARTICLE || USE_ALPHA_TEST || VFX_USE_ALPHA_CURRENT\r\n\t\t\t\tnointerpolation float3 builtInInterpolants : TEXCOORD0;\r\n\t\t\t\t#endif\r\n\t\t\t\t#if USE_SOFT_PARTICLE\r\n\t\t\t\tfloat4 projPos : TEXCOORD1;\t\t\r\n\t\t\t\t#endif\r\n\t\t\t\t\r\n\t\t\t\tfloat4 previousPos : TEXCOORD2;\r\n\t\t\t\tfloat4 currentPos : TEXCOORD3;\r\n\t\t\t};\r\n\t\t\t\r\n\t\t\tstruct ps_output\r\n\t\t\t{\r\n\t\t\t\tfloat2 motion : SV_Target0;\r\n\t\t\t};\r\n\t\t\r\n\t\t#define VFX_VARYING_PS_INPUTS ps_input\r\n\t\t#define VFX_VARYING_POSCS pos\r\n\t\t#define VFX_VARYING_POSSS projPos\r\n\t\t#define VFX_VARYING_ALPHA builtInInterpolants.z\r\n\t\t#define VFX_VARYING_INVSOFTPARTICLEFADEDISTANCE builtInInterpolants.x\r\n\t\t#define VFX_VARYING_ALPHATHRESHOLD builtInInterpolants.y\r\n\t\t\t\r\n\t\t\r\n\t\t\r\n\t\t\t#if !(defined(VFX_VARYING_PS_INPUTS) && defined(VFX_VARYING_POSCS))\r\n\t\t\t#error VFX_VARYING_PS_INPUTS and VFX_VARYING_POSCS must be defined.\r\n\t\t\t#endif\r\n\t\t\t\r\n\t\t\t#include \"/VisualEffectGraph/Shaders/RenderPipeline/Legacy/VFXCommon.cginc\"\r\n\t\t\t#include \"VisualEffectGraph/Shaders/VFXCommon.cginc\"\r\n\t\t\t\r\n\r\n\t\t\tvoid ColorOverLife_26AC1(float age, float lifetime, inout float3 color, float gradient) /*mode:Color ColorComposition:Scale AlphaComposition:Scale */\r\n\t\t\t{\r\n\t\t\t    \r\n\t\t\t    float4 sampledColor = SampleGradient(gradient, age/lifetime);\r\n\t\t\t    color *= sampledColor.rgb;\r\n\t\t\t    \r\n\t\t\t}\r\n\t\t\t\r\n\r\n\t\t\t\r\n\t\t\t#pragma vertex vert\r\n\t\t\t\r\n\t\t\tVFX_VARYING_PS_INPUTS vert(uint id : SV_VertexID, uint instanceID : SV_InstanceID)\r\n\t\t\t{\r\n\t\t\t\tuint index = id;\r\n\t\t\t\tVFX_VARYING_PS_INPUTS o = (VFX_VARYING_PS_INPUTS)0;\r\n\t\t\t\t\r\n\t\t\t\t\r\n\t\t\t\t\t\t#if VFX_HAS_INDIRECT_DRAW\r\n\t\t\t\t\t\t#if USE_DEAD_LIST_COUNT\r\n\t\t\t\t\t\t\tif (index >= asuint(nbMax) - deadListCount.Load(0))\r\n\t\t\t\t\t\t\t\treturn o;\r\n\t\t\t\t\t\t#endif\r\n\t\t\t\t\t\t\r\n\t\t\t\t\t\t\tindex = indirectBuffer[index];\r\n\t\t\t\t\t\t\tfloat3 position = asfloat(attributeBuffer.Load3((index * 0x8 + 0x0) << 2));\r\n\t\t\t\t\t\t\tfloat lifetime = asfloat(attributeBuffer.Load((index * 0x1 + 0x7A1200) << 2));\r\n\t\t\t\t\t\t\tbool alive = (attributeBuffer.Load((index * 0x8 + 0x3) << 2));\r\n\t\t\t\t\t\t\tfloat age = asfloat(attributeBuffer.Load((index * 0x8 + 0x4) << 2));\r\n\t\t\t\t\t\t\tfloat3 color = float3(1,1,1);\r\n\t\t\t\t\t\t\tfloat alpha = (float)1;\r\n\t\t\t\t\t\t\tfloat3 oldPosition = asfloat(attributeBuffer.Load3((index * 0x4 + 0xC65D40) << 2));\r\n\t\t\t\t\t\t\t\r\n\t\t\t\t\r\n\t\t\t\t\t\t#else\r\n\t\t\t\t\t\t\tif (index >= asuint(nbMax))\r\n\t\t\t\t\t\t\t\treturn o;\r\n\t\t\t\t\t\t\t\r\n\t\t\t\t\t\t\tbool alive = (attributeBuffer.Load((index * 0x8 + 0x3) << 2));\r\n\t\t\t\t\t\t\t\r\n\t\t\t\t\r\n\t\t\t\t\t\t\tif (!alive)\r\n\t\t\t\t\t\t\t\treturn o;\r\n\t\t\t\t\t\t\t\r\n\t\t\t\t\t\t\tfloat3 position = asfloat(attributeBuffer.Load3((index * 0x8 + 0x0) << 2));\r\n\t\t\t\t\t\t\tfloat lifetime = asfloat(attributeBuffer.Load((index * 0x1 + 0x7A1200) << 2));\r\n\t\t\t\t\t\t\tfloat age = asfloat(attributeBuffer.Load((index * 0x8 + 0x4) << 2));\r\n\t\t\t\t\t\t\tfloat3 color = float3(1,1,1);\r\n\t\t\t\t\t\t\tfloat alpha = (float)1;\r\n\t\t\t\t\t\t\tfloat3 oldPosition = asfloat(attributeBuffer.Load3((index * 0x4 + 0xC65D40) << 2));\r\n\t\t\t\t\t\t\t\r\n\t\t\t\t\r\n\t\t\t\t\t\t#endif\r\n\t\t\t\t\t\t\r\n\t\t\t\tColorOverLife_26AC1(age, lifetime,  /*inout */color, gradient_a);\r\n\t\t\t\t\r\n\r\n\t\t\t\t\t\t\r\n\t\t\t\tif (!alive)\r\n\t\t\t\t\treturn o;\r\n\t\t\t\t\t\t\t\t\r\n\t\t\t\to.VFX_VARYING_POSCS = TransformPositionVFXToClip(position);\r\n\t\t\t\r\n\t\t\t\t\r\n\t\t\t\t\t\t#if VFX_USE_COLOR_CURRENT && defined(VFX_VARYING_COLOR)\r\n\t\t\t\t\t\to.VFX_VARYING_COLOR = color;\r\n\t\t\t\t\t\t#endif\r\n\t\t\t\t\t\t#if VFX_USE_ALPHA_CURRENT && defined(VFX_VARYING_ALPHA) \r\n\t\t\t\t\t\to.VFX_VARYING_ALPHA = alpha;\r\n\t\t\t\t\t\t#endif\r\n\t\t\t\t\t\t\r\n\t\t\t\t\t\t\r\n\t\t\t\t\t\t#if USE_SOFT_PARTICLE && defined(VFX_VARYING_INVSOFTPARTICLEFADEDISTANCE)\r\n\t\t\t\t\t\t\r\n\t\t\t\t\t\to.VFX_VARYING_INVSOFTPARTICLEFADEDISTANCE = invSoftParticlesFadeDistance;\r\n\t\t\t\t\t\t#endif\r\n\t\t\t\t\t\t\r\n\t\t\t\t\t\t#if (VFX_NEEDS_POSSS || USE_SOFT_PARTICLE) && defined(VFX_VARYING_POSSS) && defined(VFX_VARYING_POSCS)\r\n\t\t\t\t\t\to.VFX_VARYING_POSSS = VFXGetPOSSS(o.VFX_VARYING_POSCS);\r\n\t\t\t\t\t\t#endif\r\n\t\t\t\t\t\t\r\n\t\t\t\t\t\t#if USE_ALPHA_TEST && defined(VFX_VARYING_ALPHATHRESHOLD)\r\n\t\t\t\t\t\tfloat alphaThreshold = (float)0;\r\n\t\t\t\t\t\t{\r\n\t\t\t\t\t\t    \r\n\t\t\t\t\t\t    alphaThreshold = (float)0.5;\r\n\t\t\t\t\t\t}\r\n\t\t\t\t\t\t\r\n\t\t\t\t\r\n\t\t\t\t\t\to.VFX_VARYING_ALPHATHRESHOLD = alphaThreshold;\r\n\t\t\t\t\t\t#endif\r\n\t\t\t\t\t\t\r\n\t\t\t\t\t\t#if USE_UV_SCALE_BIAS\r\n\t\t\t\t\t\t\r\n\t\t\t\t\t\t\r\n\t\t\t\t\t\to.VFX_VARYING_UV.xy = o.VFX_VARYING_UV.xy * uvScale + uvBias;\r\n\t\t\t\t\t\t#endif\r\n\t\t\t\t\t\t\r\n\t\t\t\t\t\t\r\n\t\t\t\t\r\n\t\t\t\t\t\to.previousPos = mul(_PreviousVP, float4(oldPosition,1.0f));\r\n\t\t\t\t\t\to.currentPos = mul(_NonJitteredVP, float4(position,1.0f));\r\n\t\t\t\t\t\t\r\n\t\t\t\t\t\t\r\n\t\t\t\treturn o;\r\n\t\t\t}\r\n\t\t\t\r\n\t\t\t#include \"VisualEffectGraph/Shaders/VFXCommonOutput.cginc\"\r\n\t\t\t\r\n\t\t\t\r\n\t\t\t\t\r\n\t\t\t#pragma fragment frag\r\n\t\t\tps_output frag(ps_input i)\r\n\t\t\t{\r\n\t\t\t\tps_output o = (ps_output)0;\r\n\t\t\t\tfloat alpha = VFXGetFragmentColor(i).a;\r\n\t\t\t\tVFXClipFragmentColor(alpha,i);\r\n\t\t\t\t\r\n\t\t\t\tfloat3 p0 = i.previousPos.xyz / i.previousPos.w;\r\n\t\t\t\tfloat3 p1 = i.currentPos.xyz / i.currentPos.w;\r\n\t\t\t\t\r\n\t\t\t\tp0.xy = (p0.xy + 1.0f) / 2.0f;\r\n\t\t\t\tp1.xy = (p1.xy + 1.0f) / 2.0f;\r\n\t\t\r\n\t\t\t\t#if UNITY_UV_STARTS_AT_TOP\r\n\t\t\t\tp0.y = 1 - p0.y;\r\n\t\t\t\tp1.y = 1 - p1.y;\r\n\t\t\t\t#endif\r\n\t\t\t\t\r\n\t\t\t\to.motion = (p1 - p0).xy;\r\n\t\t\t\t\r\n\t\t\t\treturn o;\r\n\t\t\t}\r\n\t\t\tENDHLSL\r\n\t\t}\r\n\t\t\r\n\r\n\t\t\r\n\t}\r\n}\r\n"
-=======
     source: "#pragma kernel CSMain\r\n#include \"HLSLSupport.cginc\"\r\n#define NB_THREADS_PER_GROUP 64\r\n#define VFX_USE_POSITION_CURRENT 1\r\n#define VFX_USE_LIFETIME_CURRENT 1\r\n#define VFX_USE_ALIVE_CURRENT 1\r\n#define VFX_USE_VELOCITY_CURRENT 1\r\n#define VFX_USE_AGE_CURRENT 1\r\n#define VFX_USE_MASS_CURRENT 1\r\n#define VFX_USE_OLDPOSITION_CURRENT 1\r\n#define VFX_LOCAL_SPACE 1\r\n\r\n\r\nCBUFFER_START(parameters)\r\n    float3 box_center_a;\r\n    float Elasticity_a;\r\n    float3 box_size_a;\r\n    float Friction_a;\r\n    float3 Sphere_center_b;\r\n    float LifetimeLoss_a;\r\n    float3 Force_c;\r\n    float deltaTime_a;\r\n    float Sphere_radius_b;\r\n    float Elasticity_b;\r\n    float Friction_b;\r\n    float LifetimeLoss_b;\r\nCBUFFER_END\r\n\r\n\r\n#include \"Assets/VFXEditor/Shaders/Common/VFXCommonCompute.cginc\"\r\n#include \"Assets/VFXEditor/Shaders/VFXCommon.cginc\"\r\n\r\n\r\n\r\nRWByteAddressBuffer attributeBuffer;\r\n\r\n#if VFX_USE_ALIVE_CURRENT\r\nAppendStructuredBuffer<uint> deadListOut;\r\n#endif\r\n\r\n#if VFX_HAS_INDIRECT_DRAW\r\nAppendStructuredBuffer<uint> indirectBuffer;\r\n#endif\r\n\r\nCBUFFER_START(updateParams)\r\n    uint nbMax;\r\n\tuint systemSeed;\r\nCBUFFER_END\r\n\r\nvoid CollisionAABox_0(inout float3 position, inout float3 velocity, inout float age, float lifetime, float3 box_center, float3 box_size, float Elasticity, float Friction, float LifetimeLoss, float deltaTime, float colliderSign, float radius) /*mode:Solid radiusMode:None roughSurface:False */\r\n{\r\n    \r\n    float3 nextPos = position + velocity * deltaTime;\r\n    float3 dir = nextPos - box_center;\r\n    float3 absDir = abs(dir);\r\n    float3 size = box_size * 0.5f + radius * colliderSign;\r\n    bool collision = all(absDir < size);\r\n    if (collision)\r\n    {\r\n        float3 distanceToEdge = (absDir - size);\r\n        float3 absDistanceToEdge = abs(distanceToEdge);\r\n    \r\n        float3 n;\r\n    \r\n        if (absDistanceToEdge.x < absDistanceToEdge.y && absDistanceToEdge.x < absDistanceToEdge.z)\r\n            n = float3(colliderSign * sign(dir.x), 0.0f, 0.0f);\r\n        else if (absDistanceToEdge.y < absDistanceToEdge.z)\r\n            n = float3(0.0f, colliderSign * sign(dir.y), 0.0f);\r\n        else\r\n            n = float3(0.0f, 0.0f, colliderSign * sign(dir.z));\r\n        position -= n * distanceToEdge;\r\n        float projVelocity = dot(n, velocity);\r\n    \r\n        float3 normalVelocity = projVelocity * n;\r\n        float3 tangentVelocity = velocity - normalVelocity;\r\n    \r\n        if (projVelocity < 0)\r\n            velocity -= ((1 + Elasticity) * projVelocity) * n;\r\n        velocity -= Friction * tangentVelocity;\r\n    \r\n        age += (LifetimeLoss * lifetime);\r\n    \r\n    }\r\n}\r\nvoid CollisionSphere_0(inout float3 position, inout float3 velocity, inout float age, float lifetime, float3 Sphere_center, float Sphere_radius, float Elasticity, float Friction, float LifetimeLoss, float deltaTime, float colliderSign, float radius) /*mode:Solid radiusMode:None roughSurface:False */\r\n{\r\n    \r\n    float3 nextPos = position + velocity * deltaTime;\r\n    float3 dir = nextPos - Sphere_center;\r\n    float sqrLength = dot(dir, dir);\r\n    float totalRadius = Sphere_radius + colliderSign * radius;\r\n    if (colliderSign * sqrLength <= colliderSign * totalRadius * totalRadius)\r\n    {\r\n        float dist = sqrt(sqrLength);\r\n        float3 n = colliderSign * dir / dist;\r\n        position -= n * (dist - totalRadius) * colliderSign;\r\n    \r\n        float projVelocity = dot(n, velocity);\r\n    \r\n        float3 normalVelocity = projVelocity * n;\r\n        float3 tangentVelocity = velocity - normalVelocity;\r\n    \r\n        if (projVelocity < 0)\r\n            velocity -= ((1 + Elasticity) * projVelocity) * n;\r\n        velocity -= Friction * tangentVelocity;\r\n    \r\n        age += (LifetimeLoss * lifetime);\r\n    \r\n    }\r\n}\r\nvoid Force_0(inout float3 velocity, float mass, float3 Force, float deltaTime) /*Mode:Absolute */\r\n{\r\n    velocity += (Force / mass) * deltaTime;\r\n}\r\nvoid EulerIntegration(inout float3 position, float3 velocity, float deltaTime)\r\n{\r\n    position += velocity * deltaTime;\r\n}\r\nvoid Age(inout float age, float deltaTime)\r\n{\r\n    age += deltaTime;\r\n}\r\nvoid Reap(float age, float lifetime, inout bool alive)\r\n{\r\n    if(age > lifetime) { alive = false; }\r\n}\r\n\r\n\r\n\r\n[numthreads(NB_THREADS_PER_GROUP,1,1)]\r\nvoid CSMain(uint3 id : SV_DispatchThreadID, uint3 groupId : SV_GroupThreadID)\r\n{\r\n    uint index = id.x;\r\n\tif (id.x < nbMax)\r\n\t{\r\n#if VFX_USE_ALIVE_CURRENT\r\n\t\tbool alive = (attributeBuffer.Load((index * 0x8 + 0x3) << 2));\r\n\t\t\r\n\r\n\t\tif (alive)\r\n\t\t{\r\n\t\t\tfloat3 position = asfloat(attributeBuffer.Load3((index * 0x8 + 0x0) << 2));\r\n\t\t\tfloat lifetime = asfloat(attributeBuffer.Load((index * 0x1 + 0x7A1200) << 2));\r\n\t\t\tfloat3 velocity = asfloat(attributeBuffer.Load3((index * 0x4 + 0x895440) << 2));\r\n\t\t\tfloat age = asfloat(attributeBuffer.Load((index * 0x8 + 0x4) << 2));\r\n\t\t\tfloat mass = (float)1;\r\n\t\t\tfloat3 oldPosition = asfloat(attributeBuffer.Load3((index * 0x4 + 0xC65D40) << 2));\r\n\t\t\t\r\n\r\n\t\t\t\r\n#if VFX_USE_OLDPOSITION_CURRENT\r\n\t\t\toldPosition = position;\r\n#endif\r\n\t\t\t\r\n\t\t\t{\r\n\t\t\t    CollisionAABox_0( /*inout */position,  /*inout */velocity,  /*inout */age, lifetime, box_center_a, box_size_a, Elasticity_a, Friction_a, LifetimeLoss_a, deltaTime_a, (float)1, (float)0);\r\n\t\t\t}\r\n\t\t\t{\r\n\t\t\t    CollisionSphere_0( /*inout */position,  /*inout */velocity,  /*inout */age, lifetime, Sphere_center_b, Sphere_radius_b, Elasticity_b, Friction_b, LifetimeLoss_b, deltaTime_a, (float)1, (float)0);\r\n\t\t\t}\r\n\t\t\tForce_0( /*inout */velocity, mass, Force_c, deltaTime_a);\r\n\t\t\tEulerIntegration( /*inout */position, velocity, deltaTime_a);\r\n\t\t\tAge( /*inout */age, deltaTime_a);\r\n\t\t\tReap(age, lifetime,  /*inout */alive);\r\n\t\t\t\r\n\r\n\t\t\tif (alive)\r\n\t\t\t{\r\n\t\t\t\tattributeBuffer.Store3((index * 0x8 + 0x0) << 2,asuint(position));\r\n\t\t\t\tattributeBuffer.Store3((index * 0x4 + 0x895440) << 2,asuint(velocity));\r\n\t\t\t\tattributeBuffer.Store((index * 0x8 + 0x4) << 2,asuint(age));\r\n\t\t\t\tattributeBuffer.Store3((index * 0x4 + 0xC65D40) << 2,asuint(oldPosition));\r\n\t\t\t\t\r\n\r\n#if VFX_HAS_INDIRECT_DRAW\r\n\t\t\t\tindirectBuffer.Append(index);\r\n#endif\r\n\t\t\t}\r\n\t\t\telse\r\n\t\t\t{\r\n\t\t\t\tattributeBuffer.Store((index * 0x8 + 0x3) << 2,uint(alive));\r\n\t\t\t\t\r\n\r\n\t\t\t\tdeadListOut.Append(index);\r\n\t\t\t}\r\n\t\t}\r\n#else\r\n\t\tfloat3 position = asfloat(attributeBuffer.Load3((index * 0x8 + 0x0) << 2));\r\n\t\tfloat lifetime = asfloat(attributeBuffer.Load((index * 0x1 + 0x7A1200) << 2));\r\n\t\tbool alive = (attributeBuffer.Load((index * 0x8 + 0x3) << 2));\r\n\t\tfloat3 velocity = asfloat(attributeBuffer.Load3((index * 0x4 + 0x895440) << 2));\r\n\t\tfloat age = asfloat(attributeBuffer.Load((index * 0x8 + 0x4) << 2));\r\n\t\tfloat mass = (float)1;\r\n\t\tfloat3 oldPosition = asfloat(attributeBuffer.Load3((index * 0x4 + 0xC65D40) << 2));\r\n\t\t\r\n\r\n\t\t\r\n#if VFX_USE_OLDPOSITION_CURRENT\r\n\t\toldPosition = position;\r\n#endif\r\n\t\t\r\n\t\t{\r\n\t\t    CollisionAABox_0( /*inout */position,  /*inout */velocity,  /*inout */age, lifetime, box_center_a, box_size_a, Elasticity_a, Friction_a, LifetimeLoss_a, deltaTime_a, (float)1, (float)0);\r\n\t\t}\r\n\t\t{\r\n\t\t    CollisionSphere_0( /*inout */position,  /*inout */velocity,  /*inout */age, lifetime, Sphere_center_b, Sphere_radius_b, Elasticity_b, Friction_b, LifetimeLoss_b, deltaTime_a, (float)1, (float)0);\r\n\t\t}\r\n\t\tForce_0( /*inout */velocity, mass, Force_c, deltaTime_a);\r\n\t\tEulerIntegration( /*inout */position, velocity, deltaTime_a);\r\n\t\tAge( /*inout */age, deltaTime_a);\r\n\t\tReap(age, lifetime,  /*inout */alive);\r\n\t\t\r\n\r\n\t\tattributeBuffer.Store3((index * 0x8 + 0x0) << 2,asuint(position));\r\n\t\tattributeBuffer.Store((index * 0x8 + 0x3) << 2,uint(alive));\r\n\t\tattributeBuffer.Store3((index * 0x4 + 0x895440) << 2,asuint(velocity));\r\n\t\tattributeBuffer.Store((index * 0x8 + 0x4) << 2,asuint(age));\r\n\t\tattributeBuffer.Store3((index * 0x4 + 0xC65D40) << 2,asuint(oldPosition));\r\n\t\t\r\n\r\n#if VFX_HAS_INDIRECT_DRAW\r\n\t\tindirectBuffer.Append(index);\r\n#endif\r\n#endif\r\n\t}\r\n}"
   - compute: 0
     name: Temp_shader_c_point output_Runtime.shader
     source: "Shader \"Hidden/VFX/ParticlePoints\"\r\n{\r\n\tSubShader\r\n\t{\t\r\n\t\tTags { \"Queue\"=\"AlphaTest\" \"IgnoreProjector\"=\"False\" \"RenderType\"=\"Opaque\" }\r\n\t\t\r\n\t\t\r\n\t\t\r\n\t\t\r\n\t\t\r\n\t\t\r\n\t\t\r\n\t\t\r\n\t\t\r\n\t\t\r\n\t\t\r\n\t\t\r\n\t\tZTest LEqual\r\n\t\tZWrite On\r\n\t\tCull Off\r\n\t\t\r\n\t\r\n\t\t\t\r\n\t\tHLSLINCLUDE\r\n\t\t#if !defined(VFX_WORLD_SPACE) && !defined(VFX_LOCAL_SPACE)\r\n\t\t#define VFX_LOCAL_SPACE 1\r\n\t\t#endif\r\n\t\t\r\n\t\t#include \"HLSLSupport.cginc\"\r\n\t\t#define NB_THREADS_PER_GROUP 64\r\n\t\t#define VFX_USE_POSITION_CURRENT 1\r\n\t\t#define VFX_USE_LIFETIME_CURRENT 1\r\n\t\t#define VFX_USE_ALIVE_CURRENT 1\r\n\t\t#define VFX_USE_AGE_CURRENT 1\r\n\t\t#define VFX_USE_COLOR_CURRENT 1\r\n\t\t#define VFX_USE_ALPHA_CURRENT 1\r\n\t\t#define VFX_USE_OLDPOSITION_CURRENT 1\r\n\t\t#define IS_OPAQUE_PARTICLE 1\r\n\t\t#define USE_ALPHA_TEST 1\r\n\t\t#define USE_MOTION_VECTORS_PASS 1\r\n\t\t\r\n\t\t\r\n\t\t\r\n\t\t#define VFX_LOCAL_SPACE 1\r\n\t\t\r\n\r\n\t\tCBUFFER_START(parameters)\r\n\t\t    float gradient_a;\r\n\t\t    float alphaThreshold;\r\n\t\t    uint2 PADDING_0;\r\n\t\tCBUFFER_END\r\n\t\t\r\n\r\n\t\t\r\n\t\t#define VFX_NEEDS_COLOR_INTERPOLATOR (VFX_USE_COLOR_CURRENT || VFX_USE_ALPHA_CURRENT)\r\n\t\t#define IS_TRANSPARENT_PARTICLE (!IS_OPAQUE_PARTICLE)\r\n\t\t\r\n\t\tByteAddressBuffer attributeBuffer;\t\r\n\t\t\r\n\t\t#if VFX_HAS_INDIRECT_DRAW\r\n\t\tStructuredBuffer<uint> indirectBuffer;\t\r\n\t\t#endif\t\r\n\t\t\r\n\t\t#if USE_DEAD_LIST_COUNT\r\n\t\tByteAddressBuffer deadListCount;\r\n\t\t#endif\r\n\t\t\r\n\t\tCBUFFER_START(outputParams)\r\n\t\t\tfloat nbMax;\r\n\t\t\tfloat systemSeed;\r\n\t\tCBUFFER_END\r\n\t\t\r\n\t\tENDHLSL\r\n\t\t\r\n\r\n\t\t// Depth pass\r\n\t\tPass\r\n\t\t{\t\t\r\n\t\t\tTags { \"LightMode\"=\"DepthForwardOnly\" }\r\n\t\t\t\r\n\t\t\tZWrite On\r\n\t\t\tBlend Off\r\n\t\t\r\n\t\t\tHLSLPROGRAM\r\n\t\t\t#pragma target 4.5\r\n\t\t\t\r\n\t\t\tstruct ps_input\r\n\t\t\t{\r\n\t\t\t\tfloat4 pos : SV_POSITION;\r\n\t\t\t\t#if USE_ALPHA_TEST || VFX_USE_ALPHA_CURRENT\r\n\t\t\t\tnointerpolation float2 builtInInterpolants : TEXCOORD0;\r\n\t\t\t\t#endif\r\n\t\t\t};\r\n\t\t\r\n\t\t#define VFX_VARYING_PS_INPUTS ps_input\r\n\t\t#define VFX_VARYING_POSCS pos\r\n\t\t#undef VFX_VARYING_POSSS\r\n\t\t#undef VFX_VARYING_COLOR // Not used\r\n\t\t#define VFX_VARYING_ALPHA builtInInterpolants.x\r\n\t\t#undef VFX_VARYING_INVSOFTPARTICLEFADEDISTANCE\r\n\t\t#define VFX_VARYING_ALPHATHRESHOLD builtInInterpolants.y\r\n\t\t\r\n\t\t\t#if !(defined(VFX_VARYING_PS_INPUTS) && defined(VFX_VARYING_POSCS))\r\n\t\t\t#error VFX_VARYING_PS_INPUTS and VFX_VARYING_POSCS must be defined.\r\n\t\t\t#endif\r\n\t\t\t\r\n\t\t\t#include \"Assets/VFXEditor/Shaders/RenderPipeline/HDRP/VFXCommon.cginc\"\r\n\t\t\t#include \"Assets/VFXEditor/Shaders/VFXCommon.cginc\"\r\n\t\t\t\r\n\r\n\t\t\tvoid ColorOverLife_26AC1(float age, float lifetime, inout float3 color, float gradient) /*mode:Color ColorComposition:Scale AlphaComposition:Scale */\r\n\t\t\t{\r\n\t\t\t    \r\n\t\t\t    float4 sampledColor = SampleGradient(gradient, age/lifetime);\r\n\t\t\t    color *= sampledColor.rgb;\r\n\t\t\t    \r\n\t\t\t}\r\n\t\t\t\r\n\r\n\t\t\t\r\n\t\t\t#pragma vertex vert\r\n\t\t\t\r\n\t\t\tVFX_VARYING_PS_INPUTS vert(uint id : SV_VertexID, uint instanceID : SV_InstanceID)\r\n\t\t\t{\r\n\t\t\t\tuint index = id;\r\n\t\t\t\tVFX_VARYING_PS_INPUTS o = (VFX_VARYING_PS_INPUTS)0;\r\n\t\t\t\t\r\n\t\t\t\t\r\n\t\t\t\t\t\t#if VFX_HAS_INDIRECT_DRAW\r\n\t\t\t\t\t\t#if USE_DEAD_LIST_COUNT\r\n\t\t\t\t\t\t\tif (index >= asuint(nbMax) - deadListCount.Load(0))\r\n\t\t\t\t\t\t\t\treturn o;\r\n\t\t\t\t\t\t#endif\r\n\t\t\t\t\t\t\r\n\t\t\t\t\t\t\tindex = indirectBuffer[index];\r\n\t\t\t\t\t\t\tfloat3 position = asfloat(attributeBuffer.Load3((index * 0x8 + 0x0) << 2));\r\n\t\t\t\t\t\t\tfloat lifetime = asfloat(attributeBuffer.Load((index * 0x1 + 0x7A1200) << 2));\r\n\t\t\t\t\t\t\tbool alive = (attributeBuffer.Load((index * 0x8 + 0x3) << 2));\r\n\t\t\t\t\t\t\tfloat age = asfloat(attributeBuffer.Load((index * 0x8 + 0x4) << 2));\r\n\t\t\t\t\t\t\tfloat3 color = float3(1,1,1);\r\n\t\t\t\t\t\t\tfloat alpha = (float)1;\r\n\t\t\t\t\t\t\tfloat3 oldPosition = asfloat(attributeBuffer.Load3((index * 0x4 + 0xC65D40) << 2));\r\n\t\t\t\t\t\t\t\r\n\t\t\t\t\r\n\t\t\t\t\t\t#else\r\n\t\t\t\t\t\t\tif (index >= asuint(nbMax))\r\n\t\t\t\t\t\t\t\treturn o;\r\n\t\t\t\t\t\t\t\r\n\t\t\t\t\t\t\tbool alive = (attributeBuffer.Load((index * 0x8 + 0x3) << 2));\r\n\t\t\t\t\t\t\t\r\n\t\t\t\t\r\n\t\t\t\t\t\t\tif (!alive)\r\n\t\t\t\t\t\t\t\treturn o;\r\n\t\t\t\t\t\t\t\r\n\t\t\t\t\t\t\tfloat3 position = asfloat(attributeBuffer.Load3((index * 0x8 + 0x0) << 2));\r\n\t\t\t\t\t\t\tfloat lifetime = asfloat(attributeBuffer.Load((index * 0x1 + 0x7A1200) << 2));\r\n\t\t\t\t\t\t\tfloat age = asfloat(attributeBuffer.Load((index * 0x8 + 0x4) << 2));\r\n\t\t\t\t\t\t\tfloat3 color = float3(1,1,1);\r\n\t\t\t\t\t\t\tfloat alpha = (float)1;\r\n\t\t\t\t\t\t\tfloat3 oldPosition = asfloat(attributeBuffer.Load3((index * 0x4 + 0xC65D40) << 2));\r\n\t\t\t\t\t\t\t\r\n\t\t\t\t\r\n\t\t\t\t\t\t#endif\r\n\t\t\t\t\t\t\r\n\t\t\t\tColorOverLife_26AC1(age, lifetime,  /*inout */color, gradient_a);\r\n\t\t\t\t\r\n\r\n\t\t\t\t\t\t\r\n\t\t\t\tif (!alive)\r\n\t\t\t\t\treturn o;\r\n\t\t\t\t\t\t\t\t\r\n\t\t\t\to.VFX_VARYING_POSCS = TransformPositionVFXToClip(position);\r\n\t\t\t\r\n\t\t\t\t\r\n\t\t\t\t\t\t#if VFX_USE_COLOR_CURRENT && defined(VFX_VARYING_COLOR)\r\n\t\t\t\t\t\to.VFX_VARYING_COLOR = color;\r\n\t\t\t\t\t\t#endif\r\n\t\t\t\t\t\t#if VFX_USE_ALPHA_CURRENT && defined(VFX_VARYING_ALPHA) \r\n\t\t\t\t\t\to.VFX_VARYING_ALPHA = alpha;\r\n\t\t\t\t\t\t#endif\r\n\t\t\t\t\t\t\r\n\t\t\t\t\t\t\r\n\t\t\t\t\t\t#if USE_SOFT_PARTICLE && defined(VFX_VARYING_INVSOFTPARTICLEFADEDISTANCE)\r\n\t\t\t\t\t\t\r\n\t\t\t\t\t\to.VFX_VARYING_INVSOFTPARTICLEFADEDISTANCE = invSoftParticlesFadeDistance;\r\n\t\t\t\t\t\t#endif\r\n\t\t\t\t\t\t\r\n\t\t\t\t\t\t#if (VFX_NEEDS_POSSS || USE_SOFT_PARTICLE) && defined(VFX_VARYING_POSSS) && defined(VFX_VARYING_POSCS)\r\n\t\t\t\t\t\to.VFX_VARYING_POSSS = VFXGetPOSSS(o.VFX_VARYING_POSCS);\r\n\t\t\t\t\t\t#endif\r\n\t\t\t\t\t\t\r\n\t\t\t\t\t\t#if USE_ALPHA_TEST && defined(VFX_VARYING_ALPHATHRESHOLD)\r\n\t\t\t\t\t\t\r\n\t\t\t\t\t\to.VFX_VARYING_ALPHATHRESHOLD = alphaThreshold;\r\n\t\t\t\t\t\t#endif\r\n\t\t\t\t\t\t\r\n\t\t\t\t\t\t#if USE_UV_SCALE_BIAS\r\n\t\t\t\t\t\t\r\n\t\t\t\t\t\t\r\n\t\t\t\t\t\to.VFX_VARYING_UV.xy = o.VFX_VARYING_UV.xy * uvScale + uvBias;\r\n\t\t\t\t\t\t#endif\r\n\t\t\t\t\t\t\r\n\t\t\t\t\t\t\r\n\t\t\t\t\r\n\t\t\t\t\t\t\r\n\t\t\t\treturn o;\r\n\t\t\t}\r\n\t\t\t\r\n\t\t\t#include \"Assets/VFXEditor/Shaders/VFXCommonOutput.cginc\"\r\n\t\t\t\r\n\t\t\t\r\n\t\t\t\t\r\n\t\t\t#pragma fragment frag\r\n\t\t\tfloat frag(ps_input i) : SV_TARGET\r\n\t\t\t{\r\n\t\t\t\tfloat alpha = VFXGetFragmentColor(i).a;\r\n\t\t\t\tVFXClipFragmentColor(alpha,i);\r\n\t\t\t\treturn 0;\r\n\t\t\t}\r\n\t\t\tENDHLSL\r\n\t\t}\r\n\t\t\r\n\r\n\t\t// Forward pass\r\n\t\tPass\r\n\t\t{\t\t\r\n\t\t\tTags { \"LightMode\"=\"ForwardOnly\" }\r\n\t\t\r\n\t\t\tHLSLPROGRAM\r\n\t\t\t#pragma target 4.5\r\n\t\t\t\r\n\t\t\tstruct ps_input\r\n\t\t\t{\r\n\t\t\t\tfloat4 pos : SV_POSITION;\r\n\t\t\t\t#if VFX_NEEDS_COLOR_INTERPOLATOR\r\n\t\t\t\tnointerpolation float4 color : COLOR0;\r\n\t\t\t\t#endif\r\n\t\t\t\t#if USE_SOFT_PARTICLE || USE_ALPHA_TEST\r\n\t\t\t\tnointerpolation float2 builtInInterpolants : TEXCOORD0;\r\n\t\t\t\t#endif\r\n\t\t\t\t#if USE_SOFT_PARTICLE\r\n\t\t\t\tfloat4 projPos : TEXCOORD1;\t\t\r\n\t\t\t\t#endif\r\n\t\t\t};\r\n\t\t\t\r\n\t\t\tstruct ps_output\r\n\t\t\t{\r\n\t\t\t\tfloat4 color : SV_Target0;\r\n\t\t\t};\r\n\t\t\r\n\t\t#define VFX_VARYING_PS_INPUTS ps_input\r\n\t\t#define VFX_VARYING_POSCS pos\r\n\t\t#define VFX_VARYING_POSSS projPos\r\n\t\t#define VFX_VARYING_COLOR color.rgb\r\n\t\t#define VFX_VARYING_ALPHA color.a\r\n\t\t#define VFX_VARYING_INVSOFTPARTICLEFADEDISTANCE builtInInterpolants.x\r\n\t\t#define VFX_VARYING_ALPHATHRESHOLD builtInInterpolants.y\r\n\t\t\t\r\n\t\t\t#if !(defined(VFX_VARYING_PS_INPUTS) && defined(VFX_VARYING_POSCS))\r\n\t\t\t#error VFX_VARYING_PS_INPUTS and VFX_VARYING_POSCS must be defined.\r\n\t\t\t#endif\r\n\t\t\t\r\n\t\t\t#include \"Assets/VFXEditor/Shaders/RenderPipeline/HDRP/VFXCommon.cginc\"\r\n\t\t\t#include \"Assets/VFXEditor/Shaders/VFXCommon.cginc\"\r\n\t\t\t\r\n\r\n\t\t\tvoid ColorOverLife_26AC1(float age, float lifetime, inout float3 color, float gradient) /*mode:Color ColorComposition:Scale AlphaComposition:Scale */\r\n\t\t\t{\r\n\t\t\t    \r\n\t\t\t    float4 sampledColor = SampleGradient(gradient, age/lifetime);\r\n\t\t\t    color *= sampledColor.rgb;\r\n\t\t\t    \r\n\t\t\t}\r\n\t\t\t\r\n\r\n\t\t\t\r\n\t\t\t#pragma vertex vert\r\n\t\t\t\r\n\t\t\tVFX_VARYING_PS_INPUTS vert(uint id : SV_VertexID, uint instanceID : SV_InstanceID)\r\n\t\t\t{\r\n\t\t\t\tuint index = id;\r\n\t\t\t\tVFX_VARYING_PS_INPUTS o = (VFX_VARYING_PS_INPUTS)0;\r\n\t\t\t\t\r\n\t\t\t\t\r\n\t\t\t\t\t\t#if VFX_HAS_INDIRECT_DRAW\r\n\t\t\t\t\t\t#if USE_DEAD_LIST_COUNT\r\n\t\t\t\t\t\t\tif (index >= asuint(nbMax) - deadListCount.Load(0))\r\n\t\t\t\t\t\t\t\treturn o;\r\n\t\t\t\t\t\t#endif\r\n\t\t\t\t\t\t\r\n\t\t\t\t\t\t\tindex = indirectBuffer[index];\r\n\t\t\t\t\t\t\tfloat3 position = asfloat(attributeBuffer.Load3((index * 0x8 + 0x0) << 2));\r\n\t\t\t\t\t\t\tfloat lifetime = asfloat(attributeBuffer.Load((index * 0x1 + 0x7A1200) << 2));\r\n\t\t\t\t\t\t\tbool alive = (attributeBuffer.Load((index * 0x8 + 0x3) << 2));\r\n\t\t\t\t\t\t\tfloat age = asfloat(attributeBuffer.Load((index * 0x8 + 0x4) << 2));\r\n\t\t\t\t\t\t\tfloat3 color = float3(1,1,1);\r\n\t\t\t\t\t\t\tfloat alpha = (float)1;\r\n\t\t\t\t\t\t\tfloat3 oldPosition = asfloat(attributeBuffer.Load3((index * 0x4 + 0xC65D40) << 2));\r\n\t\t\t\t\t\t\t\r\n\t\t\t\t\r\n\t\t\t\t\t\t#else\r\n\t\t\t\t\t\t\tif (index >= asuint(nbMax))\r\n\t\t\t\t\t\t\t\treturn o;\r\n\t\t\t\t\t\t\t\r\n\t\t\t\t\t\t\tbool alive = (attributeBuffer.Load((index * 0x8 + 0x3) << 2));\r\n\t\t\t\t\t\t\t\r\n\t\t\t\t\r\n\t\t\t\t\t\t\tif (!alive)\r\n\t\t\t\t\t\t\t\treturn o;\r\n\t\t\t\t\t\t\t\r\n\t\t\t\t\t\t\tfloat3 position = asfloat(attributeBuffer.Load3((index * 0x8 + 0x0) << 2));\r\n\t\t\t\t\t\t\tfloat lifetime = asfloat(attributeBuffer.Load((index * 0x1 + 0x7A1200) << 2));\r\n\t\t\t\t\t\t\tfloat age = asfloat(attributeBuffer.Load((index * 0x8 + 0x4) << 2));\r\n\t\t\t\t\t\t\tfloat3 color = float3(1,1,1);\r\n\t\t\t\t\t\t\tfloat alpha = (float)1;\r\n\t\t\t\t\t\t\tfloat3 oldPosition = asfloat(attributeBuffer.Load3((index * 0x4 + 0xC65D40) << 2));\r\n\t\t\t\t\t\t\t\r\n\t\t\t\t\r\n\t\t\t\t\t\t#endif\r\n\t\t\t\t\t\t\r\n\t\t\t\tColorOverLife_26AC1(age, lifetime,  /*inout */color, gradient_a);\r\n\t\t\t\t\r\n\r\n\t\t\t\t\t\t\r\n\t\t\t\tif (!alive)\r\n\t\t\t\t\treturn o;\r\n\t\t\t\t\t\t\t\t\r\n\t\t\t\to.VFX_VARYING_POSCS = TransformPositionVFXToClip(position);\r\n\t\t\t\r\n\t\t\t\t\r\n\t\t\t\t\t\t#if VFX_USE_COLOR_CURRENT && defined(VFX_VARYING_COLOR)\r\n\t\t\t\t\t\to.VFX_VARYING_COLOR = color;\r\n\t\t\t\t\t\t#endif\r\n\t\t\t\t\t\t#if VFX_USE_ALPHA_CURRENT && defined(VFX_VARYING_ALPHA) \r\n\t\t\t\t\t\to.VFX_VARYING_ALPHA = alpha;\r\n\t\t\t\t\t\t#endif\r\n\t\t\t\t\t\t\r\n\t\t\t\t\t\t\r\n\t\t\t\t\t\t#if USE_SOFT_PARTICLE && defined(VFX_VARYING_INVSOFTPARTICLEFADEDISTANCE)\r\n\t\t\t\t\t\t\r\n\t\t\t\t\t\to.VFX_VARYING_INVSOFTPARTICLEFADEDISTANCE = invSoftParticlesFadeDistance;\r\n\t\t\t\t\t\t#endif\r\n\t\t\t\t\t\t\r\n\t\t\t\t\t\t#if (VFX_NEEDS_POSSS || USE_SOFT_PARTICLE) && defined(VFX_VARYING_POSSS) && defined(VFX_VARYING_POSCS)\r\n\t\t\t\t\t\to.VFX_VARYING_POSSS = VFXGetPOSSS(o.VFX_VARYING_POSCS);\r\n\t\t\t\t\t\t#endif\r\n\t\t\t\t\t\t\r\n\t\t\t\t\t\t#if USE_ALPHA_TEST && defined(VFX_VARYING_ALPHATHRESHOLD)\r\n\t\t\t\t\t\t\r\n\t\t\t\t\t\to.VFX_VARYING_ALPHATHRESHOLD = alphaThreshold;\r\n\t\t\t\t\t\t#endif\r\n\t\t\t\t\t\t\r\n\t\t\t\t\t\t#if USE_UV_SCALE_BIAS\r\n\t\t\t\t\t\t\r\n\t\t\t\t\t\t\r\n\t\t\t\t\t\to.VFX_VARYING_UV.xy = o.VFX_VARYING_UV.xy * uvScale + uvBias;\r\n\t\t\t\t\t\t#endif\r\n\t\t\t\t\t\t\r\n\t\t\t\t\t\t\r\n\t\t\t\t\r\n\t\t\t\t\t\t\r\n\t\t\t\treturn o;\r\n\t\t\t}\r\n\t\t\t\r\n\t\t\t#include \"Assets/VFXEditor/Shaders/VFXCommonOutput.cginc\"\r\n\t\t\t\r\n\t\t\t\r\n\t\t\t\t\r\n\t\t\t#pragma fragment frag\r\n\t\t\tps_output frag(ps_input i)\r\n\t\t\t{\r\n\t\t\t\tps_output o = (ps_output)0;\r\n\t\t\t\to.color = VFXGetFragmentColor(i);\r\n\t\t\t\tVFXClipFragmentColor(o.color.a,i);\r\n\t\t\t\treturn o;\r\n\t\t\t}\r\n\t\t\tENDHLSL\r\n\t\t}\r\n\t\t\r\n\r\n\t\t// Motion Vectors pass\r\n\t\tPass\r\n\t\t{\t\t\r\n\t\t\tName \"MOTIONVECTORS\"\r\n\t\t\tTags { \"LightMode\"=\"MotionVectors\" }\r\n\t\t\r\n\t\t\tZWrite Off\r\n\t\t\tBlend Off\r\n\t\t\t\r\n\t\t\tHLSLPROGRAM\r\n\t\t\t#pragma target 4.5\r\n\t\t\t\r\n\t\t\tfloat4x4 _NonJitteredVP;\r\n\t\t\tfloat4x4 _PreviousVP;\r\n\t\t\t\r\n\t\t\tstruct ps_input\r\n\t\t\t{\r\n\t\t\t\tfloat4 pos : SV_POSITION;\r\n\t\t\t\t#if USE_SOFT_PARTICLE || USE_ALPHA_TEST || VFX_USE_ALPHA_CURRENT\r\n\t\t\t\tnointerpolation float3 builtInInterpolants : TEXCOORD0;\r\n\t\t\t\t#endif\r\n\t\t\t\t#if USE_SOFT_PARTICLE\r\n\t\t\t\tfloat4 projPos : TEXCOORD1;\t\t\r\n\t\t\t\t#endif\r\n\t\t\t\t\r\n\t\t\t\tfloat4 previousPos : TEXCOORD2;\r\n\t\t\t\tfloat4 currentPos : TEXCOORD3;\r\n\t\t\t};\r\n\t\t\t\r\n\t\t\tstruct ps_output\r\n\t\t\t{\r\n\t\t\t\tfloat2 motion : SV_Target0;\r\n\t\t\t};\r\n\t\t\r\n\t\t#define VFX_VARYING_PS_INPUTS ps_input\r\n\t\t#define VFX_VARYING_POSCS pos\r\n\t\t#define VFX_VARYING_POSSS projPos\r\n\t\t#define VFX_VARYING_ALPHA builtInInterpolants.z\r\n\t\t#define VFX_VARYING_INVSOFTPARTICLEFADEDISTANCE builtInInterpolants.x\r\n\t\t#define VFX_VARYING_ALPHATHRESHOLD builtInInterpolants.y\r\n\t\t\t\r\n\t\t\r\n\t\t\r\n\t\t\t#if !(defined(VFX_VARYING_PS_INPUTS) && defined(VFX_VARYING_POSCS))\r\n\t\t\t#error VFX_VARYING_PS_INPUTS and VFX_VARYING_POSCS must be defined.\r\n\t\t\t#endif\r\n\t\t\t\r\n\t\t\t#include \"Assets/VFXEditor/Shaders/RenderPipeline/HDRP/VFXCommon.cginc\"\r\n\t\t\t#include \"Assets/VFXEditor/Shaders/VFXCommon.cginc\"\r\n\t\t\t\r\n\r\n\t\t\tvoid ColorOverLife_26AC1(float age, float lifetime, inout float3 color, float gradient) /*mode:Color ColorComposition:Scale AlphaComposition:Scale */\r\n\t\t\t{\r\n\t\t\t    \r\n\t\t\t    float4 sampledColor = SampleGradient(gradient, age/lifetime);\r\n\t\t\t    color *= sampledColor.rgb;\r\n\t\t\t    \r\n\t\t\t}\r\n\t\t\t\r\n\r\n\t\t\t\r\n\t\t\t#pragma vertex vert\r\n\t\t\t\r\n\t\t\tVFX_VARYING_PS_INPUTS vert(uint id : SV_VertexID, uint instanceID : SV_InstanceID)\r\n\t\t\t{\r\n\t\t\t\tuint index = id;\r\n\t\t\t\tVFX_VARYING_PS_INPUTS o = (VFX_VARYING_PS_INPUTS)0;\r\n\t\t\t\t\r\n\t\t\t\t\r\n\t\t\t\t\t\t#if VFX_HAS_INDIRECT_DRAW\r\n\t\t\t\t\t\t#if USE_DEAD_LIST_COUNT\r\n\t\t\t\t\t\t\tif (index >= asuint(nbMax) - deadListCount.Load(0))\r\n\t\t\t\t\t\t\t\treturn o;\r\n\t\t\t\t\t\t#endif\r\n\t\t\t\t\t\t\r\n\t\t\t\t\t\t\tindex = indirectBuffer[index];\r\n\t\t\t\t\t\t\tfloat3 position = asfloat(attributeBuffer.Load3((index * 0x8 + 0x0) << 2));\r\n\t\t\t\t\t\t\tfloat lifetime = asfloat(attributeBuffer.Load((index * 0x1 + 0x7A1200) << 2));\r\n\t\t\t\t\t\t\tbool alive = (attributeBuffer.Load((index * 0x8 + 0x3) << 2));\r\n\t\t\t\t\t\t\tfloat age = asfloat(attributeBuffer.Load((index * 0x8 + 0x4) << 2));\r\n\t\t\t\t\t\t\tfloat3 color = float3(1,1,1);\r\n\t\t\t\t\t\t\tfloat alpha = (float)1;\r\n\t\t\t\t\t\t\tfloat3 oldPosition = asfloat(attributeBuffer.Load3((index * 0x4 + 0xC65D40) << 2));\r\n\t\t\t\t\t\t\t\r\n\t\t\t\t\r\n\t\t\t\t\t\t#else\r\n\t\t\t\t\t\t\tif (index >= asuint(nbMax))\r\n\t\t\t\t\t\t\t\treturn o;\r\n\t\t\t\t\t\t\t\r\n\t\t\t\t\t\t\tbool alive = (attributeBuffer.Load((index * 0x8 + 0x3) << 2));\r\n\t\t\t\t\t\t\t\r\n\t\t\t\t\r\n\t\t\t\t\t\t\tif (!alive)\r\n\t\t\t\t\t\t\t\treturn o;\r\n\t\t\t\t\t\t\t\r\n\t\t\t\t\t\t\tfloat3 position = asfloat(attributeBuffer.Load3((index * 0x8 + 0x0) << 2));\r\n\t\t\t\t\t\t\tfloat lifetime = asfloat(attributeBuffer.Load((index * 0x1 + 0x7A1200) << 2));\r\n\t\t\t\t\t\t\tfloat age = asfloat(attributeBuffer.Load((index * 0x8 + 0x4) << 2));\r\n\t\t\t\t\t\t\tfloat3 color = float3(1,1,1);\r\n\t\t\t\t\t\t\tfloat alpha = (float)1;\r\n\t\t\t\t\t\t\tfloat3 oldPosition = asfloat(attributeBuffer.Load3((index * 0x4 + 0xC65D40) << 2));\r\n\t\t\t\t\t\t\t\r\n\t\t\t\t\r\n\t\t\t\t\t\t#endif\r\n\t\t\t\t\t\t\r\n\t\t\t\tColorOverLife_26AC1(age, lifetime,  /*inout */color, gradient_a);\r\n\t\t\t\t\r\n\r\n\t\t\t\t\t\t\r\n\t\t\t\tif (!alive)\r\n\t\t\t\t\treturn o;\r\n\t\t\t\t\t\t\t\t\r\n\t\t\t\to.VFX_VARYING_POSCS = TransformPositionVFXToClip(position);\r\n\t\t\t\r\n\t\t\t\t\r\n\t\t\t\t\t\t#if VFX_USE_COLOR_CURRENT && defined(VFX_VARYING_COLOR)\r\n\t\t\t\t\t\to.VFX_VARYING_COLOR = color;\r\n\t\t\t\t\t\t#endif\r\n\t\t\t\t\t\t#if VFX_USE_ALPHA_CURRENT && defined(VFX_VARYING_ALPHA) \r\n\t\t\t\t\t\to.VFX_VARYING_ALPHA = alpha;\r\n\t\t\t\t\t\t#endif\r\n\t\t\t\t\t\t\r\n\t\t\t\t\t\t\r\n\t\t\t\t\t\t#if USE_SOFT_PARTICLE && defined(VFX_VARYING_INVSOFTPARTICLEFADEDISTANCE)\r\n\t\t\t\t\t\t\r\n\t\t\t\t\t\to.VFX_VARYING_INVSOFTPARTICLEFADEDISTANCE = invSoftParticlesFadeDistance;\r\n\t\t\t\t\t\t#endif\r\n\t\t\t\t\t\t\r\n\t\t\t\t\t\t#if (VFX_NEEDS_POSSS || USE_SOFT_PARTICLE) && defined(VFX_VARYING_POSSS) && defined(VFX_VARYING_POSCS)\r\n\t\t\t\t\t\to.VFX_VARYING_POSSS = VFXGetPOSSS(o.VFX_VARYING_POSCS);\r\n\t\t\t\t\t\t#endif\r\n\t\t\t\t\t\t\r\n\t\t\t\t\t\t#if USE_ALPHA_TEST && defined(VFX_VARYING_ALPHATHRESHOLD)\r\n\t\t\t\t\t\t\r\n\t\t\t\t\t\to.VFX_VARYING_ALPHATHRESHOLD = alphaThreshold;\r\n\t\t\t\t\t\t#endif\r\n\t\t\t\t\t\t\r\n\t\t\t\t\t\t#if USE_UV_SCALE_BIAS\r\n\t\t\t\t\t\t\r\n\t\t\t\t\t\t\r\n\t\t\t\t\t\to.VFX_VARYING_UV.xy = o.VFX_VARYING_UV.xy * uvScale + uvBias;\r\n\t\t\t\t\t\t#endif\r\n\t\t\t\t\t\t\r\n\t\t\t\t\t\t\r\n\t\t\t\t\r\n\t\t\t\t\t\to.previousPos = mul(_PreviousVP, float4(oldPosition,1.0f));\r\n\t\t\t\t\t\to.currentPos = mul(_NonJitteredVP, float4(position,1.0f));\r\n\t\t\t\t\t\t\r\n\t\t\t\t\t\t\r\n\t\t\t\treturn o;\r\n\t\t\t}\r\n\t\t\t\r\n\t\t\t#include \"Assets/VFXEditor/Shaders/VFXCommonOutput.cginc\"\r\n\t\t\t\r\n\t\t\t\r\n\t\t\t\t\r\n\t\t\t#pragma fragment frag\r\n\t\t\tps_output frag(ps_input i)\r\n\t\t\t{\r\n\t\t\t\tps_output o = (ps_output)0;\r\n\t\t\t\tfloat alpha = VFXGetFragmentColor(i).a;\r\n\t\t\t\tVFXClipFragmentColor(alpha,i);\r\n\t\t\t\t\r\n\t\t\t\tfloat3 p0 = i.previousPos.xyz / i.previousPos.w;\r\n\t\t\t\tfloat3 p1 = i.currentPos.xyz / i.currentPos.w;\r\n\t\t\t\t\r\n\t\t\t\tp0.xy = (p0.xy + 1.0f) / 2.0f;\r\n\t\t\t\tp1.xy = (p1.xy + 1.0f) / 2.0f;\r\n\t\t\r\n\t\t\t\t#if UNITY_UV_STARTS_AT_TOP\r\n\t\t\t\tp0.y = 1 - p0.y;\r\n\t\t\t\tp1.y = 1 - p1.y;\r\n\t\t\t\t#endif\r\n\t\t\t\t\r\n\t\t\t\to.motion = (p1 - p0).xy;\r\n\t\t\t\t\r\n\t\t\t\treturn o;\r\n\t\t\t}\r\n\t\t\tENDHLSL\r\n\t\t}\r\n\t\t\r\n\r\n\t\t\r\n\t}\r\n}\r\n"
->>>>>>> a3eabf5f
   m_Infos:
     m_Expressions:
       m_Expressions:
-      - op: 7
+      - op: 1
         valueIndex: 0
         data[0]: -1
         data[1]: -1
         data[2]: -1
-        data[3]: -1
+        data[3]: 1
       - op: 1
         valueIndex: 1
         data[0]: -1
         data[1]: -1
         data[2]: -1
         data[3]: 1
-      - op: 1
+      - op: 7
         valueIndex: 2
         data[0]: -1
         data[1]: -1
         data[2]: -1
-        data[3]: 1
-      - op: 21
+        data[3]: -1
+      - op: 1
         valueIndex: 3
+        data[0]: -1
+        data[1]: -1
+        data[2]: -1
+        data[3]: 1
+      - op: 26
+        valueIndex: 4
         data[0]: 0
         data[1]: 1
         data[2]: -1
         data[3]: 1
-      - op: 3
-        valueIndex: 4
-        data[0]: 2
-        data[1]: 3
-        data[2]: 2
-        data[3]: -1
+      - op: 1
+        valueIndex: 5
+        data[0]: -1
+        data[1]: -1
+        data[2]: -1
+        data[3]: 1
+      - op: 1
+        valueIndex: 6
+        data[0]: -1
+        data[1]: -1
+        data[2]: -1
+        data[3]: 1
       - op: 1
         valueIndex: 7
         data[0]: -1
         data[1]: -1
         data[2]: -1
-        data[3]: 3
+        data[3]: 1
+      - op: 26
+        valueIndex: 8
+        data[0]: 4
+        data[1]: 1
+        data[2]: -1
+        data[3]: 1
+      - op: 1
+        valueIndex: 9
+        data[0]: -1
+        data[1]: -1
+        data[2]: -1
+        data[3]: 1
       - op: 1
         valueIndex: 10
         data[0]: -1
         data[1]: -1
         data[2]: -1
-        data[3]: 3
-      - op: 29
+        data[3]: 1
+      - op: 1
+        valueIndex: 11
+        data[0]: -1
+        data[1]: -1
+        data[2]: -1
+        data[3]: 1
+      - op: 1
+        valueIndex: 12
+        data[0]: -1
+        data[1]: -1
+        data[2]: -1
+        data[3]: 1
+      - op: 1
         valueIndex: 13
-        data[0]: 5
-        data[1]: 4
+        data[0]: -1
+        data[1]: -1
+        data[2]: -1
+        data[3]: 1
+      - op: 1
+        valueIndex: 14
+        data[0]: -1
+        data[1]: -1
+        data[2]: -1
+        data[3]: 1
+      - op: 1
+        valueIndex: 15
+        data[0]: -1
+        data[1]: -1
+        data[2]: -1
+        data[3]: 1
+      - op: 21
+        valueIndex: 16
+        data[0]: 2
+        data[1]: 3
+        data[2]: -1
+        data[3]: 1
+      - op: 1
+        valueIndex: 17
+        data[0]: -1
+        data[1]: -1
+        data[2]: -1
+        data[3]: 1
+      - op: 1
+        valueIndex: 18
+        data[0]: -1
+        data[1]: -1
+        data[2]: -1
+        data[3]: 1
+      - op: 1
+        valueIndex: 19
+        data[0]: -1
+        data[1]: -1
+        data[2]: -1
+        data[3]: 1
+      - op: 1
+        valueIndex: 20
+        data[0]: -1
+        data[1]: -1
+        data[2]: -1
+        data[3]: 1
+      - op: 3
+        valueIndex: 21
+        data[0]: 12
+        data[1]: 16
+        data[2]: 17
+        data[3]: -1
+      - op: 3
+        valueIndex: 24
+        data[0]: 13
+        data[1]: 14
+        data[2]: 15
+        data[3]: -1
+      - op: 3
+        valueIndex: 27
+        data[0]: 9
+        data[1]: 11
         data[2]: 6
         data[3]: -1
+      - op: 22
+        valueIndex: 30
+        data[0]: 10
+        data[1]: 5
+        data[2]: -1
+        data[3]: 1
       - op: 1
-        valueIndex: 29
+        valueIndex: 31
         data[0]: -1
         data[1]: -1
         data[2]: -1
-        data[3]: 14
-      - op: 1
-        valueIndex: 30
-        data[0]: -1
-        data[1]: -1
-        data[2]: -1
-        data[3]: 3
+        data[3]: 1
+      - op: 25
+        valueIndex: 32
+        data[0]: 8
+        data[1]: 7
+        data[2]: -1
+        data[3]: 1
       - op: 1
         valueIndex: 33
         data[0]: -1
         data[1]: -1
         data[2]: -1
-        data[3]: 3
+        data[3]: 1
+      - op: 1
+        valueIndex: 34
+        data[0]: -1
+        data[1]: -1
+        data[2]: -1
+        data[3]: 1
+      - op: 1
+        valueIndex: 35
+        data[0]: -1
+        data[1]: -1
+        data[2]: -1
+        data[3]: 1
       - op: 1
         valueIndex: 36
         data[0]: -1
         data[1]: -1
         data[2]: -1
-        data[3]: 3
-      - op: 6
+        data[3]: 1
+      - op: 1
+        valueIndex: 37
+        data[0]: -1
+        data[1]: -1
+        data[2]: -1
+        data[3]: 1
+      - op: 1
+        valueIndex: 38
+        data[0]: -1
+        data[1]: -1
+        data[2]: -1
+        data[3]: 1
+      - op: 1
         valueIndex: 39
         data[0]: -1
         data[1]: -1
         data[2]: -1
-        data[3]: -1
+        data[3]: 1
       - op: 1
         valueIndex: 40
         data[0]: -1
         data[1]: -1
         data[2]: -1
         data[3]: 1
-      - op: 45
+      - op: 1
         valueIndex: 41
-        data[0]: 8
-        data[1]: -1
-        data[2]: -1
-        data[3]: 0
-      - op: 1
-        valueIndex: 42
         data[0]: -1
         data[1]: -1
         data[2]: -1
-        data[3]: 3
+        data[3]: 1
+      - op: 26
+        valueIndex: 42
+        data[0]: 18
+        data[1]: 1
+        data[2]: -1
+        data[3]: 1
+      - op: 1
+        valueIndex: 43
+        data[0]: -1
+        data[1]: -1
+        data[2]: -1
+        data[3]: 1
+      - op: 1
+        valueIndex: 44
+        data[0]: -1
+        data[1]: -1
+        data[2]: -1
+        data[3]: 1
       - op: 1
         valueIndex: 45
         data[0]: -1
         data[1]: -1
         data[2]: -1
         data[3]: 1
-      - op: 1
+      - op: 26
         valueIndex: 46
-        data[0]: -1
-        data[1]: -1
+        data[0]: 19
+        data[1]: 1
         data[2]: -1
         data[3]: 1
       - op: 1
@@ -4535,32 +4665,200 @@
         data[1]: -1
         data[2]: -1
         data[3]: 1
+      - op: 29
+        valueIndex: 49
+        data[0]: 23
+        data[1]: 21
+        data[2]: 22
+        data[3]: -1
+      - op: 26
+        valueIndex: 65
+        data[0]: 25
+        data[1]: 1
+        data[2]: -1
+        data[3]: 1
+      - op: 26
+        valueIndex: 66
+        data[0]: 24
+        data[1]: 1
+        data[2]: -1
+        data[3]: 1
+      - op: 24
+        valueIndex: 67
+        data[0]: 7
+        data[1]: 26
+        data[2]: -1
+        data[3]: 1
       - op: 1
-        valueIndex: 49
+        valueIndex: 68
         data[0]: -1
         data[1]: -1
         data[2]: -1
         data[3]: 1
+      - op: 26
+        valueIndex: 69
+        data[0]: 20
+        data[1]: 1
+        data[2]: -1
+        data[3]: 1
       - op: 1
-        valueIndex: 50
+        valueIndex: 70
         data[0]: -1
         data[1]: -1
         data[2]: -1
+        data[3]: 1
+      - op: 1
+        valueIndex: 71
+        data[0]: -1
+        data[1]: -1
+        data[2]: -1
+        data[3]: 1
+      - op: 1
+        valueIndex: 72
+        data[0]: -1
+        data[1]: -1
+        data[2]: -1
+        data[3]: 1
+      - op: 1
+        valueIndex: 73
+        data[0]: -1
+        data[1]: -1
+        data[2]: -1
+        data[3]: 14
+      - op: 1
+        valueIndex: 74
+        data[0]: -1
+        data[1]: -1
+        data[2]: -1
+        data[3]: 1
+      - op: 3
+        valueIndex: 75
+        data[0]: 29
+        data[1]: 28
+        data[2]: 30
+        data[3]: -1
+      - op: 3
+        valueIndex: 78
+        data[0]: 34
+        data[1]: 37
+        data[2]: 27
+        data[3]: -1
+      - op: 45
+        valueIndex: 81
+        data[0]: 52
+        data[1]: -1
+        data[2]: -1
+        data[3]: 0
+      - op: 25
+        valueIndex: 82
+        data[0]: 40
+        data[1]: 7
+        data[2]: -1
+        data[3]: 1
+      - op: 25
+        valueIndex: 83
+        data[0]: 48
+        data[1]: 7
+        data[2]: -1
+        data[3]: 1
+      - op: 26
+        valueIndex: 84
+        data[0]: 38
+        data[1]: 1
+        data[2]: -1
+        data[3]: 1
+      - op: 26
+        valueIndex: 85
+        data[0]: 39
+        data[1]: 1
+        data[2]: -1
+        data[3]: 1
+      - op: 26
+        valueIndex: 86
+        data[0]: 51
+        data[1]: 1
+        data[2]: -1
+        data[3]: 1
+      - op: 3
+        valueIndex: 87
+        data[0]: 33
+        data[1]: 32
+        data[2]: 31
+        data[3]: -1
+      - op: 1
+        valueIndex: 90
+        data[0]: -1
+        data[1]: -1
+        data[2]: -1
+        data[3]: 1
+      - op: 3
+        valueIndex: 91
+        data[0]: 49
+        data[1]: 50
+        data[2]: 53
+        data[3]: -1
+      - op: 27
+        valueIndex: 94
+        data[0]: 46
+        data[1]: 47
+        data[2]: -1
+        data[3]: 1
+      - op: 25
+        valueIndex: 95
+        data[0]: 45
+        data[1]: 7
+        data[2]: -1
+        data[3]: 1
+      - op: 25
+        valueIndex: 96
+        data[0]: 44
+        data[1]: 42
+        data[2]: -1
+        data[3]: 1
+      - op: 1
+        valueIndex: 97
+        data[0]: -1
+        data[1]: -1
+        data[2]: -1
+        data[3]: 3
+      - op: 26
+        valueIndex: 100
+        data[0]: 35
+        data[1]: 1
+        data[2]: -1
+        data[3]: 1
+      - op: 25
+        valueIndex: 101
+        data[0]: 36
+        data[1]: 7
+        data[2]: -1
+        data[3]: 1
+      - op: 6
+        valueIndex: 102
+        data[0]: -1
+        data[1]: -1
+        data[2]: -1
+        data[3]: -1
+      - op: 26
+        valueIndex: 103
+        data[0]: 41
+        data[1]: 1
+        data[2]: -1
+        data[3]: 1
+      - op: 1
+        valueIndex: 104
+        data[0]: -1
+        data[1]: -1
+        data[2]: -1
         data[3]: 3
       - op: 1
-        valueIndex: 53
+        valueIndex: 107
         data[0]: -1
         data[1]: -1
         data[2]: -1
         data[3]: 3
       - op: 1
-        valueIndex: 56
-        data[0]: -1
-        data[1]: -1
-        data[2]: -1
-        data[3]: 1
-      - op: 1
-        valueIndex: 57
+        valueIndex: 110
         data[0]: -1
         data[1]: -1
         data[2]: -1
@@ -4570,46 +4868,94 @@
     m_PropertySheet:
       m_Float:
         m_Array:
+        - m_ExpressionIndex: 0
+          m_Value: 0.2
         - m_ExpressionIndex: 1
+          m_Value: 0
+        - m_ExpressionIndex: 3
           m_Value: 100
-        - m_ExpressionIndex: 2
+        - m_ExpressionIndex: 5
+          m_Value: 1.5
+        - m_ExpressionIndex: 6
+          m_Value: 0
+        - m_ExpressionIndex: 7
+          m_Value: 1
+        - m_ExpressionIndex: 9
+          m_Value: 0
+        - m_ExpressionIndex: 10
+          m_Value: 0.5
+        - m_ExpressionIndex: 11
+          m_Value: 0
+        - m_ExpressionIndex: 12
           m_Value: 0
         - m_ExpressionIndex: 13
-          m_Value: 0.8
-        - m_ExpressionIndex: 16
+          m_Value: 1
+        - m_ExpressionIndex: 14
+          m_Value: 1
+        - m_ExpressionIndex: 15
           m_Value: 1
         - m_ExpressionIndex: 17
-          m_Value: 6.2831855
+          m_Value: 0
         - m_ExpressionIndex: 18
-          m_Value: 0.64000005
+          m_Value: 0
         - m_ExpressionIndex: 19
-          m_Value: 1.5
+          m_Value: 0
         - m_ExpressionIndex: 20
           m_Value: 0.5
-        - m_ExpressionIndex: 23
-          m_Value: 0.33333334
-        - m_ExpressionIndex: 24
+        - m_ExpressionIndex: 25
+          m_Value: 6.2831855
+        - m_ExpressionIndex: 27
+          m_Value: 0
+        - m_ExpressionIndex: 28
+          m_Value: -3
+        - m_ExpressionIndex: 29
+          m_Value: 0
+        - m_ExpressionIndex: 30
+          m_Value: 0
+        - m_ExpressionIndex: 31
+          m_Value: 4.6305723
+        - m_ExpressionIndex: 32
+          m_Value: 6.151472
+        - m_ExpressionIndex: 33
+          m_Value: 5.1082807
+        - m_ExpressionIndex: 34
+          m_Value: 0.19108272
+        - m_ExpressionIndex: 35
+          m_Value: 0
+        - m_ExpressionIndex: 37
+          m_Value: -0.740448
+        - m_ExpressionIndex: 38
+          m_Value: 0
+        - m_ExpressionIndex: 39
+          m_Value: 0.8
+        - m_ExpressionIndex: 41
+          m_Value: 0.8
+        - m_ExpressionIndex: 42
+          m_Value: 6.2831855
+        - m_ExpressionIndex: 47
+          m_Value: 2
+        - m_ExpressionIndex: 49
+          m_Value: 0
+        - m_ExpressionIndex: 50
+          m_Value: 0
+        - m_ExpressionIndex: 51
           m_Value: 1000000
+        - m_ExpressionIndex: 53
+          m_Value: 0
+        - m_ExpressionIndex: 63
+          m_Value: 1
+        - m_ExpressionIndex: 75
+          m_Value: 1
       m_Vector2f:
         m_Array: []
       m_Vector3f:
         m_Array:
-        - m_ExpressionIndex: 5
-          m_Value: {x: 0, y: 0, z: 0}
-        - m_ExpressionIndex: 6
-          m_Value: {x: 1, y: 1, z: 1}
-        - m_ExpressionIndex: 9
+        - m_ExpressionIndex: 68
+          m_Value: {x: -1.5, y: -0.5, z: 0}
+        - m_ExpressionIndex: 73
+          m_Value: {x: 1.5, y: 1.5, z: 1.5}
+        - m_ExpressionIndex: 74
           m_Value: {x: 1.5, y: 0, z: 0}
-        - m_ExpressionIndex: 10
-          m_Value: {x: 1.5, y: 1.5, z: 1.5}
-        - m_ExpressionIndex: 11
-          m_Value: {x: -1.5, y: -0.5, z: 0}
-        - m_ExpressionIndex: 15
-          m_Value: {x: 0, y: -3, z: 0}
-        - m_ExpressionIndex: 21
-          m_Value: {x: 5.1082807, y: 6.151472, z: 4.6305723}
-        - m_ExpressionIndex: 22
-          m_Value: {x: 0.19108272, y: -0.740448, z: 0}
       m_Vector4f:
         m_Array: []
       m_Uint:
@@ -4622,7 +4968,7 @@
         m_Array: []
       m_Gradient:
         m_Array:
-        - m_ExpressionIndex: 8
+        - m_ExpressionIndex: 52
           m_Value:
             serializedVersion: 2
             key0: {r: 1, g: 0, b: 0, a: 1}
@@ -4799,7 +5145,6 @@
       reflectionProbeUsage: 0
       lightProbeUsage: 0
     m_CullingFlags: 3
-    m_UpdateMode: 0
   m_Systems:
   - type: 0
     flags: 0
@@ -4814,7 +5159,7 @@
       buffers: []
       values:
       - nameId: Rate
-        index: 24
+        index: 61
       params: []
       shaderSourceIndex: -1
   - type: 1
@@ -4834,9 +5179,9 @@
       index: 1
     values:
     - nameId: bounds_center
-      index: 22
+      index: 55
     - nameId: bounds_size
-      index: 21
+      index: 62
     tasks:
     - type: 536870912
       buffers:
@@ -4849,13 +5194,35 @@
       - nameId: sourceAttributeBuffer
         index: 2
       values:
-      - nameId: uniform_b
-        index: 7
+      - nameId: Torus_center_a
+        index: 64
+      - nameId: Torus_majorRadius_a
+        index: 5
+      - nameId: Torus_minorRadius_a
+        index: 10
+      - nameId: Torus_arc_a
+        index: 67
+      - nameId: volumeFactor_a
+        index: 65
+      - nameId: r_a
+        index: 66
+      - nameId: uniform_g
+        index: 43
+      - nameId: Lifetime_c
+        index: 63
+      - nameId: box_center_d
+        index: 68
+      - nameId: box_size_d
+        index: 73
+      - nameId: Sphere_center_e
+        index: 74
+      - nameId: Sphere_radius_e
+        index: 75
       params:
       - nameId: bounds_center
-        index: 22
+        index: 55
       - nameId: bounds_size
-        index: 21
+        index: 62
       shaderSourceIndex: 0
     - type: 805306368
       buffers:
@@ -4864,8 +5231,30 @@
       - nameId: deadListOut
         index: 3
       values:
+      - nameId: box_center_a
+        index: 68
+      - nameId: box_size_a
+        index: 73
+      - nameId: Elasticity_a
+        index: 72
+      - nameId: Friction_a
+        index: 69
+      - nameId: LifetimeLoss_a
+        index: 70
       - nameId: deltaTime_a
-        index: 12
+        index: 71
+      - nameId: Sphere_center_b
+        index: 74
+      - nameId: Sphere_radius_b
+        index: 75
+      - nameId: Elasticity_b
+        index: 60
+      - nameId: Friction_b
+        index: 59
+      - nameId: LifetimeLoss_b
+        index: 57
+      - nameId: Force_c
+        index: 54
       params: []
       shaderSourceIndex: 1
     - type: 1073741824
@@ -4874,7 +5263,9 @@
         index: 0
       values:
       - nameId: gradient_a
-        index: 14
+        index: 56
+      - nameId: alphaThreshold
+        index: 58
       params:
       - nameId: sortPriority
         index: 0
