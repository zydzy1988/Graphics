--- conflicted
+++ resolved
@@ -412,49 +412,6 @@
   m_OutputSlots:
   - {fileID: 114142400170049970}
   m_expressionOp: 14
---- !u!114 &114052474742269770
-MonoBehaviour:
-  m_ObjectHideFlags: 1
-  m_PrefabParentObject: {fileID: 0}
-  m_PrefabInternal: {fileID: 0}
-  m_GameObject: {fileID: 0}
-  m_Enabled: 1
-  m_EditorHideFlags: 0
-  m_Script: {fileID: 11500000, guid: f780aa281814f9842a7c076d436932e7, type: 3}
-  m_Name: VFXSlotFloat
-  m_EditorClassIdentifier: 
-  m_Parent: {fileID: 114989163461542950}
-  m_Children: []
-  m_UIPosition: {x: 0, y: 0}
-  m_UICollapsed: 1
-  m_UISuperCollapsed: 0
-  m_MasterSlot: {fileID: 114989163461542950}
-  m_MasterData:
-    m_Owner: {fileID: 0}
-    m_Value:
-      m_Type:
-        m_SerializableType: 
-      m_SerializableObject: 
-  m_Property:
-    name: arc
-    m_serializedType:
-      m_SerializableType: System.Single, mscorlib, Version=2.0.0.0, Culture=neutral,
-        PublicKeyToken=b77a5c561934e089
-    attributes:
-    - m_Type: 3
-      m_Min: -Infinity
-      m_Max: Infinity
-      m_Tooltip: Controls how much of the sphere is used.
-    - m_Type: 0
-      m_Min: 0
-      m_Max: 6.2831855
-      m_Tooltip: 
-    - m_Type: 4
-      m_Min: -Infinity
-      m_Max: Infinity
-      m_Tooltip: 
-  m_Direction: 0
-  m_LinkedSlots: []
 --- !u!114 &114061630886536768
 MonoBehaviour:
   m_ObjectHideFlags: 1
@@ -1055,11 +1012,7 @@
     m_serializedType:
       m_SerializableType: System.Single, mscorlib, Version=2.0.0.0, Culture=neutral,
         PublicKeyToken=b77a5c561934e089
-    attributes:
-    - m_Type: 1
-      m_Min: 0
-      m_Max: Infinity
-      m_Tooltip: 
+    attributes: []
   m_Direction: 0
   m_LinkedSlots: []
 --- !u!114 &114132879526746020
@@ -1365,6 +1318,37 @@
     attributes: []
   m_Direction: 1
   m_LinkedSlots: []
+--- !u!114 &114169665565449264
+MonoBehaviour:
+  m_ObjectHideFlags: 1
+  m_PrefabParentObject: {fileID: 0}
+  m_PrefabInternal: {fileID: 0}
+  m_GameObject: {fileID: 0}
+  m_Enabled: 1
+  m_EditorHideFlags: 0
+  m_Script: {fileID: 11500000, guid: f780aa281814f9842a7c076d436932e7, type: 3}
+  m_Name: VFXSlotFloat
+  m_EditorClassIdentifier: 
+  m_Parent: {fileID: 114651238894819530}
+  m_Children: []
+  m_UIPosition: {x: 0, y: 0}
+  m_UICollapsed: 1
+  m_UISuperCollapsed: 0
+  m_MasterSlot: {fileID: 114571351367840640}
+  m_MasterData:
+    m_Owner: {fileID: 0}
+    m_Value:
+      m_Type:
+        m_SerializableType: 
+      m_SerializableObject: 
+  m_Property:
+    name: x
+    m_serializedType:
+      m_SerializableType: System.Single, mscorlib, Version=2.0.0.0, Culture=neutral,
+        PublicKeyToken=b77a5c561934e089
+    attributes: []
+  m_Direction: 0
+  m_LinkedSlots: []
 --- !u!114 &114175570399757630
 MonoBehaviour:
   m_ObjectHideFlags: 1
@@ -1498,45 +1482,6 @@
     attributes: []
   m_Direction: 1
   m_LinkedSlots: []
---- !u!114 &114195205378332170
-MonoBehaviour:
-  m_ObjectHideFlags: 1
-  m_PrefabParentObject: {fileID: 0}
-  m_PrefabInternal: {fileID: 0}
-  m_GameObject: {fileID: 0}
-  m_Enabled: 1
-  m_EditorHideFlags: 0
-  m_Script: {fileID: 11500000, guid: ac39bd03fca81b849929b9c966f1836a, type: 3}
-  m_Name: VFXSlotFloat3
-  m_EditorClassIdentifier: 
-  m_Parent: {fileID: 114441660632816554}
-  m_Children:
-  - {fileID: 114508023039577798}
-  - {fileID: 114911215503981860}
-  - {fileID: 114260811735243922}
-  m_UIPosition: {x: 0, y: 0}
-  m_UICollapsed: 1
-  m_UISuperCollapsed: 0
-  m_MasterSlot: {fileID: 114989163461542950}
-  m_MasterData:
-    m_Owner: {fileID: 0}
-    m_Value:
-      m_Type:
-        m_SerializableType: 
-      m_SerializableObject: 
-  m_Property:
-    name: center
-    m_serializedType:
-      m_SerializableType: UnityEngine.Vector3, UnityEngine.CoreModule, Version=0.0.0.0,
-        Culture=neutral, PublicKeyToken=null
-    attributes:
-    - m_Type: 3
-      m_Min: -Infinity
-      m_Max: Infinity
-      m_Tooltip: The centre of the sphere.
-  m_Direction: 0
-  m_LinkedSlots:
-  - {fileID: 114574423642185488}
 --- !u!114 &114201052115096330
 MonoBehaviour:
   m_ObjectHideFlags: 1
@@ -1900,6 +1845,37 @@
   m_Direction: 0
   m_LinkedSlots:
   - {fileID: 114387344564908428}
+--- !u!114 &114240696523128920
+MonoBehaviour:
+  m_ObjectHideFlags: 1
+  m_PrefabParentObject: {fileID: 0}
+  m_PrefabInternal: {fileID: 0}
+  m_GameObject: {fileID: 0}
+  m_Enabled: 1
+  m_EditorHideFlags: 0
+  m_Script: {fileID: 11500000, guid: f780aa281814f9842a7c076d436932e7, type: 3}
+  m_Name: VFXSlotFloat
+  m_EditorClassIdentifier: 
+  m_Parent: {fileID: 114651238894819530}
+  m_Children: []
+  m_UIPosition: {x: 0, y: 0}
+  m_UICollapsed: 1
+  m_UISuperCollapsed: 0
+  m_MasterSlot: {fileID: 114571351367840640}
+  m_MasterData:
+    m_Owner: {fileID: 0}
+    m_Value:
+      m_Type:
+        m_SerializableType: 
+      m_SerializableObject: 
+  m_Property:
+    name: y
+    m_serializedType:
+      m_SerializableType: System.Single, mscorlib, Version=2.0.0.0, Culture=neutral,
+        PublicKeyToken=b77a5c561934e089
+    attributes: []
+  m_Direction: 0
+  m_LinkedSlots: []
 --- !u!114 &114243237368648532
 MonoBehaviour:
   m_ObjectHideFlags: 1
@@ -1948,7 +1924,7 @@
   m_UICollapsed: 0
   m_UISuperCollapsed: 0
   m_InputSlots:
-  - {fileID: 114989163461542950}
+  - {fileID: 114571351367840640}
   m_OutputSlots: []
   m_Disabled: 0
   positionMode: 1
@@ -1990,37 +1966,6 @@
   m_Direction: 0
   m_LinkedSlots:
   - {fileID: 114574423642185488}
---- !u!114 &114260811735243922
-MonoBehaviour:
-  m_ObjectHideFlags: 1
-  m_PrefabParentObject: {fileID: 0}
-  m_PrefabInternal: {fileID: 0}
-  m_GameObject: {fileID: 0}
-  m_Enabled: 1
-  m_EditorHideFlags: 0
-  m_Script: {fileID: 11500000, guid: f780aa281814f9842a7c076d436932e7, type: 3}
-  m_Name: VFXSlotFloat
-  m_EditorClassIdentifier: 
-  m_Parent: {fileID: 114195205378332170}
-  m_Children: []
-  m_UIPosition: {x: 0, y: 0}
-  m_UICollapsed: 1
-  m_UISuperCollapsed: 0
-  m_MasterSlot: {fileID: 114989163461542950}
-  m_MasterData:
-    m_Owner: {fileID: 0}
-    m_Value:
-      m_Type:
-        m_SerializableType: 
-      m_SerializableObject: 
-  m_Property:
-    name: z
-    m_serializedType:
-      m_SerializableType: System.Single, mscorlib, Version=2.0.0.0, Culture=neutral,
-        PublicKeyToken=b77a5c561934e089
-    attributes: []
-  m_Direction: 0
-  m_LinkedSlots: []
 --- !u!114 &114263608161625970
 MonoBehaviour:
   m_ObjectHideFlags: 1
@@ -2437,6 +2382,37 @@
     attributes: []
   m_Direction: 1
   m_LinkedSlots: []
+--- !u!114 &114357449871581664
+MonoBehaviour:
+  m_ObjectHideFlags: 1
+  m_PrefabParentObject: {fileID: 0}
+  m_PrefabInternal: {fileID: 0}
+  m_GameObject: {fileID: 0}
+  m_Enabled: 1
+  m_EditorHideFlags: 0
+  m_Script: {fileID: 11500000, guid: f780aa281814f9842a7c076d436932e7, type: 3}
+  m_Name: VFXSlotFloat
+  m_EditorClassIdentifier: 
+  m_Parent: {fileID: 114571351367840640}
+  m_Children: []
+  m_UIPosition: {x: 0, y: 0}
+  m_UICollapsed: 1
+  m_UISuperCollapsed: 0
+  m_MasterSlot: {fileID: 114571351367840640}
+  m_MasterData:
+    m_Owner: {fileID: 0}
+    m_Value:
+      m_Type:
+        m_SerializableType: 
+      m_SerializableObject: 
+  m_Property:
+    name: arc
+    m_serializedType:
+      m_SerializableType: System.Single, mscorlib, Version=2.0.0.0, Culture=neutral,
+        PublicKeyToken=b77a5c561934e089
+    attributes: []
+  m_Direction: 0
+  m_LinkedSlots: []
 --- !u!114 &114359041043978394
 MonoBehaviour:
   m_ObjectHideFlags: 1
@@ -2530,11 +2506,7 @@
     m_serializedType:
       m_SerializableType: UnityEngine.Vector3, UnityEngine.CoreModule, Version=0.0.0.0,
         Culture=neutral, PublicKeyToken=null
-    attributes:
-    - m_Type: 3
-      m_Min: -Infinity
-      m_Max: Infinity
-      m_Tooltip: The centre of the sphere.
+    attributes: []
   m_Direction: 0
   m_LinkedSlots:
   - {fileID: 114574423642185488}
@@ -2663,7 +2635,7 @@
       m_Type:
         m_SerializableType: UnityEditor.VFX.AABox, Assembly-CSharp-Editor-testable,
           Version=0.0.0.0, Culture=neutral, PublicKeyToken=null
-      m_SerializableObject: '{"space":0,"center":{"x":0.07465982437133789,"y":0.02986431121826172,"z":-0.022397994995117189},"size":{"x":8.764678001403809,"y":6.733918190002441,"z":6.838438987731934}}'
+      m_SerializableObject: '{"space":0,"center":{"x":0.0434727668762207,"y":-0.043473243713378909,"z":3.5762786865234377e-7},"size":{"x":8.981574058532715,"y":6.9992218017578129,"z":7.120944976806641}}'
   m_Property:
     name: bounds
     m_serializedType:
@@ -3192,39 +3164,6 @@
     attributes: []
   m_Direction: 0
   m_LinkedSlots: []
---- !u!114 &114441660632816554
-MonoBehaviour:
-  m_ObjectHideFlags: 1
-  m_PrefabParentObject: {fileID: 0}
-  m_PrefabInternal: {fileID: 0}
-  m_GameObject: {fileID: 0}
-  m_Enabled: 1
-  m_EditorHideFlags: 0
-  m_Script: {fileID: 11500000, guid: 1b605c022ee79394a8a776c0869b3f9a, type: 3}
-  m_Name: VFXSlot
-  m_EditorClassIdentifier: 
-  m_Parent: {fileID: 114989163461542950}
-  m_Children:
-  - {fileID: 114195205378332170}
-  - {fileID: 114588896677769818}
-  m_UIPosition: {x: 0, y: 0}
-  m_UICollapsed: 0
-  m_UISuperCollapsed: 0
-  m_MasterSlot: {fileID: 114989163461542950}
-  m_MasterData:
-    m_Owner: {fileID: 0}
-    m_Value:
-      m_Type:
-        m_SerializableType: 
-      m_SerializableObject: 
-  m_Property:
-    name: sphere
-    m_serializedType:
-      m_SerializableType: UnityEditor.VFX.Sphere, Assembly-CSharp-Editor-testable,
-        Version=0.0.0.0, Culture=neutral, PublicKeyToken=null
-    attributes: []
-  m_Direction: 0
-  m_LinkedSlots: []
 --- !u!114 &114442860091417240
 MonoBehaviour:
   m_ObjectHideFlags: 1
@@ -3561,37 +3500,6 @@
       m_Min: 0
       m_Max: Infinity
       m_Tooltip: 
-  m_Direction: 0
-  m_LinkedSlots: []
---- !u!114 &114508023039577798
-MonoBehaviour:
-  m_ObjectHideFlags: 1
-  m_PrefabParentObject: {fileID: 0}
-  m_PrefabInternal: {fileID: 0}
-  m_GameObject: {fileID: 0}
-  m_Enabled: 1
-  m_EditorHideFlags: 0
-  m_Script: {fileID: 11500000, guid: f780aa281814f9842a7c076d436932e7, type: 3}
-  m_Name: VFXSlotFloat
-  m_EditorClassIdentifier: 
-  m_Parent: {fileID: 114195205378332170}
-  m_Children: []
-  m_UIPosition: {x: 0, y: 0}
-  m_UICollapsed: 1
-  m_UISuperCollapsed: 0
-  m_MasterSlot: {fileID: 114989163461542950}
-  m_MasterData:
-    m_Owner: {fileID: 0}
-    m_Value:
-      m_Type:
-        m_SerializableType: 
-      m_SerializableObject: 
-  m_Property:
-    name: x
-    m_serializedType:
-      m_SerializableType: System.Single, mscorlib, Version=2.0.0.0, Culture=neutral,
-        PublicKeyToken=b77a5c561934e089
-    attributes: []
   m_Direction: 0
   m_LinkedSlots: []
 --- !u!114 &114509903624434042
@@ -3926,6 +3834,38 @@
     attributes: []
   m_Direction: 1
   m_LinkedSlots: []
+--- !u!114 &114533600440022420
+MonoBehaviour:
+  m_ObjectHideFlags: 1
+  m_PrefabParentObject: {fileID: 0}
+  m_PrefabInternal: {fileID: 0}
+  m_GameObject: {fileID: 0}
+  m_Enabled: 1
+  m_EditorHideFlags: 0
+  m_Script: {fileID: 11500000, guid: f780aa281814f9842a7c076d436932e7, type: 3}
+  m_Name: VFXSlotFloat
+  m_EditorClassIdentifier: 
+  m_Parent: {fileID: 114571351367840640}
+  m_Children: []
+  m_UIPosition: {x: 0, y: 0}
+  m_UICollapsed: 1
+  m_UISuperCollapsed: 0
+  m_MasterSlot: {fileID: 114571351367840640}
+  m_MasterData:
+    m_Owner: {fileID: 0}
+    m_Value:
+      m_Type:
+        m_SerializableType: 
+      m_SerializableObject: 
+  m_Property:
+    name: radius
+    m_serializedType:
+      m_SerializableType: System.Single, mscorlib, Version=2.0.0.0, Culture=neutral,
+        PublicKeyToken=b77a5c561934e089
+    attributes: []
+  m_Direction: 0
+  m_LinkedSlots:
+  - {fileID: 114930672389675934}
 --- !u!114 &114535030597170238
 MonoBehaviour:
   m_ObjectHideFlags: 1
@@ -4110,6 +4050,45 @@
     attributes: []
   m_Direction: 1
   m_LinkedSlots: []
+--- !u!114 &114571351367840640
+MonoBehaviour:
+  m_ObjectHideFlags: 1
+  m_PrefabParentObject: {fileID: 0}
+  m_PrefabInternal: {fileID: 0}
+  m_GameObject: {fileID: 0}
+  m_Enabled: 1
+  m_EditorHideFlags: 0
+  m_Script: {fileID: 11500000, guid: 1b605c022ee79394a8a776c0869b3f9a, type: 3}
+  m_Name: VFXSlot
+  m_EditorClassIdentifier: 
+  m_Parent: {fileID: 0}
+  m_Children:
+  - {fileID: 114651238894819530}
+  - {fileID: 114533600440022420}
+  - {fileID: 114357449871581664}
+  m_UIPosition: {x: 0, y: 0}
+  m_UICollapsed: 0
+  m_UISuperCollapsed: 0
+  m_MasterSlot: {fileID: 114571351367840640}
+  m_MasterData:
+    m_Owner: {fileID: 114255059132640940}
+    m_Value:
+      m_Type:
+        m_SerializableType: UnityEditor.VFX.ArcSphere, Assembly-CSharp-Editor-testable,
+          Version=0.0.0.0, Culture=neutral, PublicKeyToken=null
+      m_SerializableObject: '{"space":0,"center":{"x":0.0,"y":0.0,"z":0.0},"radius":1.0,"arc":6.2831854820251469}'
+  m_Property:
+    name: Sphere
+    m_serializedType:
+      m_SerializableType: UnityEditor.VFX.ArcSphere, Assembly-CSharp-Editor-testable,
+        Version=0.0.0.0, Culture=neutral, PublicKeyToken=null
+    attributes:
+    - m_Type: 3
+      m_Min: -Infinity
+      m_Max: Infinity
+      m_Tooltip: The sphere used for positioning particles.
+  m_Direction: 0
+  m_LinkedSlots: []
 --- !u!114 &114572794120992782
 MonoBehaviour:
   m_ObjectHideFlags: 1
@@ -4183,8 +4162,8 @@
   m_Direction: 1
   m_LinkedSlots:
   - {fileID: 114365471309725580}
+  - {fileID: 114651238894819530}
   - {fileID: 114258698248108394}
-  - {fileID: 114195205378332170}
 --- !u!114 &114577249955159340
 MonoBehaviour:
   m_ObjectHideFlags: 1
@@ -4216,42 +4195,6 @@
     attributes: []
   m_Direction: 0
   m_LinkedSlots: []
---- !u!114 &114588896677769818
-MonoBehaviour:
-  m_ObjectHideFlags: 1
-  m_PrefabParentObject: {fileID: 0}
-  m_PrefabInternal: {fileID: 0}
-  m_GameObject: {fileID: 0}
-  m_Enabled: 1
-  m_EditorHideFlags: 0
-  m_Script: {fileID: 11500000, guid: f780aa281814f9842a7c076d436932e7, type: 3}
-  m_Name: VFXSlotFloat
-  m_EditorClassIdentifier: 
-  m_Parent: {fileID: 114441660632816554}
-  m_Children: []
-  m_UIPosition: {x: 0, y: 0}
-  m_UICollapsed: 1
-  m_UISuperCollapsed: 0
-  m_MasterSlot: {fileID: 114989163461542950}
-  m_MasterData:
-    m_Owner: {fileID: 0}
-    m_Value:
-      m_Type:
-        m_SerializableType: 
-      m_SerializableObject: 
-  m_Property:
-    name: radius
-    m_serializedType:
-      m_SerializableType: System.Single, mscorlib, Version=2.0.0.0, Culture=neutral,
-        PublicKeyToken=b77a5c561934e089
-    attributes:
-    - m_Type: 3
-      m_Min: -Infinity
-      m_Max: Infinity
-      m_Tooltip: The radius of the sphere.
-  m_Direction: 0
-  m_LinkedSlots:
-  - {fileID: 114930672389675934}
 --- !u!114 &114591874772547464
 MonoBehaviour:
   m_ObjectHideFlags: 1
@@ -4648,6 +4591,41 @@
     attributes: []
   m_Direction: 1
   m_LinkedSlots: []
+--- !u!114 &114651238894819530
+MonoBehaviour:
+  m_ObjectHideFlags: 1
+  m_PrefabParentObject: {fileID: 0}
+  m_PrefabInternal: {fileID: 0}
+  m_GameObject: {fileID: 0}
+  m_Enabled: 1
+  m_EditorHideFlags: 0
+  m_Script: {fileID: 11500000, guid: ac39bd03fca81b849929b9c966f1836a, type: 3}
+  m_Name: VFXSlotFloat3
+  m_EditorClassIdentifier: 
+  m_Parent: {fileID: 114571351367840640}
+  m_Children:
+  - {fileID: 114169665565449264}
+  - {fileID: 114240696523128920}
+  - {fileID: 114987449537067624}
+  m_UIPosition: {x: 0, y: 0}
+  m_UICollapsed: 1
+  m_UISuperCollapsed: 0
+  m_MasterSlot: {fileID: 114571351367840640}
+  m_MasterData:
+    m_Owner: {fileID: 0}
+    m_Value:
+      m_Type:
+        m_SerializableType: 
+      m_SerializableObject: 
+  m_Property:
+    name: center
+    m_serializedType:
+      m_SerializableType: UnityEngine.Vector3, UnityEngine.CoreModule, Version=0.0.0.0,
+        Culture=neutral, PublicKeyToken=null
+    attributes: []
+  m_Direction: 0
+  m_LinkedSlots:
+  - {fileID: 114574423642185488}
 --- !u!114 &114652330954676964
 MonoBehaviour:
   m_ObjectHideFlags: 1
@@ -6361,37 +6339,6 @@
       m_Tooltip: The end of the new range.
   m_Direction: 0
   m_LinkedSlots: []
---- !u!114 &114911215503981860
-MonoBehaviour:
-  m_ObjectHideFlags: 1
-  m_PrefabParentObject: {fileID: 0}
-  m_PrefabInternal: {fileID: 0}
-  m_GameObject: {fileID: 0}
-  m_Enabled: 1
-  m_EditorHideFlags: 0
-  m_Script: {fileID: 11500000, guid: f780aa281814f9842a7c076d436932e7, type: 3}
-  m_Name: VFXSlotFloat
-  m_EditorClassIdentifier: 
-  m_Parent: {fileID: 114195205378332170}
-  m_Children: []
-  m_UIPosition: {x: 0, y: 0}
-  m_UICollapsed: 1
-  m_UISuperCollapsed: 0
-  m_MasterSlot: {fileID: 114989163461542950}
-  m_MasterData:
-    m_Owner: {fileID: 0}
-    m_Value:
-      m_Type:
-        m_SerializableType: 
-      m_SerializableObject: 
-  m_Property:
-    name: y
-    m_serializedType:
-      m_SerializableType: System.Single, mscorlib, Version=2.0.0.0, Culture=neutral,
-        PublicKeyToken=b77a5c561934e089
-    attributes: []
-  m_Direction: 0
-  m_LinkedSlots: []
 --- !u!114 &114912645763689882
 MonoBehaviour:
   m_ObjectHideFlags: 1
@@ -6636,8 +6583,8 @@
     attributes: []
   m_Direction: 1
   m_LinkedSlots:
+  - {fileID: 114533600440022420}
   - {fileID: 114970572636722840}
-  - {fileID: 114588896677769818}
 --- !u!114 &114939691301384676
 MonoBehaviour:
   m_ObjectHideFlags: 1
@@ -6779,11 +6726,7 @@
     m_serializedType:
       m_SerializableType: System.Single, mscorlib, Version=2.0.0.0, Culture=neutral,
         PublicKeyToken=b77a5c561934e089
-    attributes:
-    - m_Type: 3
-      m_Min: -Infinity
-      m_Max: Infinity
-      m_Tooltip: The radius of the sphere.
+    attributes: []
   m_Direction: 0
   m_LinkedSlots:
   - {fileID: 114930672389675934}
@@ -6961,6 +6904,37 @@
     attributes: []
   m_Direction: 0
   m_LinkedSlots: []
+--- !u!114 &114987449537067624
+MonoBehaviour:
+  m_ObjectHideFlags: 1
+  m_PrefabParentObject: {fileID: 0}
+  m_PrefabInternal: {fileID: 0}
+  m_GameObject: {fileID: 0}
+  m_Enabled: 1
+  m_EditorHideFlags: 0
+  m_Script: {fileID: 11500000, guid: f780aa281814f9842a7c076d436932e7, type: 3}
+  m_Name: VFXSlotFloat
+  m_EditorClassIdentifier: 
+  m_Parent: {fileID: 114651238894819530}
+  m_Children: []
+  m_UIPosition: {x: 0, y: 0}
+  m_UICollapsed: 1
+  m_UISuperCollapsed: 0
+  m_MasterSlot: {fileID: 114571351367840640}
+  m_MasterData:
+    m_Owner: {fileID: 0}
+    m_Value:
+      m_Type:
+        m_SerializableType: 
+      m_SerializableObject: 
+  m_Property:
+    name: z
+    m_serializedType:
+      m_SerializableType: System.Single, mscorlib, Version=2.0.0.0, Culture=neutral,
+        PublicKeyToken=b77a5c561934e089
+    attributes: []
+  m_Direction: 0
+  m_LinkedSlots: []
 --- !u!114 &114987927589761930
 MonoBehaviour:
   m_ObjectHideFlags: 1
@@ -6990,44 +6964,6 @@
       m_SerializableType: System.Single, mscorlib, Version=2.0.0.0, Culture=neutral,
         PublicKeyToken=b77a5c561934e089
     attributes: []
-  m_Direction: 0
-  m_LinkedSlots: []
---- !u!114 &114989163461542950
-MonoBehaviour:
-  m_ObjectHideFlags: 1
-  m_PrefabParentObject: {fileID: 0}
-  m_PrefabInternal: {fileID: 0}
-  m_GameObject: {fileID: 0}
-  m_Enabled: 1
-  m_EditorHideFlags: 0
-  m_Script: {fileID: 11500000, guid: 1b605c022ee79394a8a776c0869b3f9a, type: 3}
-  m_Name: VFXSlot
-  m_EditorClassIdentifier: 
-  m_Parent: {fileID: 0}
-  m_Children:
-  - {fileID: 114441660632816554}
-  - {fileID: 114052474742269770}
-  m_UIPosition: {x: 0, y: 0}
-  m_UICollapsed: 1
-  m_UISuperCollapsed: 0
-  m_MasterSlot: {fileID: 114989163461542950}
-  m_MasterData:
-    m_Owner: {fileID: 114255059132640940}
-    m_Value:
-      m_Type:
-        m_SerializableType: UnityEditor.VFX.ArcSphere, Assembly-CSharp-Editor-testable,
-          Version=0.0.0.0, Culture=neutral, PublicKeyToken=null
-      m_SerializableObject: '{"sphere":{"space":0,"center":{"x":0.0,"y":0.0,"z":0.0},"radius":1.0},"arc":6.2831854820251469}'
-  m_Property:
-    name: ArcSphere
-    m_serializedType:
-      m_SerializableType: UnityEditor.VFX.ArcSphere, Assembly-CSharp-Editor-testable,
-        Version=0.0.0.0, Culture=neutral, PublicKeyToken=null
-    attributes:
-    - m_Type: 3
-      m_Min: -Infinity
-      m_Max: Infinity
-      m_Tooltip: The sphere used for positioning particles.
   m_Direction: 0
   m_LinkedSlots: []
 --- !u!114 &114999302631027844
@@ -7093,131 +7029,131 @@
       data[0]: -1
       data[1]: -1
       data[2]: -1
-      data[3]: 3
+      data[3]: 1
+    - op: 0
+      valueIndex: 4
+      data[0]: -1
+      data[1]: -1
+      data[2]: -1
+      data[3]: 1
+    - op: 0
+      valueIndex: 5
+      data[0]: -1
+      data[1]: -1
+      data[2]: -1
+      data[3]: 1
     - op: 2
       valueIndex: 6
       data[0]: 2
-      data[1]: 2
-      data[2]: 2
+      data[1]: 4
+      data[2]: 3
       data[3]: -1
-    - op: 0
+    - op: 2
       valueIndex: 9
-      data[0]: -1
-      data[1]: -1
-      data[2]: -1
-      data[3]: 1
-    - op: 0
-      valueIndex: 10
-      data[0]: -1
-      data[1]: -1
-      data[2]: -1
-      data[3]: 3
-    - op: 2
-      valueIndex: 13
       data[0]: 5
       data[1]: 5
       data[2]: 5
       data[3]: -1
     - op: 0
-      valueIndex: 16
+      valueIndex: 12
       data[0]: -1
       data[1]: -1
       data[2]: -1
       data[3]: 1
     - op: 0
-      valueIndex: 17
+      valueIndex: 13
       data[0]: -1
       data[1]: -1
       data[2]: -1
       data[3]: 1
     - op: 0
-      valueIndex: 18
+      valueIndex: 14
       data[0]: -1
       data[1]: -1
       data[2]: -1
-      data[3]: 3
+      data[3]: 1
     - op: 0
-      valueIndex: 21
+      valueIndex: 15
       data[0]: -1
       data[1]: -1
       data[2]: -1
       data[3]: 1
-    - op: 32
+    - op: 2
+      valueIndex: 16
+      data[0]: 10
+      data[1]: 8
+      data[2]: 9
+      data[3]: -1
+    - op: 2
+      valueIndex: 19
+      data[0]: 11
+      data[1]: 11
+      data[2]: 11
+      data[3]: -1
+    - op: 0
       valueIndex: 22
-      data[0]: 9
-      data[1]: 11
+      data[0]: -1
+      data[1]: -1
+      data[2]: -1
+      data[3]: 1
+    - op: 0
+      valueIndex: 23
+      data[0]: -1
+      data[1]: -1
+      data[2]: -1
+      data[3]: 1
+    - op: 0
+      valueIndex: 24
+      data[0]: -1
+      data[1]: -1
+      data[2]: -1
+      data[3]: 1
+    - op: 0
+      valueIndex: 25
+      data[0]: -1
+      data[1]: -1
+      data[2]: -1
+      data[3]: 1
+    - op: 0
+      valueIndex: 26
+      data[0]: -1
+      data[1]: -1
       data[2]: -1
       data[3]: 1
     - op: 2
-      valueIndex: 23
-      data[0]: 8
-      data[1]: 8
-      data[2]: 8
+      valueIndex: 27
+      data[0]: 16
+      data[1]: 14
+      data[2]: 15
+      data[3]: -1
+    - op: 0
+      valueIndex: 30
+      data[0]: -1
+      data[1]: -1
+      data[2]: -1
+      data[3]: 1
+    - op: 32
+      valueIndex: 31
+      data[0]: 20
+      data[1]: 18
+      data[2]: -1
+      data[3]: 1
+    - op: 2
+      valueIndex: 32
+      data[0]: 17
+      data[1]: 17
+      data[2]: 17
       data[3]: -1
     - op: 28
-      valueIndex: 26
+      valueIndex: 35
       data[0]: 1
-      data[1]: 12
+      data[1]: 21
       data[2]: -1
       data[3]: 1
     - op: 0
-      valueIndex: 27
+      valueIndex: 36
       data[0]: -1
       data[1]: -1
-      data[2]: -1
-      data[3]: 1
-    - op: 0
-      valueIndex: 28
-      data[0]: -1
-      data[1]: -1
-      data[2]: -1
-      data[3]: 1
-    - op: 0
-      valueIndex: 29
-      data[0]: -1
-      data[1]: -1
-      data[2]: -1
-      data[3]: 1
-    - op: 26
-      valueIndex: 30
-      data[0]: 14
-      data[1]: -1
-      data[2]: -1
-      data[3]: 1
-    - op: 0
-      valueIndex: 31
-      data[0]: -1
-      data[1]: -1
-      data[2]: -1
-      data[3]: 1
-    - op: 30
-      valueIndex: 32
-      data[0]: 17
-      data[1]: 16
-      data[2]: -1
-      data[3]: 1
-    - op: 30
-      valueIndex: 33
-      data[0]: 14
-      data[1]: 18
-      data[2]: -1
-      data[3]: 1
-    - op: 27
-      valueIndex: 34
-      data[0]: 21
-      data[1]: 20
-      data[2]: -1
-      data[3]: 1
-    - op: 0
-      valueIndex: 35
-      data[0]: -1
-      data[1]: -1
-      data[2]: -1
-      data[3]: 1
-    - op: 29
-      valueIndex: 36
-      data[0]: 16
-      data[1]: 22
       data[2]: -1
       data[3]: 1
     - op: 0
@@ -7232,22 +7168,22 @@
       data[1]: -1
       data[2]: -1
       data[3]: 1
-    - op: 30
+    - op: 26
       valueIndex: 39
       data[0]: 23
-      data[1]: 19
+      data[1]: -1
       data[2]: -1
       data[3]: 1
-    - op: 32
+    - op: 30
       valueIndex: 40
-      data[0]: 24
-      data[1]: 25
+      data[0]: 23
+      data[1]: 27
       data[2]: -1
       data[3]: 1
-    - op: 0
+    - op: 30
       valueIndex: 41
-      data[0]: -1
-      data[1]: -1
+      data[0]: 25
+      data[1]: 24
       data[2]: -1
       data[3]: 1
     - op: 0
@@ -7262,22 +7198,22 @@
       data[1]: -1
       data[2]: -1
       data[3]: 1
+    - op: 27
+      valueIndex: 44
+      data[0]: 28
+      data[1]: 29
+      data[2]: -1
+      data[3]: 1
+    - op: 29
+      valueIndex: 45
+      data[0]: 24
+      data[1]: 32
+      data[2]: -1
+      data[3]: 1
     - op: 0
-      valueIndex: 44
+      valueIndex: 46
       data[0]: -1
       data[1]: -1
-      data[2]: -1
-      data[3]: 1
-    - op: 30
-      valueIndex: 45
-      data[0]: 29
-      data[1]: 30
-      data[2]: -1
-      data[3]: 1
-    - op: 31
-      valueIndex: 46
-      data[0]: 28
-      data[1]: 26
       data[2]: -1
       data[3]: 1
     - op: 0
@@ -7285,11 +7221,11 @@
       data[0]: -1
       data[1]: -1
       data[2]: -1
-      data[3]: 14
-    - op: 0
+      data[3]: 1
+    - op: 30
       valueIndex: 48
-      data[0]: -1
-      data[1]: -1
+      data[0]: 31
+      data[1]: 30
       data[2]: -1
       data[3]: 1
     - op: 0
@@ -7298,28 +7234,28 @@
       data[1]: -1
       data[2]: -1
       data[3]: 1
+    - op: 32
+      valueIndex: 50
+      data[0]: 33
+      data[1]: 34
+      data[2]: -1
+      data[3]: 1
     - op: 0
-      valueIndex: 50
+      valueIndex: 51
       data[0]: -1
       data[1]: -1
       data[2]: -1
       data[3]: 1
-    - op: 27
-      valueIndex: 51
-      data[0]: 1
-      data[1]: 31
+    - op: 31
+      valueIndex: 52
+      data[0]: 38
+      data[1]: 37
       data[2]: -1
       data[3]: 1
-    - op: 0
-      valueIndex: 52
-      data[0]: -1
-      data[1]: -1
-      data[2]: -1
-      data[3]: 1
-    - op: 0
+    - op: 30
       valueIndex: 53
-      data[0]: -1
-      data[1]: -1
+      data[0]: 35
+      data[1]: 39
       data[2]: -1
       data[3]: 1
     - op: 0
@@ -7333,7 +7269,7 @@
       data[0]: -1
       data[1]: -1
       data[2]: -1
-      data[3]: 1
+      data[3]: 14
     - op: 0
       valueIndex: 56
       data[0]: -1
@@ -7346,18 +7282,54 @@
       data[1]: -1
       data[2]: -1
       data[3]: 1
-    - op: 37
+    - op: 0
       valueIndex: 58
-      data[0]: 35
-      data[1]: 34
-      data[2]: -1
-      data[3]: -1
-    - op: 3
+      data[0]: -1
+      data[1]: -1
+      data[2]: -1
+      data[3]: 1
+    - op: 0
+      valueIndex: 59
+      data[0]: -1
+      data[1]: -1
+      data[2]: -1
+      data[3]: 1
+    - op: 0
+      valueIndex: 60
+      data[0]: -1
+      data[1]: -1
+      data[2]: -1
+      data[3]: 1
+    - op: 0
+      valueIndex: 61
+      data[0]: -1
+      data[1]: -1
+      data[2]: -1
+      data[3]: 1
+    - op: 0
       valueIndex: 62
-      data[0]: 32
-      data[1]: 32
-      data[2]: 32
-      data[3]: 32
+      data[0]: -1
+      data[1]: -1
+      data[2]: -1
+      data[3]: 1
+    - op: 27
+      valueIndex: 63
+      data[0]: 1
+      data[1]: 42
+      data[2]: -1
+      data[3]: 1
+    - op: 0
+      valueIndex: 64
+      data[0]: -1
+      data[1]: -1
+      data[2]: -1
+      data[3]: 1
+    - op: 0
+      valueIndex: 65
+      data[0]: -1
+      data[1]: -1
+      data[2]: -1
+      data[3]: 1
     - op: 0
       valueIndex: 66
       data[0]: -1
@@ -7382,246 +7354,228 @@
       data[1]: -1
       data[2]: -1
       data[3]: 1
+    - op: 3
+      valueIndex: 70
+      data[0]: 44
+      data[1]: 44
+      data[2]: 44
+      data[3]: 44
     - op: 0
-      valueIndex: 70
+      valueIndex: 74
       data[0]: -1
       data[1]: -1
       data[2]: -1
       data[3]: 1
+    - op: 37
+      valueIndex: 75
+      data[0]: 43
+      data[1]: 40
+      data[2]: -1
+      data[3]: -1
     - op: 0
-      valueIndex: 71
+      valueIndex: 79
       data[0]: -1
       data[1]: -1
       data[2]: -1
       data[3]: 1
     - op: 0
-      valueIndex: 72
+      valueIndex: 80
       data[0]: -1
       data[1]: -1
       data[2]: -1
       data[3]: 1
-    - op: 0
-      valueIndex: 73
-      data[0]: -1
-      data[1]: -1
-      data[2]: -1
-      data[3]: 1
-    - op: 2
-      valueIndex: 74
-      data[0]: 45
-      data[1]: 55
-      data[2]: 54
-      data[3]: -1
-    - op: 0
-      valueIndex: 77
-      data[0]: -1
-      data[1]: -1
-      data[2]: -1
-      data[3]: 1
-    - op: 2
-      valueIndex: 78
-      data[0]: 40
-      data[1]: 39
-      data[2]: 44
-      data[3]: -1
     - op: 0
       valueIndex: 81
       data[0]: -1
       data[1]: -1
       data[2]: -1
       data[3]: 1
+    - op: 0
+      valueIndex: 82
+      data[0]: -1
+      data[1]: -1
+      data[2]: -1
+      data[3]: 1
     - op: 2
-      valueIndex: 82
-      data[0]: 38
-      data[1]: 43
-      data[2]: 37
+      valueIndex: 83
+      data[0]: 62
+      data[1]: 64
+      data[2]: 61
       data[3]: -1
     - op: 2
-      valueIndex: 85
+      valueIndex: 86
       data[0]: 52
-      data[1]: 51
+      data[1]: 54
       data[2]: 50
       data[3]: -1
     - op: 2
-      valueIndex: 88
-      data[0]: 53
-      data[1]: 48
-      data[2]: 49
+      valueIndex: 89
+      data[0]: 46
+      data[1]: 51
+      data[2]: 53
       data[3]: -1
-    - op: 0
-      valueIndex: 91
-      data[0]: -1
-      data[1]: -1
-      data[2]: -1
-      data[3]: 1
     - op: 2
       valueIndex: 92
-      data[0]: 41
-      data[1]: 42
-      data[2]: 36
+      data[0]: 48
+      data[1]: 47
+      data[2]: 45
       data[3]: -1
     - op: 2
       valueIndex: 95
+      data[0]: 57
+      data[1]: 56
+      data[2]: 59
+      data[3]: -1
+    - op: 0
+      valueIndex: 98
+      data[0]: -1
+      data[1]: -1
+      data[2]: -1
+      data[3]: 1
+    - op: 27
+      valueIndex: 99
+      data[0]: 60
+      data[1]: 58
+      data[2]: -1
+      data[3]: 4
+    - op: 2
+      valueIndex: 103
+      data[0]: 49
+      data[1]: 55
+      data[2]: 63
+      data[3]: -1
+    - op: 0
+      valueIndex: 106
+      data[0]: -1
+      data[1]: -1
+      data[2]: -1
+      data[3]: 1
+    - op: 2
+      valueIndex: 107
       data[0]: 0
       data[1]: 0
       data[2]: 0
       data[3]: -1
-    - op: 27
-      valueIndex: 98
-      data[0]: 46
-      data[1]: 47
-      data[2]: -1
-      data[3]: 4
     - op: 0
-      valueIndex: 102
+      valueIndex: 110
       data[0]: -1
       data[1]: -1
       data[2]: -1
       data[3]: 14
     - op: 4
-      valueIndex: 103
-      data[0]: 56
-      data[1]: 62
-      data[2]: 61
+      valueIndex: 111
+      data[0]: 69
+      data[1]: 65
+      data[2]: 68
       data[3]: -1
-    - op: 0
-      valueIndex: 119
-      data[0]: -1
-      data[1]: -1
-      data[2]: -1
-      data[3]: 1
     - op: 35
-      valueIndex: 120
-      data[0]: 66
+      valueIndex: 127
+      data[0]: 71
       data[1]: -1
       data[2]: 0
       data[3]: 4
     - op: 0
-      valueIndex: 121
+      valueIndex: 128
       data[0]: -1
       data[1]: -1
       data[2]: -1
       data[3]: 1
-    - op: 0
-      valueIndex: 122
-      data[0]: -1
-      data[1]: -1
-      data[2]: -1
-      data[3]: 1
-    - op: 32
-      valueIndex: 123
-      data[0]: 59
-      data[1]: 25
-      data[2]: -1
-      data[3]: 1
     - op: 35
-      valueIndex: 124
-      data[0]: 66
-      data[1]: -1
-      data[2]: 2
-      data[3]: 4
-    - op: 35
-      valueIndex: 125
-      data[0]: 66
+      valueIndex: 129
+      data[0]: 71
       data[1]: -1
       data[2]: 1
       data[3]: 4
     - op: 0
-      valueIndex: 126
+      valueIndex: 130
       data[0]: -1
       data[1]: -1
       data[2]: -1
       data[3]: 1
+    - op: 35
+      valueIndex: 131
+      data[0]: 71
+      data[1]: -1
+      data[2]: 2
+      data[3]: 4
     - op: 0
-      valueIndex: 127
+      valueIndex: 132
       data[0]: -1
       data[1]: -1
       data[2]: -1
       data[3]: 1
     - op: 0
-      valueIndex: 128
+      valueIndex: 133
       data[0]: -1
       data[1]: -1
       data[2]: -1
       data[3]: 1
-    - op: 2
-      valueIndex: 129
-      data[0]: 57
-      data[1]: 57
-      data[2]: 57
-      data[3]: -1
-    - op: 4
-      valueIndex: 132
-      data[0]: 60
-      data[1]: 58
-      data[2]: 64
-      data[3]: -1
     - op: 0
-      valueIndex: 148
+      valueIndex: 134
       data[0]: -1
       data[1]: -1
       data[2]: -1
       data[3]: 1
     - op: 0
-      valueIndex: 149
+      valueIndex: 135
       data[0]: -1
       data[1]: -1
       data[2]: -1
       data[3]: 1
     - op: 0
-      valueIndex: 150
+      valueIndex: 136
       data[0]: -1
       data[1]: -1
       data[2]: -1
       data[3]: 1
     - op: 32
-      valueIndex: 151
-      data[0]: 63
-      data[1]: 25
+      valueIndex: 137
+      data[0]: 70
+      data[1]: 34
       data[2]: -1
       data[3]: 1
     - op: 0
-      valueIndex: 152
+      valueIndex: 138
       data[0]: -1
       data[1]: -1
       data[2]: -1
       data[3]: 1
-    - op: 0
-      valueIndex: 153
-      data[0]: -1
-      data[1]: -1
-      data[2]: -1
-      data[3]: 1
-    - op: 0
-      valueIndex: 154
-      data[0]: -1
-      data[1]: -1
-      data[2]: -1
-      data[3]: 1
+    - op: 4
+      valueIndex: 139
+      data[0]: 66
+      data[1]: 67
+      data[2]: 72
+      data[3]: -1
     - op: 2
       valueIndex: 155
-      data[0]: 71
-      data[1]: 72
-      data[2]: 69
+      data[0]: 73
+      data[1]: 73
+      data[2]: 73
       data[3]: -1
     - op: 32
       valueIndex: 158
-      data[0]: 85
-      data[1]: 25
+      data[0]: 88
+      data[1]: 34
       data[2]: -1
       data[3]: 1
+    - op: 2
+      valueIndex: 159
+      data[0]: 86
+      data[1]: 85
+      data[2]: 78
+      data[3]: -1
+    - op: 39
+      valueIndex: 162
+      data[0]: 75
+      data[1]: -1
+      data[2]: -1
+      data[3]: 0
     - op: 0
-      valueIndex: 159
+      valueIndex: 163
       data[0]: -1
       data[1]: -1
       data[2]: -1
-      data[3]: 7
-    - op: 2
-      valueIndex: 161
-      data[0]: 83
-      data[1]: 81
-      data[2]: 78
-      data[3]: -1
+      data[3]: 1
     - op: 0
       valueIndex: 164
       data[0]: -1
@@ -7633,17 +7587,11 @@
       data[0]: -1
       data[1]: -1
       data[2]: -1
-      data[3]: 1
-    - op: 39
-      valueIndex: 166
-      data[0]: 67
+      data[3]: 9
+    - op: 0
+      valueIndex: 167
+      data[0]: -1
       data[1]: -1
-      data[2]: -1
-      data[3]: 0
-    - op: 32
-      valueIndex: 167
-      data[0]: 77
-      data[1]: 25
       data[2]: -1
       data[3]: 1
     - op: 0
@@ -7651,79 +7599,97 @@
       data[0]: -1
       data[1]: -1
       data[2]: -1
+      data[3]: 7
+    - op: 2
+      valueIndex: 170
+      data[0]: 83
+      data[1]: 82
+      data[2]: 84
+      data[3]: -1
+    - op: 5
+      valueIndex: 173
+      data[0]: 89
+      data[1]: -1
+      data[2]: -1
+      data[3]: -1
+    - op: 5
+      valueIndex: 189
+      data[0]: 76
+      data[1]: -1
+      data[2]: -1
+      data[3]: -1
+    - op: 0
+      valueIndex: 205
+      data[0]: -1
+      data[1]: -1
+      data[2]: -1
       data[3]: 1
     - op: 0
-      valueIndex: 169
+      valueIndex: 206
       data[0]: -1
       data[1]: -1
       data[2]: -1
       data[3]: 1
-    - op: 32
-      valueIndex: 170
-      data[0]: 82
-      data[1]: 25
-      data[2]: -1
-      data[3]: 1
-    - op: 5
-      valueIndex: 171
-      data[0]: 80
-      data[1]: -1
-      data[2]: -1
-      data[3]: -1
     - op: 0
-      valueIndex: 187
+      valueIndex: 207
       data[0]: -1
       data[1]: -1
       data[2]: -1
-      data[3]: 9
-    - op: 31
-      valueIndex: 189
-      data[0]: 84
-      data[1]: 26
-      data[2]: -1
       data[3]: 1
     - op: 0
-      valueIndex: 190
+      valueIndex: 208
       data[0]: -1
       data[1]: -1
       data[2]: -1
       data[3]: 1
     - op: 0
-      valueIndex: 191
+      valueIndex: 209
       data[0]: -1
       data[1]: -1
       data[2]: -1
       data[3]: 1
-    - op: 2
-      valueIndex: 192
-      data[0]: 70
-      data[1]: 75
-      data[2]: 74
-      data[3]: -1
     - op: 0
-      valueIndex: 195
+      valueIndex: 210
       data[0]: -1
       data[1]: -1
       data[2]: -1
       data[3]: 1
     - op: 0
-      valueIndex: 196
+      valueIndex: 211
       data[0]: -1
       data[1]: -1
       data[2]: -1
+      data[3]: 1
+    - op: 0
+      valueIndex: 212
+      data[0]: -1
+      data[1]: -1
+      data[2]: -1
       data[3]: 9
-    - op: 5
-      valueIndex: 198
-      data[0]: 68
+    - op: 0
+      valueIndex: 214
+      data[0]: -1
       data[1]: -1
       data[2]: -1
+      data[3]: 1
+    - op: 31
+      valueIndex: 215
+      data[0]: 87
+      data[1]: 37
+      data[2]: -1
+      data[3]: 1
+    - op: 32
+      valueIndex: 216
+      data[0]: 80
+      data[1]: 34
+      data[2]: -1
+      data[3]: 1
+    - op: 2
+      valueIndex: 217
+      data[0]: 77
+      data[1]: 79
+      data[2]: 81
       data[3]: -1
-    - op: 31
-      valueIndex: 214
-      data[0]: 73
-      data[1]: 76
-      data[2]: -1
-      data[3]: 1
     m_NeedsLocalToWorld: 0
     m_NeedsWorldToLocal: 0
   m_ExposedExpressions: []
@@ -7731,125 +7697,135 @@
     m_Float:
       m_Array:
       - m_ExpressionIndex: 2
-        m_Value: 1
+        m_Value: 3.987
+      - m_ExpressionIndex: 3
+        m_Value: 5.876
+      - m_ExpressionIndex: 4
+        m_Value: 4.787
       - m_ExpressionIndex: 5
         m_Value: 1
       - m_ExpressionIndex: 8
+        m_Value: 2
+      - m_ExpressionIndex: 9
+        m_Value: 2
+      - m_ExpressionIndex: 10
+        m_Value: 3
+      - m_ExpressionIndex: 11
+        m_Value: 1
+      - m_ExpressionIndex: 14
         m_Value: 0
-      - m_ExpressionIndex: 9
-        m_Value: 5
-      - m_ExpressionIndex: 11
-        m_Value: 0.001
       - m_ExpressionIndex: 15
-        m_Value: 0.5
+        m_Value: 0
       - m_ExpressionIndex: 16
         m_Value: 0
       - m_ExpressionIndex: 17
+        m_Value: 0
+      - m_ExpressionIndex: 18
+        m_Value: 0.001
+      - m_ExpressionIndex: 20
+        m_Value: 5
+      - m_ExpressionIndex: 24
+        m_Value: 0
+      - m_ExpressionIndex: 25
         m_Value: 1
-      - m_ExpressionIndex: 19
-        m_Value: 0
-      - m_ExpressionIndex: 23
-        m_Value: 3
-      - m_ExpressionIndex: 25
-        m_Value: 0
       - m_ExpressionIndex: 26
-        m_Value: 1
-      - m_ExpressionIndex: 29
-        m_Value: 1
+        m_Value: 0.5
       - m_ExpressionIndex: 30
         m_Value: 0
       - m_ExpressionIndex: 31
+        m_Value: 3
+      - m_ExpressionIndex: 34
+        m_Value: 0
+      - m_ExpressionIndex: 35
+        m_Value: 1
+      - m_ExpressionIndex: 37
+        m_Value: 1
+      - m_ExpressionIndex: 39
+        m_Value: 0
+      - m_ExpressionIndex: 42
         m_Value: 5
-      - m_ExpressionIndex: 32
+      - m_ExpressionIndex: 44
         m_Value: 1
-      - m_ExpressionIndex: 36
+      - m_ExpressionIndex: 45
+        m_Value: 6
+      - m_ExpressionIndex: 46
+        m_Value: 0
+      - m_ExpressionIndex: 47
+        m_Value: 6
+      - m_ExpressionIndex: 48
+        m_Value: 6
+      - m_ExpressionIndex: 49
         m_Value: 2
-      - m_ExpressionIndex: 37
+      - m_ExpressionIndex: 50
         m_Value: 0
-      - m_ExpressionIndex: 38
+      - m_ExpressionIndex: 52
         m_Value: 0
-      - m_ExpressionIndex: 40
-        m_Value: 0
-      - m_ExpressionIndex: 41
-        m_Value: 2
-      - m_ExpressionIndex: 42
-        m_Value: 2
-      - m_ExpressionIndex: 43
-        m_Value: 0
-      - m_ExpressionIndex: 44
-        m_Value: 0
-      - m_ExpressionIndex: 45
-        m_Value: 0
-      - m_ExpressionIndex: 48
-        m_Value: 0
-      - m_ExpressionIndex: 49
-        m_Value: 90
-      - m_ExpressionIndex: 50
-        m_Value: 6
-      - m_ExpressionIndex: 51
-        m_Value: 6
-      - m_ExpressionIndex: 52
-        m_Value: 6
       - m_ExpressionIndex: 53
         m_Value: 0
       - m_ExpressionIndex: 54
         m_Value: 0
       - m_ExpressionIndex: 55
+        m_Value: 2
+      - m_ExpressionIndex: 56
         m_Value: 0
       - m_ExpressionIndex: 57
+        m_Value: 0
+      - m_ExpressionIndex: 59
+        m_Value: 0
+      - m_ExpressionIndex: 61
+        m_Value: 90
+      - m_ExpressionIndex: 62
+        m_Value: 0
+      - m_ExpressionIndex: 63
+        m_Value: 2
+      - m_ExpressionIndex: 64
+        m_Value: 0
+      - m_ExpressionIndex: 70
+        m_Value: 0
+      - m_ExpressionIndex: 73
         m_Value: -17
-      - m_ExpressionIndex: 59
-        m_Value: 6.2831855
-      - m_ExpressionIndex: 63
+      - m_ExpressionIndex: 78
+        m_Value: 7.120945
+      - m_ExpressionIndex: 80
+        m_Value: 1.9
+      - m_ExpressionIndex: 82
+        m_Value: -0.043473244
+      - m_ExpressionIndex: 83
+        m_Value: 0.043472767
+      - m_ExpressionIndex: 84
+        m_Value: 0.00000035762787
+      - m_ExpressionIndex: 85
+        m_Value: 6.999222
+      - m_ExpressionIndex: 86
+        m_Value: 8.981574
+      - m_ExpressionIndex: 88
         m_Value: 0
-      - m_ExpressionIndex: 69
-        m_Value: -0.022397995
-      - m_ExpressionIndex: 71
-        m_Value: 0.074659824
-      - m_ExpressionIndex: 72
-        m_Value: 0.029864311
-      - m_ExpressionIndex: 76
-        m_Value: 6.2831855
-      - m_ExpressionIndex: 77
-        m_Value: 1.9
-      - m_ExpressionIndex: 78
-        m_Value: 6.838439
-      - m_ExpressionIndex: 81
-        m_Value: 6.733918
-      - m_ExpressionIndex: 82
-        m_Value: 0
-      - m_ExpressionIndex: 83
-        m_Value: 8.764678
-      - m_ExpressionIndex: 85
+      - m_ExpressionIndex: 94
+        m_Value: 0.02
+      - m_ExpressionIndex: 95
+        m_Value: 0.05
+      - m_ExpressionIndex: 97
         m_Value: 250000
-      - m_ExpressionIndex: 86
-        m_Value: 1
-      - m_ExpressionIndex: 87
+      - m_ExpressionIndex: 102
         m_Value: 2
-      - m_ExpressionIndex: 92
-        m_Value: 0.02
-      - m_ExpressionIndex: 93
-        m_Value: 0.05
-      - m_ExpressionIndex: 96
-        m_Value: 0.3
-      - m_ExpressionIndex: 97
-        m_Value: 1
-      - m_ExpressionIndex: 102
-        m_Value: 4
       - m_ExpressionIndex: 103
         m_Value: 3
+      - m_ExpressionIndex: 104
+        m_Value: 1
       - m_ExpressionIndex: 105
+        m_Value: 4
+      - m_ExpressionIndex: 106
+        m_Value: 6.2831855
+      - m_ExpressionIndex: 107
+        m_Value: 1
+      - m_ExpressionIndex: 108
+        m_Value: 0.3
+      - m_ExpressionIndex: 110
         m_Value: 1
     m_Vector2f:
       m_Array: []
     m_Vector3f:
-      m_Array:
-      - m_ExpressionIndex: 3
-        m_Value: {x: 3.987, y: 4.787, z: 5.876}
-      - m_ExpressionIndex: 6
-        m_Value: {x: 3, y: 2, z: 2}
-      - m_ExpressionIndex: 10
-        m_Value: {x: 0, y: 0, z: 0}
+      m_Array: []
     m_Vector4f:
       m_Array: []
     m_Uint:
@@ -7862,7 +7838,7 @@
       m_Array: []
     m_Gradient:
       m_Array:
-      - m_ExpressionIndex: 35
+      - m_ExpressionIndex: 43
         m_Value:
           serializedVersion: 2
           key0: {r: 0, g: 0, b: 0, a: 1}
@@ -7892,7 +7868,7 @@
           m_Mode: 0
           m_NumColorKeys: 5
           m_NumAlphaKeys: 2
-      - m_ExpressionIndex: 67
+      - m_ExpressionIndex: 75
         m_Value:
           serializedVersion: 2
           key0: {r: 0, g: 0, b: 0, a: 0.22352941}
@@ -7924,11 +7900,11 @@
           m_NumAlphaKeys: 2
     m_NamedObject:
       m_Array:
-      - m_ExpressionIndex: 90
+      - m_ExpressionIndex: 96
+        m_Value: {fileID: 11700000, guid: 8ee031b62b352354291bb6d90f96c44f, type: 2}
+      - m_ExpressionIndex: 98
         m_Value: {fileID: 2800000, guid: d01d8874889eebc4ab0cde7f2b3309de, type: 3}
-      - m_ExpressionIndex: 100
-        m_Value: {fileID: 11700000, guid: 8ee031b62b352354291bb6d90f96c44f, type: 2}
-      - m_ExpressionIndex: 106
+      - m_ExpressionIndex: 109
         m_Value: {fileID: 11700000, guid: f93fc0f95c2e2bf41bbb39e9a5dce8f8, type: 2}
     m_Bool:
       m_Array: []
@@ -8032,7 +8008,7 @@
     - type: 268435456
       buffers: []
       values:
-      - index: 89
+      - index: 97
         nameId: Rate
       params: []
       processor: {fileID: 0}
@@ -8051,9 +8027,9 @@
     - index: 1
       nameId: spawner_input
     values:
-    - index: 88
+    - index: 99
       nameId: bounds_center
-    - index: 91
+    - index: 92
       nameId: bounds_size
     tasks:
     - type: 536870912
@@ -8067,25 +8043,24 @@
       - index: 1
         nameId: sourceAttributeBuffer
       values:
-      - index: 104
+      - index: 113
         nameId: Color_b
       - index: 103
         nameId: Min_c
-      - index: 102
+      - index: 105
         nameId: Max_c
       - index: 1
         nameId: uniform_e
       - index: 0
         nameId: uniform_f
-      - index: 3
+      - index: 6
         nameId: uniform_g
-      - index: 4
+      - index: 7
         nameId: uniform_h
-      - index: 6
+      - index: 12
         nameId: uniform_i
-      - index: 7
+      - index: 13
         nameId: uniform_j
-<<<<<<< HEAD
       - index: 107
         nameId: Sphere_radius_d
       - index: 106
@@ -8096,14 +8071,6 @@
       - index: 92
         nameId: bounds_size
       processor: {fileID: 7200000, guid: ee45f5a929ed7d8498d66e72eeaee87b, type: 3}
-=======
-      - index: 105
-        nameId: ArcSphere_sphere_radius_d
-      - index: 108
-        nameId: ArcSphere_arc_d
-      params: []
-      processor: {fileID: 7200000, guid: 29bc35a8aed0de34fa460a4900517ccf, type: 3}
->>>>>>> 9c7d008d
     - type: 805306368
       buffers:
       - index: 0
@@ -8115,99 +8082,91 @@
         nameId: uniform_b
       - index: 0
         nameId: uniform_c
-      - index: 3
+      - index: 6
         nameId: uniform_d
-      - index: 4
+      - index: 7
         nameId: uniform_e
-      - index: 6
+      - index: 12
         nameId: uniform_f
-      - index: 7
+      - index: 13
         nameId: uniform_g
-      - index: 105
+      - index: 107
         nameId: Sphere_radius_b
-      - index: 95
+      - index: 112
         nameId: Elasticity_b
-      - index: 98
+      - index: 91
         nameId: Friction_b
+      - index: 111
+        nameId: LifetimeLoss_b
+      - index: 19
+        nameId: uniform_l
+      - index: 22
+        nameId: uniform_m
+      - index: 74
+        nameId: uniform_n
+      - index: 90
+        nameId: uniform_o
+      - index: 100
+        nameId: InvFieldTransform_d
+      - index: 89
+        nameId: FieldTransform_d
+      - index: 108
+        nameId: Intensity_d
+      - index: 104
+        nameId: DragCoefficient_d
       - index: 101
-        nameId: LifetimeLoss_b
-      - index: 10
-        nameId: uniform_l
-      - index: 13
-        nameId: uniform_m
-      - index: 65
-        nameId: uniform_n
-      - index: 79
-        nameId: uniform_o
-      - index: 99
-        nameId: InvFieldTransform_d
-      - index: 80
-        nameId: FieldTransform_d
+        nameId: InvFieldTransform_e
+      - index: 76
+        nameId: FieldTransform_e
+      - index: 110
+        nameId: Intensity_e
+      - index: 102
+        nameId: DragCoefficient_e
       - index: 96
-        nameId: Intensity_d
-      - index: 97
-        nameId: DragCoefficient_d
-      - index: 107
-        nameId: InvFieldTransform_e
-      - index: 68
-        nameId: FieldTransform_e
-      - index: 86
-        nameId: Intensity_e
-      - index: 87
-        nameId: DragCoefficient_e
-      - index: 100
         nameId: VectorField_d
-      - index: 106
+      - index: 109
         nameId: VectorField_e
       params: []
-<<<<<<< HEAD
       processor: {fileID: 7200000, guid: 35293027ce3eeb74cb71e2e99f4c21b5, type: 3}
-=======
-      processor: {fileID: 7200000, guid: 084736c27aaa40d488f31de2e6fddcc9, type: 3}
->>>>>>> 9c7d008d
     - type: 1073741826
       buffers:
       - index: 0
         nameId: attributeBuffer
       values:
-      - index: 92
+      - index: 94
         nameId: SizeX_c
+      - index: 95
+        nameId: SizeY_d
       - index: 93
-        nameId: SizeY_d
-      - index: 94
         nameId: gradient_e
-      - index: 30
+      - index: 39
         nameId: uniform_e
       - index: 1
         nameId: uniform_f
       - index: 0
         nameId: uniform_g
-      - index: 3
+      - index: 6
         nameId: uniform_h
-      - index: 4
+      - index: 7
         nameId: uniform_i
-      - index: 6
+      - index: 12
         nameId: uniform_j
-      - index: 7
+      - index: 13
         nameId: uniform_k
-      - index: 19
+      - index: 30
         nameId: uniform_l
-      - index: 23
+      - index: 31
         nameId: uniform_m
-      - index: 27
+      - index: 36
         nameId: uniform_n
-      - index: 33
+      - index: 41
         nameId: uniform_o
-      - index: 90
+      - index: 98
         nameId: mainTexture
       params:
       - index: 0
         nameId: sortPriority
-<<<<<<< HEAD
       processor: {fileID: 4800000, guid: e4a4abc8bb36a204f83ec5e002dc0bfc, type: 3}
-=======
-      processor: {fileID: 4800000, guid: a60da6347cc159c4388281b8c4025623, type: 3}
->>>>>>> 9c7d008d
   m_Events:
   - name: OnPlay
     playSystems: 00000000
