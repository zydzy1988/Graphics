%YAML 1.1
%TAG !u! tag:unity3d.com,2011:
<<<<<<< HEAD
--- !u!114 &114000476179386530
MonoBehaviour:
  m_ObjectHideFlags: 1
  m_CorrespondingSourceObject: {fileID: 0}
  m_PrefabInternal: {fileID: 0}
  m_GameObject: {fileID: 0}
  m_Enabled: 1
  m_EditorHideFlags: 0
  m_Script: {fileID: 11500000, guid: f780aa281814f9842a7c076d436932e7, type: 3}
  m_Name: VFXSlotFloat
  m_EditorClassIdentifier: 
  m_Parent: {fileID: 0}
  m_Children: []
  m_UIPosition: {x: 0, y: 0}
  m_UICollapsed: 1
  m_UISuperCollapsed: 0
  m_MasterSlot: {fileID: 114000476179386530}
  m_MasterData:
    m_Owner: {fileID: 114171770766985690}
    m_Value:
      m_Type:
        m_SerializableType: System.Single, mscorlib, Version=2.0.0.0, Culture=neutral,
          PublicKeyToken=b77a5c561934e089
      m_SerializableObject: 
  m_Property:
    name: TotalTime
    m_serializedType:
      m_SerializableType: System.Single, mscorlib, Version=2.0.0.0, Culture=neutral,
        PublicKeyToken=b77a5c561934e089
    attributes: []
  m_Direction: 1
  m_LinkedSlots:
  - {fileID: 114825131427872322}
--- !u!114 &114006820892567006
MonoBehaviour:
  m_ObjectHideFlags: 1
  m_CorrespondingSourceObject: {fileID: 0}
  m_PrefabInternal: {fileID: 0}
  m_GameObject: {fileID: 0}
  m_Enabled: 1
  m_EditorHideFlags: 0
  m_Script: {fileID: 11500000, guid: f780aa281814f9842a7c076d436932e7, type: 3}
  m_Name: VFXSlotFloat
  m_EditorClassIdentifier: 
  m_Parent: {fileID: 114785692028742316}
  m_Children: []
  m_UIPosition: {x: 0, y: 0}
  m_UICollapsed: 1
  m_UISuperCollapsed: 0
  m_MasterSlot: {fileID: 114192824333501448}
  m_MasterData:
    m_Owner: {fileID: 0}
    m_Value:
      m_Type:
        m_SerializableType: 
      m_SerializableObject: 
  m_Property:
    name: x
    m_serializedType:
      m_SerializableType: System.Single, mscorlib, Version=2.0.0.0, Culture=neutral,
        PublicKeyToken=b77a5c561934e089
    attributes: []
  m_Direction: 0
  m_LinkedSlots: []
=======
>>>>>>> 86e0ccd9
--- !u!114 &114026739711750694
MonoBehaviour:
  m_ObjectHideFlags: 1
  m_CorrespondingSourceObject: {fileID: 0}
  m_PrefabInternal: {fileID: 0}
  m_GameObject: {fileID: 0}
  m_Enabled: 1
  m_EditorHideFlags: 0
  m_Script: {fileID: 11500000, guid: 7ca7111aa23aa5d4a96d911b8872f2f6, type: 3}
  m_Name: SizeOverLife
  m_EditorClassIdentifier: 
  m_Parent: {fileID: 114945665587978714}
  m_Children: []
  m_UIPosition: {x: 0, y: 0}
  m_UICollapsed: 0
  m_UISuperCollapsed: 0
  m_InputSlots:
  - {fileID: 114601356459049358}
  m_OutputSlots: []
  m_Disabled: 0
  composition: 2
--- !u!114 &114030280094490552
MonoBehaviour:
  m_ObjectHideFlags: 1
  m_CorrespondingSourceObject: {fileID: 0}
  m_PrefabInternal: {fileID: 0}
  m_GameObject: {fileID: 0}
  m_Enabled: 1
  m_EditorHideFlags: 0
  m_Script: {fileID: 11500000, guid: f780aa281814f9842a7c076d436932e7, type: 3}
  m_Name: VFXSlotFloat
  m_EditorClassIdentifier: 
  m_Parent: {fileID: 0}
  m_Children: []
  m_UIPosition: {x: 0, y: 0}
  m_UICollapsed: 1
  m_UISuperCollapsed: 0
  m_MasterSlot: {fileID: 114030280094490552}
  m_MasterData:
    m_Owner: {fileID: 114673149357667904}
    m_Value:
      m_Type:
        m_SerializableType: System.Single, mscorlib, Version=2.0.0.0, Culture=neutral,
          PublicKeyToken=b77a5c561934e089
      m_SerializableObject: 
  m_Property:
    name: angleZ
    m_serializedType:
      m_SerializableType: System.Single, mscorlib, Version=2.0.0.0, Culture=neutral,
        PublicKeyToken=b77a5c561934e089
    attributes: []
  m_Direction: 1
  m_LinkedSlots:
  - {fileID: 114587779964552910}
--- !u!114 &114030423554494392
MonoBehaviour:
  m_ObjectHideFlags: 1
  m_CorrespondingSourceObject: {fileID: 0}
  m_PrefabInternal: {fileID: 0}
  m_GameObject: {fileID: 0}
  m_Enabled: 1
  m_EditorHideFlags: 0
  m_Script: {fileID: 11500000, guid: 5265657162cc1a241bba03a3b0476d99, type: 3}
  m_Name: VFXSlotPosition
  m_EditorClassIdentifier: 
  m_Parent: {fileID: 0}
  m_Children:
  - {fileID: 114636158646269994}
  m_UIPosition: {x: 0, y: 0}
  m_UICollapsed: 1
  m_UISuperCollapsed: 0
  m_MasterSlot: {fileID: 114030423554494392}
  m_MasterData:
    m_Owner: {fileID: 114616444857774914}
    m_Value:
      m_Type:
        m_SerializableType: UnityEditor.VFX.Position, Assembly-CSharp-Editor-testable,
          Version=0.0.0.0, Culture=neutral, PublicKeyToken=null
      m_SerializableObject: 
  m_Property:
    name: Position
    m_serializedType:
      m_SerializableType: UnityEditor.VFX.Position, Assembly-CSharp-Editor-testable,
        Version=0.0.0.0, Culture=neutral, PublicKeyToken=null
    attributes: []
  m_Direction: 0
  m_LinkedSlots: []
--- !u!114 &114033572404100696
MonoBehaviour:
  m_ObjectHideFlags: 1
  m_CorrespondingSourceObject: {fileID: 0}
  m_PrefabInternal: {fileID: 0}
  m_GameObject: {fileID: 0}
  m_Enabled: 1
  m_EditorHideFlags: 0
  m_Script: {fileID: 11500000, guid: 1b605c022ee79394a8a776c0869b3f9a, type: 3}
  m_Name: VFXSlot
  m_EditorClassIdentifier: 
  m_Parent: {fileID: 0}
  m_Children:
  - {fileID: 114724055509488464}
  - {fileID: 114626585541364586}
  - {fileID: 114758300661100464}
  - {fileID: 114390566376495434}
  m_UIPosition: {x: 0, y: 0}
  m_UICollapsed: 0
  m_UISuperCollapsed: 0
  m_MasterSlot: {fileID: 114033572404100696}
  m_MasterData:
    m_Owner: {fileID: 114876444306452392}
    m_Value:
      m_Type:
        m_SerializableType: UnityEditor.VFX.ArcTorus, Assembly-CSharp-Editor-testable,
          Version=0.0.0.0, Culture=neutral, PublicKeyToken=null
      m_SerializableObject: '{"space":0,"center":{"x":0.0,"y":0.0,"z":0.0},"majorRadius":0.800000011920929,"minorRadius":0.20000000298023225,"arc":6.2831854820251469}'
  m_Property:
    name: Torus
    m_serializedType:
      m_SerializableType: UnityEditor.VFX.ArcTorus, Assembly-CSharp-Editor-testable,
        Version=0.0.0.0, Culture=neutral, PublicKeyToken=null
    attributes:
    - m_Type: 3
      m_Min: -Infinity
      m_Max: Infinity
      m_Tooltip: The torus used for positioning particles.
  m_Direction: 0
  m_LinkedSlots: []
--- !u!114 &114059153110747836
MonoBehaviour:
  m_ObjectHideFlags: 1
  m_CorrespondingSourceObject: {fileID: 0}
  m_PrefabInternal: {fileID: 0}
  m_GameObject: {fileID: 0}
  m_Enabled: 1
  m_EditorHideFlags: 0
  m_Script: {fileID: 11500000, guid: f780aa281814f9842a7c076d436932e7, type: 3}
  m_Name: VFXSlotFloat
  m_EditorClassIdentifier: 
  m_Parent: {fileID: 0}
  m_Children: []
  m_UIPosition: {x: 0, y: 0}
  m_UICollapsed: 1
  m_UISuperCollapsed: 0
  m_MasterSlot: {fileID: 114059153110747836}
  m_MasterData:
    m_Owner: {fileID: 114171770766985690}
    m_Value:
      m_Type:
        m_SerializableType: System.Single, mscorlib, Version=2.0.0.0, Culture=neutral,
          PublicKeyToken=b77a5c561934e089
      m_SerializableObject: 
  m_Property:
    name: TotalTime
    m_serializedType:
      m_SerializableType: System.Single, mscorlib, Version=2.0.0.0, Culture=neutral,
        PublicKeyToken=b77a5c561934e089
    attributes: []
  m_Direction: 1
  m_LinkedSlots:
  - {fileID: 114825131427872322}
--- !u!114 &114063406817827124
MonoBehaviour:
  m_ObjectHideFlags: 1
  m_CorrespondingSourceObject: {fileID: 0}
  m_PrefabInternal: {fileID: 0}
  m_GameObject: {fileID: 0}
  m_Enabled: 1
  m_EditorHideFlags: 0
  m_Script: {fileID: 11500000, guid: f780aa281814f9842a7c076d436932e7, type: 3}
  m_Name: VFXSlotFloat
  m_EditorClassIdentifier: 
  m_Parent: {fileID: 114223883350688692}
  m_Children: []
  m_UIPosition: {x: 0, y: 0}
  m_UICollapsed: 1
  m_UISuperCollapsed: 0
  m_MasterSlot: {fileID: 114223883350688692}
  m_MasterData:
    m_Owner: {fileID: 0}
    m_Value:
      m_Type:
        m_SerializableType: 
      m_SerializableObject: 
  m_Property:
    name: r
    m_serializedType:
      m_SerializableType: System.Single, mscorlib, Version=2.0.0.0, Culture=neutral,
        PublicKeyToken=b77a5c561934e089
    attributes: []
  m_Direction: 0
  m_LinkedSlots: []
--- !u!114 &114065963731793358
MonoBehaviour:
  m_ObjectHideFlags: 1
  m_CorrespondingSourceObject: {fileID: 0}
  m_PrefabInternal: {fileID: 0}
  m_GameObject: {fileID: 0}
  m_Enabled: 1
  m_EditorHideFlags: 0
  m_Script: {fileID: 11500000, guid: f780aa281814f9842a7c076d436932e7, type: 3}
  m_Name: VFXSlotFloat
  m_EditorClassIdentifier: 
  m_Parent: {fileID: 114767283274403968}
  m_Children: []
  m_UIPosition: {x: 0, y: 0}
  m_UICollapsed: 1
  m_UISuperCollapsed: 0
  m_MasterSlot: {fileID: 114289640206737396}
  m_MasterData:
    m_Owner: {fileID: 0}
    m_Value:
      m_Type:
        m_SerializableType: 
      m_SerializableObject: 
  m_Property:
    name: y
    m_serializedType:
      m_SerializableType: System.Single, mscorlib, Version=2.0.0.0, Culture=neutral,
        PublicKeyToken=b77a5c561934e089
    attributes: []
  m_Direction: 0
  m_LinkedSlots: []
--- !u!114 &114089943979129876
MonoBehaviour:
  m_ObjectHideFlags: 1
  m_CorrespondingSourceObject: {fileID: 0}
  m_PrefabInternal: {fileID: 0}
  m_GameObject: {fileID: 0}
  m_Enabled: 1
  m_EditorHideFlags: 0
  m_Script: {fileID: 11500000, guid: f780aa281814f9842a7c076d436932e7, type: 3}
  m_Name: VFXSlotFloat
  m_EditorClassIdentifier: 
  m_Parent: {fileID: 114957826577242634}
  m_Children: []
  m_UIPosition: {x: 0, y: 0}
  m_UICollapsed: 1
  m_UISuperCollapsed: 0
  m_MasterSlot: {fileID: 114957826577242634}
  m_MasterData:
    m_Owner: {fileID: 0}
    m_Value:
      m_Type:
        m_SerializableType: 
      m_SerializableObject: 
  m_Property:
    name: x
    m_serializedType:
      m_SerializableType: System.Single, mscorlib, Version=2.0.0.0, Culture=neutral,
        PublicKeyToken=b77a5c561934e089
    attributes: []
  m_Direction: 1
  m_LinkedSlots: []
--- !u!114 &114092571505230006
MonoBehaviour:
  m_ObjectHideFlags: 1
  m_CorrespondingSourceObject: {fileID: 0}
  m_PrefabInternal: {fileID: 0}
  m_GameObject: {fileID: 0}
  m_Enabled: 1
  m_EditorHideFlags: 0
  m_Script: {fileID: 11500000, guid: f780aa281814f9842a7c076d436932e7, type: 3}
  m_Name: VFXSlotFloat
  m_EditorClassIdentifier: 
  m_Parent: {fileID: 114957826577242634}
  m_Children: []
  m_UIPosition: {x: 0, y: 0}
  m_UICollapsed: 1
  m_UISuperCollapsed: 0
  m_MasterSlot: {fileID: 114957826577242634}
  m_MasterData:
    m_Owner: {fileID: 0}
    m_Value:
      m_Type:
        m_SerializableType: 
      m_SerializableObject: 
  m_Property:
    name: z
    m_serializedType:
      m_SerializableType: System.Single, mscorlib, Version=2.0.0.0, Culture=neutral,
        PublicKeyToken=b77a5c561934e089
    attributes: []
  m_Direction: 1
  m_LinkedSlots: []
--- !u!114 &114100857414687522
MonoBehaviour:
  m_ObjectHideFlags: 1
  m_CorrespondingSourceObject: {fileID: 0}
  m_PrefabInternal: {fileID: 0}
  m_GameObject: {fileID: 0}
  m_Enabled: 1
  m_EditorHideFlags: 0
  m_Script: {fileID: 11500000, guid: 330e0fca1717dde4aaa144f48232aa64, type: 3}
  m_Name: VFXParameter
  m_EditorClassIdentifier: 
  m_Parent: {fileID: 114564606616422122}
  m_Children: []
  m_UIPosition: {x: 5182.982, y: 857.6316}
  m_UICollapsed: 0
  m_UISuperCollapsed: 0
  m_InputSlots: []
  m_OutputSlots:
  - {fileID: 114626334562317016}
  m_exposedName: exposedName
  m_exposed: 0
  m_Order: 0
  m_Min:
    m_Type:
      m_SerializableType: 
    m_SerializableObject: 
  m_Max:
    m_Type:
      m_SerializableType: 
    m_SerializableObject: 
  m_Nodes: []
--- !u!114 &114113402494952554
MonoBehaviour:
  m_ObjectHideFlags: 1
  m_CorrespondingSourceObject: {fileID: 0}
  m_PrefabInternal: {fileID: 0}
  m_GameObject: {fileID: 0}
  m_Enabled: 1
  m_EditorHideFlags: 0
  m_Script: {fileID: 11500000, guid: ac39bd03fca81b849929b9c966f1836a, type: 3}
  m_Name: VFXSlotFloat3
  m_EditorClassIdentifier: 
  m_Parent: {fileID: 0}
  m_Children:
  - {fileID: 114226013398041970}
  - {fileID: 114276692568631660}
  - {fileID: 114659154907140846}
  m_UIPosition: {x: 0, y: 0}
  m_UICollapsed: 1
  m_UISuperCollapsed: 0
  m_MasterSlot: {fileID: 114113402494952554}
  m_MasterData:
    m_Owner: {fileID: 114120873057275702}
    m_Value:
      m_Type:
        m_SerializableType: UnityEngine.Vector3, UnityEngine.CoreModule, Version=0.0.0.0,
          Culture=neutral, PublicKeyToken=null
      m_SerializableObject: 
  m_Property:
    name: o
    m_serializedType:
      m_SerializableType: UnityEngine.Vector3, UnityEngine.CoreModule, Version=0.0.0.0,
        Culture=neutral, PublicKeyToken=null
    attributes: []
  m_Direction: 1
  m_LinkedSlots:
  - {fileID: 114127648290415156}
--- !u!114 &114115145843302416
MonoBehaviour:
  m_ObjectHideFlags: 1
  m_CorrespondingSourceObject: {fileID: 0}
  m_PrefabInternal: {fileID: 0}
  m_GameObject: {fileID: 0}
  m_Enabled: 1
  m_EditorHideFlags: 0
  m_Script: {fileID: 11500000, guid: 7d33fb94df928ef4c986f97607706b82, type: 3}
  m_Name: VFXBuiltInParameter
  m_EditorClassIdentifier: 
  m_Parent: {fileID: 114564606616422122}
  m_Children: []
  m_UIPosition: {x: 4141.428, y: 979.62604}
  m_UICollapsed: 0
  m_UISuperCollapsed: 1
  m_InputSlots: []
  m_OutputSlots:
<<<<<<< HEAD
  - {fileID: 114211447581507796}
=======
  - {fileID: 114503952717350332}
>>>>>>> 86e0ccd9
  m_expressionOp: 7
--- !u!114 &114117428237288382
MonoBehaviour:
  m_ObjectHideFlags: 1
  m_CorrespondingSourceObject: {fileID: 0}
  m_PrefabInternal: {fileID: 0}
  m_GameObject: {fileID: 0}
  m_Enabled: 1
  m_EditorHideFlags: 0
  m_Script: {fileID: 11500000, guid: 9dfea48843f53fc438eabc12a3a30abc, type: 3}
  m_Name: VFXBasicInitialize
  m_EditorClassIdentifier: 
  m_Parent: {fileID: 114564606616422122}
  m_Children:
  - {fileID: 114876444306452392}
  - {fileID: 114229086780751172}
  m_UIPosition: {x: 7041.3535, y: -221.51152}
  m_UICollapsed: 0
  m_UISuperCollapsed: 0
  m_InputSlots:
  - {fileID: 114163340811289730}
  m_OutputSlots: []
  m_Data: {fileID: 114600446947678288}
  m_InputFlowSlot:
  - link:
    - context: {fileID: 114367802893752954}
      slotIndex: 0
  m_OutputFlowSlot:
  - link:
    - context: {fileID: 114911321011254540}
      slotIndex: 0
--- !u!114 &114120873057275702
MonoBehaviour:
  m_ObjectHideFlags: 1
  m_CorrespondingSourceObject: {fileID: 0}
  m_PrefabInternal: {fileID: 0}
  m_GameObject: {fileID: 0}
  m_Enabled: 1
  m_EditorHideFlags: 0
  m_Script: {fileID: 11500000, guid: 71007e3b6fdb5db479661eb5e3c4846b, type: 3}
  m_Name: VFXOperatorAppendVector
  m_EditorClassIdentifier: 
  m_Parent: {fileID: 114564606616422122}
  m_Children: []
  m_UIPosition: {x: 5631.9204, y: 428.7582}
  m_UICollapsed: 0
  m_UISuperCollapsed: 1
  m_InputSlots:
  - {fileID: 114406141778184494}
  - {fileID: 114434718030660930}
  - {fileID: 114463208667591858}
  - {fileID: 114333787589543306}
  m_OutputSlots:
  - {fileID: 114113402494952554}
--- !u!114 &114122360804666982
MonoBehaviour:
  m_ObjectHideFlags: 1
  m_CorrespondingSourceObject: {fileID: 0}
  m_PrefabInternal: {fileID: 0}
  m_GameObject: {fileID: 0}
  m_Enabled: 1
  m_EditorHideFlags: 0
  m_Script: {fileID: 11500000, guid: ac39bd03fca81b849929b9c966f1836a, type: 3}
  m_Name: VFXSlotFloat3
  m_EditorClassIdentifier: 
  m_Parent: {fileID: 114163340811289730}
  m_Children:
  - {fileID: 114211391973523202}
  - {fileID: 114259551076426836}
  - {fileID: 114888048578962880}
  m_UIPosition: {x: 0, y: 0}
  m_UICollapsed: 1
  m_UISuperCollapsed: 0
  m_MasterSlot: {fileID: 114163340811289730}
  m_MasterData:
    m_Owner: {fileID: 0}
    m_Value:
      m_Type:
        m_SerializableType: 
      m_SerializableObject: 
  m_Property:
    name: center
    m_serializedType:
      m_SerializableType: UnityEngine.Vector3, UnityEngine.CoreModule, Version=0.0.0.0,
        Culture=neutral, PublicKeyToken=null
    attributes:
    - m_Type: 3
      m_Min: -Infinity
      m_Max: Infinity
      m_Tooltip: The centre of the box.
  m_Direction: 0
  m_LinkedSlots: []
--- !u!114 &114127648290415156
MonoBehaviour:
  m_ObjectHideFlags: 1
  m_CorrespondingSourceObject: {fileID: 0}
  m_PrefabInternal: {fileID: 0}
  m_GameObject: {fileID: 0}
  m_Enabled: 1
  m_EditorHideFlags: 0
  m_Script: {fileID: 11500000, guid: 87c154e0feeee864da39ba7591cf27e7, type: 3}
  m_Name: VFXSlotFloatN
  m_EditorClassIdentifier: 
  m_Parent: {fileID: 0}
  m_Children: []
  m_UIPosition: {x: 0, y: 0}
  m_UICollapsed: 1
  m_UISuperCollapsed: 0
  m_MasterSlot: {fileID: 114127648290415156}
  m_MasterData:
    m_Owner: {fileID: 114935984556965946}
    m_Value:
      m_Type:
        m_SerializableType: UnityEditor.VFX.FloatN, Assembly-CSharp-Editor-testable,
          Version=0.0.0.0, Culture=neutral, PublicKeyToken=null
      m_SerializableObject: '{"m_Components":[1.0]}'
  m_Property:
    name: a
    m_serializedType:
      m_SerializableType: UnityEditor.VFX.FloatN, Assembly-CSharp-Editor-testable,
        Version=0.0.0.0, Culture=neutral, PublicKeyToken=null
    attributes: []
  m_Direction: 0
  m_LinkedSlots:
  - {fileID: 114113402494952554}
--- !u!114 &114143630450468194
MonoBehaviour:
  m_ObjectHideFlags: 1
  m_CorrespondingSourceObject: {fileID: 0}
  m_PrefabInternal: {fileID: 0}
  m_GameObject: {fileID: 0}
  m_Enabled: 1
  m_EditorHideFlags: 0
  m_Script: {fileID: 11500000, guid: f780aa281814f9842a7c076d436932e7, type: 3}
  m_Name: VFXSlotFloat
  m_EditorClassIdentifier: 
  m_Parent: {fileID: 114988289777516988}
  m_Children: []
  m_UIPosition: {x: 0, y: 0}
  m_UICollapsed: 1
  m_UISuperCollapsed: 0
  m_MasterSlot: {fileID: 114988289777516988}
  m_MasterData:
    m_Owner: {fileID: 0}
    m_Value:
      m_Type:
        m_SerializableType: 
      m_SerializableObject: 
  m_Property:
    name: x
    m_serializedType:
      m_SerializableType: System.Single, mscorlib, Version=2.0.0.0, Culture=neutral,
        PublicKeyToken=b77a5c561934e089
    attributes: []
  m_Direction: 0
  m_LinkedSlots: []
--- !u!114 &114145308132897834
MonoBehaviour:
  m_ObjectHideFlags: 1
  m_CorrespondingSourceObject: {fileID: 0}
  m_PrefabInternal: {fileID: 0}
  m_GameObject: {fileID: 0}
  m_Enabled: 1
  m_EditorHideFlags: 0
  m_Script: {fileID: 11500000, guid: f780aa281814f9842a7c076d436932e7, type: 3}
  m_Name: VFXSlotFloat
  m_EditorClassIdentifier: 
  m_Parent: {fileID: 114283781044154516}
  m_Children: []
  m_UIPosition: {x: 0, y: 0}
  m_UICollapsed: 1
  m_UISuperCollapsed: 0
  m_MasterSlot: {fileID: 114283781044154516}
  m_MasterData:
    m_Owner: {fileID: 0}
    m_Value:
      m_Type:
        m_SerializableType: 
      m_SerializableObject: 
  m_Property:
    name: x
    m_serializedType:
      m_SerializableType: System.Single, mscorlib, Version=2.0.0.0, Culture=neutral,
        PublicKeyToken=b77a5c561934e089
    attributes: []
  m_Direction: 0
  m_LinkedSlots: []
--- !u!114 &114147926382391944
MonoBehaviour:
  m_ObjectHideFlags: 1
  m_CorrespondingSourceObject: {fileID: 0}
  m_PrefabInternal: {fileID: 0}
  m_GameObject: {fileID: 0}
  m_Enabled: 1
  m_EditorHideFlags: 0
  m_Script: {fileID: 11500000, guid: f780aa281814f9842a7c076d436932e7, type: 3}
  m_Name: VFXSlotFloat
  m_EditorClassIdentifier: 
  m_Parent: {fileID: 114636158646269994}
  m_Children: []
  m_UIPosition: {x: 0, y: 0}
  m_UICollapsed: 1
  m_UISuperCollapsed: 0
  m_MasterSlot: {fileID: 114030423554494392}
  m_MasterData:
    m_Owner: {fileID: 0}
    m_Value:
      m_Type:
        m_SerializableType: 
      m_SerializableObject: 
  m_Property:
    name: x
    m_serializedType:
      m_SerializableType: System.Single, mscorlib, Version=2.0.0.0, Culture=neutral,
        PublicKeyToken=b77a5c561934e089
    attributes: []
  m_Direction: 0
  m_LinkedSlots: []
--- !u!114 &114154393790656252
MonoBehaviour:
  m_ObjectHideFlags: 1
  m_CorrespondingSourceObject: {fileID: 0}
  m_PrefabInternal: {fileID: 0}
  m_GameObject: {fileID: 0}
  m_Enabled: 1
  m_EditorHideFlags: 0
  m_Script: {fileID: 11500000, guid: f780aa281814f9842a7c076d436932e7, type: 3}
  m_Name: VFXSlotFloat
  m_EditorClassIdentifier: 
  m_Parent: {fileID: 114487056209177112}
  m_Children: []
  m_UIPosition: {x: 0, y: 0}
  m_UICollapsed: 1
  m_UISuperCollapsed: 0
  m_MasterSlot: {fileID: 114289640206737396}
  m_MasterData:
    m_Owner: {fileID: 0}
    m_Value:
      m_Type:
        m_SerializableType: 
      m_SerializableObject: 
  m_Property:
    name: x
    m_serializedType:
      m_SerializableType: System.Single, mscorlib, Version=2.0.0.0, Culture=neutral,
        PublicKeyToken=b77a5c561934e089
    attributes: []
  m_Direction: 0
  m_LinkedSlots: []
--- !u!114 &114163340811289730
MonoBehaviour:
  m_ObjectHideFlags: 1
  m_CorrespondingSourceObject: {fileID: 0}
  m_PrefabInternal: {fileID: 0}
  m_GameObject: {fileID: 0}
  m_Enabled: 1
  m_EditorHideFlags: 0
  m_Script: {fileID: 11500000, guid: 1b605c022ee79394a8a776c0869b3f9a, type: 3}
  m_Name: VFXSlot
  m_EditorClassIdentifier: 
  m_Parent: {fileID: 0}
  m_Children:
  - {fileID: 114122360804666982}
  - {fileID: 114849254726903720}
  m_UIPosition: {x: 0, y: 0}
  m_UICollapsed: 1
  m_UISuperCollapsed: 0
  m_MasterSlot: {fileID: 114163340811289730}
  m_MasterData:
    m_Owner: {fileID: 114117428237288382}
    m_Value:
      m_Type:
        m_SerializableType: UnityEditor.VFX.AABox, Assembly-CSharp-Editor-testable,
          Version=0.0.0.0, Culture=neutral, PublicKeyToken=null
      m_SerializableObject: '{"space":0,"center":{"x":0.002933502197265625,"y":0.011749029159545899,"z":-0.008805066347122193},"size":{"x":2.3461432456970217,"y":2.3405866622924806,"z":0.8911487460136414}}'
  m_Property:
    name: bounds
    m_serializedType:
      m_SerializableType: UnityEditor.VFX.AABox, Assembly-CSharp-Editor-testable,
        Version=0.0.0.0, Culture=neutral, PublicKeyToken=null
    attributes: []
  m_Direction: 0
  m_LinkedSlots: []
--- !u!114 &114171770766985690
MonoBehaviour:
  m_ObjectHideFlags: 1
  m_CorrespondingSourceObject: {fileID: 0}
  m_PrefabInternal: {fileID: 0}
  m_GameObject: {fileID: 0}
  m_Enabled: 1
  m_EditorHideFlags: 0
  m_Script: {fileID: 11500000, guid: 7d33fb94df928ef4c986f97607706b82, type: 3}
  m_Name: VFXBuiltInParameter
  m_EditorClassIdentifier: 
  m_Parent: {fileID: 114564606616422122}
  m_Children: []
  m_UIPosition: {x: 5497.4653, y: 204.45166}
  m_UICollapsed: 0
  m_UISuperCollapsed: 1
  m_InputSlots: []
  m_OutputSlots:
<<<<<<< HEAD
  - {fileID: 114000476179386530}
  m_expressionOp: 7
--- !u!114 &114192824333501448
=======
  - {fileID: 114059153110747836}
  m_expressionOp: 7
--- !u!114 &114190886743537782
>>>>>>> 86e0ccd9
MonoBehaviour:
  m_ObjectHideFlags: 1
  m_CorrespondingSourceObject: {fileID: 0}
  m_PrefabInternal: {fileID: 0}
  m_GameObject: {fileID: 0}
  m_Enabled: 1
  m_EditorHideFlags: 0
<<<<<<< HEAD
  m_Script: {fileID: 11500000, guid: 5265657162cc1a241bba03a3b0476d99, type: 3}
  m_Name: VFXSlotPosition
  m_EditorClassIdentifier: 
  m_Parent: {fileID: 0}
  m_Children:
  - {fileID: 114785692028742316}
  m_UIPosition: {x: 0, y: 0}
  m_UICollapsed: 1
  m_UISuperCollapsed: 0
  m_MasterSlot: {fileID: 114192824333501448}
  m_MasterData:
    m_Owner: {fileID: 114616444857774914}
    m_Value:
      m_Type:
        m_SerializableType: UnityEditor.VFX.Position, Assembly-CSharp-Editor-testable,
          Version=0.0.0.0, Culture=neutral, PublicKeyToken=null
      m_SerializableObject: 
  m_Property:
    name: Position
    m_serializedType:
      m_SerializableType: UnityEditor.VFX.Position, Assembly-CSharp-Editor-testable,
        Version=0.0.0.0, Culture=neutral, PublicKeyToken=null
    attributes: []
  m_Direction: 0
  m_LinkedSlots: []
=======
  m_Script: {fileID: 11500000, guid: f780aa281814f9842a7c076d436932e7, type: 3}
  m_Name: VFXSlotFloat
  m_EditorClassIdentifier: 
  m_Parent: {fileID: 0}
  m_Children: []
  m_UIPosition: {x: 0, y: 0}
  m_UICollapsed: 1
  m_UISuperCollapsed: 0
  m_MasterSlot: {fileID: 114190886743537782}
  m_MasterData:
    m_Owner: {fileID: 114420758379646942}
    m_Value:
      m_Type:
        m_SerializableType: System.Single, mscorlib, Version=2.0.0.0, Culture=neutral,
          PublicKeyToken=b77a5c561934e089
      m_SerializableObject: 
  m_Property:
    name: DeltaTime
    m_serializedType:
      m_SerializableType: System.Single, mscorlib, Version=2.0.0.0, Culture=neutral,
        PublicKeyToken=b77a5c561934e089
    attributes: []
  m_Direction: 1
  m_LinkedSlots:
  - {fileID: 114843165472268618}
>>>>>>> 86e0ccd9
--- !u!114 &114195298195083546
MonoBehaviour:
  m_ObjectHideFlags: 1
  m_CorrespondingSourceObject: {fileID: 0}
  m_PrefabInternal: {fileID: 0}
  m_GameObject: {fileID: 0}
  m_Enabled: 1
  m_EditorHideFlags: 0
  m_Script: {fileID: 11500000, guid: f780aa281814f9842a7c076d436932e7, type: 3}
  m_Name: VFXSlotFloat
  m_EditorClassIdentifier: 
  m_Parent: {fileID: 114724055509488464}
  m_Children: []
  m_UIPosition: {x: 0, y: 0}
  m_UICollapsed: 1
  m_UISuperCollapsed: 0
  m_MasterSlot: {fileID: 114033572404100696}
  m_MasterData:
    m_Owner: {fileID: 0}
    m_Value:
      m_Type:
        m_SerializableType: 
      m_SerializableObject: 
  m_Property:
    name: z
    m_serializedType:
      m_SerializableType: System.Single, mscorlib, Version=2.0.0.0, Culture=neutral,
        PublicKeyToken=b77a5c561934e089
    attributes: []
  m_Direction: 0
  m_LinkedSlots: []
--- !u!114 &114204798795283926
MonoBehaviour:
  m_ObjectHideFlags: 1
  m_CorrespondingSourceObject: {fileID: 0}
  m_PrefabInternal: {fileID: 0}
  m_GameObject: {fileID: 0}
  m_Enabled: 1
  m_EditorHideFlags: 0
  m_Script: {fileID: 11500000, guid: 72e62ef14f8eb8d489f74b5f5543571d, type: 3}
  m_Name: VFXSpawnerBurst
  m_EditorClassIdentifier: 
  m_Parent: {fileID: 114367802893752954}
  m_Children: []
  m_UIPosition: {x: 0, y: 0}
  m_UICollapsed: 1
  m_UISuperCollapsed: 0
  m_InputSlots:
  - {fileID: 114259819358269100}
  - {fileID: 114988289777516988}
  m_OutputSlots: []
  m_Disabled: 1
  advanced: 1
--- !u!114 &114206635546658198
MonoBehaviour:
  m_ObjectHideFlags: 1
  m_CorrespondingSourceObject: {fileID: 0}
  m_PrefabInternal: {fileID: 0}
  m_GameObject: {fileID: 0}
  m_Enabled: 1
  m_EditorHideFlags: 0
  m_Script: {fileID: 11500000, guid: f780aa281814f9842a7c076d436932e7, type: 3}
  m_Name: VFXSlotFloat
  m_EditorClassIdentifier: 
  m_Parent: {fileID: 114636158646269994}
  m_Children: []
  m_UIPosition: {x: 0, y: 0}
  m_UICollapsed: 1
  m_UISuperCollapsed: 0
  m_MasterSlot: {fileID: 114030423554494392}
  m_MasterData:
    m_Owner: {fileID: 0}
    m_Value:
      m_Type:
        m_SerializableType: 
      m_SerializableObject: 
  m_Property:
    name: z
    m_serializedType:
      m_SerializableType: System.Single, mscorlib, Version=2.0.0.0, Culture=neutral,
        PublicKeyToken=b77a5c561934e089
    attributes: []
  m_Direction: 0
  m_LinkedSlots: []
--- !u!114 &114207567416414928
MonoBehaviour:
  m_ObjectHideFlags: 1
  m_CorrespondingSourceObject: {fileID: 0}
  m_PrefabInternal: {fileID: 0}
  m_GameObject: {fileID: 0}
  m_Enabled: 1
  m_EditorHideFlags: 0
  m_Script: {fileID: 11500000, guid: c52d920e7fff73b498050a6b3c4404ca, type: 3}
  m_Name: VFXSlotUint
  m_EditorClassIdentifier: 
  m_Parent: {fileID: 0}
  m_Children: []
  m_UIPosition: {x: 0, y: 0}
  m_UICollapsed: 1
  m_UISuperCollapsed: 0
  m_MasterSlot: {fileID: 114207567416414928}
  m_MasterData:
    m_Owner: {fileID: 114811204679409306}
    m_Value:
      m_Type:
        m_SerializableType: System.UInt32, mscorlib, Version=2.0.0.0, Culture=neutral,
          PublicKeyToken=b77a5c561934e089
      m_SerializableObject: 4294967295
  m_Property:
    name: subMeshMask
    m_serializedType:
      m_SerializableType: System.UInt32, mscorlib, Version=2.0.0.0, Culture=neutral,
        PublicKeyToken=b77a5c561934e089
    attributes: []
  m_Direction: 0
  m_LinkedSlots: []
--- !u!114 &114211391973523202
MonoBehaviour:
  m_ObjectHideFlags: 1
  m_CorrespondingSourceObject: {fileID: 0}
  m_PrefabInternal: {fileID: 0}
  m_GameObject: {fileID: 0}
  m_Enabled: 1
  m_EditorHideFlags: 0
  m_Script: {fileID: 11500000, guid: f780aa281814f9842a7c076d436932e7, type: 3}
  m_Name: VFXSlotFloat
  m_EditorClassIdentifier: 
  m_Parent: {fileID: 114122360804666982}
  m_Children: []
  m_UIPosition: {x: 0, y: 0}
  m_UICollapsed: 1
  m_UISuperCollapsed: 0
  m_MasterSlot: {fileID: 114163340811289730}
  m_MasterData:
    m_Owner: {fileID: 0}
    m_Value:
      m_Type:
        m_SerializableType: 
      m_SerializableObject: 
  m_Property:
    name: x
    m_serializedType:
      m_SerializableType: System.Single, mscorlib, Version=2.0.0.0, Culture=neutral,
        PublicKeyToken=b77a5c561934e089
    attributes: []
  m_Direction: 0
  m_LinkedSlots: []
--- !u!114 &114211447581507796
MonoBehaviour:
  m_ObjectHideFlags: 1
  m_CorrespondingSourceObject: {fileID: 0}
  m_PrefabInternal: {fileID: 0}
  m_GameObject: {fileID: 0}
  m_Enabled: 1
  m_EditorHideFlags: 0
  m_Script: {fileID: 11500000, guid: f780aa281814f9842a7c076d436932e7, type: 3}
  m_Name: VFXSlotFloat
  m_EditorClassIdentifier: 
  m_Parent: {fileID: 0}
  m_Children: []
  m_UIPosition: {x: 0, y: 0}
  m_UICollapsed: 1
  m_UISuperCollapsed: 0
  m_MasterSlot: {fileID: 114211447581507796}
  m_MasterData:
    m_Owner: {fileID: 114115145843302416}
    m_Value:
      m_Type:
        m_SerializableType: System.Single, mscorlib, Version=2.0.0.0, Culture=neutral,
          PublicKeyToken=b77a5c561934e089
      m_SerializableObject: 
  m_Property:
    name: TotalTime
    m_serializedType:
      m_SerializableType: System.Single, mscorlib, Version=2.0.0.0, Culture=neutral,
        PublicKeyToken=b77a5c561934e089
    attributes: []
  m_Direction: 1
  m_LinkedSlots:
  - {fileID: 114811092821160980}
--- !u!114 &114223883350688692
MonoBehaviour:
  m_ObjectHideFlags: 1
  m_CorrespondingSourceObject: {fileID: 0}
  m_PrefabInternal: {fileID: 0}
  m_GameObject: {fileID: 0}
  m_Enabled: 1
  m_EditorHideFlags: 0
  m_Script: {fileID: 11500000, guid: c82227d5759e296488798b1554a72a15, type: 3}
  m_Name: VFXSlotColor
  m_EditorClassIdentifier: 
  m_Parent: {fileID: 0}
  m_Children:
  - {fileID: 114063406817827124}
  - {fileID: 114707573109872536}
  - {fileID: 114560391974323652}
  - {fileID: 114919370516993786}
  m_UIPosition: {x: 0, y: 0}
  m_UICollapsed: 1
  m_UISuperCollapsed: 0
  m_MasterSlot: {fileID: 114223883350688692}
  m_MasterData:
    m_Owner: {fileID: 114811204679409306}
    m_Value:
      m_Type:
        m_SerializableType: UnityEngine.Color, UnityEngine.CoreModule, Version=0.0.0.0,
          Culture=neutral, PublicKeyToken=null
      m_SerializableObject: 
  m_Property:
    name: _RimColor
    m_serializedType:
      m_SerializableType: UnityEngine.Color, UnityEngine.CoreModule, Version=0.0.0.0,
        Culture=neutral, PublicKeyToken=null
    attributes: []
  m_Direction: 0
  m_LinkedSlots:
  - {fileID: 114667322991397514}
--- !u!114 &114226013398041970
MonoBehaviour:
  m_ObjectHideFlags: 1
  m_CorrespondingSourceObject: {fileID: 0}
  m_PrefabInternal: {fileID: 0}
  m_GameObject: {fileID: 0}
  m_Enabled: 1
  m_EditorHideFlags: 0
  m_Script: {fileID: 11500000, guid: f780aa281814f9842a7c076d436932e7, type: 3}
  m_Name: VFXSlotFloat
  m_EditorClassIdentifier: 
  m_Parent: {fileID: 114113402494952554}
  m_Children: []
  m_UIPosition: {x: 0, y: 0}
  m_UICollapsed: 1
  m_UISuperCollapsed: 0
  m_MasterSlot: {fileID: 114113402494952554}
  m_MasterData:
    m_Owner: {fileID: 0}
    m_Value:
      m_Type:
        m_SerializableType: 
      m_SerializableObject: 
  m_Property:
    name: x
    m_serializedType:
      m_SerializableType: System.Single, mscorlib, Version=2.0.0.0, Culture=neutral,
        PublicKeyToken=b77a5c561934e089
    attributes: []
  m_Direction: 1
  m_LinkedSlots: []
--- !u!114 &114229086780751172
MonoBehaviour:
  m_ObjectHideFlags: 1
  m_CorrespondingSourceObject: {fileID: 0}
  m_PrefabInternal: {fileID: 0}
  m_GameObject: {fileID: 0}
  m_Enabled: 1
  m_EditorHideFlags: 0
  m_Script: {fileID: 11500000, guid: a971fa2e110a0ac42ac1d8dae408704b, type: 3}
  m_Name: SetAttribute
  m_EditorClassIdentifier: 
  m_Parent: {fileID: 114117428237288382}
  m_Children: []
  m_UIPosition: {x: 0, y: 0}
  m_UICollapsed: 0
  m_UISuperCollapsed: 0
  m_InputSlots:
  - {fileID: 114609731231988232}
  m_OutputSlots: []
  m_Disabled: 0
  attribute: lifetime
  Composition: 0
  Random: 0
--- !u!114 &114243093096118860
MonoBehaviour:
  m_ObjectHideFlags: 1
  m_CorrespondingSourceObject: {fileID: 0}
  m_PrefabInternal: {fileID: 0}
  m_GameObject: {fileID: 0}
  m_Enabled: 1
  m_EditorHideFlags: 0
  m_Script: {fileID: 11500000, guid: 6a4fafe57d357aa45a701ba22aa6a49e, type: 3}
  m_Name: VFXOperatorAdd
  m_EditorClassIdentifier: 
  m_Parent: {fileID: 114564606616422122}
  m_Children: []
  m_UIPosition: {x: 6875.261, y: 836.7177}
  m_UICollapsed: 0
  m_UISuperCollapsed: 0
  m_InputSlots:
  - {fileID: 114587779964552910}
  - {fileID: 114697740695421918}
  - {fileID: 114352204239896494}
  m_OutputSlots:
  - {fileID: 114772101669976220}
--- !u!114 &114251083900742680
MonoBehaviour:
  m_ObjectHideFlags: 1
  m_CorrespondingSourceObject: {fileID: 0}
  m_PrefabInternal: {fileID: 0}
  m_GameObject: {fileID: 0}
  m_Enabled: 1
  m_EditorHideFlags: 0
  m_Script: {fileID: 11500000, guid: f780aa281814f9842a7c076d436932e7, type: 3}
  m_Name: VFXSlotFloat
  m_EditorClassIdentifier: 
  m_Parent: {fileID: 114785692028742316}
  m_Children: []
  m_UIPosition: {x: 0, y: 0}
  m_UICollapsed: 1
  m_UISuperCollapsed: 0
  m_MasterSlot: {fileID: 114192824333501448}
  m_MasterData:
    m_Owner: {fileID: 0}
    m_Value:
      m_Type:
        m_SerializableType: 
      m_SerializableObject: 
  m_Property:
    name: y
    m_serializedType:
      m_SerializableType: System.Single, mscorlib, Version=2.0.0.0, Culture=neutral,
        PublicKeyToken=b77a5c561934e089
    attributes: []
  m_Direction: 0
  m_LinkedSlots: []
--- !u!114 &114259551076426836
MonoBehaviour:
  m_ObjectHideFlags: 1
  m_CorrespondingSourceObject: {fileID: 0}
  m_PrefabInternal: {fileID: 0}
  m_GameObject: {fileID: 0}
  m_Enabled: 1
  m_EditorHideFlags: 0
  m_Script: {fileID: 11500000, guid: f780aa281814f9842a7c076d436932e7, type: 3}
  m_Name: VFXSlotFloat
  m_EditorClassIdentifier: 
  m_Parent: {fileID: 114122360804666982}
  m_Children: []
  m_UIPosition: {x: 0, y: 0}
  m_UICollapsed: 1
  m_UISuperCollapsed: 0
  m_MasterSlot: {fileID: 114163340811289730}
  m_MasterData:
    m_Owner: {fileID: 0}
    m_Value:
      m_Type:
        m_SerializableType: 
      m_SerializableObject: 
  m_Property:
    name: y
    m_serializedType:
      m_SerializableType: System.Single, mscorlib, Version=2.0.0.0, Culture=neutral,
        PublicKeyToken=b77a5c561934e089
    attributes: []
  m_Direction: 0
  m_LinkedSlots: []
--- !u!114 &114259819358269100
MonoBehaviour:
  m_ObjectHideFlags: 1
  m_CorrespondingSourceObject: {fileID: 0}
  m_PrefabInternal: {fileID: 0}
  m_GameObject: {fileID: 0}
  m_Enabled: 1
  m_EditorHideFlags: 0
  m_Script: {fileID: 11500000, guid: 1b2b751071c7fc14f9fa503163991826, type: 3}
  m_Name: VFXSlotFloat2
  m_EditorClassIdentifier: 
  m_Parent: {fileID: 0}
  m_Children:
  - {fileID: 114421181185820436}
  - {fileID: 114858129185680470}
  m_UIPosition: {x: 0, y: 0}
  m_UICollapsed: 1
  m_UISuperCollapsed: 0
  m_MasterSlot: {fileID: 114259819358269100}
  m_MasterData:
    m_Owner: {fileID: 114204798795283926}
    m_Value:
      m_Type:
        m_SerializableType: UnityEngine.Vector2, UnityEngine.CoreModule, Version=0.0.0.0,
          Culture=neutral, PublicKeyToken=null
      m_SerializableObject: '{"x":500.0,"y":500.0}'
  m_Property:
    name: Count
    m_serializedType:
      m_SerializableType: UnityEngine.Vector2, UnityEngine.CoreModule, Version=0.0.0.0,
        Culture=neutral, PublicKeyToken=null
    attributes: []
  m_Direction: 0
  m_LinkedSlots: []
--- !u!114 &114261788930813952
MonoBehaviour:
  m_ObjectHideFlags: 1
  m_CorrespondingSourceObject: {fileID: 0}
  m_PrefabInternal: {fileID: 0}
  m_GameObject: {fileID: 0}
  m_Enabled: 1
  m_EditorHideFlags: 0
  m_Script: {fileID: 11500000, guid: f780aa281814f9842a7c076d436932e7, type: 3}
  m_Name: VFXSlotFloat
  m_EditorClassIdentifier: 
  m_Parent: {fileID: 114489193638112582}
  m_Children: []
  m_UIPosition: {x: 0, y: 0}
  m_UICollapsed: 1
  m_UISuperCollapsed: 0
  m_MasterSlot: {fileID: 114489193638112582}
  m_MasterData:
    m_Owner: {fileID: 0}
    m_Value:
      m_Type:
        m_SerializableType: 
      m_SerializableObject: 
  m_Property:
    name: g
    m_serializedType:
      m_SerializableType: System.Single, mscorlib, Version=2.0.0.0, Culture=neutral,
        PublicKeyToken=b77a5c561934e089
    attributes: []
  m_Direction: 0
  m_LinkedSlots: []
--- !u!114 &114267002396811200
MonoBehaviour:
  m_ObjectHideFlags: 1
  m_CorrespondingSourceObject: {fileID: 0}
  m_PrefabInternal: {fileID: 0}
  m_GameObject: {fileID: 0}
  m_Enabled: 1
  m_EditorHideFlags: 0
  m_Script: {fileID: 11500000, guid: 87c154e0feeee864da39ba7591cf27e7, type: 3}
  m_Name: VFXSlotFloatN
  m_EditorClassIdentifier: 
  m_Parent: {fileID: 0}
  m_Children: []
  m_UIPosition: {x: 0, y: 0}
  m_UICollapsed: 1
  m_UISuperCollapsed: 0
  m_MasterSlot: {fileID: 114267002396811200}
  m_MasterData:
    m_Owner: {fileID: 114338395764448740}
    m_Value:
      m_Type:
        m_SerializableType: UnityEditor.VFX.FloatN, Assembly-CSharp-Editor-testable,
          Version=0.0.0.0, Culture=neutral, PublicKeyToken=null
      m_SerializableObject: '{"m_Components":[450.0]}'
  m_Property:
    name: b
    m_serializedType:
      m_SerializableType: UnityEditor.VFX.FloatN, Assembly-CSharp-Editor-testable,
        Version=0.0.0.0, Culture=neutral, PublicKeyToken=null
    attributes: []
  m_Direction: 0
  m_LinkedSlots: []
--- !u!114 &114272371485863470
MonoBehaviour:
  m_ObjectHideFlags: 1
  m_CorrespondingSourceObject: {fileID: 0}
  m_PrefabInternal: {fileID: 0}
  m_GameObject: {fileID: 0}
  m_Enabled: 1
  m_EditorHideFlags: 0
  m_Script: {fileID: 11500000, guid: a971fa2e110a0ac42ac1d8dae408704b, type: 3}
  m_Name: SetAttribute
  m_EditorClassIdentifier: 
  m_Parent: {fileID: 114911321011254540}
  m_Children: []
  m_UIPosition: {x: 0, y: 0}
  m_UICollapsed: 0
  m_UISuperCollapsed: 0
  m_InputSlots:
  - {fileID: 114986984578911784}
  m_OutputSlots: []
  m_Disabled: 0
  attribute: angleZ
  Composition: 0
  Random: 0
--- !u!114 &114276610103036156
MonoBehaviour:
  m_ObjectHideFlags: 1
  m_CorrespondingSourceObject: {fileID: 0}
  m_PrefabInternal: {fileID: 0}
  m_GameObject: {fileID: 0}
  m_Enabled: 1
  m_EditorHideFlags: 0
  m_Script: {fileID: 11500000, guid: f780aa281814f9842a7c076d436932e7, type: 3}
  m_Name: VFXSlotFloat
  m_EditorClassIdentifier: 
  m_Parent: {fileID: 0}
  m_Children: []
  m_UIPosition: {x: 0, y: 0}
  m_UICollapsed: 1
  m_UISuperCollapsed: 0
  m_MasterSlot: {fileID: 114276610103036156}
  m_MasterData:
    m_Owner: {fileID: 114919196843154962}
    m_Value:
      m_Type:
        m_SerializableType: System.Single, mscorlib, Version=2.0.0.0, Culture=neutral,
          PublicKeyToken=b77a5c561934e089
      m_SerializableObject: 
  m_Property:
    name: o
    m_serializedType:
      m_SerializableType: System.Single, mscorlib, Version=2.0.0.0, Culture=neutral,
        PublicKeyToken=b77a5c561934e089
    attributes: []
  m_Direction: 1
  m_LinkedSlots:
  - {fileID: 114406141778184494}
  - {fileID: 114434718030660930}
--- !u!114 &114276692568631660
MonoBehaviour:
  m_ObjectHideFlags: 1
  m_CorrespondingSourceObject: {fileID: 0}
  m_PrefabInternal: {fileID: 0}
  m_GameObject: {fileID: 0}
  m_Enabled: 1
  m_EditorHideFlags: 0
  m_Script: {fileID: 11500000, guid: f780aa281814f9842a7c076d436932e7, type: 3}
  m_Name: VFXSlotFloat
  m_EditorClassIdentifier: 
  m_Parent: {fileID: 114113402494952554}
  m_Children: []
  m_UIPosition: {x: 0, y: 0}
  m_UICollapsed: 1
  m_UISuperCollapsed: 0
  m_MasterSlot: {fileID: 114113402494952554}
  m_MasterData:
    m_Owner: {fileID: 0}
    m_Value:
      m_Type:
        m_SerializableType: 
      m_SerializableObject: 
  m_Property:
    name: y
    m_serializedType:
      m_SerializableType: System.Single, mscorlib, Version=2.0.0.0, Culture=neutral,
        PublicKeyToken=b77a5c561934e089
    attributes: []
  m_Direction: 1
  m_LinkedSlots: []
--- !u!114 &114282953969821916
MonoBehaviour:
  m_ObjectHideFlags: 1
  m_CorrespondingSourceObject: {fileID: 0}
  m_PrefabInternal: {fileID: 0}
  m_GameObject: {fileID: 0}
  m_Enabled: 1
  m_EditorHideFlags: 0
  m_Script: {fileID: 11500000, guid: f780aa281814f9842a7c076d436932e7, type: 3}
  m_Name: VFXSlotFloat
  m_EditorClassIdentifier: 
  m_Parent: {fileID: 114767283274403968}
  m_Children: []
  m_UIPosition: {x: 0, y: 0}
  m_UICollapsed: 1
  m_UISuperCollapsed: 0
  m_MasterSlot: {fileID: 114289640206737396}
  m_MasterData:
    m_Owner: {fileID: 0}
    m_Value:
      m_Type:
        m_SerializableType: 
      m_SerializableObject: 
  m_Property:
    name: z
    m_serializedType:
      m_SerializableType: System.Single, mscorlib, Version=2.0.0.0, Culture=neutral,
        PublicKeyToken=b77a5c561934e089
    attributes: []
  m_Direction: 0
  m_LinkedSlots: []
--- !u!114 &114283781044154516
MonoBehaviour:
  m_ObjectHideFlags: 1
  m_CorrespondingSourceObject: {fileID: 0}
  m_PrefabInternal: {fileID: 0}
  m_GameObject: {fileID: 0}
  m_Enabled: 1
  m_EditorHideFlags: 0
  m_Script: {fileID: 11500000, guid: ac39bd03fca81b849929b9c966f1836a, type: 3}
  m_Name: VFXSlotFloat3
  m_EditorClassIdentifier: 
  m_Parent: {fileID: 0}
  m_Children:
  - {fileID: 114145308132897834}
  - {fileID: 114459061922053564}
  - {fileID: 114293593237761806}
  m_UIPosition: {x: 0, y: 0}
  m_UICollapsed: 1
  m_UISuperCollapsed: 0
  m_MasterSlot: {fileID: 114283781044154516}
  m_MasterData:
    m_Owner: {fileID: 114835143714664442}
    m_Value:
      m_Type:
        m_SerializableType: UnityEngine.Vector3, UnityEngine.CoreModule, Version=0.0.0.0,
          Culture=neutral, PublicKeyToken=null
      m_SerializableObject: '{"x":0.0,"y":0.0,"z":0.0}'
  m_Property:
    name: Color
    m_serializedType:
      m_SerializableType: UnityEngine.Vector3, UnityEngine.CoreModule, Version=0.0.0.0,
        Culture=neutral, PublicKeyToken=null
    attributes:
    - m_Type: 5
      m_Min: -Infinity
      m_Max: Infinity
      m_Tooltip: 
  m_Direction: 0
  m_LinkedSlots: []
--- !u!114 &114289640206737396
MonoBehaviour:
  m_ObjectHideFlags: 1
  m_CorrespondingSourceObject: {fileID: 0}
  m_PrefabInternal: {fileID: 0}
  m_GameObject: {fileID: 0}
  m_Enabled: 1
  m_EditorHideFlags: 0
  m_Script: {fileID: 11500000, guid: 3e3f628d80ffceb489beac74258f9cf7, type: 3}
  m_Name: VFXSlotTransform
  m_EditorClassIdentifier: 
  m_Parent: {fileID: 0}
  m_Children:
  - {fileID: 114944662542977968}
  - {fileID: 114487056209177112}
  - {fileID: 114767283274403968}
  m_UIPosition: {x: 0, y: 0}
  m_UICollapsed: 0
  m_UISuperCollapsed: 0
  m_MasterSlot: {fileID: 114289640206737396}
  m_MasterData:
    m_Owner: {fileID: 114811204679409306}
    m_Value:
      m_Type:
        m_SerializableType: UnityEditor.VFX.Transform, Assembly-CSharp-Editor-testable,
          Version=0.0.0.0, Culture=neutral, PublicKeyToken=null
      m_SerializableObject: '{"space":0,"position":{"x":0.0,"y":0.0,"z":0.0},"angles":{"x":0.0,"y":0.0,"z":0.0},"scale":{"x":0.800000011920929,"y":0.5,"z":0.5}}'
  m_Property:
    name: transform
    m_serializedType:
      m_SerializableType: UnityEditor.VFX.Transform, Assembly-CSharp-Editor-testable,
        Version=0.0.0.0, Culture=neutral, PublicKeyToken=null
    attributes: []
  m_Direction: 0
  m_LinkedSlots: []
--- !u!114 &114293593237761806
MonoBehaviour:
  m_ObjectHideFlags: 1
  m_CorrespondingSourceObject: {fileID: 0}
  m_PrefabInternal: {fileID: 0}
  m_GameObject: {fileID: 0}
  m_Enabled: 1
  m_EditorHideFlags: 0
  m_Script: {fileID: 11500000, guid: f780aa281814f9842a7c076d436932e7, type: 3}
  m_Name: VFXSlotFloat
  m_EditorClassIdentifier: 
  m_Parent: {fileID: 114283781044154516}
  m_Children: []
  m_UIPosition: {x: 0, y: 0}
  m_UICollapsed: 1
  m_UISuperCollapsed: 0
  m_MasterSlot: {fileID: 114283781044154516}
  m_MasterData:
    m_Owner: {fileID: 0}
    m_Value:
      m_Type:
        m_SerializableType: 
      m_SerializableObject: 
  m_Property:
    name: z
    m_serializedType:
      m_SerializableType: System.Single, mscorlib, Version=2.0.0.0, Culture=neutral,
        PublicKeyToken=b77a5c561934e089
    attributes: []
  m_Direction: 0
  m_LinkedSlots: []
--- !u!114 &114294077174621612
MonoBehaviour:
  m_ObjectHideFlags: 1
  m_CorrespondingSourceObject: {fileID: 0}
  m_PrefabInternal: {fileID: 0}
  m_GameObject: {fileID: 0}
  m_Enabled: 1
  m_EditorHideFlags: 0
  m_Script: {fileID: 11500000, guid: f780aa281814f9842a7c076d436932e7, type: 3}
  m_Name: VFXSlotFloat
  m_EditorClassIdentifier: 
  m_Parent: {fileID: 114849254726903720}
  m_Children: []
  m_UIPosition: {x: 0, y: 0}
  m_UICollapsed: 1
  m_UISuperCollapsed: 0
  m_MasterSlot: {fileID: 114163340811289730}
  m_MasterData:
    m_Owner: {fileID: 0}
    m_Value:
      m_Type:
        m_SerializableType: 
      m_SerializableObject: 
  m_Property:
    name: x
    m_serializedType:
      m_SerializableType: System.Single, mscorlib, Version=2.0.0.0, Culture=neutral,
        PublicKeyToken=b77a5c561934e089
    attributes: []
  m_Direction: 0
  m_LinkedSlots: []
--- !u!114 &114305748036409116
MonoBehaviour:
  m_ObjectHideFlags: 1
  m_CorrespondingSourceObject: {fileID: 0}
  m_PrefabInternal: {fileID: 0}
  m_GameObject: {fileID: 0}
  m_Enabled: 1
  m_EditorHideFlags: 0
  m_Script: {fileID: 11500000, guid: f780aa281814f9842a7c076d436932e7, type: 3}
  m_Name: VFXSlotFloat
  m_EditorClassIdentifier: 
  m_Parent: {fileID: 114849254726903720}
  m_Children: []
  m_UIPosition: {x: 0, y: 0}
  m_UICollapsed: 1
  m_UISuperCollapsed: 0
  m_MasterSlot: {fileID: 114163340811289730}
  m_MasterData:
    m_Owner: {fileID: 0}
    m_Value:
      m_Type:
        m_SerializableType: 
      m_SerializableObject: 
  m_Property:
    name: y
    m_serializedType:
      m_SerializableType: System.Single, mscorlib, Version=2.0.0.0, Culture=neutral,
        PublicKeyToken=b77a5c561934e089
    attributes: []
  m_Direction: 0
  m_LinkedSlots: []
--- !u!114 &114323312621260856
MonoBehaviour:
  m_ObjectHideFlags: 1
  m_CorrespondingSourceObject: {fileID: 0}
  m_PrefabInternal: {fileID: 0}
  m_GameObject: {fileID: 0}
  m_Enabled: 1
  m_EditorHideFlags: 0
  m_Script: {fileID: 11500000, guid: f780aa281814f9842a7c076d436932e7, type: 3}
  m_Name: VFXSlotFloat
  m_EditorClassIdentifier: 
  m_Parent: {fileID: 114489193638112582}
  m_Children: []
  m_UIPosition: {x: 0, y: 0}
  m_UICollapsed: 1
  m_UISuperCollapsed: 0
  m_MasterSlot: {fileID: 114489193638112582}
  m_MasterData:
    m_Owner: {fileID: 0}
    m_Value:
      m_Type:
        m_SerializableType: 
      m_SerializableObject: 
  m_Property:
    name: r
    m_serializedType:
      m_SerializableType: System.Single, mscorlib, Version=2.0.0.0, Culture=neutral,
        PublicKeyToken=b77a5c561934e089
    attributes: []
  m_Direction: 0
  m_LinkedSlots: []
--- !u!114 &114333787589543306
MonoBehaviour:
  m_ObjectHideFlags: 1
  m_CorrespondingSourceObject: {fileID: 0}
  m_PrefabInternal: {fileID: 0}
  m_GameObject: {fileID: 0}
  m_Enabled: 1
  m_EditorHideFlags: 0
  m_Script: {fileID: 11500000, guid: 87c154e0feeee864da39ba7591cf27e7, type: 3}
  m_Name: VFXSlotFloatN
  m_EditorClassIdentifier: 
  m_Parent: {fileID: 0}
  m_Children: []
  m_UIPosition: {x: 0, y: 0}
  m_UICollapsed: 1
  m_UISuperCollapsed: 0
  m_MasterSlot: {fileID: 114333787589543306}
  m_MasterData:
    m_Owner: {fileID: 114120873057275702}
    m_Value:
      m_Type:
        m_SerializableType: UnityEditor.VFX.FloatN, Assembly-CSharp-Editor-testable,
          Version=0.0.0.0, Culture=neutral, PublicKeyToken=null
      m_SerializableObject: 
  m_Property:
    name: d
    m_serializedType:
      m_SerializableType: UnityEditor.VFX.FloatN, Assembly-CSharp-Editor-testable,
        Version=0.0.0.0, Culture=neutral, PublicKeyToken=null
    attributes: []
  m_Direction: 0
  m_LinkedSlots: []
--- !u!114 &114338395764448740
MonoBehaviour:
  m_ObjectHideFlags: 1
  m_CorrespondingSourceObject: {fileID: 0}
  m_PrefabInternal: {fileID: 0}
  m_GameObject: {fileID: 0}
  m_Enabled: 1
  m_EditorHideFlags: 0
  m_Script: {fileID: 11500000, guid: 889be8bf1ed0c954a9ed096ce41655ea, type: 3}
  m_Name: VFXOperatorMultiply
  m_EditorClassIdentifier: 
  m_Parent: {fileID: 114564606616422122}
  m_Children: []
  m_UIPosition: {x: 5740.491, y: 218.16718}
  m_UICollapsed: 0
  m_UISuperCollapsed: 0
  m_InputSlots:
  - {fileID: 114825131427872322}
  - {fileID: 114267002396811200}
  m_OutputSlots:
  - {fileID: 114715317785270446}
--- !u!114 &114342575676127074
MonoBehaviour:
  m_ObjectHideFlags: 1
  m_CorrespondingSourceObject: {fileID: 0}
  m_PrefabInternal: {fileID: 0}
  m_GameObject: {fileID: 0}
  m_Enabled: 1
  m_EditorHideFlags: 0
  m_Script: {fileID: 11500000, guid: f780aa281814f9842a7c076d436932e7, type: 3}
  m_Name: VFXSlotFloat
  m_EditorClassIdentifier: 
  m_Parent: {fileID: 114957826577242634}
  m_Children: []
  m_UIPosition: {x: 0, y: 0}
  m_UICollapsed: 1
  m_UISuperCollapsed: 0
  m_MasterSlot: {fileID: 114957826577242634}
  m_MasterData:
    m_Owner: {fileID: 0}
    m_Value:
      m_Type:
        m_SerializableType: 
      m_SerializableObject: 
  m_Property:
    name: y
    m_serializedType:
      m_SerializableType: System.Single, mscorlib, Version=2.0.0.0, Culture=neutral,
        PublicKeyToken=b77a5c561934e089
    attributes: []
  m_Direction: 1
  m_LinkedSlots: []
--- !u!114 &114346926589351176
MonoBehaviour:
  m_ObjectHideFlags: 1
  m_CorrespondingSourceObject: {fileID: 0}
  m_PrefabInternal: {fileID: 0}
  m_GameObject: {fileID: 0}
  m_Enabled: 1
  m_EditorHideFlags: 0
  m_Script: {fileID: 11500000, guid: 70a331b1d86cc8d4aa106ccbe0da5852, type: 3}
  m_Name: VFXSlotTexture2D
  m_EditorClassIdentifier: 
  m_Parent: {fileID: 0}
  m_Children: []
  m_UIPosition: {x: 0, y: 0}
  m_UICollapsed: 1
  m_UISuperCollapsed: 0
  m_MasterSlot: {fileID: 114346926589351176}
  m_MasterData:
    m_Owner: {fileID: 114945665587978714}
    m_Value:
      m_Type:
        m_SerializableType: UnityEngine.Texture2D, UnityEngine.CoreModule, Version=0.0.0.0,
          Culture=neutral, PublicKeyToken=null
      m_SerializableObject: '{"obj":{"fileID":2800000,"guid":"1b0a544333a6c3f46835203de2814990","type":3}}'
  m_Property:
    name: normalMap
    m_serializedType:
      m_SerializableType: UnityEngine.Texture2D, UnityEngine.CoreModule, Version=0.0.0.0,
        Culture=neutral, PublicKeyToken=null
    attributes: []
  m_Direction: 0
  m_LinkedSlots: []
--- !u!114 &114347238819162004
MonoBehaviour:
  m_ObjectHideFlags: 1
  m_CorrespondingSourceObject: {fileID: 0}
  m_PrefabInternal: {fileID: 0}
  m_GameObject: {fileID: 0}
  m_Enabled: 1
  m_EditorHideFlags: 0
  m_Script: {fileID: 11500000, guid: 87c154e0feeee864da39ba7591cf27e7, type: 3}
  m_Name: VFXSlotFloatN
  m_EditorClassIdentifier: 
  m_Parent: {fileID: 0}
  m_Children: []
  m_UIPosition: {x: 0, y: 0}
  m_UICollapsed: 1
  m_UISuperCollapsed: 0
  m_MasterSlot: {fileID: 114347238819162004}
  m_MasterData:
    m_Owner: {fileID: 114919196843154962}
    m_Value:
      m_Type:
        m_SerializableType: UnityEditor.VFX.FloatN, Assembly-CSharp-Editor-testable,
          Version=0.0.0.0, Culture=neutral, PublicKeyToken=null
      m_SerializableObject: '{"m_Components":[0.0]}'
  m_Property:
    name: b
    m_serializedType:
      m_SerializableType: UnityEditor.VFX.FloatN, Assembly-CSharp-Editor-testable,
        Version=0.0.0.0, Culture=neutral, PublicKeyToken=null
    attributes: []
  m_Direction: 0
  m_LinkedSlots:
  - {fileID: 114782034906201374}
--- !u!114 &114348169820544874
MonoBehaviour:
  m_ObjectHideFlags: 1
  m_CorrespondingSourceObject: {fileID: 0}
  m_PrefabInternal: {fileID: 0}
  m_GameObject: {fileID: 0}
  m_Enabled: 1
  m_EditorHideFlags: 0
  m_Script: {fileID: 11500000, guid: f780aa281814f9842a7c076d436932e7, type: 3}
  m_Name: VFXSlotFloat
  m_EditorClassIdentifier: 
  m_Parent: {fileID: 0}
  m_Children: []
  m_UIPosition: {x: 0, y: 0}
  m_UICollapsed: 1
  m_UISuperCollapsed: 0
  m_MasterSlot: {fileID: 114348169820544874}
  m_MasterData:
    m_Owner: {fileID: 114811204679409306}
    m_Value:
      m_Type:
        m_SerializableType: System.Single, mscorlib, Version=2.0.0.0, Culture=neutral,
          PublicKeyToken=b77a5c561934e089
      m_SerializableObject: 0.9
  m_Property:
    name: _RimCoef
    m_serializedType:
      m_SerializableType: System.Single, mscorlib, Version=2.0.0.0, Culture=neutral,
        PublicKeyToken=b77a5c561934e089
    attributes: []
  m_Direction: 0
  m_LinkedSlots:
  - {fileID: 114626334562317016}
--- !u!114 &114352204239896494
MonoBehaviour:
  m_ObjectHideFlags: 1
  m_CorrespondingSourceObject: {fileID: 0}
  m_PrefabInternal: {fileID: 0}
  m_GameObject: {fileID: 0}
  m_Enabled: 1
  m_EditorHideFlags: 0
  m_Script: {fileID: 11500000, guid: 87c154e0feeee864da39ba7591cf27e7, type: 3}
  m_Name: VFXSlotFloatN
  m_EditorClassIdentifier: 
  m_Parent: {fileID: 0}
  m_Children: []
  m_UIPosition: {x: 0, y: 0}
  m_UICollapsed: 1
  m_UISuperCollapsed: 0
  m_MasterSlot: {fileID: 114352204239896494}
  m_MasterData:
    m_Owner: {fileID: 114243093096118860}
    m_Value:
      m_Type:
        m_SerializableType: UnityEditor.VFX.FloatN, Assembly-CSharp-Editor-testable,
          Version=0.0.0.0, Culture=neutral, PublicKeyToken=null
      m_SerializableObject: '{"m_Components":[0.0]}'
  m_Property:
    name: c
    m_serializedType:
      m_SerializableType: UnityEditor.VFX.FloatN, Assembly-CSharp-Editor-testable,
        Version=0.0.0.0, Culture=neutral, PublicKeyToken=null
    attributes: []
  m_Direction: 0
  m_LinkedSlots: []
--- !u!114 &114352896859331138
MonoBehaviour:
  m_ObjectHideFlags: 1
  m_CorrespondingSourceObject: {fileID: 0}
  m_PrefabInternal: {fileID: 0}
  m_GameObject: {fileID: 0}
  m_Enabled: 1
  m_EditorHideFlags: 0
  m_Script: {fileID: 11500000, guid: f780aa281814f9842a7c076d436932e7, type: 3}
  m_Name: VFXSlotFloat
  m_EditorClassIdentifier: 
  m_Parent: {fileID: 0}
  m_Children: []
  m_UIPosition: {x: 0, y: 0}
  m_UICollapsed: 1
  m_UISuperCollapsed: 0
  m_MasterSlot: {fileID: 114352896859331138}
  m_MasterData:
    m_Owner: {fileID: 114882770666758678}
    m_Value:
      m_Type:
        m_SerializableType: System.Single, mscorlib, Version=2.0.0.0, Culture=neutral,
          PublicKeyToken=b77a5c561934e089
      m_SerializableObject: 0
  m_Property:
    name: time
    m_serializedType:
      m_SerializableType: System.Single, mscorlib, Version=2.0.0.0, Culture=neutral,
        PublicKeyToken=b77a5c561934e089
    attributes:
    - m_Type: 3
      m_Min: -Infinity
      m_Max: Infinity
      m_Tooltip: The time along the gradient to take a sample from.
    - m_Type: 0
      m_Min: 0
      m_Max: 1
      m_Tooltip: 
  m_Direction: 0
  m_LinkedSlots:
  - {fileID: 114710206547753302}
--- !u!114 &114359584129795292
MonoBehaviour:
  m_ObjectHideFlags: 1
  m_CorrespondingSourceObject: {fileID: 0}
  m_PrefabInternal: {fileID: 0}
  m_GameObject: {fileID: 0}
  m_Enabled: 1
  m_EditorHideFlags: 0
  m_Script: {fileID: 11500000, guid: f05c6884b705ce14d82ae720f0ec209f, type: 3}
  m_Name: VFXSpawnerConstantRate
  m_EditorClassIdentifier: 
  m_Parent: {fileID: 114367802893752954}
  m_Children: []
  m_UIPosition: {x: 0, y: 0}
  m_UICollapsed: 0
  m_UISuperCollapsed: 0
  m_InputSlots:
  - {fileID: 114916127298328102}
  m_OutputSlots: []
  m_Disabled: 0
--- !u!114 &114367802893752954
MonoBehaviour:
  m_ObjectHideFlags: 1
  m_CorrespondingSourceObject: {fileID: 0}
  m_PrefabInternal: {fileID: 0}
  m_GameObject: {fileID: 0}
  m_Enabled: 1
  m_EditorHideFlags: 0
  m_Script: {fileID: 11500000, guid: 73a13919d81fb7444849bae8b5c812a2, type: 3}
  m_Name: VFXBasicSpawner
  m_EditorClassIdentifier: 
  m_Parent: {fileID: 114564606616422122}
  m_Children:
  - {fileID: 114204798795283926}
  - {fileID: 114359584129795292}
  m_UIPosition: {x: 6955.926, y: -587.8716}
  m_UICollapsed: 0
  m_UISuperCollapsed: 0
  m_InputSlots: []
  m_OutputSlots: []
  m_Data: {fileID: 0}
  m_InputFlowSlot:
  - link: []
  - link: []
  m_OutputFlowSlot:
  - link:
    - context: {fileID: 114117428237288382}
      slotIndex: 0
--- !u!114 &114390566376495434
MonoBehaviour:
  m_ObjectHideFlags: 1
  m_CorrespondingSourceObject: {fileID: 0}
  m_PrefabInternal: {fileID: 0}
  m_GameObject: {fileID: 0}
  m_Enabled: 1
  m_EditorHideFlags: 0
  m_Script: {fileID: 11500000, guid: f780aa281814f9842a7c076d436932e7, type: 3}
  m_Name: VFXSlotFloat
  m_EditorClassIdentifier: 
  m_Parent: {fileID: 114033572404100696}
  m_Children: []
  m_UIPosition: {x: 0, y: 0}
  m_UICollapsed: 1
  m_UISuperCollapsed: 0
  m_MasterSlot: {fileID: 114033572404100696}
  m_MasterData:
    m_Owner: {fileID: 0}
    m_Value:
      m_Type:
        m_SerializableType: 
      m_SerializableObject: 
  m_Property:
    name: arc
    m_serializedType:
      m_SerializableType: System.Single, mscorlib, Version=2.0.0.0, Culture=neutral,
        PublicKeyToken=b77a5c561934e089
    attributes:
    - m_Type: 3
      m_Min: -Infinity
      m_Max: Infinity
      m_Tooltip: Controls how much of the torus is used.
    - m_Type: 0
      m_Min: 0
      m_Max: 6.2831855
      m_Tooltip: 
    - m_Type: 4
      m_Min: -Infinity
      m_Max: Infinity
      m_Tooltip: 
  m_Direction: 0
  m_LinkedSlots: []
--- !u!114 &114400715602518334
MonoBehaviour:
  m_ObjectHideFlags: 1
  m_CorrespondingSourceObject: {fileID: 0}
  m_PrefabInternal: {fileID: 0}
  m_GameObject: {fileID: 0}
  m_Enabled: 1
  m_EditorHideFlags: 0
  m_Script: {fileID: 11500000, guid: f780aa281814f9842a7c076d436932e7, type: 3}
  m_Name: VFXSlotFloat
  m_EditorClassIdentifier: 
  m_Parent: {fileID: 0}
  m_Children: []
  m_UIPosition: {x: 0, y: 0}
  m_UICollapsed: 1
  m_UISuperCollapsed: 0
  m_MasterSlot: {fileID: 114400715602518334}
  m_MasterData:
    m_Owner: {fileID: 114747300602169440}
    m_Value:
      m_Type:
        m_SerializableType: System.Single, mscorlib, Version=2.0.0.0, Culture=neutral,
          PublicKeyToken=b77a5c561934e089
      m_SerializableObject: 
  m_Property:
    name: o
    m_serializedType:
      m_SerializableType: System.Single, mscorlib, Version=2.0.0.0, Culture=neutral,
        PublicKeyToken=b77a5c561934e089
    attributes: []
  m_Direction: 1
  m_LinkedSlots:
  - {fileID: 114697740695421918}
--- !u!114 &114406141778184494
MonoBehaviour:
  m_ObjectHideFlags: 1
  m_CorrespondingSourceObject: {fileID: 0}
  m_PrefabInternal: {fileID: 0}
  m_GameObject: {fileID: 0}
  m_Enabled: 1
  m_EditorHideFlags: 0
  m_Script: {fileID: 11500000, guid: 87c154e0feeee864da39ba7591cf27e7, type: 3}
  m_Name: VFXSlotFloatN
  m_EditorClassIdentifier: 
  m_Parent: {fileID: 0}
  m_Children: []
  m_UIPosition: {x: 0, y: 0}
  m_UICollapsed: 1
  m_UISuperCollapsed: 0
  m_MasterSlot: {fileID: 114406141778184494}
  m_MasterData:
    m_Owner: {fileID: 114120873057275702}
    m_Value:
      m_Type:
        m_SerializableType: UnityEditor.VFX.FloatN, Assembly-CSharp-Editor-testable,
          Version=0.0.0.0, Culture=neutral, PublicKeyToken=null
      m_SerializableObject: 
  m_Property:
    name: a
    m_serializedType:
      m_SerializableType: UnityEditor.VFX.FloatN, Assembly-CSharp-Editor-testable,
        Version=0.0.0.0, Culture=neutral, PublicKeyToken=null
    attributes: []
  m_Direction: 0
  m_LinkedSlots:
  - {fileID: 114276610103036156}
--- !u!114 &114420758379646942
MonoBehaviour:
  m_ObjectHideFlags: 1
  m_CorrespondingSourceObject: {fileID: 0}
  m_PrefabInternal: {fileID: 0}
  m_GameObject: {fileID: 0}
  m_Enabled: 1
  m_EditorHideFlags: 0
  m_Script: {fileID: 11500000, guid: 7d33fb94df928ef4c986f97607706b82, type: 3}
  m_Name: VFXBuiltInParameter
  m_EditorClassIdentifier: 
  m_Parent: {fileID: 114564606616422122}
  m_Children: []
  m_UIPosition: {x: 6274.4, y: 925.51886}
  m_UICollapsed: 0
  m_UISuperCollapsed: 0
  m_InputSlots: []
  m_OutputSlots:
<<<<<<< HEAD
  - {fileID: 114725716588463188}
=======
  - {fileID: 114190886743537782}
>>>>>>> 86e0ccd9
  m_expressionOp: 6
--- !u!114 &114421181185820436
MonoBehaviour:
  m_ObjectHideFlags: 1
  m_CorrespondingSourceObject: {fileID: 0}
  m_PrefabInternal: {fileID: 0}
  m_GameObject: {fileID: 0}
  m_Enabled: 1
  m_EditorHideFlags: 0
  m_Script: {fileID: 11500000, guid: f780aa281814f9842a7c076d436932e7, type: 3}
  m_Name: VFXSlotFloat
  m_EditorClassIdentifier: 
  m_Parent: {fileID: 114259819358269100}
  m_Children: []
  m_UIPosition: {x: 0, y: 0}
  m_UICollapsed: 1
  m_UISuperCollapsed: 0
  m_MasterSlot: {fileID: 114259819358269100}
  m_MasterData:
    m_Owner: {fileID: 0}
    m_Value:
      m_Type:
        m_SerializableType: 
      m_SerializableObject: 
  m_Property:
    name: x
    m_serializedType:
      m_SerializableType: System.Single, mscorlib, Version=2.0.0.0, Culture=neutral,
        PublicKeyToken=b77a5c561934e089
    attributes: []
  m_Direction: 0
  m_LinkedSlots: []
--- !u!114 &114422442763810050
MonoBehaviour:
  m_ObjectHideFlags: 1
  m_CorrespondingSourceObject: {fileID: 0}
  m_PrefabInternal: {fileID: 0}
  m_GameObject: {fileID: 0}
  m_Enabled: 1
  m_EditorHideFlags: 0
  m_Script: {fileID: 11500000, guid: 491d1342f69c10c4dbac8df98c32ec48, type: 3}
  m_Name: VFXSlotPosition
  m_EditorClassIdentifier: 
  m_Parent: {fileID: 0}
  m_Children:
  - {fileID: 114651167253381902}
  m_UIPosition: {x: 0, y: 0}
  m_UICollapsed: 1
  m_UISuperCollapsed: 0
  m_MasterSlot: {fileID: 114422442763810050}
  m_MasterData:
    m_Owner: {fileID: 114616444857774914}
    m_Value:
      m_Type:
        m_SerializableType: UnityEditor.VFX.Position, Assembly-CSharp-Editor-testable,
          Version=0.0.0.0, Culture=neutral, PublicKeyToken=null
      m_SerializableObject: '{"space":0,"position":{"x":0.0,"y":0.0,"z":0.0}}'
  m_Property:
    name: Position
    m_serializedType:
      m_SerializableType: UnityEditor.VFX.Position, Assembly-CSharp-Editor-testable,
        Version=0.0.0.0, Culture=neutral, PublicKeyToken=null
    attributes: []
  m_Direction: 0
  m_LinkedSlots: []
--- !u!114 &114434718030660930
MonoBehaviour:
  m_ObjectHideFlags: 1
  m_CorrespondingSourceObject: {fileID: 0}
  m_PrefabInternal: {fileID: 0}
  m_GameObject: {fileID: 0}
  m_Enabled: 1
  m_EditorHideFlags: 0
  m_Script: {fileID: 11500000, guid: 87c154e0feeee864da39ba7591cf27e7, type: 3}
  m_Name: VFXSlotFloatN
  m_EditorClassIdentifier: 
  m_Parent: {fileID: 0}
  m_Children: []
  m_UIPosition: {x: 0, y: 0}
  m_UICollapsed: 1
  m_UISuperCollapsed: 0
  m_MasterSlot: {fileID: 114434718030660930}
  m_MasterData:
    m_Owner: {fileID: 114120873057275702}
    m_Value:
      m_Type:
        m_SerializableType: UnityEditor.VFX.FloatN, Assembly-CSharp-Editor-testable,
          Version=0.0.0.0, Culture=neutral, PublicKeyToken=null
      m_SerializableObject: 
  m_Property:
    name: b
    m_serializedType:
      m_SerializableType: UnityEditor.VFX.FloatN, Assembly-CSharp-Editor-testable,
        Version=0.0.0.0, Culture=neutral, PublicKeyToken=null
    attributes: []
  m_Direction: 0
  m_LinkedSlots:
  - {fileID: 114276610103036156}
--- !u!114 &114442784629610658
MonoBehaviour:
  m_ObjectHideFlags: 1
  m_CorrespondingSourceObject: {fileID: 0}
  m_PrefabInternal: {fileID: 0}
  m_GameObject: {fileID: 0}
  m_Enabled: 1
  m_EditorHideFlags: 0
  m_Script: {fileID: 11500000, guid: f780aa281814f9842a7c076d436932e7, type: 3}
  m_Name: VFXSlotFloat
  m_EditorClassIdentifier: 
  m_Parent: {fileID: 114724055509488464}
  m_Children: []
  m_UIPosition: {x: 0, y: 0}
  m_UICollapsed: 1
  m_UISuperCollapsed: 0
  m_MasterSlot: {fileID: 114033572404100696}
  m_MasterData:
    m_Owner: {fileID: 0}
    m_Value:
      m_Type:
        m_SerializableType: 
      m_SerializableObject: 
  m_Property:
    name: x
    m_serializedType:
      m_SerializableType: System.Single, mscorlib, Version=2.0.0.0, Culture=neutral,
        PublicKeyToken=b77a5c561934e089
    attributes: []
  m_Direction: 0
  m_LinkedSlots: []
--- !u!114 &114459061922053564
MonoBehaviour:
  m_ObjectHideFlags: 1
  m_CorrespondingSourceObject: {fileID: 0}
  m_PrefabInternal: {fileID: 0}
  m_GameObject: {fileID: 0}
  m_Enabled: 1
  m_EditorHideFlags: 0
  m_Script: {fileID: 11500000, guid: f780aa281814f9842a7c076d436932e7, type: 3}
  m_Name: VFXSlotFloat
  m_EditorClassIdentifier: 
  m_Parent: {fileID: 114283781044154516}
  m_Children: []
  m_UIPosition: {x: 0, y: 0}
  m_UICollapsed: 1
  m_UISuperCollapsed: 0
  m_MasterSlot: {fileID: 114283781044154516}
  m_MasterData:
    m_Owner: {fileID: 0}
    m_Value:
      m_Type:
        m_SerializableType: 
      m_SerializableObject: 
  m_Property:
    name: y
    m_serializedType:
      m_SerializableType: System.Single, mscorlib, Version=2.0.0.0, Culture=neutral,
        PublicKeyToken=b77a5c561934e089
    attributes: []
  m_Direction: 0
  m_LinkedSlots: []
--- !u!114 &114463208667591858
MonoBehaviour:
  m_ObjectHideFlags: 1
  m_CorrespondingSourceObject: {fileID: 0}
  m_PrefabInternal: {fileID: 0}
  m_GameObject: {fileID: 0}
  m_Enabled: 1
  m_EditorHideFlags: 0
  m_Script: {fileID: 11500000, guid: 87c154e0feeee864da39ba7591cf27e7, type: 3}
  m_Name: VFXSlotFloatN
  m_EditorClassIdentifier: 
  m_Parent: {fileID: 0}
  m_Children: []
  m_UIPosition: {x: 0, y: 0}
  m_UICollapsed: 1
  m_UISuperCollapsed: 0
  m_MasterSlot: {fileID: 114463208667591858}
  m_MasterData:
    m_Owner: {fileID: 114120873057275702}
    m_Value:
      m_Type:
        m_SerializableType: UnityEditor.VFX.FloatN, Assembly-CSharp-Editor-testable,
          Version=0.0.0.0, Culture=neutral, PublicKeyToken=null
      m_SerializableObject: 
  m_Property:
    name: c
    m_serializedType:
      m_SerializableType: UnityEditor.VFX.FloatN, Assembly-CSharp-Editor-testable,
        Version=0.0.0.0, Culture=neutral, PublicKeyToken=null
    attributes: []
  m_Direction: 0
  m_LinkedSlots:
  - {fileID: 114782034906201374}
--- !u!114 &114481823276025452
MonoBehaviour:
  m_ObjectHideFlags: 1
  m_CorrespondingSourceObject: {fileID: 0}
  m_PrefabInternal: {fileID: 0}
  m_GameObject: {fileID: 0}
  m_Enabled: 1
  m_EditorHideFlags: 0
  m_Script: {fileID: 11500000, guid: 87c154e0feeee864da39ba7591cf27e7, type: 3}
  m_Name: VFXSlotFloatN
  m_EditorClassIdentifier: 
  m_Parent: {fileID: 0}
  m_Children: []
  m_UIPosition: {x: 0, y: 0}
  m_UICollapsed: 1
  m_UISuperCollapsed: 0
  m_MasterSlot: {fileID: 114481823276025452}
  m_MasterData:
    m_Owner: {fileID: 114919196843154962}
    m_Value:
      m_Type:
        m_SerializableType: UnityEditor.VFX.FloatN, Assembly-CSharp-Editor-testable,
          Version=0.0.0.0, Culture=neutral, PublicKeyToken=null
      m_SerializableObject: '{"m_Components":[0.0]}'
  m_Property:
    name: a
    m_serializedType:
      m_SerializableType: UnityEditor.VFX.FloatN, Assembly-CSharp-Editor-testable,
        Version=0.0.0.0, Culture=neutral, PublicKeyToken=null
    attributes: []
  m_Direction: 0
  m_LinkedSlots:
  - {fileID: 114921894400159754}
--- !u!114 &114487056209177112
MonoBehaviour:
  m_ObjectHideFlags: 1
  m_CorrespondingSourceObject: {fileID: 0}
  m_PrefabInternal: {fileID: 0}
  m_GameObject: {fileID: 0}
  m_Enabled: 1
  m_EditorHideFlags: 0
  m_Script: {fileID: 11500000, guid: ac39bd03fca81b849929b9c966f1836a, type: 3}
  m_Name: VFXSlotFloat3
  m_EditorClassIdentifier: 
  m_Parent: {fileID: 114289640206737396}
  m_Children:
  - {fileID: 114154393790656252}
  - {fileID: 114971046394861518}
  - {fileID: 114508242982955052}
  m_UIPosition: {x: 0, y: 0}
  m_UICollapsed: 0
  m_UISuperCollapsed: 0
  m_MasterSlot: {fileID: 114289640206737396}
  m_MasterData:
    m_Owner: {fileID: 0}
    m_Value:
      m_Type:
        m_SerializableType: 
      m_SerializableObject: 
  m_Property:
    name: angles
    m_serializedType:
      m_SerializableType: UnityEngine.Vector3, UnityEngine.CoreModule, Version=0.0.0.0,
        Culture=neutral, PublicKeyToken=null
    attributes:
    - m_Type: 3
      m_Min: -Infinity
      m_Max: Infinity
      m_Tooltip: The euler angles of the transform.
    - m_Type: 4
      m_Min: -Infinity
      m_Max: Infinity
      m_Tooltip: 
  m_Direction: 0
  m_LinkedSlots: []
--- !u!114 &114489193638112582
MonoBehaviour:
  m_ObjectHideFlags: 1
  m_CorrespondingSourceObject: {fileID: 0}
  m_PrefabInternal: {fileID: 0}
  m_GameObject: {fileID: 0}
  m_Enabled: 1
  m_EditorHideFlags: 0
  m_Script: {fileID: 11500000, guid: c82227d5759e296488798b1554a72a15, type: 3}
  m_Name: VFXSlotColor
  m_EditorClassIdentifier: 
  m_Parent: {fileID: 0}
  m_Children:
  - {fileID: 114323312621260856}
  - {fileID: 114261788930813952}
  - {fileID: 114544697710028902}
  - {fileID: 114933658953054916}
  m_UIPosition: {x: 0, y: 0}
  m_UICollapsed: 1
  m_UISuperCollapsed: 0
  m_MasterSlot: {fileID: 114489193638112582}
  m_MasterData:
    m_Owner: {fileID: 114945665587978714}
    m_Value:
      m_Type:
        m_SerializableType: UnityEngine.Color, UnityEngine.CoreModule, Version=0.0.0.0,
          Culture=neutral, PublicKeyToken=null
      m_SerializableObject: '{"r":0.05179362744092941,"g":0.05179362744092941,"b":0.21311675012111665,"a":0.0}'
  m_Property:
    name: rimColor
    m_serializedType:
      m_SerializableType: UnityEngine.Color, UnityEngine.CoreModule, Version=0.0.0.0,
        Culture=neutral, PublicKeyToken=null
    attributes: []
  m_Direction: 0
  m_LinkedSlots:
  - {fileID: 114667322991397514}
--- !u!114 &114503952717350332
MonoBehaviour:
  m_ObjectHideFlags: 1
  m_CorrespondingSourceObject: {fileID: 0}
  m_PrefabInternal: {fileID: 0}
  m_GameObject: {fileID: 0}
  m_Enabled: 1
  m_EditorHideFlags: 0
  m_Script: {fileID: 11500000, guid: f780aa281814f9842a7c076d436932e7, type: 3}
  m_Name: VFXSlotFloat
  m_EditorClassIdentifier: 
  m_Parent: {fileID: 0}
  m_Children: []
  m_UIPosition: {x: 0, y: 0}
  m_UICollapsed: 1
  m_UISuperCollapsed: 0
  m_MasterSlot: {fileID: 114503952717350332}
  m_MasterData:
    m_Owner: {fileID: 114115145843302416}
    m_Value:
      m_Type:
        m_SerializableType: System.Single, mscorlib, Version=2.0.0.0, Culture=neutral,
          PublicKeyToken=b77a5c561934e089
      m_SerializableObject: 
  m_Property:
    name: TotalTime
    m_serializedType:
      m_SerializableType: System.Single, mscorlib, Version=2.0.0.0, Culture=neutral,
        PublicKeyToken=b77a5c561934e089
    attributes: []
  m_Direction: 1
  m_LinkedSlots:
  - {fileID: 114811092821160980}
--- !u!114 &114508242982955052
MonoBehaviour:
  m_ObjectHideFlags: 1
  m_CorrespondingSourceObject: {fileID: 0}
  m_PrefabInternal: {fileID: 0}
  m_GameObject: {fileID: 0}
  m_Enabled: 1
  m_EditorHideFlags: 0
  m_Script: {fileID: 11500000, guid: f780aa281814f9842a7c076d436932e7, type: 3}
  m_Name: VFXSlotFloat
  m_EditorClassIdentifier: 
  m_Parent: {fileID: 114487056209177112}
  m_Children: []
  m_UIPosition: {x: 0, y: 0}
  m_UICollapsed: 1
  m_UISuperCollapsed: 0
  m_MasterSlot: {fileID: 114289640206737396}
  m_MasterData:
    m_Owner: {fileID: 0}
    m_Value:
      m_Type:
        m_SerializableType: 
      m_SerializableObject: 
  m_Property:
    name: z
    m_serializedType:
      m_SerializableType: System.Single, mscorlib, Version=2.0.0.0, Culture=neutral,
        PublicKeyToken=b77a5c561934e089
    attributes: []
  m_Direction: 0
  m_LinkedSlots: []
--- !u!114 &114514210922169410
MonoBehaviour:
  m_ObjectHideFlags: 1
  m_CorrespondingSourceObject: {fileID: 0}
  m_PrefabInternal: {fileID: 0}
  m_GameObject: {fileID: 0}
  m_Enabled: 1
  m_EditorHideFlags: 0
  m_Script: {fileID: 11500000, guid: f780aa281814f9842a7c076d436932e7, type: 3}
  m_Name: VFXSlotFloat
  m_EditorClassIdentifier: 
  m_Parent: {fileID: 114944662542977968}
  m_Children: []
  m_UIPosition: {x: 0, y: 0}
  m_UICollapsed: 1
  m_UISuperCollapsed: 0
  m_MasterSlot: {fileID: 114289640206737396}
  m_MasterData:
    m_Owner: {fileID: 0}
    m_Value:
      m_Type:
        m_SerializableType: 
      m_SerializableObject: 
  m_Property:
    name: x
    m_serializedType:
      m_SerializableType: System.Single, mscorlib, Version=2.0.0.0, Culture=neutral,
        PublicKeyToken=b77a5c561934e089
    attributes: []
  m_Direction: 0
  m_LinkedSlots: []
--- !u!114 &114531311852264052
MonoBehaviour:
  m_ObjectHideFlags: 1
  m_CorrespondingSourceObject: {fileID: 0}
  m_PrefabInternal: {fileID: 0}
  m_GameObject: {fileID: 0}
  m_Enabled: 1
  m_EditorHideFlags: 0
  m_Script: {fileID: 11500000, guid: f780aa281814f9842a7c076d436932e7, type: 3}
  m_Name: VFXSlotFloat
  m_EditorClassIdentifier: 
  m_Parent: {fileID: 114988289777516988}
  m_Children: []
  m_UIPosition: {x: 0, y: 0}
  m_UICollapsed: 1
  m_UISuperCollapsed: 0
  m_MasterSlot: {fileID: 114988289777516988}
  m_MasterData:
    m_Owner: {fileID: 0}
    m_Value:
      m_Type:
        m_SerializableType: 
      m_SerializableObject: 
  m_Property:
    name: y
    m_serializedType:
      m_SerializableType: System.Single, mscorlib, Version=2.0.0.0, Culture=neutral,
        PublicKeyToken=b77a5c561934e089
    attributes: []
  m_Direction: 0
  m_LinkedSlots: []
--- !u!114 &114539271053658410
MonoBehaviour:
  m_ObjectHideFlags: 1
  m_CorrespondingSourceObject: {fileID: 0}
  m_PrefabInternal: {fileID: 0}
  m_GameObject: {fileID: 0}
  m_Enabled: 1
  m_EditorHideFlags: 0
  m_Script: {fileID: 11500000, guid: 330e0fca1717dde4aaa144f48232aa64, type: 3}
  m_Name: VFXParameter
  m_EditorClassIdentifier: 
  m_Parent: {fileID: 114564606616422122}
  m_Children: []
  m_UIPosition: {x: 4305.933, y: 90.90363}
  m_UICollapsed: 0
  m_UISuperCollapsed: 0
  m_InputSlots: []
  m_OutputSlots:
  - {fileID: 114649673960739854}
  m_exposedName: torus radii
  m_exposed: 0
  m_Order: 0
  m_Min:
    m_Type:
      m_SerializableType: 
    m_SerializableObject: 
  m_Max:
    m_Type:
      m_SerializableType: 
    m_SerializableObject: 
  m_Nodes: []
--- !u!114 &114540487801294648
MonoBehaviour:
  m_ObjectHideFlags: 1
  m_CorrespondingSourceObject: {fileID: 0}
  m_PrefabInternal: {fileID: 0}
  m_GameObject: {fileID: 0}
  m_Enabled: 1
  m_EditorHideFlags: 0
  m_Script: {fileID: 11500000, guid: f780aa281814f9842a7c076d436932e7, type: 3}
  m_Name: VFXSlotFloat
  m_EditorClassIdentifier: 
  m_Parent: {fileID: 114785692028742316}
  m_Children: []
  m_UIPosition: {x: 0, y: 0}
  m_UICollapsed: 1
  m_UISuperCollapsed: 0
  m_MasterSlot: {fileID: 114192824333501448}
  m_MasterData:
    m_Owner: {fileID: 0}
    m_Value:
      m_Type:
        m_SerializableType: 
      m_SerializableObject: 
  m_Property:
    name: z
    m_serializedType:
      m_SerializableType: System.Single, mscorlib, Version=2.0.0.0, Culture=neutral,
        PublicKeyToken=b77a5c561934e089
    attributes: []
  m_Direction: 0
  m_LinkedSlots: []
--- !u!114 &114544697710028902
MonoBehaviour:
  m_ObjectHideFlags: 1
  m_CorrespondingSourceObject: {fileID: 0}
  m_PrefabInternal: {fileID: 0}
  m_GameObject: {fileID: 0}
  m_Enabled: 1
  m_EditorHideFlags: 0
  m_Script: {fileID: 11500000, guid: f780aa281814f9842a7c076d436932e7, type: 3}
  m_Name: VFXSlotFloat
  m_EditorClassIdentifier: 
  m_Parent: {fileID: 114489193638112582}
  m_Children: []
  m_UIPosition: {x: 0, y: 0}
  m_UICollapsed: 1
  m_UISuperCollapsed: 0
  m_MasterSlot: {fileID: 114489193638112582}
  m_MasterData:
    m_Owner: {fileID: 0}
    m_Value:
      m_Type:
        m_SerializableType: 
      m_SerializableObject: 
  m_Property:
    name: b
    m_serializedType:
      m_SerializableType: System.Single, mscorlib, Version=2.0.0.0, Culture=neutral,
        PublicKeyToken=b77a5c561934e089
    attributes: []
  m_Direction: 0
  m_LinkedSlots: []
--- !u!114 &114560391974323652
MonoBehaviour:
  m_ObjectHideFlags: 1
  m_CorrespondingSourceObject: {fileID: 0}
  m_PrefabInternal: {fileID: 0}
  m_GameObject: {fileID: 0}
  m_Enabled: 1
  m_EditorHideFlags: 0
  m_Script: {fileID: 11500000, guid: f780aa281814f9842a7c076d436932e7, type: 3}
  m_Name: VFXSlotFloat
  m_EditorClassIdentifier: 
  m_Parent: {fileID: 114223883350688692}
  m_Children: []
  m_UIPosition: {x: 0, y: 0}
  m_UICollapsed: 1
  m_UISuperCollapsed: 0
  m_MasterSlot: {fileID: 114223883350688692}
  m_MasterData:
    m_Owner: {fileID: 0}
    m_Value:
      m_Type:
        m_SerializableType: 
      m_SerializableObject: 
  m_Property:
    name: b
    m_serializedType:
      m_SerializableType: System.Single, mscorlib, Version=2.0.0.0, Culture=neutral,
        PublicKeyToken=b77a5c561934e089
    attributes: []
  m_Direction: 0
  m_LinkedSlots: []
--- !u!114 &114564606616422122
MonoBehaviour:
  m_ObjectHideFlags: 1
  m_CorrespondingSourceObject: {fileID: 0}
  m_PrefabInternal: {fileID: 0}
  m_GameObject: {fileID: 0}
  m_Enabled: 1
  m_EditorHideFlags: 0
  m_Script: {fileID: 11500000, guid: 7d4c867f6b72b714dbb5fd1780afe208, type: 3}
  m_Name: VFXGraph
  m_EditorClassIdentifier: 
  m_Parent: {fileID: 0}
  m_Children:
  - {fileID: 114367802893752954}
  - {fileID: 114117428237288382}
  - {fileID: 114911321011254540}
  - {fileID: 114945665587978714}
  - {fileID: 114673149357667904}
  - {fileID: 114243093096118860}
  - {fileID: 114420758379646942}
  - {fileID: 114747300602169440}
  - {fileID: 114811204679409306}
  - {fileID: 114539271053658410}
  - {fileID: 114919196843154962}
  - {fileID: 114935984556965946}
  - {fileID: 114120873057275702}
  - {fileID: 114171770766985690}
  - {fileID: 114338395764448740}
  - {fileID: 114100857414687522}
  - {fileID: 114882770666758678}
  - {fileID: 114115145843302416}
  - {fileID: 114681027294892818}
  - {fileID: 114865462589533820}
  m_UIPosition: {x: 0, y: 0}
  m_UICollapsed: 1
  m_UISuperCollapsed: 0
  m_UIInfos: {fileID: 0}
  m_saved: 1
--- !u!114 &114585322639290288
MonoBehaviour:
  m_ObjectHideFlags: 1
  m_CorrespondingSourceObject: {fileID: 0}
  m_PrefabInternal: {fileID: 0}
  m_GameObject: {fileID: 0}
  m_Enabled: 1
  m_EditorHideFlags: 0
  m_Script: {fileID: 11500000, guid: f780aa281814f9842a7c076d436932e7, type: 3}
  m_Name: VFXSlotFloat
  m_EditorClassIdentifier: 
  m_Parent: {fileID: 114849254726903720}
  m_Children: []
  m_UIPosition: {x: 0, y: 0}
  m_UICollapsed: 1
  m_UISuperCollapsed: 0
  m_MasterSlot: {fileID: 114163340811289730}
  m_MasterData:
    m_Owner: {fileID: 0}
    m_Value:
      m_Type:
        m_SerializableType: 
      m_SerializableObject: 
  m_Property:
    name: z
    m_serializedType:
      m_SerializableType: System.Single, mscorlib, Version=2.0.0.0, Culture=neutral,
        PublicKeyToken=b77a5c561934e089
    attributes: []
  m_Direction: 0
  m_LinkedSlots: []
--- !u!114 &114586489011989528
MonoBehaviour:
  m_ObjectHideFlags: 1
  m_CorrespondingSourceObject: {fileID: 0}
  m_PrefabInternal: {fileID: 0}
  m_GameObject: {fileID: 0}
  m_Enabled: 1
  m_EditorHideFlags: 0
  m_Script: {fileID: 11500000, guid: 87c154e0feeee864da39ba7591cf27e7, type: 3}
  m_Name: VFXSlotFloatN
  m_EditorClassIdentifier: 
  m_Parent: {fileID: 0}
  m_Children: []
  m_UIPosition: {x: 0, y: 0}
  m_UICollapsed: 1
  m_UISuperCollapsed: 0
  m_MasterSlot: {fileID: 114586489011989528}
  m_MasterData:
    m_Owner: {fileID: 114747300602169440}
    m_Value:
      m_Type:
        m_SerializableType: UnityEditor.VFX.FloatN, Assembly-CSharp-Editor-testable,
          Version=0.0.0.0, Culture=neutral, PublicKeyToken=null
      m_SerializableObject: '{"m_Components":[250.0]}'
  m_Property:
    name: b
    m_serializedType:
      m_SerializableType: UnityEditor.VFX.FloatN, Assembly-CSharp-Editor-testable,
        Version=0.0.0.0, Culture=neutral, PublicKeyToken=null
    attributes: []
  m_Direction: 0
  m_LinkedSlots: []
--- !u!114 &114587779964552910
MonoBehaviour:
  m_ObjectHideFlags: 1
  m_CorrespondingSourceObject: {fileID: 0}
  m_PrefabInternal: {fileID: 0}
  m_GameObject: {fileID: 0}
  m_Enabled: 1
  m_EditorHideFlags: 0
  m_Script: {fileID: 11500000, guid: 87c154e0feeee864da39ba7591cf27e7, type: 3}
  m_Name: VFXSlotFloatN
  m_EditorClassIdentifier: 
  m_Parent: {fileID: 0}
  m_Children: []
  m_UIPosition: {x: 0, y: 0}
  m_UICollapsed: 1
  m_UISuperCollapsed: 0
  m_MasterSlot: {fileID: 114587779964552910}
  m_MasterData:
    m_Owner: {fileID: 114243093096118860}
    m_Value:
      m_Type:
        m_SerializableType: UnityEditor.VFX.FloatN, Assembly-CSharp-Editor-testable,
          Version=0.0.0.0, Culture=neutral, PublicKeyToken=null
      m_SerializableObject: '{"m_Components":[0.0]}'
  m_Property:
    name: a
    m_serializedType:
      m_SerializableType: UnityEditor.VFX.FloatN, Assembly-CSharp-Editor-testable,
        Version=0.0.0.0, Culture=neutral, PublicKeyToken=null
    attributes: []
  m_Direction: 0
  m_LinkedSlots:
  - {fileID: 114030280094490552}
--- !u!114 &114589327441243468
MonoBehaviour:
  m_ObjectHideFlags: 1
  m_CorrespondingSourceObject: {fileID: 0}
  m_PrefabInternal: {fileID: 0}
  m_GameObject: {fileID: 0}
  m_Enabled: 1
  m_EditorHideFlags: 0
  m_Script: {fileID: 11500000, guid: 87c154e0feeee864da39ba7591cf27e7, type: 3}
  m_Name: VFXSlotFloatN
  m_EditorClassIdentifier: 
  m_Parent: {fileID: 0}
  m_Children: []
  m_UIPosition: {x: 0, y: 0}
  m_UICollapsed: 1
  m_UISuperCollapsed: 0
  m_MasterSlot: {fileID: 114589327441243468}
  m_MasterData:
    m_Owner: {fileID: 114919196843154962}
    m_Value:
      m_Type:
        m_SerializableType: UnityEditor.VFX.FloatN, Assembly-CSharp-Editor-testable,
          Version=0.0.0.0, Culture=neutral, PublicKeyToken=null
      m_SerializableObject: '{"m_Components":[0.0]}'
  m_Property:
    name: c
    m_serializedType:
      m_SerializableType: UnityEditor.VFX.FloatN, Assembly-CSharp-Editor-testable,
        Version=0.0.0.0, Culture=neutral, PublicKeyToken=null
    attributes: []
  m_Direction: 0
  m_LinkedSlots: []
--- !u!114 &114600446947678288
MonoBehaviour:
  m_ObjectHideFlags: 1
  m_CorrespondingSourceObject: {fileID: 0}
  m_PrefabInternal: {fileID: 0}
  m_GameObject: {fileID: 0}
  m_Enabled: 1
  m_EditorHideFlags: 0
  m_Script: {fileID: 11500000, guid: d78581a96eae8bf4398c282eb0b098bd, type: 3}
  m_Name: VFXDataParticle
  m_EditorClassIdentifier: 
  m_Parent: {fileID: 0}
  m_Children: []
  m_UIPosition: {x: 0, y: 0}
  m_UICollapsed: 1
  m_UISuperCollapsed: 0
  m_Owners:
  - {fileID: 114117428237288382}
  - {fileID: 114911321011254540}
  - {fileID: 114945665587978714}
  m_Capacity: 500
  m_Space: 0
--- !u!114 &114601356459049358
MonoBehaviour:
  m_ObjectHideFlags: 1
  m_CorrespondingSourceObject: {fileID: 0}
  m_PrefabInternal: {fileID: 0}
  m_GameObject: {fileID: 0}
  m_Enabled: 1
  m_EditorHideFlags: 0
  m_Script: {fileID: 11500000, guid: c117b74c5c58db542bffe25c78fe92db, type: 3}
  m_Name: VFXSlotAnimationCurve
  m_EditorClassIdentifier: 
  m_Parent: {fileID: 0}
  m_Children: []
  m_UIPosition: {x: 0, y: 0}
  m_UICollapsed: 1
  m_UISuperCollapsed: 0
  m_MasterSlot: {fileID: 114601356459049358}
  m_MasterData:
    m_Owner: {fileID: 114026739711750694}
    m_Value:
      m_Type:
        m_SerializableType: UnityEngine.AnimationCurve, UnityEngine.CoreModule, Version=0.0.0.0,
          Culture=neutral, PublicKeyToken=null
      m_SerializableObject: '{"frames":[{"time":0.0007902085781097412,"value":-0.0026307106018066408,"inTangent":0.0,"outTangent":0.0,"tangentMode":0},{"time":0.22101843357086183,"value":1.8229103088378907,"inTangent":1.346845030784607,"outTangent":1.346845030784607,"tangentMode":0},{"time":0.6926422715187073,"value":1.9080854654312134,"inTangent":-0.7738160490989685,"outTangent":-0.7738160490989685,"tangentMode":0},{"time":1.0007902383804322,"value":-0.007581114768981934,"inTangent":0.0,"outTangent":0.0,"tangentMode":0}],"preWrapMode":8,"postWrapMode":8}'
  m_Property:
    name: curve
    m_serializedType:
      m_SerializableType: UnityEngine.AnimationCurve, UnityEngine.CoreModule, Version=0.0.0.0,
        Culture=neutral, PublicKeyToken=null
    attributes:
    - m_Type: 3
      m_Min: -Infinity
      m_Max: Infinity
      m_Tooltip: The value of the size over the relative (0..1) lifetime of the particle
  m_Direction: 0
  m_LinkedSlots: []
--- !u!114 &114608290995708298
MonoBehaviour:
  m_ObjectHideFlags: 1
  m_CorrespondingSourceObject: {fileID: 0}
  m_PrefabInternal: {fileID: 0}
  m_GameObject: {fileID: 0}
  m_Enabled: 1
  m_EditorHideFlags: 0
  m_Script: {fileID: 11500000, guid: f780aa281814f9842a7c076d436932e7, type: 3}
  m_Name: VFXSlotFloat
  m_EditorClassIdentifier: 
  m_Parent: {fileID: 114767283274403968}
  m_Children: []
  m_UIPosition: {x: 0, y: 0}
  m_UICollapsed: 1
  m_UISuperCollapsed: 0
  m_MasterSlot: {fileID: 114289640206737396}
  m_MasterData:
    m_Owner: {fileID: 0}
    m_Value:
      m_Type:
        m_SerializableType: 
      m_SerializableObject: 
  m_Property:
    name: x
    m_serializedType:
      m_SerializableType: System.Single, mscorlib, Version=2.0.0.0, Culture=neutral,
        PublicKeyToken=b77a5c561934e089
    attributes: []
  m_Direction: 0
  m_LinkedSlots: []
--- !u!114 &114609731231988232
MonoBehaviour:
  m_ObjectHideFlags: 1
  m_CorrespondingSourceObject: {fileID: 0}
  m_PrefabInternal: {fileID: 0}
  m_GameObject: {fileID: 0}
  m_Enabled: 1
  m_EditorHideFlags: 0
  m_Script: {fileID: 11500000, guid: f780aa281814f9842a7c076d436932e7, type: 3}
  m_Name: VFXSlotFloat
  m_EditorClassIdentifier: 
  m_Parent: {fileID: 0}
  m_Children: []
  m_UIPosition: {x: 0, y: 0}
  m_UICollapsed: 1
  m_UISuperCollapsed: 0
  m_MasterSlot: {fileID: 114609731231988232}
  m_MasterData:
    m_Owner: {fileID: 114229086780751172}
    m_Value:
      m_Type:
        m_SerializableType: System.Single, mscorlib, Version=2.0.0.0, Culture=neutral,
          PublicKeyToken=b77a5c561934e089
      m_SerializableObject: 1
  m_Property:
    name: Lifetime
    m_serializedType:
      m_SerializableType: System.Single, mscorlib, Version=2.0.0.0, Culture=neutral,
        PublicKeyToken=b77a5c561934e089
    attributes: []
  m_Direction: 0
  m_LinkedSlots: []
--- !u!114 &114610739939137994
MonoBehaviour:
  m_ObjectHideFlags: 1
  m_CorrespondingSourceObject: {fileID: 0}
  m_PrefabInternal: {fileID: 0}
  m_GameObject: {fileID: 0}
  m_Enabled: 1
  m_EditorHideFlags: 0
  m_Script: {fileID: 11500000, guid: 87c154e0feeee864da39ba7591cf27e7, type: 3}
  m_Name: VFXSlotFloatN
  m_EditorClassIdentifier: 
  m_Parent: {fileID: 0}
  m_Children: []
  m_UIPosition: {x: 0, y: 0}
  m_UICollapsed: 1
  m_UISuperCollapsed: 0
  m_MasterSlot: {fileID: 114610739939137994}
  m_MasterData:
    m_Owner: {fileID: 114865462589533820}
    m_Value:
      m_Type:
        m_SerializableType: UnityEditor.VFX.FloatN, Assembly-CSharp-Editor-testable,
          Version=0.0.0.0, Culture=neutral, PublicKeyToken=null
      m_SerializableObject: '{"m_Components":[0.5]}'
  m_Property:
    name: b
    m_serializedType:
      m_SerializableType: UnityEditor.VFX.FloatN, Assembly-CSharp-Editor-testable,
        Version=0.0.0.0, Culture=neutral, PublicKeyToken=null
    attributes: []
  m_Direction: 0
  m_LinkedSlots: []
--- !u!114 &114616444857774914
MonoBehaviour:
  m_ObjectHideFlags: 1
  m_CorrespondingSourceObject: {fileID: 0}
  m_PrefabInternal: {fileID: 0}
  m_GameObject: {fileID: 0}
  m_Enabled: 1
  m_EditorHideFlags: 0
  m_Script: {fileID: 11500000, guid: d16c6aeaef944094b9a1633041804207, type: 3}
  m_Name: Orient
  m_EditorClassIdentifier: 
  m_Parent: {fileID: 114945665587978714}
  m_Children: []
  m_UIPosition: {x: 0, y: 0}
  m_UICollapsed: 0
  m_UISuperCollapsed: 0
  m_InputSlots:
<<<<<<< HEAD
  - {fileID: 114192824333501448}
=======
  - {fileID: 114030423554494392}
>>>>>>> 86e0ccd9
  m_OutputSlots: []
  m_Disabled: 0
  mode: 2
--- !u!114 &114626334562317016
MonoBehaviour:
  m_ObjectHideFlags: 1
  m_CorrespondingSourceObject: {fileID: 0}
  m_PrefabInternal: {fileID: 0}
  m_GameObject: {fileID: 0}
  m_Enabled: 1
  m_EditorHideFlags: 0
  m_Script: {fileID: 11500000, guid: f780aa281814f9842a7c076d436932e7, type: 3}
  m_Name: VFXSlotFloat
  m_EditorClassIdentifier: 
  m_Parent: {fileID: 0}
  m_Children: []
  m_UIPosition: {x: 0, y: 0}
  m_UICollapsed: 1
  m_UISuperCollapsed: 0
  m_MasterSlot: {fileID: 114626334562317016}
  m_MasterData:
    m_Owner: {fileID: 114100857414687522}
    m_Value:
      m_Type:
        m_SerializableType: System.Single, mscorlib, Version=2.0.0.0, Culture=neutral,
          PublicKeyToken=b77a5c561934e089
      m_SerializableObject: 0.95
  m_Property:
    name: o
    m_serializedType:
      m_SerializableType: System.Single, mscorlib, Version=2.0.0.0, Culture=neutral,
        PublicKeyToken=b77a5c561934e089
    attributes: []
  m_Direction: 1
  m_LinkedSlots:
  - {fileID: 114984837047147800}
  - {fileID: 114348169820544874}
--- !u!114 &114626585541364586
MonoBehaviour:
  m_ObjectHideFlags: 1
  m_CorrespondingSourceObject: {fileID: 0}
  m_PrefabInternal: {fileID: 0}
  m_GameObject: {fileID: 0}
  m_Enabled: 1
  m_EditorHideFlags: 0
  m_Script: {fileID: 11500000, guid: f780aa281814f9842a7c076d436932e7, type: 3}
  m_Name: VFXSlotFloat
  m_EditorClassIdentifier: 
  m_Parent: {fileID: 114033572404100696}
  m_Children: []
  m_UIPosition: {x: 0, y: 0}
  m_UICollapsed: 1
  m_UISuperCollapsed: 0
  m_MasterSlot: {fileID: 114033572404100696}
  m_MasterData:
    m_Owner: {fileID: 0}
    m_Value:
      m_Type:
        m_SerializableType: 
      m_SerializableObject: 
  m_Property:
    name: majorRadius
    m_serializedType:
      m_SerializableType: System.Single, mscorlib, Version=2.0.0.0, Culture=neutral,
        PublicKeyToken=b77a5c561934e089
    attributes:
    - m_Type: 3
      m_Min: -Infinity
      m_Max: Infinity
      m_Tooltip: The radius of the torus ring.
  m_Direction: 0
  m_LinkedSlots:
  - {fileID: 114921894400159754}
<<<<<<< HEAD
=======
--- !u!114 &114636158646269994
MonoBehaviour:
  m_ObjectHideFlags: 1
  m_CorrespondingSourceObject: {fileID: 0}
  m_PrefabInternal: {fileID: 0}
  m_GameObject: {fileID: 0}
  m_Enabled: 1
  m_EditorHideFlags: 0
  m_Script: {fileID: 11500000, guid: ac39bd03fca81b849929b9c966f1836a, type: 3}
  m_Name: VFXSlotFloat3
  m_EditorClassIdentifier: 
  m_Parent: {fileID: 114030423554494392}
  m_Children:
  - {fileID: 114147926382391944}
  - {fileID: 114676760986670178}
  - {fileID: 114206635546658198}
  m_UIPosition: {x: 0, y: 0}
  m_UICollapsed: 1
  m_UISuperCollapsed: 0
  m_MasterSlot: {fileID: 114030423554494392}
  m_MasterData:
    m_Owner: {fileID: 0}
    m_Value:
      m_Type:
        m_SerializableType: 
      m_SerializableObject: 
  m_Property:
    name: position
    m_serializedType:
      m_SerializableType: UnityEngine.Vector3, UnityEngine.CoreModule, Version=0.0.0.0,
        Culture=neutral, PublicKeyToken=null
    attributes:
    - m_Type: 3
      m_Min: -Infinity
      m_Max: Infinity
      m_Tooltip: The position.
  m_Direction: 0
  m_LinkedSlots: []
>>>>>>> 86e0ccd9
--- !u!114 &114640708581797832
MonoBehaviour:
  m_ObjectHideFlags: 1
  m_CorrespondingSourceObject: {fileID: 0}
  m_PrefabInternal: {fileID: 0}
  m_GameObject: {fileID: 0}
  m_Enabled: 1
  m_EditorHideFlags: 0
  m_Script: {fileID: 11500000, guid: 87c154e0feeee864da39ba7591cf27e7, type: 3}
  m_Name: VFXSlotFloatN
  m_EditorClassIdentifier: 
  m_Parent: {fileID: 0}
  m_Children: []
  m_UIPosition: {x: 0, y: 0}
  m_UICollapsed: 1
  m_UISuperCollapsed: 0
  m_MasterSlot: {fileID: 114640708581797832}
  m_MasterData:
    m_Owner: {fileID: 114935984556965946}
    m_Value:
      m_Type:
        m_SerializableType: UnityEditor.VFX.FloatN, Assembly-CSharp-Editor-testable,
          Version=0.0.0.0, Culture=neutral, PublicKeyToken=null
      m_SerializableObject: '{"m_Components":[1.5]}'
  m_Property:
    name: b
    m_serializedType:
      m_SerializableType: UnityEditor.VFX.FloatN, Assembly-CSharp-Editor-testable,
        Version=0.0.0.0, Culture=neutral, PublicKeyToken=null
    attributes: []
  m_Direction: 0
  m_LinkedSlots: []
--- !u!114 &114649673960739854
MonoBehaviour:
  m_ObjectHideFlags: 1
  m_CorrespondingSourceObject: {fileID: 0}
  m_PrefabInternal: {fileID: 0}
  m_GameObject: {fileID: 0}
  m_Enabled: 1
  m_EditorHideFlags: 0
  m_Script: {fileID: 11500000, guid: 1b2b751071c7fc14f9fa503163991826, type: 3}
  m_Name: VFXSlotFloat2
  m_EditorClassIdentifier: 
  m_Parent: {fileID: 0}
  m_Children:
  - {fileID: 114921894400159754}
  - {fileID: 114782034906201374}
  m_UIPosition: {x: 0, y: 0}
  m_UICollapsed: 0
  m_UISuperCollapsed: 0
  m_MasterSlot: {fileID: 114649673960739854}
  m_MasterData:
    m_Owner: {fileID: 114539271053658410}
    m_Value:
      m_Type:
        m_SerializableType: UnityEngine.Vector2, UnityEngine.CoreModule, Version=0.0.0.0,
          Culture=neutral, PublicKeyToken=null
      m_SerializableObject: '{"x":0.800000011920929,"y":0.20000000298023225}'
  m_Property:
    name: o
    m_serializedType:
      m_SerializableType: UnityEngine.Vector2, UnityEngine.CoreModule, Version=0.0.0.0,
        Culture=neutral, PublicKeyToken=null
    attributes: []
  m_Direction: 1
  m_LinkedSlots: []
--- !u!114 &114659154907140846
MonoBehaviour:
  m_ObjectHideFlags: 1
  m_CorrespondingSourceObject: {fileID: 0}
  m_PrefabInternal: {fileID: 0}
  m_GameObject: {fileID: 0}
  m_Enabled: 1
  m_EditorHideFlags: 0
  m_Script: {fileID: 11500000, guid: f780aa281814f9842a7c076d436932e7, type: 3}
  m_Name: VFXSlotFloat
  m_EditorClassIdentifier: 
  m_Parent: {fileID: 114113402494952554}
  m_Children: []
  m_UIPosition: {x: 0, y: 0}
  m_UICollapsed: 1
  m_UISuperCollapsed: 0
  m_MasterSlot: {fileID: 114113402494952554}
  m_MasterData:
    m_Owner: {fileID: 0}
    m_Value:
      m_Type:
        m_SerializableType: 
      m_SerializableObject: 
  m_Property:
    name: z
    m_serializedType:
      m_SerializableType: System.Single, mscorlib, Version=2.0.0.0, Culture=neutral,
        PublicKeyToken=b77a5c561934e089
    attributes: []
  m_Direction: 1
  m_LinkedSlots: []
--- !u!114 &114667322991397514
MonoBehaviour:
  m_ObjectHideFlags: 1
  m_CorrespondingSourceObject: {fileID: 0}
  m_PrefabInternal: {fileID: 0}
  m_GameObject: {fileID: 0}
  m_Enabled: 1
  m_EditorHideFlags: 0
  m_Script: {fileID: 11500000, guid: c499060cea9bbb24b8d723eafa343303, type: 3}
  m_Name: VFXSlotFloat4
  m_EditorClassIdentifier: 
  m_Parent: {fileID: 0}
  m_Children:
  - {fileID: 114996140416806466}
  - {fileID: 114703731057860774}
  - {fileID: 114911262467443680}
  - {fileID: 114712803155789588}
  m_UIPosition: {x: 0, y: 0}
  m_UICollapsed: 1
  m_UISuperCollapsed: 0
  m_MasterSlot: {fileID: 114667322991397514}
  m_MasterData:
    m_Owner: {fileID: 114882770666758678}
    m_Value:
      m_Type:
        m_SerializableType: UnityEngine.Vector4, UnityEngine.CoreModule, Version=0.0.0.0,
          Culture=neutral, PublicKeyToken=null
      m_SerializableObject: '{"x":0.0,"y":0.0,"z":0.0,"w":0.0}'
  m_Property:
    name: s
    m_serializedType:
      m_SerializableType: UnityEngine.Vector4, UnityEngine.CoreModule, Version=0.0.0.0,
        Culture=neutral, PublicKeyToken=null
    attributes: []
  m_Direction: 1
  m_LinkedSlots:
  - {fileID: 114489193638112582}
  - {fileID: 114223883350688692}
--- !u!114 &114673149357667904
MonoBehaviour:
  m_ObjectHideFlags: 1
  m_CorrespondingSourceObject: {fileID: 0}
  m_PrefabInternal: {fileID: 0}
  m_GameObject: {fileID: 0}
  m_Enabled: 1
  m_EditorHideFlags: 0
  m_Script: {fileID: 11500000, guid: 3f0e993a2dd96014f97909d38604e9b9, type: 3}
  m_Name: VFXCurrentAttributeParameter
  m_EditorClassIdentifier: 
  m_Parent: {fileID: 114564606616422122}
  m_Children: []
  m_UIPosition: {x: 6440.2505, y: 710.82666}
  m_UICollapsed: 0
  m_UISuperCollapsed: 0
  m_InputSlots: []
  m_OutputSlots:
  - {fileID: 114030280094490552}
  attribute: angleZ
--- !u!114 &114676760986670178
MonoBehaviour:
  m_ObjectHideFlags: 1
  m_CorrespondingSourceObject: {fileID: 0}
  m_PrefabInternal: {fileID: 0}
  m_GameObject: {fileID: 0}
  m_Enabled: 1
  m_EditorHideFlags: 0
  m_Script: {fileID: 11500000, guid: f780aa281814f9842a7c076d436932e7, type: 3}
  m_Name: VFXSlotFloat
  m_EditorClassIdentifier: 
  m_Parent: {fileID: 114636158646269994}
  m_Children: []
  m_UIPosition: {x: 0, y: 0}
  m_UICollapsed: 1
  m_UISuperCollapsed: 0
  m_MasterSlot: {fileID: 114030423554494392}
  m_MasterData:
    m_Owner: {fileID: 0}
    m_Value:
      m_Type:
        m_SerializableType: 
      m_SerializableObject: 
  m_Property:
    name: y
    m_serializedType:
      m_SerializableType: System.Single, mscorlib, Version=2.0.0.0, Culture=neutral,
        PublicKeyToken=b77a5c561934e089
    attributes: []
  m_Direction: 0
  m_LinkedSlots: []
--- !u!114 &114681027294892818
MonoBehaviour:
  m_ObjectHideFlags: 1
  m_CorrespondingSourceObject: {fileID: 0}
  m_PrefabInternal: {fileID: 0}
  m_GameObject: {fileID: 0}
  m_Enabled: 1
  m_EditorHideFlags: 0
  m_Script: {fileID: 11500000, guid: 22bf68c6d5c5ea647b079d5055cc4e4e, type: 3}
  m_Name: VFXOperatorFractionalPart
  m_EditorClassIdentifier: 
  m_Parent: {fileID: 114564606616422122}
  m_Children: []
  m_UIPosition: {x: 4879.388, y: 1031.0204}
  m_UICollapsed: 0
  m_UISuperCollapsed: 1
  m_InputSlots:
  - {fileID: 114928192082943172}
  m_OutputSlots:
  - {fileID: 114710206547753302}
--- !u!114 &114697740695421918
MonoBehaviour:
  m_ObjectHideFlags: 1
  m_CorrespondingSourceObject: {fileID: 0}
  m_PrefabInternal: {fileID: 0}
  m_GameObject: {fileID: 0}
  m_Enabled: 1
  m_EditorHideFlags: 0
  m_Script: {fileID: 11500000, guid: 87c154e0feeee864da39ba7591cf27e7, type: 3}
  m_Name: VFXSlotFloatN
  m_EditorClassIdentifier: 
  m_Parent: {fileID: 0}
  m_Children: []
  m_UIPosition: {x: 0, y: 0}
  m_UICollapsed: 1
  m_UISuperCollapsed: 0
  m_MasterSlot: {fileID: 114697740695421918}
  m_MasterData:
    m_Owner: {fileID: 114243093096118860}
    m_Value:
      m_Type:
        m_SerializableType: UnityEditor.VFX.FloatN, Assembly-CSharp-Editor-testable,
          Version=0.0.0.0, Culture=neutral, PublicKeyToken=null
      m_SerializableObject: '{"m_Components":[5.0]}'
  m_Property:
    name: b
    m_serializedType:
      m_SerializableType: UnityEditor.VFX.FloatN, Assembly-CSharp-Editor-testable,
        Version=0.0.0.0, Culture=neutral, PublicKeyToken=null
    attributes: []
  m_Direction: 0
  m_LinkedSlots:
  - {fileID: 114400715602518334}
--- !u!114 &114703731057860774
MonoBehaviour:
  m_ObjectHideFlags: 1
  m_CorrespondingSourceObject: {fileID: 0}
  m_PrefabInternal: {fileID: 0}
  m_GameObject: {fileID: 0}
  m_Enabled: 1
  m_EditorHideFlags: 0
  m_Script: {fileID: 11500000, guid: f780aa281814f9842a7c076d436932e7, type: 3}
  m_Name: VFXSlotFloat
  m_EditorClassIdentifier: 
  m_Parent: {fileID: 114667322991397514}
  m_Children: []
  m_UIPosition: {x: 0, y: 0}
  m_UICollapsed: 1
  m_UISuperCollapsed: 0
  m_MasterSlot: {fileID: 114667322991397514}
  m_MasterData:
    m_Owner: {fileID: 0}
    m_Value:
      m_Type:
        m_SerializableType: 
      m_SerializableObject: 
  m_Property:
    name: y
    m_serializedType:
      m_SerializableType: System.Single, mscorlib, Version=2.0.0.0, Culture=neutral,
        PublicKeyToken=b77a5c561934e089
    attributes: []
  m_Direction: 1
  m_LinkedSlots: []
--- !u!114 &114707573109872536
MonoBehaviour:
  m_ObjectHideFlags: 1
  m_CorrespondingSourceObject: {fileID: 0}
  m_PrefabInternal: {fileID: 0}
  m_GameObject: {fileID: 0}
  m_Enabled: 1
  m_EditorHideFlags: 0
  m_Script: {fileID: 11500000, guid: f780aa281814f9842a7c076d436932e7, type: 3}
  m_Name: VFXSlotFloat
  m_EditorClassIdentifier: 
  m_Parent: {fileID: 114223883350688692}
  m_Children: []
  m_UIPosition: {x: 0, y: 0}
  m_UICollapsed: 1
  m_UISuperCollapsed: 0
  m_MasterSlot: {fileID: 114223883350688692}
  m_MasterData:
    m_Owner: {fileID: 0}
    m_Value:
      m_Type:
        m_SerializableType: 
      m_SerializableObject: 
  m_Property:
    name: g
    m_serializedType:
      m_SerializableType: System.Single, mscorlib, Version=2.0.0.0, Culture=neutral,
        PublicKeyToken=b77a5c561934e089
    attributes: []
  m_Direction: 0
  m_LinkedSlots: []
--- !u!114 &114710206547753302
MonoBehaviour:
  m_ObjectHideFlags: 1
  m_CorrespondingSourceObject: {fileID: 0}
  m_PrefabInternal: {fileID: 0}
  m_GameObject: {fileID: 0}
  m_Enabled: 1
  m_EditorHideFlags: 0
  m_Script: {fileID: 11500000, guid: f780aa281814f9842a7c076d436932e7, type: 3}
  m_Name: VFXSlotFloat
  m_EditorClassIdentifier: 
  m_Parent: {fileID: 0}
  m_Children: []
  m_UIPosition: {x: 0, y: 0}
  m_UICollapsed: 1
  m_UISuperCollapsed: 0
  m_MasterSlot: {fileID: 114710206547753302}
  m_MasterData:
    m_Owner: {fileID: 114681027294892818}
    m_Value:
      m_Type:
        m_SerializableType: System.Single, mscorlib, Version=2.0.0.0, Culture=neutral,
          PublicKeyToken=b77a5c561934e089
      m_SerializableObject: 
  m_Property:
    name: o
    m_serializedType:
      m_SerializableType: System.Single, mscorlib, Version=2.0.0.0, Culture=neutral,
        PublicKeyToken=b77a5c561934e089
    attributes: []
  m_Direction: 1
  m_LinkedSlots:
  - {fileID: 114352896859331138}
--- !u!114 &114712803155789588
MonoBehaviour:
  m_ObjectHideFlags: 1
  m_CorrespondingSourceObject: {fileID: 0}
  m_PrefabInternal: {fileID: 0}
  m_GameObject: {fileID: 0}
  m_Enabled: 1
  m_EditorHideFlags: 0
  m_Script: {fileID: 11500000, guid: f780aa281814f9842a7c076d436932e7, type: 3}
  m_Name: VFXSlotFloat
  m_EditorClassIdentifier: 
  m_Parent: {fileID: 114667322991397514}
  m_Children: []
  m_UIPosition: {x: 0, y: 0}
  m_UICollapsed: 1
  m_UISuperCollapsed: 0
  m_MasterSlot: {fileID: 114667322991397514}
  m_MasterData:
    m_Owner: {fileID: 0}
    m_Value:
      m_Type:
        m_SerializableType: 
      m_SerializableObject: 
  m_Property:
    name: w
    m_serializedType:
      m_SerializableType: System.Single, mscorlib, Version=2.0.0.0, Culture=neutral,
        PublicKeyToken=b77a5c561934e089
    attributes: []
  m_Direction: 1
  m_LinkedSlots: []
--- !u!114 &114715317785270446
MonoBehaviour:
  m_ObjectHideFlags: 1
  m_CorrespondingSourceObject: {fileID: 0}
  m_PrefabInternal: {fileID: 0}
  m_GameObject: {fileID: 0}
  m_Enabled: 1
  m_EditorHideFlags: 0
  m_Script: {fileID: 11500000, guid: f780aa281814f9842a7c076d436932e7, type: 3}
  m_Name: VFXSlotFloat
  m_EditorClassIdentifier: 
  m_Parent: {fileID: 0}
  m_Children: []
  m_UIPosition: {x: 0, y: 0}
  m_UICollapsed: 1
  m_UISuperCollapsed: 0
  m_MasterSlot: {fileID: 114715317785270446}
  m_MasterData:
    m_Owner: {fileID: 114338395764448740}
    m_Value:
      m_Type:
        m_SerializableType: System.Single, mscorlib, Version=2.0.0.0, Culture=neutral,
          PublicKeyToken=b77a5c561934e089
      m_SerializableObject: 
  m_Property:
    name: o
    m_serializedType:
      m_SerializableType: System.Single, mscorlib, Version=2.0.0.0, Culture=neutral,
        PublicKeyToken=b77a5c561934e089
    attributes: []
  m_Direction: 1
  m_LinkedSlots:
  - {fileID: 114971046394861518}
--- !u!114 &114724055509488464
MonoBehaviour:
  m_ObjectHideFlags: 1
  m_CorrespondingSourceObject: {fileID: 0}
  m_PrefabInternal: {fileID: 0}
  m_GameObject: {fileID: 0}
  m_Enabled: 1
  m_EditorHideFlags: 0
  m_Script: {fileID: 11500000, guid: ac39bd03fca81b849929b9c966f1836a, type: 3}
  m_Name: VFXSlotFloat3
  m_EditorClassIdentifier: 
  m_Parent: {fileID: 114033572404100696}
  m_Children:
  - {fileID: 114442784629610658}
  - {fileID: 114763759664716978}
  - {fileID: 114195298195083546}
  m_UIPosition: {x: 0, y: 0}
  m_UICollapsed: 1
  m_UISuperCollapsed: 0
  m_MasterSlot: {fileID: 114033572404100696}
  m_MasterData:
    m_Owner: {fileID: 0}
    m_Value:
      m_Type:
        m_SerializableType: 
      m_SerializableObject: 
  m_Property:
    name: center
    m_serializedType:
      m_SerializableType: UnityEngine.Vector3, UnityEngine.CoreModule, Version=0.0.0.0,
        Culture=neutral, PublicKeyToken=null
    attributes:
    - m_Type: 3
      m_Min: -Infinity
      m_Max: Infinity
      m_Tooltip: The centre of the torus.
  m_Direction: 0
  m_LinkedSlots: []
--- !u!114 &114725716588463188
MonoBehaviour:
  m_ObjectHideFlags: 1
  m_CorrespondingSourceObject: {fileID: 0}
  m_PrefabInternal: {fileID: 0}
  m_GameObject: {fileID: 0}
  m_Enabled: 1
  m_EditorHideFlags: 0
  m_Script: {fileID: 11500000, guid: f780aa281814f9842a7c076d436932e7, type: 3}
  m_Name: VFXSlotFloat
  m_EditorClassIdentifier: 
  m_Parent: {fileID: 0}
  m_Children: []
  m_UIPosition: {x: 0, y: 0}
  m_UICollapsed: 1
  m_UISuperCollapsed: 0
  m_MasterSlot: {fileID: 114725716588463188}
  m_MasterData:
    m_Owner: {fileID: 114420758379646942}
    m_Value:
      m_Type:
        m_SerializableType: System.Single, mscorlib, Version=2.0.0.0, Culture=neutral,
          PublicKeyToken=b77a5c561934e089
      m_SerializableObject: 
  m_Property:
    name: DeltaTime
    m_serializedType:
      m_SerializableType: System.Single, mscorlib, Version=2.0.0.0, Culture=neutral,
        PublicKeyToken=b77a5c561934e089
    attributes: []
  m_Direction: 1
  m_LinkedSlots:
  - {fileID: 114843165472268618}
--- !u!114 &114747300602169440
MonoBehaviour:
  m_ObjectHideFlags: 1
  m_CorrespondingSourceObject: {fileID: 0}
  m_PrefabInternal: {fileID: 0}
  m_GameObject: {fileID: 0}
  m_Enabled: 1
  m_EditorHideFlags: 0
  m_Script: {fileID: 11500000, guid: 889be8bf1ed0c954a9ed096ce41655ea, type: 3}
  m_Name: VFXOperatorMultiply
  m_EditorClassIdentifier: 
  m_Parent: {fileID: 114564606616422122}
  m_Children: []
  m_UIPosition: {x: 6555.8022, y: 888.8715}
  m_UICollapsed: 0
  m_UISuperCollapsed: 0
  m_InputSlots:
  - {fileID: 114843165472268618}
  - {fileID: 114586489011989528}
  m_OutputSlots:
  - {fileID: 114400715602518334}
--- !u!114 &114750084540812396
MonoBehaviour:
  m_ObjectHideFlags: 1
  m_CorrespondingSourceObject: {fileID: 0}
  m_PrefabInternal: {fileID: 0}
  m_GameObject: {fileID: 0}
  m_Enabled: 1
  m_EditorHideFlags: 0
  m_Script: {fileID: 11500000, guid: f780aa281814f9842a7c076d436932e7, type: 3}
  m_Name: VFXSlotFloat
  m_EditorClassIdentifier: 
  m_Parent: {fileID: 0}
  m_Children: []
  m_UIPosition: {x: 0, y: 0}
  m_UICollapsed: 1
  m_UISuperCollapsed: 0
  m_MasterSlot: {fileID: 114750084540812396}
  m_MasterData:
    m_Owner: {fileID: 114945665587978714}
    m_Value:
      m_Type:
        m_SerializableType: System.Single, mscorlib, Version=2.0.0.0, Culture=neutral,
          PublicKeyToken=b77a5c561934e089
      m_SerializableObject: 0.5
  m_Property:
    name: alphaThreshold
    m_serializedType:
      m_SerializableType: System.Single, mscorlib, Version=2.0.0.0, Culture=neutral,
        PublicKeyToken=b77a5c561934e089
    attributes: []
  m_Direction: 0
  m_LinkedSlots: []
--- !u!114 &114758300661100464
MonoBehaviour:
  m_ObjectHideFlags: 1
  m_CorrespondingSourceObject: {fileID: 0}
  m_PrefabInternal: {fileID: 0}
  m_GameObject: {fileID: 0}
  m_Enabled: 1
  m_EditorHideFlags: 0
  m_Script: {fileID: 11500000, guid: f780aa281814f9842a7c076d436932e7, type: 3}
  m_Name: VFXSlotFloat
  m_EditorClassIdentifier: 
  m_Parent: {fileID: 114033572404100696}
  m_Children: []
  m_UIPosition: {x: 0, y: 0}
  m_UICollapsed: 1
  m_UISuperCollapsed: 0
  m_MasterSlot: {fileID: 114033572404100696}
  m_MasterData:
    m_Owner: {fileID: 0}
    m_Value:
      m_Type:
        m_SerializableType: 
      m_SerializableObject: 
  m_Property:
    name: minorRadius
    m_serializedType:
      m_SerializableType: System.Single, mscorlib, Version=2.0.0.0, Culture=neutral,
        PublicKeyToken=b77a5c561934e089
    attributes:
    - m_Type: 3
      m_Min: -Infinity
      m_Max: Infinity
      m_Tooltip: The thickness of the torus ring.
  m_Direction: 0
  m_LinkedSlots:
  - {fileID: 114782034906201374}
--- !u!114 &114763759664716978
MonoBehaviour:
  m_ObjectHideFlags: 1
  m_CorrespondingSourceObject: {fileID: 0}
  m_PrefabInternal: {fileID: 0}
  m_GameObject: {fileID: 0}
  m_Enabled: 1
  m_EditorHideFlags: 0
  m_Script: {fileID: 11500000, guid: f780aa281814f9842a7c076d436932e7, type: 3}
  m_Name: VFXSlotFloat
  m_EditorClassIdentifier: 
  m_Parent: {fileID: 114724055509488464}
  m_Children: []
  m_UIPosition: {x: 0, y: 0}
  m_UICollapsed: 1
  m_UISuperCollapsed: 0
  m_MasterSlot: {fileID: 114033572404100696}
  m_MasterData:
    m_Owner: {fileID: 0}
    m_Value:
      m_Type:
        m_SerializableType: 
      m_SerializableObject: 
  m_Property:
    name: y
    m_serializedType:
      m_SerializableType: System.Single, mscorlib, Version=2.0.0.0, Culture=neutral,
        PublicKeyToken=b77a5c561934e089
    attributes: []
  m_Direction: 0
  m_LinkedSlots: []
--- !u!114 &114767283274403968
MonoBehaviour:
  m_ObjectHideFlags: 1
  m_CorrespondingSourceObject: {fileID: 0}
  m_PrefabInternal: {fileID: 0}
  m_GameObject: {fileID: 0}
  m_Enabled: 1
  m_EditorHideFlags: 0
  m_Script: {fileID: 11500000, guid: ac39bd03fca81b849929b9c966f1836a, type: 3}
  m_Name: VFXSlotFloat3
  m_EditorClassIdentifier: 
  m_Parent: {fileID: 114289640206737396}
  m_Children:
  - {fileID: 114608290995708298}
  - {fileID: 114065963731793358}
  - {fileID: 114282953969821916}
  m_UIPosition: {x: 0, y: 0}
  m_UICollapsed: 0
  m_UISuperCollapsed: 0
  m_MasterSlot: {fileID: 114289640206737396}
  m_MasterData:
    m_Owner: {fileID: 0}
    m_Value:
      m_Type:
        m_SerializableType: 
      m_SerializableObject: 
  m_Property:
    name: scale
    m_serializedType:
      m_SerializableType: UnityEngine.Vector3, UnityEngine.CoreModule, Version=0.0.0.0,
        Culture=neutral, PublicKeyToken=null
    attributes:
    - m_Type: 3
      m_Min: -Infinity
      m_Max: Infinity
      m_Tooltip: The scale of the transform along each axis.
  m_Direction: 0
  m_LinkedSlots:
  - {fileID: 114957826577242634}
--- !u!114 &114772101669976220
MonoBehaviour:
  m_ObjectHideFlags: 1
  m_CorrespondingSourceObject: {fileID: 0}
  m_PrefabInternal: {fileID: 0}
  m_GameObject: {fileID: 0}
  m_Enabled: 1
  m_EditorHideFlags: 0
  m_Script: {fileID: 11500000, guid: f780aa281814f9842a7c076d436932e7, type: 3}
  m_Name: VFXSlotFloat
  m_EditorClassIdentifier: 
  m_Parent: {fileID: 0}
  m_Children: []
  m_UIPosition: {x: 0, y: 0}
  m_UICollapsed: 1
  m_UISuperCollapsed: 0
  m_MasterSlot: {fileID: 114772101669976220}
  m_MasterData:
    m_Owner: {fileID: 114243093096118860}
    m_Value:
      m_Type:
        m_SerializableType: System.Single, mscorlib, Version=2.0.0.0, Culture=neutral,
          PublicKeyToken=b77a5c561934e089
      m_SerializableObject: 
  m_Property:
    name: o
    m_serializedType:
      m_SerializableType: System.Single, mscorlib, Version=2.0.0.0, Culture=neutral,
        PublicKeyToken=b77a5c561934e089
    attributes: []
  m_Direction: 1
  m_LinkedSlots:
  - {fileID: 114986984578911784}
--- !u!114 &114772971516273682
MonoBehaviour:
  m_ObjectHideFlags: 1
  m_CorrespondingSourceObject: {fileID: 0}
  m_PrefabInternal: {fileID: 0}
  m_GameObject: {fileID: 0}
  m_Enabled: 1
  m_EditorHideFlags: 0
  m_Script: {fileID: 11500000, guid: f44f205d2606d1a4a91cfa6aa5ca9d87, type: 3}
  m_Name: VFXDataMesh
  m_EditorClassIdentifier: 
  m_Parent: {fileID: 0}
  m_Children: []
  m_UIPosition: {x: 0, y: 0}
  m_UICollapsed: 1
  m_UISuperCollapsed: 0
  m_Owners:
  - {fileID: 114811204679409306}
  shader: {fileID: 4800000, guid: 1315639ec2b0425429525dd2810b4c98, type: 3}
--- !u!114 &114782034906201374
MonoBehaviour:
  m_ObjectHideFlags: 1
  m_CorrespondingSourceObject: {fileID: 0}
  m_PrefabInternal: {fileID: 0}
  m_GameObject: {fileID: 0}
  m_Enabled: 1
  m_EditorHideFlags: 0
  m_Script: {fileID: 11500000, guid: f780aa281814f9842a7c076d436932e7, type: 3}
  m_Name: VFXSlotFloat
  m_EditorClassIdentifier: 
  m_Parent: {fileID: 114649673960739854}
  m_Children: []
  m_UIPosition: {x: 0, y: 0}
  m_UICollapsed: 1
  m_UISuperCollapsed: 0
  m_MasterSlot: {fileID: 114649673960739854}
  m_MasterData:
    m_Owner: {fileID: 0}
    m_Value:
      m_Type:
        m_SerializableType: 
      m_SerializableObject: 
  m_Property:
    name: y
    m_serializedType:
      m_SerializableType: System.Single, mscorlib, Version=2.0.0.0, Culture=neutral,
        PublicKeyToken=b77a5c561934e089
    attributes: []
  m_Direction: 1
  m_LinkedSlots:
  - {fileID: 114758300661100464}
  - {fileID: 114347238819162004}
  - {fileID: 114463208667591858}
--- !u!114 &114785692028742316
MonoBehaviour:
  m_ObjectHideFlags: 1
  m_CorrespondingSourceObject: {fileID: 0}
  m_PrefabInternal: {fileID: 0}
  m_GameObject: {fileID: 0}
  m_Enabled: 1
  m_EditorHideFlags: 0
  m_Script: {fileID: 11500000, guid: ac39bd03fca81b849929b9c966f1836a, type: 3}
  m_Name: VFXSlotFloat3
  m_EditorClassIdentifier: 
  m_Parent: {fileID: 114192824333501448}
  m_Children:
  - {fileID: 114006820892567006}
  - {fileID: 114251083900742680}
  - {fileID: 114540487801294648}
  m_UIPosition: {x: 0, y: 0}
  m_UICollapsed: 1
  m_UISuperCollapsed: 0
  m_MasterSlot: {fileID: 114192824333501448}
  m_MasterData:
    m_Owner: {fileID: 0}
    m_Value:
      m_Type:
        m_SerializableType: 
      m_SerializableObject: 
  m_Property:
    name: position
    m_serializedType:
      m_SerializableType: UnityEngine.Vector3, UnityEngine.CoreModule, Version=0.0.0.0,
        Culture=neutral, PublicKeyToken=null
    attributes:
    - m_Type: 3
      m_Min: -Infinity
      m_Max: Infinity
      m_Tooltip: The position.
  m_Direction: 0
  m_LinkedSlots: []
--- !u!114 &114811092821160980
MonoBehaviour:
  m_ObjectHideFlags: 1
  m_CorrespondingSourceObject: {fileID: 0}
  m_PrefabInternal: {fileID: 0}
  m_GameObject: {fileID: 0}
  m_Enabled: 1
  m_EditorHideFlags: 0
  m_Script: {fileID: 11500000, guid: 87c154e0feeee864da39ba7591cf27e7, type: 3}
  m_Name: VFXSlotFloatN
  m_EditorClassIdentifier: 
  m_Parent: {fileID: 0}
  m_Children: []
  m_UIPosition: {x: 0, y: 0}
  m_UICollapsed: 1
  m_UISuperCollapsed: 0
  m_MasterSlot: {fileID: 114811092821160980}
  m_MasterData:
    m_Owner: {fileID: 114865462589533820}
    m_Value:
      m_Type:
        m_SerializableType: UnityEditor.VFX.FloatN, Assembly-CSharp-Editor-testable,
          Version=0.0.0.0, Culture=neutral, PublicKeyToken=null
      m_SerializableObject: '{"m_Components":[1.0]}'
  m_Property:
    name: a
    m_serializedType:
      m_SerializableType: UnityEditor.VFX.FloatN, Assembly-CSharp-Editor-testable,
        Version=0.0.0.0, Culture=neutral, PublicKeyToken=null
    attributes: []
  m_Direction: 0
  m_LinkedSlots:
<<<<<<< HEAD
  - {fileID: 114211447581507796}
=======
  - {fileID: 114503952717350332}
>>>>>>> 86e0ccd9
--- !u!114 &114811204679409306
MonoBehaviour:
  m_ObjectHideFlags: 1
  m_CorrespondingSourceObject: {fileID: 0}
  m_PrefabInternal: {fileID: 0}
  m_GameObject: {fileID: 0}
  m_Enabled: 1
  m_EditorHideFlags: 0
  m_Script: {fileID: 11500000, guid: 5c71b248ba46954449b47392dc6c3bf9, type: 3}
  m_Name: VFXStaticMeshOutput
  m_EditorClassIdentifier: 
  m_Parent: {fileID: 114564606616422122}
  m_Children: []
  m_UIPosition: {x: 6497.4624, y: 165.71977}
  m_UICollapsed: 0
  m_UISuperCollapsed: 0
  m_InputSlots:
  - {fileID: 114941001387520362}
  - {fileID: 114289640206737396}
  - {fileID: 114207567416414928}
  - {fileID: 114223883350688692}
  - {fileID: 114348169820544874}
  m_OutputSlots: []
  m_Data: {fileID: 114772971516273682}
  m_InputFlowSlot:
  - link: []
  m_OutputFlowSlot:
  - link: []
--- !u!114 &114825131427872322
MonoBehaviour:
  m_ObjectHideFlags: 1
  m_CorrespondingSourceObject: {fileID: 0}
  m_PrefabInternal: {fileID: 0}
  m_GameObject: {fileID: 0}
  m_Enabled: 1
  m_EditorHideFlags: 0
  m_Script: {fileID: 11500000, guid: 87c154e0feeee864da39ba7591cf27e7, type: 3}
  m_Name: VFXSlotFloatN
  m_EditorClassIdentifier: 
  m_Parent: {fileID: 0}
  m_Children: []
  m_UIPosition: {x: 0, y: 0}
  m_UICollapsed: 1
  m_UISuperCollapsed: 0
  m_MasterSlot: {fileID: 114825131427872322}
  m_MasterData:
    m_Owner: {fileID: 114338395764448740}
    m_Value:
      m_Type:
        m_SerializableType: UnityEditor.VFX.FloatN, Assembly-CSharp-Editor-testable,
          Version=0.0.0.0, Culture=neutral, PublicKeyToken=null
      m_SerializableObject: '{"m_Components":[1.0]}'
  m_Property:
    name: a
    m_serializedType:
      m_SerializableType: UnityEditor.VFX.FloatN, Assembly-CSharp-Editor-testable,
        Version=0.0.0.0, Culture=neutral, PublicKeyToken=null
    attributes: []
  m_Direction: 0
  m_LinkedSlots:
<<<<<<< HEAD
  - {fileID: 114000476179386530}
=======
  - {fileID: 114059153110747836}
>>>>>>> 86e0ccd9
--- !u!114 &114835143714664442
MonoBehaviour:
  m_ObjectHideFlags: 1
  m_CorrespondingSourceObject: {fileID: 0}
  m_PrefabInternal: {fileID: 0}
  m_GameObject: {fileID: 0}
  m_Enabled: 1
  m_EditorHideFlags: 0
  m_Script: {fileID: 11500000, guid: a971fa2e110a0ac42ac1d8dae408704b, type: 3}
  m_Name: SetAttribute
  m_EditorClassIdentifier: 
  m_Parent: {fileID: 114945665587978714}
  m_Children: []
  m_UIPosition: {x: 0, y: 0}
  m_UICollapsed: 0
  m_UISuperCollapsed: 0
  m_InputSlots:
  - {fileID: 114283781044154516}
  m_OutputSlots: []
  m_Disabled: 0
  attribute: color
  Composition: 0
  Random: 0
--- !u!114 &114843165472268618
MonoBehaviour:
  m_ObjectHideFlags: 1
  m_CorrespondingSourceObject: {fileID: 0}
  m_PrefabInternal: {fileID: 0}
  m_GameObject: {fileID: 0}
  m_Enabled: 1
  m_EditorHideFlags: 0
  m_Script: {fileID: 11500000, guid: 87c154e0feeee864da39ba7591cf27e7, type: 3}
  m_Name: VFXSlotFloatN
  m_EditorClassIdentifier: 
  m_Parent: {fileID: 0}
  m_Children: []
  m_UIPosition: {x: 0, y: 0}
  m_UICollapsed: 1
  m_UISuperCollapsed: 0
  m_MasterSlot: {fileID: 114843165472268618}
  m_MasterData:
    m_Owner: {fileID: 114747300602169440}
    m_Value:
      m_Type:
        m_SerializableType: UnityEditor.VFX.FloatN, Assembly-CSharp-Editor-testable,
          Version=0.0.0.0, Culture=neutral, PublicKeyToken=null
      m_SerializableObject: '{"m_Components":[1.0]}'
  m_Property:
    name: a
    m_serializedType:
      m_SerializableType: UnityEditor.VFX.FloatN, Assembly-CSharp-Editor-testable,
        Version=0.0.0.0, Culture=neutral, PublicKeyToken=null
    attributes: []
  m_Direction: 0
  m_LinkedSlots:
<<<<<<< HEAD
  - {fileID: 114725716588463188}
=======
  - {fileID: 114190886743537782}
>>>>>>> 86e0ccd9
--- !u!114 &114849254726903720
MonoBehaviour:
  m_ObjectHideFlags: 1
  m_CorrespondingSourceObject: {fileID: 0}
  m_PrefabInternal: {fileID: 0}
  m_GameObject: {fileID: 0}
  m_Enabled: 1
  m_EditorHideFlags: 0
  m_Script: {fileID: 11500000, guid: ac39bd03fca81b849929b9c966f1836a, type: 3}
  m_Name: VFXSlotFloat3
  m_EditorClassIdentifier: 
  m_Parent: {fileID: 114163340811289730}
  m_Children:
  - {fileID: 114294077174621612}
  - {fileID: 114305748036409116}
  - {fileID: 114585322639290288}
  m_UIPosition: {x: 0, y: 0}
  m_UICollapsed: 1
  m_UISuperCollapsed: 0
  m_MasterSlot: {fileID: 114163340811289730}
  m_MasterData:
    m_Owner: {fileID: 0}
    m_Value:
      m_Type:
        m_SerializableType: 
      m_SerializableObject: 
  m_Property:
    name: size
    m_serializedType:
      m_SerializableType: UnityEngine.Vector3, UnityEngine.CoreModule, Version=0.0.0.0,
        Culture=neutral, PublicKeyToken=null
    attributes:
    - m_Type: 3
      m_Min: -Infinity
      m_Max: Infinity
      m_Tooltip: The size of the box along each axis.
  m_Direction: 0
  m_LinkedSlots: []
--- !u!114 &114858129185680470
MonoBehaviour:
  m_ObjectHideFlags: 1
  m_CorrespondingSourceObject: {fileID: 0}
  m_PrefabInternal: {fileID: 0}
  m_GameObject: {fileID: 0}
  m_Enabled: 1
  m_EditorHideFlags: 0
  m_Script: {fileID: 11500000, guid: f780aa281814f9842a7c076d436932e7, type: 3}
  m_Name: VFXSlotFloat
  m_EditorClassIdentifier: 
  m_Parent: {fileID: 114259819358269100}
  m_Children: []
  m_UIPosition: {x: 0, y: 0}
  m_UICollapsed: 1
  m_UISuperCollapsed: 0
  m_MasterSlot: {fileID: 114259819358269100}
  m_MasterData:
    m_Owner: {fileID: 0}
    m_Value:
      m_Type:
        m_SerializableType: 
      m_SerializableObject: 
  m_Property:
    name: y
    m_serializedType:
      m_SerializableType: System.Single, mscorlib, Version=2.0.0.0, Culture=neutral,
        PublicKeyToken=b77a5c561934e089
    attributes: []
  m_Direction: 0
  m_LinkedSlots: []
--- !u!114 &114865462589533820
MonoBehaviour:
  m_ObjectHideFlags: 1
  m_CorrespondingSourceObject: {fileID: 0}
  m_PrefabInternal: {fileID: 0}
  m_GameObject: {fileID: 0}
  m_Enabled: 1
  m_EditorHideFlags: 0
  m_Script: {fileID: 11500000, guid: 889be8bf1ed0c954a9ed096ce41655ea, type: 3}
  m_Name: VFXOperatorMultiply
  m_EditorClassIdentifier: 
  m_Parent: {fileID: 114564606616422122}
  m_Children: []
  m_UIPosition: {x: 4481.789, y: 974.3754}
  m_UICollapsed: 0
  m_UISuperCollapsed: 0
  m_InputSlots:
  - {fileID: 114811092821160980}
  - {fileID: 114610739939137994}
  m_OutputSlots:
  - {fileID: 114981550296693984}
--- !u!114 &114876444306452392
MonoBehaviour:
  m_ObjectHideFlags: 1
  m_CorrespondingSourceObject: {fileID: 0}
  m_PrefabInternal: {fileID: 0}
  m_GameObject: {fileID: 0}
  m_Enabled: 1
  m_EditorHideFlags: 0
  m_Script: {fileID: 11500000, guid: 5bc0246289e35b54c9b87d49803236de, type: 3}
  m_Name: PositionTorus
  m_EditorClassIdentifier: 
  m_Parent: {fileID: 114117428237288382}
  m_Children: []
  m_UIPosition: {x: 0, y: 0}
  m_UICollapsed: 0
  m_UISuperCollapsed: 0
  m_InputSlots:
  - {fileID: 114033572404100696}
  m_OutputSlots: []
  m_Disabled: 0
  positionMode: 0
  spawnMode: 0
--- !u!114 &114882770666758678
MonoBehaviour:
  m_ObjectHideFlags: 1
  m_CorrespondingSourceObject: {fileID: 0}
  m_PrefabInternal: {fileID: 0}
  m_GameObject: {fileID: 0}
  m_Enabled: 1
  m_EditorHideFlags: 0
  m_Script: {fileID: 11500000, guid: a07d13b909432284193a1aeec3c9f533, type: 3}
  m_Name: VFXOperatorSampleGradient
  m_EditorClassIdentifier: 
  m_Parent: {fileID: 114564606616422122}
  m_Children: []
  m_UIPosition: {x: 5197.879, y: 1025.2103}
  m_UICollapsed: 0
  m_UISuperCollapsed: 0
  m_InputSlots:
  - {fileID: 114968853443979322}
  - {fileID: 114352896859331138}
  m_OutputSlots:
  - {fileID: 114667322991397514}
--- !u!114 &114888048578962880
MonoBehaviour:
  m_ObjectHideFlags: 1
  m_CorrespondingSourceObject: {fileID: 0}
  m_PrefabInternal: {fileID: 0}
  m_GameObject: {fileID: 0}
  m_Enabled: 1
  m_EditorHideFlags: 0
  m_Script: {fileID: 11500000, guid: f780aa281814f9842a7c076d436932e7, type: 3}
  m_Name: VFXSlotFloat
  m_EditorClassIdentifier: 
  m_Parent: {fileID: 114122360804666982}
  m_Children: []
  m_UIPosition: {x: 0, y: 0}
  m_UICollapsed: 1
  m_UISuperCollapsed: 0
  m_MasterSlot: {fileID: 114163340811289730}
  m_MasterData:
    m_Owner: {fileID: 0}
    m_Value:
      m_Type:
        m_SerializableType: 
      m_SerializableObject: 
  m_Property:
    name: z
    m_serializedType:
      m_SerializableType: System.Single, mscorlib, Version=2.0.0.0, Culture=neutral,
        PublicKeyToken=b77a5c561934e089
    attributes: []
  m_Direction: 0
  m_LinkedSlots: []
--- !u!114 &114904927234510552
MonoBehaviour:
  m_ObjectHideFlags: 1
  m_CorrespondingSourceObject: {fileID: 0}
  m_PrefabInternal: {fileID: 0}
  m_GameObject: {fileID: 0}
  m_Enabled: 1
  m_EditorHideFlags: 0
  m_Script: {fileID: 11500000, guid: f780aa281814f9842a7c076d436932e7, type: 3}
  m_Name: VFXSlotFloat
  m_EditorClassIdentifier: 
  m_Parent: {fileID: 114944662542977968}
  m_Children: []
  m_UIPosition: {x: 0, y: 0}
  m_UICollapsed: 1
  m_UISuperCollapsed: 0
  m_MasterSlot: {fileID: 114289640206737396}
  m_MasterData:
    m_Owner: {fileID: 0}
    m_Value:
      m_Type:
        m_SerializableType: 
      m_SerializableObject: 
  m_Property:
    name: z
    m_serializedType:
      m_SerializableType: System.Single, mscorlib, Version=2.0.0.0, Culture=neutral,
        PublicKeyToken=b77a5c561934e089
    attributes: []
  m_Direction: 0
  m_LinkedSlots: []
--- !u!114 &114911262467443680
MonoBehaviour:
  m_ObjectHideFlags: 1
  m_CorrespondingSourceObject: {fileID: 0}
  m_PrefabInternal: {fileID: 0}
  m_GameObject: {fileID: 0}
  m_Enabled: 1
  m_EditorHideFlags: 0
  m_Script: {fileID: 11500000, guid: f780aa281814f9842a7c076d436932e7, type: 3}
  m_Name: VFXSlotFloat
  m_EditorClassIdentifier: 
  m_Parent: {fileID: 114667322991397514}
  m_Children: []
  m_UIPosition: {x: 0, y: 0}
  m_UICollapsed: 1
  m_UISuperCollapsed: 0
  m_MasterSlot: {fileID: 114667322991397514}
  m_MasterData:
    m_Owner: {fileID: 0}
    m_Value:
      m_Type:
        m_SerializableType: 
      m_SerializableObject: 
  m_Property:
    name: z
    m_serializedType:
      m_SerializableType: System.Single, mscorlib, Version=2.0.0.0, Culture=neutral,
        PublicKeyToken=b77a5c561934e089
    attributes: []
  m_Direction: 1
  m_LinkedSlots: []
--- !u!114 &114911321011254540
MonoBehaviour:
  m_ObjectHideFlags: 1
  m_CorrespondingSourceObject: {fileID: 0}
  m_PrefabInternal: {fileID: 0}
  m_GameObject: {fileID: 0}
  m_Enabled: 1
  m_EditorHideFlags: 0
  m_Script: {fileID: 11500000, guid: 2dc095764ededfa4bb32fa602511ea4b, type: 3}
  m_Name: VFXBasicUpdate
  m_EditorClassIdentifier: 
  m_Parent: {fileID: 114564606616422122}
  m_Children:
  - {fileID: 114272371485863470}
  m_UIPosition: {x: 7211.8506, y: 428.41333}
  m_UICollapsed: 0
  m_UISuperCollapsed: 0
  m_InputSlots: []
  m_OutputSlots: []
  m_Data: {fileID: 114600446947678288}
  m_InputFlowSlot:
  - link:
    - context: {fileID: 114117428237288382}
      slotIndex: 0
  m_OutputFlowSlot:
  - link:
    - context: {fileID: 114945665587978714}
      slotIndex: 0
  integration: 0
--- !u!114 &114916127298328102
MonoBehaviour:
  m_ObjectHideFlags: 1
  m_CorrespondingSourceObject: {fileID: 0}
  m_PrefabInternal: {fileID: 0}
  m_GameObject: {fileID: 0}
  m_Enabled: 1
  m_EditorHideFlags: 0
  m_Script: {fileID: 11500000, guid: f780aa281814f9842a7c076d436932e7, type: 3}
  m_Name: VFXSlotFloat
  m_EditorClassIdentifier: 
  m_Parent: {fileID: 0}
  m_Children: []
  m_UIPosition: {x: 0, y: 0}
  m_UICollapsed: 1
  m_UISuperCollapsed: 0
  m_MasterSlot: {fileID: 114916127298328102}
  m_MasterData:
    m_Owner: {fileID: 114359584129795292}
    m_Value:
      m_Type:
        m_SerializableType: System.Single, mscorlib, Version=2.0.0.0, Culture=neutral,
          PublicKeyToken=b77a5c561934e089
      m_SerializableObject: 500
  m_Property:
    name: Rate
    m_serializedType:
      m_SerializableType: System.Single, mscorlib, Version=2.0.0.0, Culture=neutral,
        PublicKeyToken=b77a5c561934e089
    attributes:
    - m_Type: 1
      m_Min: 0
      m_Max: Infinity
      m_Tooltip: 
  m_Direction: 0
  m_LinkedSlots: []
--- !u!114 &114919196843154962
MonoBehaviour:
  m_ObjectHideFlags: 1
  m_CorrespondingSourceObject: {fileID: 0}
  m_PrefabInternal: {fileID: 0}
  m_GameObject: {fileID: 0}
  m_Enabled: 1
  m_EditorHideFlags: 0
  m_Script: {fileID: 11500000, guid: 267c0441e246e28419cd6b3d1af95301, type: 3}
  m_Name: VFXOperatorSubtract
  m_EditorClassIdentifier: 
  m_Parent: {fileID: 114564606616422122}
  m_Children: []
  m_UIPosition: {x: 5410.755, y: 337.17966}
  m_UICollapsed: 0
  m_UISuperCollapsed: 1
  m_InputSlots:
  - {fileID: 114481823276025452}
  - {fileID: 114347238819162004}
  - {fileID: 114589327441243468}
  m_OutputSlots:
  - {fileID: 114276610103036156}
--- !u!114 &114919370516993786
MonoBehaviour:
  m_ObjectHideFlags: 1
  m_CorrespondingSourceObject: {fileID: 0}
  m_PrefabInternal: {fileID: 0}
  m_GameObject: {fileID: 0}
  m_Enabled: 1
  m_EditorHideFlags: 0
  m_Script: {fileID: 11500000, guid: f780aa281814f9842a7c076d436932e7, type: 3}
  m_Name: VFXSlotFloat
  m_EditorClassIdentifier: 
  m_Parent: {fileID: 114223883350688692}
  m_Children: []
  m_UIPosition: {x: 0, y: 0}
  m_UICollapsed: 1
  m_UISuperCollapsed: 0
  m_MasterSlot: {fileID: 114223883350688692}
  m_MasterData:
    m_Owner: {fileID: 0}
    m_Value:
      m_Type:
        m_SerializableType: 
      m_SerializableObject: 
  m_Property:
    name: a
    m_serializedType:
      m_SerializableType: System.Single, mscorlib, Version=2.0.0.0, Culture=neutral,
        PublicKeyToken=b77a5c561934e089
    attributes: []
  m_Direction: 0
  m_LinkedSlots: []
--- !u!114 &114921894400159754
MonoBehaviour:
  m_ObjectHideFlags: 1
  m_CorrespondingSourceObject: {fileID: 0}
  m_PrefabInternal: {fileID: 0}
  m_GameObject: {fileID: 0}
  m_Enabled: 1
  m_EditorHideFlags: 0
  m_Script: {fileID: 11500000, guid: f780aa281814f9842a7c076d436932e7, type: 3}
  m_Name: VFXSlotFloat
  m_EditorClassIdentifier: 
  m_Parent: {fileID: 114649673960739854}
  m_Children: []
  m_UIPosition: {x: 0, y: 0}
  m_UICollapsed: 1
  m_UISuperCollapsed: 0
  m_MasterSlot: {fileID: 114649673960739854}
  m_MasterData:
    m_Owner: {fileID: 0}
    m_Value:
      m_Type:
        m_SerializableType: 
      m_SerializableObject: 
  m_Property:
    name: x
    m_serializedType:
      m_SerializableType: System.Single, mscorlib, Version=2.0.0.0, Culture=neutral,
        PublicKeyToken=b77a5c561934e089
    attributes: []
  m_Direction: 1
  m_LinkedSlots:
  - {fileID: 114626585541364586}
  - {fileID: 114481823276025452}
--- !u!114 &114928192082943172
MonoBehaviour:
  m_ObjectHideFlags: 1
  m_CorrespondingSourceObject: {fileID: 0}
  m_PrefabInternal: {fileID: 0}
  m_GameObject: {fileID: 0}
  m_Enabled: 1
  m_EditorHideFlags: 0
  m_Script: {fileID: 11500000, guid: 87c154e0feeee864da39ba7591cf27e7, type: 3}
  m_Name: VFXSlotFloatN
  m_EditorClassIdentifier: 
  m_Parent: {fileID: 0}
  m_Children: []
  m_UIPosition: {x: 0, y: 0}
  m_UICollapsed: 1
  m_UISuperCollapsed: 0
  m_MasterSlot: {fileID: 114928192082943172}
  m_MasterData:
    m_Owner: {fileID: 114681027294892818}
    m_Value:
      m_Type:
        m_SerializableType: UnityEditor.VFX.FloatN, Assembly-CSharp-Editor-testable,
          Version=0.0.0.0, Culture=neutral, PublicKeyToken=null
      m_SerializableObject: '{"m_Components":[0.0]}'
  m_Property:
    name: x
    m_serializedType:
      m_SerializableType: UnityEditor.VFX.FloatN, Assembly-CSharp-Editor-testable,
        Version=0.0.0.0, Culture=neutral, PublicKeyToken=null
    attributes:
    - m_Type: 3
      m_Min: -Infinity
      m_Max: Infinity
      m_Tooltip: The operand.
  m_Direction: 0
  m_LinkedSlots:
  - {fileID: 114981550296693984}
--- !u!114 &114933658953054916
MonoBehaviour:
  m_ObjectHideFlags: 1
  m_CorrespondingSourceObject: {fileID: 0}
  m_PrefabInternal: {fileID: 0}
  m_GameObject: {fileID: 0}
  m_Enabled: 1
  m_EditorHideFlags: 0
  m_Script: {fileID: 11500000, guid: f780aa281814f9842a7c076d436932e7, type: 3}
  m_Name: VFXSlotFloat
  m_EditorClassIdentifier: 
  m_Parent: {fileID: 114489193638112582}
  m_Children: []
  m_UIPosition: {x: 0, y: 0}
  m_UICollapsed: 1
  m_UISuperCollapsed: 0
  m_MasterSlot: {fileID: 114489193638112582}
  m_MasterData:
    m_Owner: {fileID: 0}
    m_Value:
      m_Type:
        m_SerializableType: 
      m_SerializableObject: 
  m_Property:
    name: a
    m_serializedType:
      m_SerializableType: System.Single, mscorlib, Version=2.0.0.0, Culture=neutral,
        PublicKeyToken=b77a5c561934e089
    attributes: []
  m_Direction: 0
  m_LinkedSlots: []
--- !u!114 &114935984556965946
MonoBehaviour:
  m_ObjectHideFlags: 1
  m_CorrespondingSourceObject: {fileID: 0}
  m_PrefabInternal: {fileID: 0}
  m_GameObject: {fileID: 0}
  m_Enabled: 1
  m_EditorHideFlags: 0
  m_Script: {fileID: 11500000, guid: 889be8bf1ed0c954a9ed096ce41655ea, type: 3}
  m_Name: VFXOperatorMultiply
  m_EditorClassIdentifier: 
  m_Parent: {fileID: 114564606616422122}
  m_Children: []
  m_UIPosition: {x: 5871.324, y: 544.9064}
  m_UICollapsed: 0
  m_UISuperCollapsed: 1
  m_InputSlots:
  - {fileID: 114127648290415156}
  - {fileID: 114640708581797832}
  m_OutputSlots:
  - {fileID: 114957826577242634}
--- !u!114 &114937626890791584
MonoBehaviour:
  m_ObjectHideFlags: 1
  m_CorrespondingSourceObject: {fileID: 0}
  m_PrefabInternal: {fileID: 0}
  m_GameObject: {fileID: 0}
  m_Enabled: 1
  m_EditorHideFlags: 0
  m_Script: {fileID: 11500000, guid: f780aa281814f9842a7c076d436932e7, type: 3}
  m_Name: VFXSlotFloat
  m_EditorClassIdentifier: 
  m_Parent: {fileID: 114944662542977968}
  m_Children: []
  m_UIPosition: {x: 0, y: 0}
  m_UICollapsed: 1
  m_UISuperCollapsed: 0
  m_MasterSlot: {fileID: 114289640206737396}
  m_MasterData:
    m_Owner: {fileID: 0}
    m_Value:
      m_Type:
        m_SerializableType: 
      m_SerializableObject: 
  m_Property:
    name: y
    m_serializedType:
      m_SerializableType: System.Single, mscorlib, Version=2.0.0.0, Culture=neutral,
        PublicKeyToken=b77a5c561934e089
    attributes: []
  m_Direction: 0
  m_LinkedSlots: []
--- !u!114 &114941001387520362
MonoBehaviour:
  m_ObjectHideFlags: 1
  m_CorrespondingSourceObject: {fileID: 0}
  m_PrefabInternal: {fileID: 0}
  m_GameObject: {fileID: 0}
  m_Enabled: 1
  m_EditorHideFlags: 0
  m_Script: {fileID: 11500000, guid: b47b8679b468b7347a00cdd50589bc9f, type: 3}
  m_Name: VFXSlotMesh
  m_EditorClassIdentifier: 
  m_Parent: {fileID: 0}
  m_Children: []
  m_UIPosition: {x: 0, y: 0}
  m_UICollapsed: 1
  m_UISuperCollapsed: 0
  m_MasterSlot: {fileID: 114941001387520362}
  m_MasterData:
    m_Owner: {fileID: 114811204679409306}
    m_Value:
      m_Type:
        m_SerializableType: UnityEngine.Mesh, UnityEngine.CoreModule, Version=0.0.0.0,
          Culture=neutral, PublicKeyToken=null
      m_SerializableObject: '{"obj":{"fileID":10207,"guid":"0000000000000000e000000000000000","type":0}}'
  m_Property:
    name: mesh
    m_serializedType:
      m_SerializableType: UnityEngine.Mesh, UnityEngine.CoreModule, Version=0.0.0.0,
        Culture=neutral, PublicKeyToken=null
    attributes: []
  m_Direction: 0
  m_LinkedSlots: []
--- !u!114 &114944662542977968
MonoBehaviour:
  m_ObjectHideFlags: 1
  m_CorrespondingSourceObject: {fileID: 0}
  m_PrefabInternal: {fileID: 0}
  m_GameObject: {fileID: 0}
  m_Enabled: 1
  m_EditorHideFlags: 0
  m_Script: {fileID: 11500000, guid: ac39bd03fca81b849929b9c966f1836a, type: 3}
  m_Name: VFXSlotFloat3
  m_EditorClassIdentifier: 
  m_Parent: {fileID: 114289640206737396}
  m_Children:
  - {fileID: 114514210922169410}
  - {fileID: 114937626890791584}
  - {fileID: 114904927234510552}
  m_UIPosition: {x: 0, y: 0}
  m_UICollapsed: 1
  m_UISuperCollapsed: 0
  m_MasterSlot: {fileID: 114289640206737396}
  m_MasterData:
    m_Owner: {fileID: 0}
    m_Value:
      m_Type:
        m_SerializableType: 
      m_SerializableObject: 
  m_Property:
    name: position
    m_serializedType:
      m_SerializableType: UnityEngine.Vector3, UnityEngine.CoreModule, Version=0.0.0.0,
        Culture=neutral, PublicKeyToken=null
    attributes:
    - m_Type: 3
      m_Min: -Infinity
      m_Max: Infinity
      m_Tooltip: The transform position.
  m_Direction: 0
  m_LinkedSlots: []
--- !u!114 &114945665587978714
MonoBehaviour:
  m_ObjectHideFlags: 1
  m_CorrespondingSourceObject: {fileID: 0}
  m_PrefabInternal: {fileID: 0}
  m_GameObject: {fileID: 0}
  m_Enabled: 1
  m_EditorHideFlags: 0
  m_Script: {fileID: 11500000, guid: 483d9b18fe405b5428848f805bfc91ae, type: 3}
  m_Name: VFXCubeTestOutput
  m_EditorClassIdentifier: 
  m_Parent: {fileID: 114564606616422122}
  m_Children:
  - {fileID: 114616444857774914}
  - {fileID: 114026739711750694}
  - {fileID: 114835143714664442}
  m_UIPosition: {x: 7321.352, y: 964.3054}
  m_UICollapsed: 0
  m_UISuperCollapsed: 0
  m_InputSlots:
  - {fileID: 114750084540812396}
  - {fileID: 114489193638112582}
  - {fileID: 114984837047147800}
  - {fileID: 114346926589351176}
  m_OutputSlots: []
  m_Data: {fileID: 114600446947678288}
  m_InputFlowSlot:
  - link:
    - context: {fileID: 114911321011254540}
      slotIndex: 0
  m_OutputFlowSlot:
  - link: []
  blendMode: 2
  cullMode: 0
  zWriteMode: 0
  zTestMode: 0
  flipbookMode: 0
  useSoftParticle: 0
  sortPriority: 0
  indirectDraw: 0
  preRefraction: 0
  useRimLight: 1
  useNormalMap: 1
--- !u!114 &114957826577242634
MonoBehaviour:
  m_ObjectHideFlags: 1
  m_CorrespondingSourceObject: {fileID: 0}
  m_PrefabInternal: {fileID: 0}
  m_GameObject: {fileID: 0}
  m_Enabled: 1
  m_EditorHideFlags: 0
  m_Script: {fileID: 11500000, guid: ac39bd03fca81b849929b9c966f1836a, type: 3}
  m_Name: VFXSlotFloat3
  m_EditorClassIdentifier: 
  m_Parent: {fileID: 0}
  m_Children:
  - {fileID: 114089943979129876}
  - {fileID: 114342575676127074}
  - {fileID: 114092571505230006}
  m_UIPosition: {x: 0, y: 0}
  m_UICollapsed: 0
  m_UISuperCollapsed: 0
  m_MasterSlot: {fileID: 114957826577242634}
  m_MasterData:
    m_Owner: {fileID: 114935984556965946}
    m_Value:
      m_Type:
        m_SerializableType: UnityEngine.Vector3, UnityEngine.CoreModule, Version=0.0.0.0,
          Culture=neutral, PublicKeyToken=null
      m_SerializableObject: 
  m_Property:
    name: o
    m_serializedType:
      m_SerializableType: UnityEngine.Vector3, UnityEngine.CoreModule, Version=0.0.0.0,
        Culture=neutral, PublicKeyToken=null
    attributes: []
  m_Direction: 1
  m_LinkedSlots:
  - {fileID: 114767283274403968}
--- !u!114 &114968853443979322
MonoBehaviour:
  m_ObjectHideFlags: 1
  m_CorrespondingSourceObject: {fileID: 0}
  m_PrefabInternal: {fileID: 0}
  m_GameObject: {fileID: 0}
  m_Enabled: 1
  m_EditorHideFlags: 0
  m_Script: {fileID: 11500000, guid: 76f778ff57c4e8145b9681fe3268d8e9, type: 3}
  m_Name: VFXSlotGradient
  m_EditorClassIdentifier: 
  m_Parent: {fileID: 0}
  m_Children: []
  m_UIPosition: {x: 0, y: 0}
  m_UICollapsed: 1
  m_UISuperCollapsed: 0
  m_MasterSlot: {fileID: 114968853443979322}
  m_MasterData:
    m_Owner: {fileID: 114882770666758678}
    m_Value:
      m_Type:
        m_SerializableType: UnityEngine.Gradient, UnityEngine.CoreModule, Version=0.0.0.0,
          Culture=neutral, PublicKeyToken=null
      m_SerializableObject: '{"colorKeys":[{"color":{"r":1.0,"g":0.0,"b":0.0,"a":1.0},"time":0.0},{"color":{"r":1.0,"g":0.0,"b":0.8901960849761963,"a":1.0},"time":0.19407950341701508},{"color":{"r":0.24313725531101228,"g":0.0,"b":1.0,"a":1.0},"time":0.3466697037220001},{"color":{"r":0.0,"g":0.8352941274642944,"b":1.0,"a":1.0},"time":0.48148319125175478},{"color":{"r":0.0,"g":1.0,"b":0.09019608050584793,"a":1.0},"time":0.6444495320320129},{"color":{"r":0.9450980424880981,"g":1.0,"b":0.0,"a":1.0},"time":0.808896005153656},{"color":{"r":1.0,"g":0.0,"b":0.0,"a":1.0},"time":1.0}],"alphaKeys":[{"alpha":0.0,"time":0.0},{"alpha":1.0,"time":0.0795147642493248},{"alpha":1.0,"time":0.9164416193962097},{"alpha":0.0,"time":1.0}],"gradientMode":0}'
  m_Property:
    name: gradient
    m_serializedType:
      m_SerializableType: UnityEngine.Gradient, UnityEngine.CoreModule, Version=0.0.0.0,
        Culture=neutral, PublicKeyToken=null
    attributes:
    - m_Type: 3
      m_Min: -Infinity
      m_Max: Infinity
      m_Tooltip: The gradient to sample from.
  m_Direction: 0
  m_LinkedSlots: []
--- !u!114 &114971046394861518
MonoBehaviour:
  m_ObjectHideFlags: 1
  m_CorrespondingSourceObject: {fileID: 0}
  m_PrefabInternal: {fileID: 0}
  m_GameObject: {fileID: 0}
  m_Enabled: 1
  m_EditorHideFlags: 0
  m_Script: {fileID: 11500000, guid: f780aa281814f9842a7c076d436932e7, type: 3}
  m_Name: VFXSlotFloat
  m_EditorClassIdentifier: 
  m_Parent: {fileID: 114487056209177112}
  m_Children: []
  m_UIPosition: {x: 0, y: 0}
  m_UICollapsed: 1
  m_UISuperCollapsed: 0
  m_MasterSlot: {fileID: 114289640206737396}
  m_MasterData:
    m_Owner: {fileID: 0}
    m_Value:
      m_Type:
        m_SerializableType: 
      m_SerializableObject: 
  m_Property:
    name: y
    m_serializedType:
      m_SerializableType: System.Single, mscorlib, Version=2.0.0.0, Culture=neutral,
        PublicKeyToken=b77a5c561934e089
    attributes: []
  m_Direction: 0
  m_LinkedSlots:
  - {fileID: 114715317785270446}
--- !u!114 &114981550296693984
MonoBehaviour:
  m_ObjectHideFlags: 1
  m_CorrespondingSourceObject: {fileID: 0}
  m_PrefabInternal: {fileID: 0}
  m_GameObject: {fileID: 0}
  m_Enabled: 1
  m_EditorHideFlags: 0
  m_Script: {fileID: 11500000, guid: f780aa281814f9842a7c076d436932e7, type: 3}
  m_Name: VFXSlotFloat
  m_EditorClassIdentifier: 
  m_Parent: {fileID: 0}
  m_Children: []
  m_UIPosition: {x: 0, y: 0}
  m_UICollapsed: 1
  m_UISuperCollapsed: 0
  m_MasterSlot: {fileID: 114981550296693984}
  m_MasterData:
    m_Owner: {fileID: 114865462589533820}
    m_Value:
      m_Type:
        m_SerializableType: System.Single, mscorlib, Version=2.0.0.0, Culture=neutral,
          PublicKeyToken=b77a5c561934e089
      m_SerializableObject: 
  m_Property:
    name: o
    m_serializedType:
      m_SerializableType: System.Single, mscorlib, Version=2.0.0.0, Culture=neutral,
        PublicKeyToken=b77a5c561934e089
    attributes: []
  m_Direction: 1
  m_LinkedSlots:
  - {fileID: 114928192082943172}
--- !u!114 &114984837047147800
MonoBehaviour:
  m_ObjectHideFlags: 1
  m_CorrespondingSourceObject: {fileID: 0}
  m_PrefabInternal: {fileID: 0}
  m_GameObject: {fileID: 0}
  m_Enabled: 1
  m_EditorHideFlags: 0
  m_Script: {fileID: 11500000, guid: f780aa281814f9842a7c076d436932e7, type: 3}
  m_Name: VFXSlotFloat
  m_EditorClassIdentifier: 
  m_Parent: {fileID: 0}
  m_Children: []
  m_UIPosition: {x: 0, y: 0}
  m_UICollapsed: 1
  m_UISuperCollapsed: 0
  m_MasterSlot: {fileID: 114984837047147800}
  m_MasterData:
    m_Owner: {fileID: 114945665587978714}
    m_Value:
      m_Type:
        m_SerializableType: System.Single, mscorlib, Version=2.0.0.0, Culture=neutral,
          PublicKeyToken=b77a5c561934e089
      m_SerializableObject: 0.9
  m_Property:
    name: rimCoef
    m_serializedType:
      m_SerializableType: System.Single, mscorlib, Version=2.0.0.0, Culture=neutral,
        PublicKeyToken=b77a5c561934e089
    attributes: []
  m_Direction: 0
  m_LinkedSlots:
  - {fileID: 114626334562317016}
--- !u!114 &114986984578911784
MonoBehaviour:
  m_ObjectHideFlags: 1
  m_CorrespondingSourceObject: {fileID: 0}
  m_PrefabInternal: {fileID: 0}
  m_GameObject: {fileID: 0}
  m_Enabled: 1
  m_EditorHideFlags: 0
  m_Script: {fileID: 11500000, guid: f780aa281814f9842a7c076d436932e7, type: 3}
  m_Name: VFXSlotFloat
  m_EditorClassIdentifier: 
  m_Parent: {fileID: 0}
  m_Children: []
  m_UIPosition: {x: 0, y: 0}
  m_UICollapsed: 1
  m_UISuperCollapsed: 0
  m_MasterSlot: {fileID: 114986984578911784}
  m_MasterData:
    m_Owner: {fileID: 114272371485863470}
    m_Value:
      m_Type:
        m_SerializableType: System.Single, mscorlib, Version=2.0.0.0, Culture=neutral,
          PublicKeyToken=b77a5c561934e089
      m_SerializableObject: 0
  m_Property:
    name: AngleZ
    m_serializedType:
      m_SerializableType: System.Single, mscorlib, Version=2.0.0.0, Culture=neutral,
        PublicKeyToken=b77a5c561934e089
    attributes: []
  m_Direction: 0
  m_LinkedSlots:
  - {fileID: 114772101669976220}
--- !u!114 &114988289777516988
MonoBehaviour:
  m_ObjectHideFlags: 1
  m_CorrespondingSourceObject: {fileID: 0}
  m_PrefabInternal: {fileID: 0}
  m_GameObject: {fileID: 0}
  m_Enabled: 1
  m_EditorHideFlags: 0
  m_Script: {fileID: 11500000, guid: 1b2b751071c7fc14f9fa503163991826, type: 3}
  m_Name: VFXSlotFloat2
  m_EditorClassIdentifier: 
  m_Parent: {fileID: 0}
  m_Children:
  - {fileID: 114143630450468194}
  - {fileID: 114531311852264052}
  m_UIPosition: {x: 0, y: 0}
  m_UICollapsed: 1
  m_UISuperCollapsed: 0
  m_MasterSlot: {fileID: 114988289777516988}
  m_MasterData:
    m_Owner: {fileID: 114204798795283926}
    m_Value:
      m_Type:
        m_SerializableType: UnityEngine.Vector2, UnityEngine.CoreModule, Version=0.0.0.0,
          Culture=neutral, PublicKeyToken=null
      m_SerializableObject: '{"x":0.0,"y":0.0}'
  m_Property:
    name: Delay
    m_serializedType:
      m_SerializableType: UnityEngine.Vector2, UnityEngine.CoreModule, Version=0.0.0.0,
        Culture=neutral, PublicKeyToken=null
    attributes: []
  m_Direction: 0
  m_LinkedSlots: []
--- !u!114 &114996140416806466
MonoBehaviour:
  m_ObjectHideFlags: 1
  m_CorrespondingSourceObject: {fileID: 0}
  m_PrefabInternal: {fileID: 0}
  m_GameObject: {fileID: 0}
  m_Enabled: 1
  m_EditorHideFlags: 0
  m_Script: {fileID: 11500000, guid: f780aa281814f9842a7c076d436932e7, type: 3}
  m_Name: VFXSlotFloat
  m_EditorClassIdentifier: 
  m_Parent: {fileID: 114667322991397514}
  m_Children: []
  m_UIPosition: {x: 0, y: 0}
  m_UICollapsed: 1
  m_UISuperCollapsed: 0
  m_MasterSlot: {fileID: 114667322991397514}
  m_MasterData:
    m_Owner: {fileID: 0}
    m_Value:
      m_Type:
        m_SerializableType: 
      m_SerializableObject: 
  m_Property:
    name: x
    m_serializedType:
      m_SerializableType: System.Single, mscorlib, Version=2.0.0.0, Culture=neutral,
        PublicKeyToken=b77a5c561934e089
    attributes: []
  m_Direction: 1
  m_LinkedSlots: []
--- !u!2058629509 &8926484042661614526
VisualEffectAsset:
  m_ObjectHideFlags: 0
  m_CorrespondingSourceObject: {fileID: 0}
  m_PrefabInternal: {fileID: 0}
  m_Name: 15_CubeAndMesh
  m_Graph: {fileID: 114564606616422122}
  m_Expressions:
    m_Expressions:
    - op: 1
      valueIndex: 0
      data[0]: -1
      data[1]: -1
      data[2]: -1
      data[3]: 1
    - op: 7
      valueIndex: 1
      data[0]: -1
      data[1]: -1
      data[2]: -1
      data[3]: -1
    - op: 21
      valueIndex: 2
      data[0]: 1
      data[1]: 0
      data[2]: -1
      data[3]: 1
    - op: 19
      valueIndex: 3
      data[0]: 2
      data[1]: -1
      data[2]: -1
      data[3]: 1
    - op: 24
      valueIndex: 4
      data[0]: 2
      data[1]: 3
      data[2]: -1
      data[3]: 1
    - op: 1
      valueIndex: 5
      data[0]: -1
      data[1]: -1
      data[2]: -1
      data[3]: 1
    - op: 1
      valueIndex: 6
      data[0]: -1
      data[1]: -1
      data[2]: -1
      data[3]: 2
    - op: 26
      valueIndex: 8
      data[0]: 4
      data[1]: 5
      data[2]: -1
      data[3]: 1
    - op: 5
      valueIndex: 9
      data[0]: 6
      data[1]: -1
      data[2]: 1
      data[3]: 2
    - op: 1
      valueIndex: 10
      data[0]: -1
      data[1]: -1
      data[2]: -1
      data[3]: 1
    - op: 5
      valueIndex: 11
      data[0]: 6
      data[1]: -1
      data[2]: 0
      data[3]: 2
    - op: 1
      valueIndex: 12
      data[0]: -1
      data[1]: -1
      data[2]: -1
      data[3]: 1
    - op: 24
      valueIndex: 13
      data[0]: 10
      data[1]: 8
      data[2]: -1
      data[3]: 1
    - op: 25
      valueIndex: 14
      data[0]: 7
      data[1]: 9
      data[2]: -1
      data[3]: 1
    - op: 1
      valueIndex: 15
      data[0]: -1
      data[1]: -1
      data[2]: -1
      data[3]: 14
    - op: 24
      valueIndex: 16
      data[0]: 12
      data[1]: 11
      data[2]: -1
      data[3]: 1
    - op: 1
      valueIndex: 17
      data[0]: -1
      data[1]: -1
      data[2]: -1
      data[3]: 1
    - op: 1
      valueIndex: 18
      data[0]: -1
      data[1]: -1
      data[2]: -1
      data[3]: 1
    - op: 6
      valueIndex: 19
      data[0]: -1
      data[1]: -1
      data[2]: -1
      data[3]: -1
    - op: 1
      valueIndex: 20
      data[0]: -1
      data[1]: -1
      data[2]: -1
      data[3]: 1
    - op: 39
      valueIndex: 21
      data[0]: 14
      data[1]: 13
      data[2]: -1
      data[3]: -1
    - op: 1
      valueIndex: 25
      data[0]: -1
      data[1]: -1
      data[2]: -1
      data[3]: 1
    - op: 5
      valueIndex: 26
      data[0]: 20
      data[1]: -1
      data[2]: 0
      data[3]: 4
    - op: 5
      valueIndex: 27
      data[0]: 20
      data[1]: -1
      data[2]: 2
      data[3]: 4
    - op: 5
      valueIndex: 28
      data[0]: 20
      data[1]: -1
      data[2]: 1
      data[3]: 4
    - op: 3
      valueIndex: 29
      data[0]: 16
      data[1]: 16
      data[2]: 16
      data[3]: -1
    - op: 21
      valueIndex: 32
      data[0]: 18
      data[1]: 19
      data[2]: -1
      data[3]: 1
    - op: 1
      valueIndex: 33
      data[0]: -1
      data[1]: -1
      data[2]: -1
      data[3]: 1
    - op: 22
      valueIndex: 34
      data[0]: 8
      data[1]: 10
      data[2]: -1
      data[3]: 1
    - op: 1
      valueIndex: 35
      data[0]: -1
      data[1]: -1
      data[2]: -1
      data[3]: 1
    - op: 1
      valueIndex: 36
      data[0]: -1
      data[1]: -1
      data[2]: -1
      data[3]: 1
    - op: 1
      valueIndex: 37
      data[0]: -1
      data[1]: -1
      data[2]: -1
      data[3]: 1
    - op: 1
      valueIndex: 38
      data[0]: -1
      data[1]: -1
      data[2]: -1
      data[3]: 1
    - op: 3
      valueIndex: 39
      data[0]: 15
      data[1]: 15
      data[2]: 8
      data[3]: -1
    - op: 21
      valueIndex: 42
      data[0]: 1
      data[1]: 17
      data[2]: -1
      data[3]: 1
    - op: 1
      valueIndex: 43
      data[0]: -1
      data[1]: -1
      data[2]: -1
      data[3]: 1
    - op: 1
      valueIndex: 44
      data[0]: -1
      data[1]: -1
      data[2]: -1
      data[3]: 1
    - op: 1
      valueIndex: 45
      data[0]: -1
      data[1]: -1
      data[2]: -1
      data[3]: 1
    - op: 1
      valueIndex: 46
      data[0]: -1
      data[1]: -1
      data[2]: -1
      data[3]: 1
    - op: 1
      valueIndex: 47
      data[0]: -1
      data[1]: -1
      data[2]: -1
      data[3]: 1
    - op: 1
      valueIndex: 48
      data[0]: -1
      data[1]: -1
      data[2]: -1
      data[3]: 1
    - op: 1
      valueIndex: 49
      data[0]: -1
      data[1]: -1
      data[2]: -1
      data[3]: 13
    - op: 5
      valueIndex: 50
      data[0]: 20
      data[1]: -1
      data[2]: 3
      data[3]: 4
    - op: 1
      valueIndex: 51
      data[0]: -1
      data[1]: -1
      data[2]: -1
      data[3]: 1
    - op: 27
      valueIndex: 52
      data[0]: 24
      data[1]: 21
      data[2]: -1
      data[3]: 1
    - op: 1
      valueIndex: 53
      data[0]: -1
      data[1]: -1
      data[2]: -1
      data[3]: 1
    - op: 27
      valueIndex: 54
      data[0]: 23
      data[1]: 21
      data[2]: -1
      data[3]: 1
    - op: 1
      valueIndex: 55
      data[0]: -1
      data[1]: -1
      data[2]: -1
      data[3]: 1
    - op: 27
      valueIndex: 56
      data[0]: 22
      data[1]: 21
      data[2]: -1
      data[3]: 1
    - op: 1
      valueIndex: 57
      data[0]: -1
      data[1]: -1
      data[2]: -1
      data[3]: 1
    - op: 1
      valueIndex: 58
      data[0]: -1
      data[1]: -1
      data[2]: -1
      data[3]: 1
    - op: 1
      valueIndex: 59
      data[0]: -1
      data[1]: -1
      data[2]: -1
      data[3]: 1
    - op: 1
      valueIndex: 60
      data[0]: -1
      data[1]: -1
      data[2]: -1
      data[3]: 1
    - op: 26
      valueIndex: 61
      data[0]: 27
      data[1]: 5
      data[2]: -1
      data[3]: 1
    - op: 1
      valueIndex: 62
      data[0]: -1
      data[1]: -1
      data[2]: -1
      data[3]: 1
    - op: 3
      valueIndex: 63
      data[0]: 30
      data[1]: 34
      data[2]: 35
      data[3]: -1
    - op: 1
      valueIndex: 66
      data[0]: -1
      data[1]: -1
      data[2]: -1
      data[3]: 1
    - op: 21
      valueIndex: 67
      data[0]: 33
      data[1]: 25
      data[2]: -1
      data[3]: 3
    - op: 1
      valueIndex: 70
      data[0]: -1
      data[1]: -1
      data[2]: -1
      data[3]: 1
    - op: 1
      valueIndex: 71
      data[0]: -1
      data[1]: -1
      data[2]: -1
      data[3]: 1
    - op: 26
      valueIndex: 72
      data[0]: 28
      data[1]: 5
      data[2]: -1
      data[3]: 1
    - op: 1
      valueIndex: 73
      data[0]: -1
      data[1]: -1
      data[2]: -1
      data[3]: 1
    - op: 3
      valueIndex: 74
      data[0]: 31
      data[1]: 32
      data[2]: 29
      data[3]: -1
    - op: 1
      valueIndex: 77
      data[0]: -1
      data[1]: -1
      data[2]: -1
      data[3]: 1
    - op: 3
      valueIndex: 78
      data[0]: 45
      data[1]: 51
      data[2]: 52
      data[3]: -1
    - op: 4
      valueIndex: 81
      data[0]: 48
      data[1]: 44
      data[2]: 46
      data[3]: 42
    - op: 40
      valueIndex: 85
      data[0]: 41
      data[1]: -1
      data[2]: -1
      data[3]: 0
    - op: 1
      valueIndex: 89
      data[0]: -1
      data[1]: -1
      data[2]: -1
      data[3]: 6
    - op: 26
      valueIndex: 90
      data[0]: 47
      data[1]: 5
      data[2]: -1
      data[3]: 1
    - op: 3
      valueIndex: 91
      data[0]: 63
      data[1]: 37
      data[2]: 36
      data[3]: -1
    - op: 3
      valueIndex: 94
      data[0]: 58
      data[1]: 59
      data[2]: 56
      data[3]: -1
    - op: 1
      valueIndex: 97
      data[0]: -1
      data[1]: -1
      data[2]: -1
      data[3]: 7
    - op: 1
      valueIndex: 99
      data[0]: -1
      data[1]: -1
      data[2]: -1
      data[3]: 15
    - op: 25
      valueIndex: 101
      data[0]: 60
      data[1]: 9
      data[2]: -1
      data[3]: 1
    - op: 1
      valueIndex: 102
      data[0]: -1
      data[1]: -1
      data[2]: -1
      data[3]: 1
    - op: 29
      valueIndex: 103
      data[0]: 62
      data[1]: 55
      data[2]: 57
      data[3]: -1
    - op: 1
      valueIndex: 119
      data[0]: -1
      data[1]: -1
      data[2]: -1
      data[3]: 1
    - op: 25
      valueIndex: 120
      data[0]: 53
      data[1]: 54
      data[2]: -1
      data[3]: 1
    - op: 1
      valueIndex: 121
      data[0]: -1
      data[1]: -1
      data[2]: -1
      data[3]: 1
    - op: 3
      valueIndex: 122
      data[0]: 49
      data[1]: 50
      data[2]: 43
      data[3]: -1
    - op: 3
      valueIndex: 125
      data[0]: 40
      data[1]: 39
      data[2]: 38
      data[3]: -1
    m_NeedsLocalToWorld: 0
    m_NeedsWorldToLocal: 0
  m_ExposedExpressions: []
  m_PropertySheet:
    m_Float:
      m_Array:
      - m_ExpressionIndex: 0
        m_Value: 0.5
      - m_ExpressionIndex: 5
        m_Value: 0
      - m_ExpressionIndex: 9
        m_Value: 1
      - m_ExpressionIndex: 11
        m_Value: 0
      - m_ExpressionIndex: 16
        m_Value: 1.5
      - m_ExpressionIndex: 17
        m_Value: 450
      - m_ExpressionIndex: 19
        m_Value: 250
      - m_ExpressionIndex: 21
        m_Value: 0.45454544
      - m_ExpressionIndex: 27
        m_Value: 6.2831855
      - m_ExpressionIndex: 29
        m_Value: 0
      - m_ExpressionIndex: 30
        m_Value: 0
      - m_ExpressionIndex: 31
        m_Value: 0
      - m_ExpressionIndex: 32
        m_Value: 0
      - m_ExpressionIndex: 35
        m_Value: 0
      - m_ExpressionIndex: 36
        m_Value: 0
      - m_ExpressionIndex: 37
        m_Value: 0
      - m_ExpressionIndex: 38
        m_Value: 0
      - m_ExpressionIndex: 39
        m_Value: 0
      - m_ExpressionIndex: 40
        m_Value: 0
      - m_ExpressionIndex: 43
        m_Value: 0.89114875
      - m_ExpressionIndex: 45
        m_Value: 0.0029335022
      - m_ExpressionIndex: 47
        m_Value: 500
      - m_ExpressionIndex: 49
        m_Value: 2.3461432
      - m_ExpressionIndex: 50
        m_Value: 2.3405867
      - m_ExpressionIndex: 51
        m_Value: 0.011749029
      - m_ExpressionIndex: 52
        m_Value: -0.008805066
      - m_ExpressionIndex: 54
        m_Value: 6.2831855
      - m_ExpressionIndex: 56
        m_Value: 0
      - m_ExpressionIndex: 58
        m_Value: 0
      - m_ExpressionIndex: 59
        m_Value: 0
      - m_ExpressionIndex: 61
        m_Value: 0
      - m_ExpressionIndex: 63
        m_Value: 0
      - m_ExpressionIndex: 74
        m_Value: 0.5
      - m_ExpressionIndex: 76
        m_Value: 1
      - m_ExpressionIndex: 78
        m_Value: 0.95
    m_Vector2f:
      m_Array:
      - m_ExpressionIndex: 6
        m_Value: {x: 0.8, y: 0.2}
    m_Vector3f:
      m_Array: []
    m_Vector4f:
      m_Array: []
    m_Uint:
      m_Array:
      - m_ExpressionIndex: 67
        m_Value: 4294967295
    m_Int:
      m_Array: []
    m_Matrix4x4f:
      m_Array: []
    m_AnimationCurve:
      m_Array:
      - m_ExpressionIndex: 41
        m_Value:
          serializedVersion: 2
          m_Curve:
          - serializedVersion: 3
            time: 0.0007902086
            value: -0.0026307106
            inSlope: 0
            outSlope: 0
            tangentMode: 0
            weightedMode: 0
            inWeight: 0
            outWeight: 0
          - serializedVersion: 3
            time: 0.22101843
            value: 1.8229103
            inSlope: 1.346845
            outSlope: 1.346845
            tangentMode: 0
            weightedMode: 0
            inWeight: 0
            outWeight: 0
          - serializedVersion: 3
            time: 0.6926423
            value: 1.9080855
            inSlope: -0.77381605
            outSlope: -0.77381605
            tangentMode: 0
            weightedMode: 0
            inWeight: 0
            outWeight: 0
          - serializedVersion: 3
            time: 1.0007902
            value: -0.007581115
            inSlope: 0
            outSlope: 0
            tangentMode: 0
            weightedMode: 0
            inWeight: 0
            outWeight: 0
          m_PreInfinity: 2
          m_PostInfinity: 2
          m_RotationOrder: 4
    m_Gradient:
      m_Array:
      - m_ExpressionIndex: 14
        m_Value:
          serializedVersion: 2
          key0: {r: 1, g: 0, b: 0, a: 0}
          key1: {r: 1, g: 0, b: 0.8901961, a: 1}
          key2: {r: 0.24313726, g: 0, b: 1, a: 1}
          key3: {r: 0, g: 0.8352941, b: 1, a: 0}
          key4: {r: 0, g: 1, b: 0.09019608, a: 0}
          key5: {r: 0.94509804, g: 1, b: 0, a: 0}
          key6: {r: 1, g: 0, b: 0, a: 0}
          key7: {r: 0, g: 0, b: 0, a: 0}
          ctime0: 0
          ctime1: 12719
          ctime2: 22719
          ctime3: 31554
          ctime4: 42234
          ctime5: 53011
          ctime6: 65535
          ctime7: 0
          atime0: 0
          atime1: 5211
          atime2: 60059
          atime3: 65535
          atime4: 0
          atime5: 0
          atime6: 0
          atime7: 0
          m_Mode: 0
          m_NumColorKeys: 7
          m_NumAlphaKeys: 4
    m_NamedObject:
      m_Array:
      - m_ExpressionIndex: 71
        m_Value: {fileID: 2800000, guid: 1b0a544333a6c3f46835203de2814990, type: 3}
      - m_ExpressionIndex: 72
        m_Value: {fileID: 10207, guid: 0000000000000000e000000000000000, type: 0}
    m_Bool:
      m_Array: []
  m_Buffers:
  - type: 1
    size: 4000
    capacity: 500
    layout:
    - name: position
      type: 3
      offset:
        bucket: 0
        structure: 4
        element: 0
    - name: lifetime
      type: 1
      offset:
        bucket: 2000
        structure: 1
        element: 0
    - name: angleZ
      type: 1
      offset:
        bucket: 2500
        structure: 3
        element: 0
    - name: alive
      type: 17
      offset:
        bucket: 2500
        structure: 3
        element: 1
    - name: age
      type: 1
      offset:
        bucket: 2500
        structure: 3
        element: 2
  - type: 1
    size: 1
    capacity: 1
    layout:
    - name: spawnCount
      type: 1
      offset:
        bucket: 0
        structure: 1
        element: 0
  - type: 2
    size: 500
    capacity: 0
    layout: []
  - type: 1
    size: 1
    capacity: 0
    layout: []
  m_CPUBuffers:
  - capacity: 1
    stride: 1
    layout:
    - name: spawnCount
      type: 1
      offset:
        bucket: 0
        structure: 1
        element: 0
    initialData:
      data: 00000000
  - capacity: 1
    stride: 1
    layout:
    - name: spawnCount
      type: 1
      offset:
        bucket: 0
        structure: 1
        element: 0
    initialData:
      data: 00000000
  m_Systems:
  - type: 0
    flags: 0
    capacity: 0
    layer: 0
    buffers:
    - nameId: spawner_output
      index: 1
    values: []
    tasks:
    - type: 268435456
      buffers: []
      values:
      - nameId: Rate
        index: 68
      params: []
      processor: {fileID: 0}
  - type: 1
    flags: 1
    capacity: 500
    layer: 4294967295
    buffers:
    - nameId: attributeBuffer
      index: 0
    - nameId: sourceAttributeBuffer
      index: 1
    - nameId: deadList
      index: 2
    - nameId: deadListCount
      index: 3
    - nameId: spawner_input
      index: 1
    values:
    - nameId: bounds_center
      index: 64
    - nameId: bounds_size
      index: 79
    tasks:
    - type: 536870912
      buffers:
      - nameId: attributeBuffer
        index: 0
      - nameId: deadListIn
        index: 2
      - nameId: deadListCount
        index: 3
      - nameId: sourceAttributeBuffer
        index: 1
      values:
      - nameId: Torus_center_b
        index: 70
      - nameId: Torus_majorRadius_b
        index: 10
      - nameId: Torus_minorRadius_b
        index: 8
      - nameId: Torus_arc_b
        index: 77
      - nameId: r_b
        index: 73
      - nameId: Lifetime_c
        index: 76
      params:
      - nameId: bounds_center
        index: 64
      - nameId: bounds_size
        index: 79
<<<<<<< HEAD
      processor: {fileID: 7200000, guid: 99a0f426a23948c4ba4e10f91bfca342, type: 3}
=======
      processor: {fileID: 7200000, guid: f2a0dea4714795a48ba79c9b6cb48c8b, type: 3}
>>>>>>> 86e0ccd9
    - type: 805306368
      buffers:
      - nameId: attributeBuffer
        index: 0
      - nameId: deadListOut
        index: 2
      values:
      - nameId: uniform_b
        index: 26
      - nameId: uniform_c
        index: 61
      - nameId: deltaTime_c
        index: 18
      params: []
<<<<<<< HEAD
      processor: {fileID: 7200000, guid: 820f15fe711260045959702771b85713, type: 3}
=======
      processor: {fileID: 7200000, guid: bdadd8bdff121684687c82186b699007, type: 3}
>>>>>>> 86e0ccd9
    - type: 1073741827
      buffers:
      - nameId: attributeBuffer
        index: 0
      values:
      - nameId: Position_b
        index: 69
      - nameId: curve_c
        index: 66
      - nameId: Color_d
        index: 80
      - nameId: alphaThreshold
        index: 74
      - nameId: rimColor
        index: 20
      - nameId: rimCoef
        index: 78
      - nameId: normalMap
        index: 71
      params:
      - nameId: sortPriority
        index: 0
<<<<<<< HEAD
      processor: {fileID: 4800000, guid: 7f3a65b48ca573c4ab3fc3f34d41c0e4, type: 3}
=======
      processor: {fileID: 4800000, guid: 0eab9a012d9631948b55d8a0fa2b0970, type: 3}
>>>>>>> 86e0ccd9
  - type: 2
    flags: 0
    capacity: 0
    layer: 0
    buffers: []
    values:
    - nameId: mesh
      index: 72
    - nameId: transform
      index: 75
    - nameId: subMeshMask
      index: 67
    tasks:
    - type: 1073741824
      buffers: []
      values:
      - nameId: subMeshMask
        index: 67
      - nameId: _RimColor
        index: 65
      - nameId: _RimCoef
        index: 78
      params: []
      processor: {fileID: 4800000, guid: 1315639ec2b0425429525dd2810b4c98, type: 3}
  m_Events:
  - name: OnPlay
    playSystems: 00000000
    stopSystems: 
  - name: OnStop
    playSystems: 
    stopSystems: 00000000
  m_RendererSettings:
    motionVectorGenerationMode: 0
    shadowCastingMode: 1
    receiveShadows: 0
    reflectionProbeUsage: 0
    lightProbeUsage: 0
  m_CullingFlags: 3
  m_RuntimeVersion: 2<|MERGE_RESOLUTION|>--- conflicted
+++ resolved
@@ -1,72 +1,5 @@
 %YAML 1.1
 %TAG !u! tag:unity3d.com,2011:
-<<<<<<< HEAD
---- !u!114 &114000476179386530
-MonoBehaviour:
-  m_ObjectHideFlags: 1
-  m_CorrespondingSourceObject: {fileID: 0}
-  m_PrefabInternal: {fileID: 0}
-  m_GameObject: {fileID: 0}
-  m_Enabled: 1
-  m_EditorHideFlags: 0
-  m_Script: {fileID: 11500000, guid: f780aa281814f9842a7c076d436932e7, type: 3}
-  m_Name: VFXSlotFloat
-  m_EditorClassIdentifier: 
-  m_Parent: {fileID: 0}
-  m_Children: []
-  m_UIPosition: {x: 0, y: 0}
-  m_UICollapsed: 1
-  m_UISuperCollapsed: 0
-  m_MasterSlot: {fileID: 114000476179386530}
-  m_MasterData:
-    m_Owner: {fileID: 114171770766985690}
-    m_Value:
-      m_Type:
-        m_SerializableType: System.Single, mscorlib, Version=2.0.0.0, Culture=neutral,
-          PublicKeyToken=b77a5c561934e089
-      m_SerializableObject: 
-  m_Property:
-    name: TotalTime
-    m_serializedType:
-      m_SerializableType: System.Single, mscorlib, Version=2.0.0.0, Culture=neutral,
-        PublicKeyToken=b77a5c561934e089
-    attributes: []
-  m_Direction: 1
-  m_LinkedSlots:
-  - {fileID: 114825131427872322}
---- !u!114 &114006820892567006
-MonoBehaviour:
-  m_ObjectHideFlags: 1
-  m_CorrespondingSourceObject: {fileID: 0}
-  m_PrefabInternal: {fileID: 0}
-  m_GameObject: {fileID: 0}
-  m_Enabled: 1
-  m_EditorHideFlags: 0
-  m_Script: {fileID: 11500000, guid: f780aa281814f9842a7c076d436932e7, type: 3}
-  m_Name: VFXSlotFloat
-  m_EditorClassIdentifier: 
-  m_Parent: {fileID: 114785692028742316}
-  m_Children: []
-  m_UIPosition: {x: 0, y: 0}
-  m_UICollapsed: 1
-  m_UISuperCollapsed: 0
-  m_MasterSlot: {fileID: 114192824333501448}
-  m_MasterData:
-    m_Owner: {fileID: 0}
-    m_Value:
-      m_Type:
-        m_SerializableType: 
-      m_SerializableObject: 
-  m_Property:
-    name: x
-    m_serializedType:
-      m_SerializableType: System.Single, mscorlib, Version=2.0.0.0, Culture=neutral,
-        PublicKeyToken=b77a5c561934e089
-    attributes: []
-  m_Direction: 0
-  m_LinkedSlots: []
-=======
->>>>>>> 86e0ccd9
 --- !u!114 &114026739711750694
 MonoBehaviour:
   m_ObjectHideFlags: 1
@@ -436,11 +369,7 @@
   m_UISuperCollapsed: 1
   m_InputSlots: []
   m_OutputSlots:
-<<<<<<< HEAD
-  - {fileID: 114211447581507796}
-=======
   - {fileID: 114503952717350332}
->>>>>>> 86e0ccd9
   m_expressionOp: 7
 --- !u!114 &114117428237288382
 MonoBehaviour:
@@ -742,49 +671,16 @@
   m_UISuperCollapsed: 1
   m_InputSlots: []
   m_OutputSlots:
-<<<<<<< HEAD
-  - {fileID: 114000476179386530}
-  m_expressionOp: 7
---- !u!114 &114192824333501448
-=======
   - {fileID: 114059153110747836}
   m_expressionOp: 7
 --- !u!114 &114190886743537782
->>>>>>> 86e0ccd9
-MonoBehaviour:
-  m_ObjectHideFlags: 1
-  m_CorrespondingSourceObject: {fileID: 0}
-  m_PrefabInternal: {fileID: 0}
-  m_GameObject: {fileID: 0}
-  m_Enabled: 1
-  m_EditorHideFlags: 0
-<<<<<<< HEAD
-  m_Script: {fileID: 11500000, guid: 5265657162cc1a241bba03a3b0476d99, type: 3}
-  m_Name: VFXSlotPosition
-  m_EditorClassIdentifier: 
-  m_Parent: {fileID: 0}
-  m_Children:
-  - {fileID: 114785692028742316}
-  m_UIPosition: {x: 0, y: 0}
-  m_UICollapsed: 1
-  m_UISuperCollapsed: 0
-  m_MasterSlot: {fileID: 114192824333501448}
-  m_MasterData:
-    m_Owner: {fileID: 114616444857774914}
-    m_Value:
-      m_Type:
-        m_SerializableType: UnityEditor.VFX.Position, Assembly-CSharp-Editor-testable,
-          Version=0.0.0.0, Culture=neutral, PublicKeyToken=null
-      m_SerializableObject: 
-  m_Property:
-    name: Position
-    m_serializedType:
-      m_SerializableType: UnityEditor.VFX.Position, Assembly-CSharp-Editor-testable,
-        Version=0.0.0.0, Culture=neutral, PublicKeyToken=null
-    attributes: []
-  m_Direction: 0
-  m_LinkedSlots: []
-=======
+MonoBehaviour:
+  m_ObjectHideFlags: 1
+  m_CorrespondingSourceObject: {fileID: 0}
+  m_PrefabInternal: {fileID: 0}
+  m_GameObject: {fileID: 0}
+  m_Enabled: 1
+  m_EditorHideFlags: 0
   m_Script: {fileID: 11500000, guid: f780aa281814f9842a7c076d436932e7, type: 3}
   m_Name: VFXSlotFloat
   m_EditorClassIdentifier: 
@@ -810,7 +706,6 @@
   m_Direction: 1
   m_LinkedSlots:
   - {fileID: 114843165472268618}
->>>>>>> 86e0ccd9
 --- !u!114 &114195298195083546
 MonoBehaviour:
   m_ObjectHideFlags: 1
@@ -958,39 +853,6 @@
     attributes: []
   m_Direction: 0
   m_LinkedSlots: []
---- !u!114 &114211447581507796
-MonoBehaviour:
-  m_ObjectHideFlags: 1
-  m_CorrespondingSourceObject: {fileID: 0}
-  m_PrefabInternal: {fileID: 0}
-  m_GameObject: {fileID: 0}
-  m_Enabled: 1
-  m_EditorHideFlags: 0
-  m_Script: {fileID: 11500000, guid: f780aa281814f9842a7c076d436932e7, type: 3}
-  m_Name: VFXSlotFloat
-  m_EditorClassIdentifier: 
-  m_Parent: {fileID: 0}
-  m_Children: []
-  m_UIPosition: {x: 0, y: 0}
-  m_UICollapsed: 1
-  m_UISuperCollapsed: 0
-  m_MasterSlot: {fileID: 114211447581507796}
-  m_MasterData:
-    m_Owner: {fileID: 114115145843302416}
-    m_Value:
-      m_Type:
-        m_SerializableType: System.Single, mscorlib, Version=2.0.0.0, Culture=neutral,
-          PublicKeyToken=b77a5c561934e089
-      m_SerializableObject: 
-  m_Property:
-    name: TotalTime
-    m_serializedType:
-      m_SerializableType: System.Single, mscorlib, Version=2.0.0.0, Culture=neutral,
-        PublicKeyToken=b77a5c561934e089
-    attributes: []
-  m_Direction: 1
-  m_LinkedSlots:
-  - {fileID: 114811092821160980}
 --- !u!114 &114223883350688692
 MonoBehaviour:
   m_ObjectHideFlags: 1
@@ -1104,37 +966,6 @@
   - {fileID: 114352204239896494}
   m_OutputSlots:
   - {fileID: 114772101669976220}
---- !u!114 &114251083900742680
-MonoBehaviour:
-  m_ObjectHideFlags: 1
-  m_CorrespondingSourceObject: {fileID: 0}
-  m_PrefabInternal: {fileID: 0}
-  m_GameObject: {fileID: 0}
-  m_Enabled: 1
-  m_EditorHideFlags: 0
-  m_Script: {fileID: 11500000, guid: f780aa281814f9842a7c076d436932e7, type: 3}
-  m_Name: VFXSlotFloat
-  m_EditorClassIdentifier: 
-  m_Parent: {fileID: 114785692028742316}
-  m_Children: []
-  m_UIPosition: {x: 0, y: 0}
-  m_UICollapsed: 1
-  m_UISuperCollapsed: 0
-  m_MasterSlot: {fileID: 114192824333501448}
-  m_MasterData:
-    m_Owner: {fileID: 0}
-    m_Value:
-      m_Type:
-        m_SerializableType: 
-      m_SerializableObject: 
-  m_Property:
-    name: y
-    m_serializedType:
-      m_SerializableType: System.Single, mscorlib, Version=2.0.0.0, Culture=neutral,
-        PublicKeyToken=b77a5c561934e089
-    attributes: []
-  m_Direction: 0
-  m_LinkedSlots: []
 --- !u!114 &114259551076426836
 MonoBehaviour:
   m_ObjectHideFlags: 1
@@ -2010,11 +1841,7 @@
   m_UISuperCollapsed: 0
   m_InputSlots: []
   m_OutputSlots:
-<<<<<<< HEAD
-  - {fileID: 114725716588463188}
-=======
   - {fileID: 114190886743537782}
->>>>>>> 86e0ccd9
   m_expressionOp: 6
 --- !u!114 &114421181185820436
 MonoBehaviour:
@@ -2477,37 +2304,6 @@
       m_SerializableType: 
     m_SerializableObject: 
   m_Nodes: []
---- !u!114 &114540487801294648
-MonoBehaviour:
-  m_ObjectHideFlags: 1
-  m_CorrespondingSourceObject: {fileID: 0}
-  m_PrefabInternal: {fileID: 0}
-  m_GameObject: {fileID: 0}
-  m_Enabled: 1
-  m_EditorHideFlags: 0
-  m_Script: {fileID: 11500000, guid: f780aa281814f9842a7c076d436932e7, type: 3}
-  m_Name: VFXSlotFloat
-  m_EditorClassIdentifier: 
-  m_Parent: {fileID: 114785692028742316}
-  m_Children: []
-  m_UIPosition: {x: 0, y: 0}
-  m_UICollapsed: 1
-  m_UISuperCollapsed: 0
-  m_MasterSlot: {fileID: 114192824333501448}
-  m_MasterData:
-    m_Owner: {fileID: 0}
-    m_Value:
-      m_Type:
-        m_SerializableType: 
-      m_SerializableObject: 
-  m_Property:
-    name: z
-    m_serializedType:
-      m_SerializableType: System.Single, mscorlib, Version=2.0.0.0, Culture=neutral,
-        PublicKeyToken=b77a5c561934e089
-    attributes: []
-  m_Direction: 0
-  m_LinkedSlots: []
 --- !u!114 &114544697710028902
 MonoBehaviour:
   m_ObjectHideFlags: 1
@@ -2906,11 +2702,7 @@
   m_UICollapsed: 0
   m_UISuperCollapsed: 0
   m_InputSlots:
-<<<<<<< HEAD
-  - {fileID: 114192824333501448}
-=======
   - {fileID: 114030423554494392}
->>>>>>> 86e0ccd9
   m_OutputSlots: []
   m_Disabled: 0
   mode: 2
@@ -2984,8 +2776,6 @@
   m_Direction: 0
   m_LinkedSlots:
   - {fileID: 114921894400159754}
-<<<<<<< HEAD
-=======
 --- !u!114 &114636158646269994
 MonoBehaviour:
   m_ObjectHideFlags: 1
@@ -3024,7 +2814,6 @@
       m_Tooltip: The position.
   m_Direction: 0
   m_LinkedSlots: []
->>>>>>> 86e0ccd9
 --- !u!114 &114640708581797832
 MonoBehaviour:
   m_ObjectHideFlags: 1
@@ -3461,39 +3250,6 @@
       m_Tooltip: The centre of the torus.
   m_Direction: 0
   m_LinkedSlots: []
---- !u!114 &114725716588463188
-MonoBehaviour:
-  m_ObjectHideFlags: 1
-  m_CorrespondingSourceObject: {fileID: 0}
-  m_PrefabInternal: {fileID: 0}
-  m_GameObject: {fileID: 0}
-  m_Enabled: 1
-  m_EditorHideFlags: 0
-  m_Script: {fileID: 11500000, guid: f780aa281814f9842a7c076d436932e7, type: 3}
-  m_Name: VFXSlotFloat
-  m_EditorClassIdentifier: 
-  m_Parent: {fileID: 0}
-  m_Children: []
-  m_UIPosition: {x: 0, y: 0}
-  m_UICollapsed: 1
-  m_UISuperCollapsed: 0
-  m_MasterSlot: {fileID: 114725716588463188}
-  m_MasterData:
-    m_Owner: {fileID: 114420758379646942}
-    m_Value:
-      m_Type:
-        m_SerializableType: System.Single, mscorlib, Version=2.0.0.0, Culture=neutral,
-          PublicKeyToken=b77a5c561934e089
-      m_SerializableObject: 
-  m_Property:
-    name: DeltaTime
-    m_serializedType:
-      m_SerializableType: System.Single, mscorlib, Version=2.0.0.0, Culture=neutral,
-        PublicKeyToken=b77a5c561934e089
-    attributes: []
-  m_Direction: 1
-  m_LinkedSlots:
-  - {fileID: 114843165472268618}
 --- !u!114 &114747300602169440
 MonoBehaviour:
   m_ObjectHideFlags: 1
@@ -3739,44 +3495,6 @@
   - {fileID: 114758300661100464}
   - {fileID: 114347238819162004}
   - {fileID: 114463208667591858}
---- !u!114 &114785692028742316
-MonoBehaviour:
-  m_ObjectHideFlags: 1
-  m_CorrespondingSourceObject: {fileID: 0}
-  m_PrefabInternal: {fileID: 0}
-  m_GameObject: {fileID: 0}
-  m_Enabled: 1
-  m_EditorHideFlags: 0
-  m_Script: {fileID: 11500000, guid: ac39bd03fca81b849929b9c966f1836a, type: 3}
-  m_Name: VFXSlotFloat3
-  m_EditorClassIdentifier: 
-  m_Parent: {fileID: 114192824333501448}
-  m_Children:
-  - {fileID: 114006820892567006}
-  - {fileID: 114251083900742680}
-  - {fileID: 114540487801294648}
-  m_UIPosition: {x: 0, y: 0}
-  m_UICollapsed: 1
-  m_UISuperCollapsed: 0
-  m_MasterSlot: {fileID: 114192824333501448}
-  m_MasterData:
-    m_Owner: {fileID: 0}
-    m_Value:
-      m_Type:
-        m_SerializableType: 
-      m_SerializableObject: 
-  m_Property:
-    name: position
-    m_serializedType:
-      m_SerializableType: UnityEngine.Vector3, UnityEngine.CoreModule, Version=0.0.0.0,
-        Culture=neutral, PublicKeyToken=null
-    attributes:
-    - m_Type: 3
-      m_Min: -Infinity
-      m_Max: Infinity
-      m_Tooltip: The position.
-  m_Direction: 0
-  m_LinkedSlots: []
 --- !u!114 &114811092821160980
 MonoBehaviour:
   m_ObjectHideFlags: 1
@@ -3809,11 +3527,7 @@
     attributes: []
   m_Direction: 0
   m_LinkedSlots:
-<<<<<<< HEAD
-  - {fileID: 114211447581507796}
-=======
   - {fileID: 114503952717350332}
->>>>>>> 86e0ccd9
 --- !u!114 &114811204679409306
 MonoBehaviour:
   m_ObjectHideFlags: 1
@@ -3874,11 +3588,7 @@
     attributes: []
   m_Direction: 0
   m_LinkedSlots:
-<<<<<<< HEAD
-  - {fileID: 114000476179386530}
-=======
   - {fileID: 114059153110747836}
->>>>>>> 86e0ccd9
 --- !u!114 &114835143714664442
 MonoBehaviour:
   m_ObjectHideFlags: 1
@@ -3934,11 +3644,7 @@
     attributes: []
   m_Direction: 0
   m_LinkedSlots:
-<<<<<<< HEAD
-  - {fileID: 114725716588463188}
-=======
   - {fileID: 114190886743537782}
->>>>>>> 86e0ccd9
 --- !u!114 &114849254726903720
 MonoBehaviour:
   m_ObjectHideFlags: 1
@@ -5631,11 +5337,7 @@
         index: 64
       - nameId: bounds_size
         index: 79
-<<<<<<< HEAD
-      processor: {fileID: 7200000, guid: 99a0f426a23948c4ba4e10f91bfca342, type: 3}
-=======
-      processor: {fileID: 7200000, guid: f2a0dea4714795a48ba79c9b6cb48c8b, type: 3}
->>>>>>> 86e0ccd9
+      processor: {fileID: 7200000, guid: 11ce2d9b418de89429487f53621f1a29, type: 3}
     - type: 805306368
       buffers:
       - nameId: attributeBuffer
@@ -5650,11 +5352,7 @@
       - nameId: deltaTime_c
         index: 18
       params: []
-<<<<<<< HEAD
-      processor: {fileID: 7200000, guid: 820f15fe711260045959702771b85713, type: 3}
-=======
-      processor: {fileID: 7200000, guid: bdadd8bdff121684687c82186b699007, type: 3}
->>>>>>> 86e0ccd9
+      processor: {fileID: 7200000, guid: 89468147afdd03d4ab7b063614327cf2, type: 3}
     - type: 1073741827
       buffers:
       - nameId: attributeBuffer
@@ -5677,11 +5375,7 @@
       params:
       - nameId: sortPriority
         index: 0
-<<<<<<< HEAD
-      processor: {fileID: 4800000, guid: 7f3a65b48ca573c4ab3fc3f34d41c0e4, type: 3}
-=======
-      processor: {fileID: 4800000, guid: 0eab9a012d9631948b55d8a0fa2b0970, type: 3}
->>>>>>> 86e0ccd9
+      processor: {fileID: 4800000, guid: b067133b519af9249950bc1bad0c5fb1, type: 3}
   - type: 2
     flags: 0
     capacity: 0
