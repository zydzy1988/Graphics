 
# This file is generated by .yamato/ruamel/build.py. Don't edit this file manually. 
# Introduce any changes under .yamato/config/*.metafile files (for most cases) or under .yamato/ruamel/* within Python (more elaborate cases), and rerun build.py to regenerate all .yml files. 
# Read more under .yamato/docs/readme.md 

ShaderGraph_Linux_Vulkan_Standalone_mono_apiNet2_Linear_trunk:
    name: ShaderGraph on Linux_Vulkan_Standalone_mono_apiNet2_Linear on version trunk
    agent:
        type: Unity::VM::GPU
        image: cds-ops/ubuntu-18.04-base:stable
        flavor: b1.large
    variables:
        UPM_REGISTRY: https://artifactory-slo.bf.unity3d.com/artifactory/api/npm/upm-candidates
    commands:
      -  curl -s https://artifactory.internal.unity3d.com/core-automation/tools/utr-standalone/utr --output TestProjects/ShaderGraph/utr
      -  chmod +x TestProjects/ShaderGraph/utr
      -  cd TestProjects/ShaderGraph && ./utr --suite=playmode --platform=StandaloneLinux64 --artifacts_path=test-results --player-load-path=../../players --player-connection-ip=auto --scripting-backend=Mono2x --extra-editor-arg="-colorspace=Linear" --reruncount=2 --timeout=1200
    artifacts:
        logs:
            paths:
              -  "**/test-results/**"
              -  "TestProjects/ShaderGraph/Logs/*.log"
    dependencies:
<<<<<<< HEAD
      -  path: .yamato/shadergraph-linux-vulkan.yml#Build_ShaderGraph_Linux_Vulkan_Standalone_Player_trunk
         rerun: on-new-revision
    skip_checkout: true
Build_ShaderGraph_Linux_Vulkan_Standalone_Player_trunk:
    name: Build ShaderGraph on Linux_Vulkan_Standalone_build_Player on version trunk
=======
      -  path: .yamato/shadergraph-linux-vulkan.yml#Build_ShaderGraph_Linux_Vulkan_Player_mono_apiNet2_Linear_trunk
         rerun: on-new-revision
Build_ShaderGraph_Linux_Vulkan_Player_mono_apiNet2_Linear_trunk:
    name: Build ShaderGraph on Linux_Vulkan_mono_apiNet2_Linear_Player on version trunk
>>>>>>> 2e401c61
    agent:
        type: Unity::VM
        image: cds-ops/ubuntu-18.04-base:stable
        flavor: b1.xlarge
    variables:
        UPM_REGISTRY: https://artifactory-slo.bf.unity3d.com/artifactory/api/npm/upm-candidates
    commands:
      -  sudo -H pip install --upgrade pip
      -  sudo -H pip install unity-downloader-cli --index-url https://artifactory.prd.it.unity3d.com/artifactory/api/pypi/pypi/simple --upgrade
      -  curl -s https://artifactory.internal.unity3d.com/core-automation/tools/utr-standalone/utr --output TestProjects/ShaderGraph/utr
      -  chmod +x TestProjects/ShaderGraph/utr
      -  cd TestProjects/ShaderGraph && sudo unity-downloader-cli -u 5181ec54d595526303eb2714f480cbc3ee1911bd -c editor -c il2cpp  --wait --published-only
      -  cd TestProjects/ShaderGraph && DISPLAY=:0.0 ./utr --suite=playmode --platform=StandaloneLinux64 --testproject=. --extra-editor-arg="-playergraphicsapi=Vulkan" --editor-location=.Editor --artifacts_path=test-results --player-save-path=../../players --build-only --scripting-backend=Mono2x --extra-editor-arg="-colorspace=Linear" --extra-editor-arg="-executemethod" --timeout=1200 --extra-editor-arg="CustomBuild.BuildLinuxVulkanLinear"
    artifacts:
        logs:
            paths:
              -  "**/test-results/**"
              -  "TestProjects/ShaderGraph/Logs/*.log"
        players:
            paths:
              -  "players/**"
ShaderGraph_Linux_Vulkan_playmode_mono_apiNet2_Linear_trunk:
    name: ShaderGraph on Linux_Vulkan_playmode_mono_apiNet2_Linear on version trunk
    agent:
        type: Unity::VM::GPU
        image: cds-ops/ubuntu-18.04-base:stable
        flavor: b1.large
    variables:
        UPM_REGISTRY: https://artifactory-slo.bf.unity3d.com/artifactory/api/npm/upm-candidates
    commands:
      -  sudo -H pip install --upgrade pip
      -  sudo -H pip install unity-downloader-cli --index-url https://artifactory.prd.it.unity3d.com/artifactory/api/pypi/pypi/simple --upgrade
      -  curl -s https://artifactory.internal.unity3d.com/core-automation/tools/utr-standalone/utr --output TestProjects/ShaderGraph/utr
      -  chmod +x TestProjects/ShaderGraph/utr
      -  cd TestProjects/ShaderGraph && sudo unity-downloader-cli -u 5181ec54d595526303eb2714f480cbc3ee1911bd -c editor -c il2cpp  --wait --published-only
      -  cd TestProjects/ShaderGraph && DISPLAY=:0.0 ./utr --suite=playmode --testproject=. --editor-location=.Editor --artifacts_path=test-results --scripting-backend=Mono2x --extra-editor-arg="-colorspace=Linear" --reruncount=2 --extra-editor-arg="-force-vulkan"
    artifacts:
        logs:
            paths:
              -  "**/test-results/**"
              -  "TestProjects/ShaderGraph/Logs/*.log"
ShaderGraph_Linux_Vulkan_editmode_mono_apiNet2_Linear_trunk:
    name: ShaderGraph on Linux_Vulkan_editmode_mono_apiNet2_Linear on version trunk
    agent:
        type: Unity::VM
        image: cds-ops/ubuntu-18.04-base:stable
        flavor: b1.large
    variables:
        UPM_REGISTRY: https://artifactory-slo.bf.unity3d.com/artifactory/api/npm/upm-candidates
    commands:
      -  sudo -H pip install --upgrade pip
      -  sudo -H pip install unity-downloader-cli --index-url https://artifactory.prd.it.unity3d.com/artifactory/api/pypi/pypi/simple --upgrade
      -  curl -s https://artifactory.internal.unity3d.com/core-automation/tools/utr-standalone/utr --output TestProjects/ShaderGraph/utr
      -  chmod +x TestProjects/ShaderGraph/utr
      -  cd TestProjects/ShaderGraph && sudo unity-downloader-cli -u 5181ec54d595526303eb2714f480cbc3ee1911bd -c editor -c il2cpp  --wait --published-only
      -  cd TestProjects/ShaderGraph && DISPLAY=:0.0 ./utr --suite=editor --platform=editmode --testproject=. --editor-location=.Editor --artifacts_path=test-results --scripting-backend=Mono2x --extra-editor-arg="-colorspace=Linear" --reruncount=2 --extra-editor-arg="-force-vulkan"
    artifacts:
        logs:
            paths:
              -  "**/test-results/**"
              -  "TestProjects/ShaderGraph/Logs/*.log"
ShaderGraph_Linux_Vulkan_Standalone_mono_apiNet2_Linear_2020.2:
    name: ShaderGraph on Linux_Vulkan_Standalone_mono_apiNet2_Linear on version 2020.2
    agent:
        type: Unity::VM::GPU
        image: cds-ops/ubuntu-18.04-base:stable
        flavor: b1.large
    variables:
        UPM_REGISTRY: https://artifactory-slo.bf.unity3d.com/artifactory/api/npm/upm-candidates
    commands:
      -  curl -s https://artifactory.internal.unity3d.com/core-automation/tools/utr-standalone/utr --output TestProjects/ShaderGraph/utr
      -  chmod +x TestProjects/ShaderGraph/utr
      -  cd TestProjects/ShaderGraph && ./utr --suite=playmode --platform=StandaloneLinux64 --artifacts_path=test-results --player-load-path=../../players --player-connection-ip=auto --scripting-backend=Mono2x --extra-editor-arg="-colorspace=Linear" --reruncount=2 --timeout=1200
    artifacts:
        logs:
            paths:
              -  "**/test-results/**"
              -  "TestProjects/ShaderGraph/Logs/*.log"
    dependencies:
<<<<<<< HEAD
      -  path: .yamato/shadergraph-linux-vulkan.yml#Build_ShaderGraph_Linux_Vulkan_Standalone_Player_2020.2
         rerun: on-new-revision
    skip_checkout: true
Build_ShaderGraph_Linux_Vulkan_Standalone_Player_2020.2:
    name: Build ShaderGraph on Linux_Vulkan_Standalone_build_Player on version 2020.2
=======
      -  path: .yamato/shadergraph-linux-vulkan.yml#Build_ShaderGraph_Linux_Vulkan_Player_mono_apiNet2_Linear_2020.2
         rerun: on-new-revision
Build_ShaderGraph_Linux_Vulkan_Player_mono_apiNet2_Linear_2020.2:
    name: Build ShaderGraph on Linux_Vulkan_mono_apiNet2_Linear_Player on version 2020.2
>>>>>>> 2e401c61
    agent:
        type: Unity::VM
        image: cds-ops/ubuntu-18.04-base:stable
        flavor: b1.xlarge
    variables:
        UPM_REGISTRY: https://artifactory-slo.bf.unity3d.com/artifactory/api/npm/upm-candidates
    commands:
      -  sudo -H pip install --upgrade pip
      -  sudo -H pip install unity-downloader-cli --index-url https://artifactory.prd.it.unity3d.com/artifactory/api/pypi/pypi/simple --upgrade
      -  curl -s https://artifactory.internal.unity3d.com/core-automation/tools/utr-standalone/utr --output TestProjects/ShaderGraph/utr
      -  chmod +x TestProjects/ShaderGraph/utr
      -  cd TestProjects/ShaderGraph && sudo unity-downloader-cli -u dff91d65251a9ab8c12af258ce88fee061d85a7d -c editor -c il2cpp  --wait --published-only
      -  cd TestProjects/ShaderGraph && DISPLAY=:0.0 ./utr --suite=playmode --platform=StandaloneLinux64 --testproject=. --extra-editor-arg="-playergraphicsapi=Vulkan" --editor-location=.Editor --artifacts_path=test-results --player-save-path=../../players --build-only --scripting-backend=Mono2x --extra-editor-arg="-colorspace=Linear" --extra-editor-arg="-executemethod" --timeout=1200 --extra-editor-arg="CustomBuild.BuildLinuxVulkanLinear"
    artifacts:
        logs:
            paths:
              -  "**/test-results/**"
              -  "TestProjects/ShaderGraph/Logs/*.log"
        players:
            paths:
              -  "players/**"
ShaderGraph_Linux_Vulkan_playmode_mono_apiNet2_Linear_2020.2:
    name: ShaderGraph on Linux_Vulkan_playmode_mono_apiNet2_Linear on version 2020.2
    agent:
        type: Unity::VM::GPU
        image: cds-ops/ubuntu-18.04-base:stable
        flavor: b1.large
    variables:
        UPM_REGISTRY: https://artifactory-slo.bf.unity3d.com/artifactory/api/npm/upm-candidates
    commands:
      -  sudo -H pip install --upgrade pip
      -  sudo -H pip install unity-downloader-cli --index-url https://artifactory.prd.it.unity3d.com/artifactory/api/pypi/pypi/simple --upgrade
      -  curl -s https://artifactory.internal.unity3d.com/core-automation/tools/utr-standalone/utr --output TestProjects/ShaderGraph/utr
      -  chmod +x TestProjects/ShaderGraph/utr
      -  cd TestProjects/ShaderGraph && sudo unity-downloader-cli -u dff91d65251a9ab8c12af258ce88fee061d85a7d -c editor -c il2cpp  --wait --published-only
      -  cd TestProjects/ShaderGraph && DISPLAY=:0.0 ./utr --suite=playmode --testproject=. --editor-location=.Editor --artifacts_path=test-results --scripting-backend=Mono2x --extra-editor-arg="-colorspace=Linear" --reruncount=2 --extra-editor-arg="-force-vulkan"
    artifacts:
        logs:
            paths:
              -  "**/test-results/**"
              -  "TestProjects/ShaderGraph/Logs/*.log"
ShaderGraph_Linux_Vulkan_editmode_mono_apiNet2_Linear_2020.2:
    name: ShaderGraph on Linux_Vulkan_editmode_mono_apiNet2_Linear on version 2020.2
    agent:
        type: Unity::VM
        image: cds-ops/ubuntu-18.04-base:stable
        flavor: b1.large
    variables:
        UPM_REGISTRY: https://artifactory-slo.bf.unity3d.com/artifactory/api/npm/upm-candidates
    commands:
      -  sudo -H pip install --upgrade pip
      -  sudo -H pip install unity-downloader-cli --index-url https://artifactory.prd.it.unity3d.com/artifactory/api/pypi/pypi/simple --upgrade
      -  curl -s https://artifactory.internal.unity3d.com/core-automation/tools/utr-standalone/utr --output TestProjects/ShaderGraph/utr
      -  chmod +x TestProjects/ShaderGraph/utr
      -  cd TestProjects/ShaderGraph && sudo unity-downloader-cli -u dff91d65251a9ab8c12af258ce88fee061d85a7d -c editor -c il2cpp  --wait --published-only
      -  cd TestProjects/ShaderGraph && DISPLAY=:0.0 ./utr --suite=editor --platform=editmode --testproject=. --editor-location=.Editor --artifacts_path=test-results --scripting-backend=Mono2x --extra-editor-arg="-colorspace=Linear" --reruncount=2 --extra-editor-arg="-force-vulkan"
    artifacts:
        logs:
            paths:
              -  "**/test-results/**"
              -  "TestProjects/ShaderGraph/Logs/*.log"
ShaderGraph_Linux_Vulkan_Standalone_mono_apiNet2_Linear_CUSTOM-REVISION:
    name: ShaderGraph on Linux_Vulkan_Standalone_mono_apiNet2_Linear on version CUSTOM-REVISION
    agent:
        type: Unity::VM::GPU
        image: cds-ops/ubuntu-18.04-base:stable
        flavor: b1.large
    variables:
        UPM_REGISTRY: https://artifactory-slo.bf.unity3d.com/artifactory/api/npm/upm-candidates
        CUSTOM_REVISION: custom_revision_not_set
    commands:
      -  curl -s https://artifactory.internal.unity3d.com/core-automation/tools/utr-standalone/utr --output TestProjects/ShaderGraph/utr
      -  chmod +x TestProjects/ShaderGraph/utr
      -  cd TestProjects/ShaderGraph && ./utr --suite=playmode --platform=StandaloneLinux64 --artifacts_path=test-results --player-load-path=../../players --player-connection-ip=auto --scripting-backend=Mono2x --extra-editor-arg="-colorspace=Linear" --reruncount=2 --timeout=1200
    artifacts:
        logs:
            paths:
              -  "**/test-results/**"
              -  "TestProjects/ShaderGraph/Logs/*.log"
    dependencies:
      -  path: .yamato/_editor_priming.yml#editor:priming:CUSTOM-REVISION:linux
         rerun: always
<<<<<<< HEAD
      -  path: .yamato/shadergraph-linux-vulkan.yml#Build_ShaderGraph_Linux_Vulkan_Standalone_Player_CUSTOM-REVISION
         rerun: always
    skip_checkout: true
Build_ShaderGraph_Linux_Vulkan_Standalone_Player_CUSTOM-REVISION:
    name: Build ShaderGraph on Linux_Vulkan_Standalone_build_Player on version CUSTOM-REVISION
=======
      -  path: .yamato/shadergraph-linux-vulkan.yml#Build_ShaderGraph_Linux_Vulkan_Player_mono_apiNet2_Linear_CUSTOM-REVISION
         rerun: always
Build_ShaderGraph_Linux_Vulkan_Player_mono_apiNet2_Linear_CUSTOM-REVISION:
    name: Build ShaderGraph on Linux_Vulkan_mono_apiNet2_Linear_Player on version CUSTOM-REVISION
>>>>>>> 2e401c61
    agent:
        type: Unity::VM
        image: cds-ops/ubuntu-18.04-base:stable
        flavor: b1.xlarge
    variables:
        UPM_REGISTRY: https://artifactory-slo.bf.unity3d.com/artifactory/api/npm/upm-candidates
        CUSTOM_REVISION: custom_revision_not_set
    commands:
      -  sudo -H pip install --upgrade pip
      -  sudo -H pip install unity-downloader-cli --index-url https://artifactory.prd.it.unity3d.com/artifactory/api/pypi/pypi/simple --upgrade
      -  curl -s https://artifactory.internal.unity3d.com/core-automation/tools/utr-standalone/utr --output TestProjects/ShaderGraph/utr
      -  chmod +x TestProjects/ShaderGraph/utr
      -  cd TestProjects/ShaderGraph && sudo unity-downloader-cli --source-file ../../unity_revision.txt -c editor -c il2cpp  --wait --published-only
      -  cd TestProjects/ShaderGraph && DISPLAY=:0.0 ./utr --suite=playmode --platform=StandaloneLinux64 --testproject=. --extra-editor-arg="-playergraphicsapi=Vulkan" --editor-location=.Editor --artifacts_path=test-results --player-save-path=../../players --build-only --scripting-backend=Mono2x --extra-editor-arg="-colorspace=Linear" --extra-editor-arg="-executemethod" --timeout=1200 --extra-editor-arg="CustomBuild.BuildLinuxVulkanLinear"
    artifacts:
        logs:
            paths:
              -  "**/test-results/**"
              -  "TestProjects/ShaderGraph/Logs/*.log"
        players:
            paths:
              -  "players/**"
    dependencies:
      -  path: .yamato/_editor_priming.yml#editor:priming:CUSTOM-REVISION:linux
         rerun: always
ShaderGraph_Linux_Vulkan_playmode_mono_apiNet2_Linear_CUSTOM-REVISION:
    name: ShaderGraph on Linux_Vulkan_playmode_mono_apiNet2_Linear on version CUSTOM-REVISION
    agent:
        type: Unity::VM::GPU
        image: cds-ops/ubuntu-18.04-base:stable
        flavor: b1.large
    variables:
        UPM_REGISTRY: https://artifactory-slo.bf.unity3d.com/artifactory/api/npm/upm-candidates
        CUSTOM_REVISION: custom_revision_not_set
    commands:
      -  sudo -H pip install --upgrade pip
      -  sudo -H pip install unity-downloader-cli --index-url https://artifactory.prd.it.unity3d.com/artifactory/api/pypi/pypi/simple --upgrade
      -  curl -s https://artifactory.internal.unity3d.com/core-automation/tools/utr-standalone/utr --output TestProjects/ShaderGraph/utr
      -  chmod +x TestProjects/ShaderGraph/utr
      -  cd TestProjects/ShaderGraph && sudo unity-downloader-cli --source-file ../../unity_revision.txt -c editor -c il2cpp  --wait --published-only
      -  cd TestProjects/ShaderGraph && DISPLAY=:0.0 ./utr --suite=playmode --testproject=. --editor-location=.Editor --artifacts_path=test-results --scripting-backend=Mono2x --extra-editor-arg="-colorspace=Linear" --reruncount=2 --extra-editor-arg="-force-vulkan"
    artifacts:
        logs:
            paths:
              -  "**/test-results/**"
              -  "TestProjects/ShaderGraph/Logs/*.log"
    dependencies:
      -  path: .yamato/_editor_priming.yml#editor:priming:CUSTOM-REVISION:linux
         rerun: always
ShaderGraph_Linux_Vulkan_editmode_mono_apiNet2_Linear_CUSTOM-REVISION:
    name: ShaderGraph on Linux_Vulkan_editmode_mono_apiNet2_Linear on version CUSTOM-REVISION
    agent:
        type: Unity::VM
        image: cds-ops/ubuntu-18.04-base:stable
        flavor: b1.large
    variables:
        UPM_REGISTRY: https://artifactory-slo.bf.unity3d.com/artifactory/api/npm/upm-candidates
        CUSTOM_REVISION: custom_revision_not_set
    commands:
      -  sudo -H pip install --upgrade pip
      -  sudo -H pip install unity-downloader-cli --index-url https://artifactory.prd.it.unity3d.com/artifactory/api/pypi/pypi/simple --upgrade
      -  curl -s https://artifactory.internal.unity3d.com/core-automation/tools/utr-standalone/utr --output TestProjects/ShaderGraph/utr
      -  chmod +x TestProjects/ShaderGraph/utr
      -  cd TestProjects/ShaderGraph && sudo unity-downloader-cli --source-file ../../unity_revision.txt -c editor -c il2cpp  --wait --published-only
      -  cd TestProjects/ShaderGraph && DISPLAY=:0.0 ./utr --suite=editor --platform=editmode --testproject=. --editor-location=.Editor --artifacts_path=test-results --scripting-backend=Mono2x --extra-editor-arg="-colorspace=Linear" --reruncount=2 --extra-editor-arg="-force-vulkan"
    artifacts:
        logs:
            paths:
              -  "**/test-results/**"
              -  "TestProjects/ShaderGraph/Logs/*.log"
    dependencies:
      -  path: .yamato/_editor_priming.yml#editor:priming:CUSTOM-REVISION:linux
         rerun: always<|MERGE_RESOLUTION|>--- conflicted
+++ resolved
@@ -21,18 +21,10 @@
               -  "**/test-results/**"
               -  "TestProjects/ShaderGraph/Logs/*.log"
     dependencies:
-<<<<<<< HEAD
-      -  path: .yamato/shadergraph-linux-vulkan.yml#Build_ShaderGraph_Linux_Vulkan_Standalone_Player_trunk
+      -  path: .yamato/shadergraph-linux-vulkan.yml#Build_ShaderGraph_Linux_Vulkan_Standalone_Player_mono_apiNet2_Linear_trunk
          rerun: on-new-revision
-    skip_checkout: true
-Build_ShaderGraph_Linux_Vulkan_Standalone_Player_trunk:
-    name: Build ShaderGraph on Linux_Vulkan_Standalone_build_Player on version trunk
-=======
-      -  path: .yamato/shadergraph-linux-vulkan.yml#Build_ShaderGraph_Linux_Vulkan_Player_mono_apiNet2_Linear_trunk
-         rerun: on-new-revision
-Build_ShaderGraph_Linux_Vulkan_Player_mono_apiNet2_Linear_trunk:
-    name: Build ShaderGraph on Linux_Vulkan_mono_apiNet2_Linear_Player on version trunk
->>>>>>> 2e401c61
+Build_ShaderGraph_Linux_Vulkan_Standalone_Player_mono_apiNet2_Linear_trunk:
+    name: Build ShaderGraph on Linux_Vulkan_mono_apiNet2_Linear_Standalone_build_Player on version trunk
     agent:
         type: Unity::VM
         image: cds-ops/ubuntu-18.04-base:stable
@@ -112,18 +104,10 @@
               -  "**/test-results/**"
               -  "TestProjects/ShaderGraph/Logs/*.log"
     dependencies:
-<<<<<<< HEAD
-      -  path: .yamato/shadergraph-linux-vulkan.yml#Build_ShaderGraph_Linux_Vulkan_Standalone_Player_2020.2
+      -  path: .yamato/shadergraph-linux-vulkan.yml#Build_ShaderGraph_Linux_Vulkan_Standalone_Player_mono_apiNet2_Linear_2020.2
          rerun: on-new-revision
-    skip_checkout: true
-Build_ShaderGraph_Linux_Vulkan_Standalone_Player_2020.2:
-    name: Build ShaderGraph on Linux_Vulkan_Standalone_build_Player on version 2020.2
-=======
-      -  path: .yamato/shadergraph-linux-vulkan.yml#Build_ShaderGraph_Linux_Vulkan_Player_mono_apiNet2_Linear_2020.2
-         rerun: on-new-revision
-Build_ShaderGraph_Linux_Vulkan_Player_mono_apiNet2_Linear_2020.2:
-    name: Build ShaderGraph on Linux_Vulkan_mono_apiNet2_Linear_Player on version 2020.2
->>>>>>> 2e401c61
+Build_ShaderGraph_Linux_Vulkan_Standalone_Player_mono_apiNet2_Linear_2020.2:
+    name: Build ShaderGraph on Linux_Vulkan_mono_apiNet2_Linear_Standalone_build_Player on version 2020.2
     agent:
         type: Unity::VM
         image: cds-ops/ubuntu-18.04-base:stable
@@ -206,18 +190,10 @@
     dependencies:
       -  path: .yamato/_editor_priming.yml#editor:priming:CUSTOM-REVISION:linux
          rerun: always
-<<<<<<< HEAD
-      -  path: .yamato/shadergraph-linux-vulkan.yml#Build_ShaderGraph_Linux_Vulkan_Standalone_Player_CUSTOM-REVISION
-         rerun: always
-    skip_checkout: true
-Build_ShaderGraph_Linux_Vulkan_Standalone_Player_CUSTOM-REVISION:
-    name: Build ShaderGraph on Linux_Vulkan_Standalone_build_Player on version CUSTOM-REVISION
-=======
-      -  path: .yamato/shadergraph-linux-vulkan.yml#Build_ShaderGraph_Linux_Vulkan_Player_mono_apiNet2_Linear_CUSTOM-REVISION
-         rerun: always
-Build_ShaderGraph_Linux_Vulkan_Player_mono_apiNet2_Linear_CUSTOM-REVISION:
-    name: Build ShaderGraph on Linux_Vulkan_mono_apiNet2_Linear_Player on version CUSTOM-REVISION
->>>>>>> 2e401c61
+      -  path: .yamato/shadergraph-linux-vulkan.yml#Build_ShaderGraph_Linux_Vulkan_Standalone_Player_mono_apiNet2_Linear_CUSTOM-REVISION
+         rerun: always
+Build_ShaderGraph_Linux_Vulkan_Standalone_Player_mono_apiNet2_Linear_CUSTOM-REVISION:
+    name: Build ShaderGraph on Linux_Vulkan_mono_apiNet2_Linear_Standalone_build_Player on version CUSTOM-REVISION
     agent:
         type: Unity::VM
         image: cds-ops/ubuntu-18.04-base:stable
