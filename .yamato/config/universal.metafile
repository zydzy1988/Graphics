--- conflicted
+++ resolved
@@ -28,13 +28,8 @@
       - Vulkan
       - OpenGLCore
   - name: Android
-<<<<<<< HEAD
     apis: 
       - OpenGLES2
-=======
-    apis:
-      - Vulkan
->>>>>>> e57285b1
       - OpenGLES3
       - Vulkan
   - name: iPhone
