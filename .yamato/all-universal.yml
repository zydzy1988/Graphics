--- conflicted
+++ resolved
@@ -6,27 +6,15 @@
 All_Universal_trunk:
     name: All Universal CI - trunk
     dependencies:
-<<<<<<< HEAD
-      -  path: .yamato/universal-win-dx11.yml#Universal_Win_DX11_Standalone_cache_trunk
-=======
-      -  path: .yamato/universal-win-dx11.yml#Universal_Win_DX11_Standalone_mono_apiNet2_Linear_trunk
->>>>>>> 2e401c61
+      -  path: .yamato/universal-win-dx11.yml#Universal_Win_DX11_Standalone_cache_mono_apiNet2_Linear_trunk
          rerun: on-new-revision
       -  path: .yamato/universal-win-dx11.yml#Universal_Win_DX11_editmode_mono_apiNet2_Linear_trunk
          rerun: on-new-revision
-<<<<<<< HEAD
-      -  path: .yamato/universal-win-dx11.yml#Universal_Win_DX11_playmode_cache_trunk
-=======
-      -  path: .yamato/universal-win-dx11.yml#Universal_Win_DX11_playmode_mono_apiNet2_Linear_trunk
->>>>>>> 2e401c61
+      -  path: .yamato/universal-win-dx11.yml#Universal_Win_DX11_playmode_cache_mono_apiNet2_Linear_trunk
          rerun: on-new-revision
       -  path: .yamato/universal-win-dx11.yml#Universal_Win_DX11_playmode_XR_mono_apiNet2_Linear_trunk
          rerun: on-new-revision
-<<<<<<< HEAD
-      -  path: .yamato/universal-osx-metal.yml#Universal_OSX_Metal_playmode_cache_trunk
-=======
-      -  path: .yamato/universal-osx-metal.yml#Universal_OSX_Metal_playmode_mono_apiNet2_Linear_trunk
->>>>>>> 2e401c61
+      -  path: .yamato/universal-osx-metal.yml#Universal_OSX_Metal_playmode_cache_mono_apiNet2_Linear_trunk
          rerun: on-new-revision
       -  path: .yamato/universal-osx-openglcore.yml#Universal_OSX_OpenGLCore_editmode_mono_apiNet2_Linear_trunk
          rerun: on-new-revision
@@ -37,27 +25,15 @@
 All_Universal_2020.2:
     name: All Universal CI - 2020.2
     dependencies:
-<<<<<<< HEAD
-      -  path: .yamato/universal-win-dx11.yml#Universal_Win_DX11_Standalone_cache_2020.2
-=======
-      -  path: .yamato/universal-win-dx11.yml#Universal_Win_DX11_Standalone_mono_apiNet2_Linear_2020.2
->>>>>>> 2e401c61
+      -  path: .yamato/universal-win-dx11.yml#Universal_Win_DX11_Standalone_cache_mono_apiNet2_Linear_2020.2
          rerun: on-new-revision
       -  path: .yamato/universal-win-dx11.yml#Universal_Win_DX11_editmode_mono_apiNet2_Linear_2020.2
          rerun: on-new-revision
-<<<<<<< HEAD
-      -  path: .yamato/universal-win-dx11.yml#Universal_Win_DX11_playmode_cache_2020.2
-=======
-      -  path: .yamato/universal-win-dx11.yml#Universal_Win_DX11_playmode_mono_apiNet2_Linear_2020.2
->>>>>>> 2e401c61
+      -  path: .yamato/universal-win-dx11.yml#Universal_Win_DX11_playmode_cache_mono_apiNet2_Linear_2020.2
          rerun: on-new-revision
       -  path: .yamato/universal-win-dx11.yml#Universal_Win_DX11_playmode_XR_mono_apiNet2_Linear_2020.2
          rerun: on-new-revision
-<<<<<<< HEAD
-      -  path: .yamato/universal-osx-metal.yml#Universal_OSX_Metal_playmode_cache_2020.2
-=======
-      -  path: .yamato/universal-osx-metal.yml#Universal_OSX_Metal_playmode_mono_apiNet2_Linear_2020.2
->>>>>>> 2e401c61
+      -  path: .yamato/universal-osx-metal.yml#Universal_OSX_Metal_playmode_cache_mono_apiNet2_Linear_2020.2
          rerun: on-new-revision
       -  path: .yamato/universal-osx-openglcore.yml#Universal_OSX_OpenGLCore_editmode_mono_apiNet2_Linear_2020.2
          rerun: on-new-revision
@@ -68,27 +44,15 @@
 All_Universal_CUSTOM-REVISION:
     name: All Universal CI - CUSTOM-REVISION
     dependencies:
-<<<<<<< HEAD
-      -  path: .yamato/universal-win-dx11.yml#Universal_Win_DX11_Standalone_cache_CUSTOM-REVISION
-=======
-      -  path: .yamato/universal-win-dx11.yml#Universal_Win_DX11_Standalone_mono_apiNet2_Linear_CUSTOM-REVISION
->>>>>>> 2e401c61
+      -  path: .yamato/universal-win-dx11.yml#Universal_Win_DX11_Standalone_cache_mono_apiNet2_Linear_CUSTOM-REVISION
          rerun: always
       -  path: .yamato/universal-win-dx11.yml#Universal_Win_DX11_editmode_mono_apiNet2_Linear_CUSTOM-REVISION
          rerun: always
-<<<<<<< HEAD
-      -  path: .yamato/universal-win-dx11.yml#Universal_Win_DX11_playmode_cache_CUSTOM-REVISION
-=======
-      -  path: .yamato/universal-win-dx11.yml#Universal_Win_DX11_playmode_mono_apiNet2_Linear_CUSTOM-REVISION
->>>>>>> 2e401c61
+      -  path: .yamato/universal-win-dx11.yml#Universal_Win_DX11_playmode_cache_mono_apiNet2_Linear_CUSTOM-REVISION
          rerun: always
       -  path: .yamato/universal-win-dx11.yml#Universal_Win_DX11_playmode_XR_mono_apiNet2_Linear_CUSTOM-REVISION
          rerun: always
-<<<<<<< HEAD
-      -  path: .yamato/universal-osx-metal.yml#Universal_OSX_Metal_playmode_cache_CUSTOM-REVISION
-=======
-      -  path: .yamato/universal-osx-metal.yml#Universal_OSX_Metal_playmode_mono_apiNet2_Linear_CUSTOM-REVISION
->>>>>>> 2e401c61
+      -  path: .yamato/universal-osx-metal.yml#Universal_OSX_Metal_playmode_cache_mono_apiNet2_Linear_CUSTOM-REVISION
          rerun: always
       -  path: .yamato/universal-osx-openglcore.yml#Universal_OSX_OpenGLCore_editmode_mono_apiNet2_Linear_CUSTOM-REVISION
          rerun: always
