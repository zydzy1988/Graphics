 
# This file is generated by .yamato/ruamel/build.py. Don't edit this file manually. 
# Introduce any changes under .yamato/config/*.metafile files (for most cases) or under .yamato/ruamel/* within Python (more elaborate cases), and rerun build.py to regenerate all .yml files. 
# Read more under .yamato/docs/readme.md 

All_HDRP_trunk:
    name: All HDRP CI - trunk
    dependencies:
      -  path: .yamato/hdrp-win-dx11.yml#HDRP_Win_DX11_editmode_mono_apiNet2_Linear_trunk
         rerun: on-new-revision
<<<<<<< HEAD
      -  path: .yamato/hdrp-win-dx11.yml#HDRP_Win_DX11_playmode_cache_trunk
=======
      -  path: .yamato/hdrp-win-dx11.yml#HDRP_Win_DX11_playmode_mono_apiNet2_Linear_trunk
>>>>>>> 2e401c61
         rerun: on-new-revision
      -  path: .yamato/hdrp-win-dx11.yml#HDRP_Win_DX11_playmode_XR_mono_apiNet2_Linear_trunk
         rerun: on-new-revision
      -  path: .yamato/hdrp-win-dx11.yml#HDRP_Win_DX11_playmode_NonRenderGraph_mono_apiNet2_Linear_trunk
         rerun: on-new-revision
<<<<<<< HEAD
      -  path: .yamato/hdrp-win-dx11.yml#HDRP_Win_DX11_Standalone_cache_trunk
         rerun: on-new-revision
      -  path: .yamato/hdrp-win-dx12.yml#HDRP_Win_DX12_playmode_cache_trunk
=======
      -  path: .yamato/hdrp-win-dx11.yml#HDRP_Win_DX11_Standalone_mono_apiNet2_Linear_trunk
         rerun: on-new-revision
      -  path: .yamato/hdrp-win-dx12.yml#HDRP_Win_DX12_playmode_mono_apiNet2_Linear_trunk
>>>>>>> 2e401c61
         rerun: on-new-revision
      -  path: .yamato/hdrp-win-dx12.yml#HDRP_Win_DX12_playmode_XR_mono_apiNet2_Linear_trunk
         rerun: on-new-revision
<<<<<<< HEAD
      -  path: .yamato/hdrp-win-dx12.yml#HDRP_Win_DX12_Standalone_cache_trunk
         rerun: on-new-revision
      -  path: .yamato/hdrp-win-vulkan.yml#HDRP_Win_Vulkan_playmode_cache_trunk
=======
      -  path: .yamato/hdrp-win-dx12.yml#HDRP_Win_DX12_Standalone_mono_apiNet2_Linear_trunk
         rerun: on-new-revision
      -  path: .yamato/hdrp-win-vulkan.yml#HDRP_Win_Vulkan_playmode_mono_apiNet2_Linear_trunk
>>>>>>> 2e401c61
         rerun: on-new-revision
      -  path: .yamato/hdrp-win-vulkan.yml#HDRP_Win_Vulkan_playmode_XR_mono_apiNet2_Linear_trunk
         rerun: on-new-revision
<<<<<<< HEAD
      -  path: .yamato/hdrp-win-vulkan.yml#HDRP_Win_Vulkan_Standalone_cache_trunk
         rerun: on-new-revision
      -  path: .yamato/hdrp-osx-metal.yml#HDRP_OSX_Metal_playmode_cache_trunk
=======
      -  path: .yamato/hdrp-win-vulkan.yml#HDRP_Win_Vulkan_Standalone_mono_apiNet2_Linear_trunk
         rerun: on-new-revision
      -  path: .yamato/hdrp-osx-metal.yml#HDRP_OSX_Metal_playmode_mono_apiNet2_Linear_trunk
>>>>>>> 2e401c61
         rerun: on-new-revision
      -  path: .yamato/hdrp-linux-vulkan.yml#HDRP_Linux_Vulkan_editmode_mono_apiNet2_Linear_trunk
         rerun: on-new-revision
<<<<<<< HEAD
      -  path: .yamato/hdrp-linux-vulkan.yml#HDRP_Linux_Vulkan_playmode_cache_trunk
         rerun: on-new-revision
      -  path: .yamato/hdrp-linux-vulkan.yml#HDRP_Linux_Vulkan_Standalone_cache_trunk
         rerun: on-new-revision
      -  path: .yamato/hdrp_dxr-win-dx12.yml#HDRP_DXR_Win_DX12_playmode_cache_trunk
=======
      -  path: .yamato/hdrp-linux-vulkan.yml#HDRP_Linux_Vulkan_playmode_mono_apiNet2_Linear_trunk
         rerun: on-new-revision
      -  path: .yamato/hdrp-linux-vulkan.yml#HDRP_Linux_Vulkan_Standalone_mono_apiNet2_Linear_trunk
         rerun: on-new-revision
      -  path: .yamato/hdrp_dxr-win-dx12.yml#HDRP_DXR_Win_DX12_playmode_mono_apiNet2_Linear_trunk
>>>>>>> 2e401c61
         rerun: on-new-revision
      -  path: .yamato/hdrp_dxr-win-dx12.yml#HDRP_DXR_Win_DX12_playmode_XR_mono_apiNet2_Linear_trunk
         rerun: on-new-revision
      -  path: .yamato/hdrp_dxr-win-dx12.yml#HDRP_DXR_Win_DX12_playmode_NonRenderGraph_mono_apiNet2_Linear_trunk
         rerun: on-new-revision
      -  path: .yamato/all-hdrp_hybrid.yml#All_HDRP_Hybrid_trunk
         rerun: on-new-revision
All_HDRP_2020.2:
    name: All HDRP CI - 2020.2
    dependencies:
      -  path: .yamato/hdrp-win-dx11.yml#HDRP_Win_DX11_editmode_mono_apiNet2_Linear_2020.2
         rerun: on-new-revision
<<<<<<< HEAD
      -  path: .yamato/hdrp-win-dx11.yml#HDRP_Win_DX11_playmode_cache_2020.2
=======
      -  path: .yamato/hdrp-win-dx11.yml#HDRP_Win_DX11_playmode_mono_apiNet2_Linear_2020.2
>>>>>>> 2e401c61
         rerun: on-new-revision
      -  path: .yamato/hdrp-win-dx11.yml#HDRP_Win_DX11_playmode_XR_mono_apiNet2_Linear_2020.2
         rerun: on-new-revision
      -  path: .yamato/hdrp-win-dx11.yml#HDRP_Win_DX11_playmode_NonRenderGraph_mono_apiNet2_Linear_2020.2
         rerun: on-new-revision
<<<<<<< HEAD
      -  path: .yamato/hdrp-win-dx11.yml#HDRP_Win_DX11_Standalone_cache_2020.2
         rerun: on-new-revision
      -  path: .yamato/hdrp-win-dx12.yml#HDRP_Win_DX12_playmode_cache_2020.2
=======
      -  path: .yamato/hdrp-win-dx11.yml#HDRP_Win_DX11_Standalone_mono_apiNet2_Linear_2020.2
         rerun: on-new-revision
      -  path: .yamato/hdrp-win-dx12.yml#HDRP_Win_DX12_playmode_mono_apiNet2_Linear_2020.2
>>>>>>> 2e401c61
         rerun: on-new-revision
      -  path: .yamato/hdrp-win-dx12.yml#HDRP_Win_DX12_playmode_XR_mono_apiNet2_Linear_2020.2
         rerun: on-new-revision
<<<<<<< HEAD
      -  path: .yamato/hdrp-win-dx12.yml#HDRP_Win_DX12_Standalone_cache_2020.2
         rerun: on-new-revision
      -  path: .yamato/hdrp-win-vulkan.yml#HDRP_Win_Vulkan_playmode_cache_2020.2
=======
      -  path: .yamato/hdrp-win-dx12.yml#HDRP_Win_DX12_Standalone_mono_apiNet2_Linear_2020.2
         rerun: on-new-revision
      -  path: .yamato/hdrp-win-vulkan.yml#HDRP_Win_Vulkan_playmode_mono_apiNet2_Linear_2020.2
>>>>>>> 2e401c61
         rerun: on-new-revision
      -  path: .yamato/hdrp-win-vulkan.yml#HDRP_Win_Vulkan_playmode_XR_mono_apiNet2_Linear_2020.2
         rerun: on-new-revision
<<<<<<< HEAD
      -  path: .yamato/hdrp-win-vulkan.yml#HDRP_Win_Vulkan_Standalone_cache_2020.2
         rerun: on-new-revision
      -  path: .yamato/hdrp-osx-metal.yml#HDRP_OSX_Metal_playmode_cache_2020.2
=======
      -  path: .yamato/hdrp-win-vulkan.yml#HDRP_Win_Vulkan_Standalone_mono_apiNet2_Linear_2020.2
         rerun: on-new-revision
      -  path: .yamato/hdrp-osx-metal.yml#HDRP_OSX_Metal_playmode_mono_apiNet2_Linear_2020.2
>>>>>>> 2e401c61
         rerun: on-new-revision
      -  path: .yamato/hdrp-linux-vulkan.yml#HDRP_Linux_Vulkan_editmode_mono_apiNet2_Linear_2020.2
         rerun: on-new-revision
<<<<<<< HEAD
      -  path: .yamato/hdrp-linux-vulkan.yml#HDRP_Linux_Vulkan_playmode_cache_2020.2
         rerun: on-new-revision
      -  path: .yamato/hdrp-linux-vulkan.yml#HDRP_Linux_Vulkan_Standalone_cache_2020.2
         rerun: on-new-revision
      -  path: .yamato/hdrp_dxr-win-dx12.yml#HDRP_DXR_Win_DX12_playmode_cache_2020.2
=======
      -  path: .yamato/hdrp-linux-vulkan.yml#HDRP_Linux_Vulkan_playmode_mono_apiNet2_Linear_2020.2
         rerun: on-new-revision
      -  path: .yamato/hdrp-linux-vulkan.yml#HDRP_Linux_Vulkan_Standalone_mono_apiNet2_Linear_2020.2
         rerun: on-new-revision
      -  path: .yamato/hdrp_dxr-win-dx12.yml#HDRP_DXR_Win_DX12_playmode_mono_apiNet2_Linear_2020.2
>>>>>>> 2e401c61
         rerun: on-new-revision
      -  path: .yamato/hdrp_dxr-win-dx12.yml#HDRP_DXR_Win_DX12_playmode_XR_mono_apiNet2_Linear_2020.2
         rerun: on-new-revision
      -  path: .yamato/hdrp_dxr-win-dx12.yml#HDRP_DXR_Win_DX12_playmode_NonRenderGraph_mono_apiNet2_Linear_2020.2
         rerun: on-new-revision
      -  path: .yamato/all-hdrp_hybrid.yml#All_HDRP_Hybrid_2020.2
         rerun: on-new-revision
All_HDRP_CUSTOM-REVISION:
    name: All HDRP CI - CUSTOM-REVISION
    dependencies:
      -  path: .yamato/hdrp-win-dx11.yml#HDRP_Win_DX11_editmode_mono_apiNet2_Linear_CUSTOM-REVISION
         rerun: always
<<<<<<< HEAD
      -  path: .yamato/hdrp-win-dx11.yml#HDRP_Win_DX11_playmode_cache_CUSTOM-REVISION
=======
      -  path: .yamato/hdrp-win-dx11.yml#HDRP_Win_DX11_playmode_mono_apiNet2_Linear_CUSTOM-REVISION
>>>>>>> 2e401c61
         rerun: always
      -  path: .yamato/hdrp-win-dx11.yml#HDRP_Win_DX11_playmode_XR_mono_apiNet2_Linear_CUSTOM-REVISION
         rerun: always
      -  path: .yamato/hdrp-win-dx11.yml#HDRP_Win_DX11_playmode_NonRenderGraph_mono_apiNet2_Linear_CUSTOM-REVISION
         rerun: always
<<<<<<< HEAD
      -  path: .yamato/hdrp-win-dx11.yml#HDRP_Win_DX11_Standalone_cache_CUSTOM-REVISION
         rerun: always
      -  path: .yamato/hdrp-win-dx12.yml#HDRP_Win_DX12_playmode_cache_CUSTOM-REVISION
=======
      -  path: .yamato/hdrp-win-dx11.yml#HDRP_Win_DX11_Standalone_mono_apiNet2_Linear_CUSTOM-REVISION
         rerun: always
      -  path: .yamato/hdrp-win-dx12.yml#HDRP_Win_DX12_playmode_mono_apiNet2_Linear_CUSTOM-REVISION
>>>>>>> 2e401c61
         rerun: always
      -  path: .yamato/hdrp-win-dx12.yml#HDRP_Win_DX12_playmode_XR_mono_apiNet2_Linear_CUSTOM-REVISION
         rerun: always
<<<<<<< HEAD
      -  path: .yamato/hdrp-win-dx12.yml#HDRP_Win_DX12_Standalone_cache_CUSTOM-REVISION
         rerun: always
      -  path: .yamato/hdrp-win-vulkan.yml#HDRP_Win_Vulkan_playmode_cache_CUSTOM-REVISION
=======
      -  path: .yamato/hdrp-win-dx12.yml#HDRP_Win_DX12_Standalone_mono_apiNet2_Linear_CUSTOM-REVISION
         rerun: always
      -  path: .yamato/hdrp-win-vulkan.yml#HDRP_Win_Vulkan_playmode_mono_apiNet2_Linear_CUSTOM-REVISION
>>>>>>> 2e401c61
         rerun: always
      -  path: .yamato/hdrp-win-vulkan.yml#HDRP_Win_Vulkan_playmode_XR_mono_apiNet2_Linear_CUSTOM-REVISION
         rerun: always
<<<<<<< HEAD
      -  path: .yamato/hdrp-win-vulkan.yml#HDRP_Win_Vulkan_Standalone_cache_CUSTOM-REVISION
         rerun: always
      -  path: .yamato/hdrp-osx-metal.yml#HDRP_OSX_Metal_playmode_cache_CUSTOM-REVISION
=======
      -  path: .yamato/hdrp-win-vulkan.yml#HDRP_Win_Vulkan_Standalone_mono_apiNet2_Linear_CUSTOM-REVISION
         rerun: always
      -  path: .yamato/hdrp-osx-metal.yml#HDRP_OSX_Metal_playmode_mono_apiNet2_Linear_CUSTOM-REVISION
>>>>>>> 2e401c61
         rerun: always
      -  path: .yamato/hdrp-linux-vulkan.yml#HDRP_Linux_Vulkan_editmode_mono_apiNet2_Linear_CUSTOM-REVISION
         rerun: always
<<<<<<< HEAD
      -  path: .yamato/hdrp-linux-vulkan.yml#HDRP_Linux_Vulkan_playmode_cache_CUSTOM-REVISION
         rerun: always
      -  path: .yamato/hdrp-linux-vulkan.yml#HDRP_Linux_Vulkan_Standalone_cache_CUSTOM-REVISION
         rerun: always
      -  path: .yamato/hdrp_dxr-win-dx12.yml#HDRP_DXR_Win_DX12_playmode_cache_CUSTOM-REVISION
=======
      -  path: .yamato/hdrp-linux-vulkan.yml#HDRP_Linux_Vulkan_playmode_mono_apiNet2_Linear_CUSTOM-REVISION
         rerun: always
      -  path: .yamato/hdrp-linux-vulkan.yml#HDRP_Linux_Vulkan_Standalone_mono_apiNet2_Linear_CUSTOM-REVISION
         rerun: always
      -  path: .yamato/hdrp_dxr-win-dx12.yml#HDRP_DXR_Win_DX12_playmode_mono_apiNet2_Linear_CUSTOM-REVISION
>>>>>>> 2e401c61
         rerun: always
      -  path: .yamato/hdrp_dxr-win-dx12.yml#HDRP_DXR_Win_DX12_playmode_XR_mono_apiNet2_Linear_CUSTOM-REVISION
         rerun: always
      -  path: .yamato/hdrp_dxr-win-dx12.yml#HDRP_DXR_Win_DX12_playmode_NonRenderGraph_mono_apiNet2_Linear_CUSTOM-REVISION
         rerun: always
      -  path: .yamato/all-hdrp_hybrid.yml#All_HDRP_Hybrid_CUSTOM-REVISION
         rerun: always
    variables:
        CUSTOM_REVISION: custom_revision_not_set<|MERGE_RESOLUTION|>--- conflicted
+++ resolved
@@ -8,65 +8,35 @@
     dependencies:
       -  path: .yamato/hdrp-win-dx11.yml#HDRP_Win_DX11_editmode_mono_apiNet2_Linear_trunk
          rerun: on-new-revision
-<<<<<<< HEAD
-      -  path: .yamato/hdrp-win-dx11.yml#HDRP_Win_DX11_playmode_cache_trunk
-=======
-      -  path: .yamato/hdrp-win-dx11.yml#HDRP_Win_DX11_playmode_mono_apiNet2_Linear_trunk
->>>>>>> 2e401c61
+      -  path: .yamato/hdrp-win-dx11.yml#HDRP_Win_DX11_playmode_cache_mono_apiNet2_Linear_trunk
          rerun: on-new-revision
       -  path: .yamato/hdrp-win-dx11.yml#HDRP_Win_DX11_playmode_XR_mono_apiNet2_Linear_trunk
          rerun: on-new-revision
       -  path: .yamato/hdrp-win-dx11.yml#HDRP_Win_DX11_playmode_NonRenderGraph_mono_apiNet2_Linear_trunk
          rerun: on-new-revision
-<<<<<<< HEAD
-      -  path: .yamato/hdrp-win-dx11.yml#HDRP_Win_DX11_Standalone_cache_trunk
+      -  path: .yamato/hdrp-win-dx11.yml#HDRP_Win_DX11_Standalone_cache_mono_apiNet2_Linear_trunk
          rerun: on-new-revision
-      -  path: .yamato/hdrp-win-dx12.yml#HDRP_Win_DX12_playmode_cache_trunk
-=======
-      -  path: .yamato/hdrp-win-dx11.yml#HDRP_Win_DX11_Standalone_mono_apiNet2_Linear_trunk
-         rerun: on-new-revision
-      -  path: .yamato/hdrp-win-dx12.yml#HDRP_Win_DX12_playmode_mono_apiNet2_Linear_trunk
->>>>>>> 2e401c61
+      -  path: .yamato/hdrp-win-dx12.yml#HDRP_Win_DX12_playmode_cache_mono_apiNet2_Linear_trunk
          rerun: on-new-revision
       -  path: .yamato/hdrp-win-dx12.yml#HDRP_Win_DX12_playmode_XR_mono_apiNet2_Linear_trunk
          rerun: on-new-revision
-<<<<<<< HEAD
-      -  path: .yamato/hdrp-win-dx12.yml#HDRP_Win_DX12_Standalone_cache_trunk
+      -  path: .yamato/hdrp-win-dx12.yml#HDRP_Win_DX12_Standalone_cache_mono_apiNet2_Linear_trunk
          rerun: on-new-revision
-      -  path: .yamato/hdrp-win-vulkan.yml#HDRP_Win_Vulkan_playmode_cache_trunk
-=======
-      -  path: .yamato/hdrp-win-dx12.yml#HDRP_Win_DX12_Standalone_mono_apiNet2_Linear_trunk
-         rerun: on-new-revision
-      -  path: .yamato/hdrp-win-vulkan.yml#HDRP_Win_Vulkan_playmode_mono_apiNet2_Linear_trunk
->>>>>>> 2e401c61
+      -  path: .yamato/hdrp-win-vulkan.yml#HDRP_Win_Vulkan_playmode_cache_mono_apiNet2_Linear_trunk
          rerun: on-new-revision
       -  path: .yamato/hdrp-win-vulkan.yml#HDRP_Win_Vulkan_playmode_XR_mono_apiNet2_Linear_trunk
          rerun: on-new-revision
-<<<<<<< HEAD
-      -  path: .yamato/hdrp-win-vulkan.yml#HDRP_Win_Vulkan_Standalone_cache_trunk
+      -  path: .yamato/hdrp-win-vulkan.yml#HDRP_Win_Vulkan_Standalone_cache_mono_apiNet2_Linear_trunk
          rerun: on-new-revision
-      -  path: .yamato/hdrp-osx-metal.yml#HDRP_OSX_Metal_playmode_cache_trunk
-=======
-      -  path: .yamato/hdrp-win-vulkan.yml#HDRP_Win_Vulkan_Standalone_mono_apiNet2_Linear_trunk
-         rerun: on-new-revision
-      -  path: .yamato/hdrp-osx-metal.yml#HDRP_OSX_Metal_playmode_mono_apiNet2_Linear_trunk
->>>>>>> 2e401c61
+      -  path: .yamato/hdrp-osx-metal.yml#HDRP_OSX_Metal_playmode_cache_mono_apiNet2_Linear_trunk
          rerun: on-new-revision
       -  path: .yamato/hdrp-linux-vulkan.yml#HDRP_Linux_Vulkan_editmode_mono_apiNet2_Linear_trunk
          rerun: on-new-revision
-<<<<<<< HEAD
-      -  path: .yamato/hdrp-linux-vulkan.yml#HDRP_Linux_Vulkan_playmode_cache_trunk
+      -  path: .yamato/hdrp-linux-vulkan.yml#HDRP_Linux_Vulkan_playmode_cache_mono_apiNet2_Linear_trunk
          rerun: on-new-revision
-      -  path: .yamato/hdrp-linux-vulkan.yml#HDRP_Linux_Vulkan_Standalone_cache_trunk
+      -  path: .yamato/hdrp-linux-vulkan.yml#HDRP_Linux_Vulkan_Standalone_cache_mono_apiNet2_Linear_trunk
          rerun: on-new-revision
-      -  path: .yamato/hdrp_dxr-win-dx12.yml#HDRP_DXR_Win_DX12_playmode_cache_trunk
-=======
-      -  path: .yamato/hdrp-linux-vulkan.yml#HDRP_Linux_Vulkan_playmode_mono_apiNet2_Linear_trunk
-         rerun: on-new-revision
-      -  path: .yamato/hdrp-linux-vulkan.yml#HDRP_Linux_Vulkan_Standalone_mono_apiNet2_Linear_trunk
-         rerun: on-new-revision
-      -  path: .yamato/hdrp_dxr-win-dx12.yml#HDRP_DXR_Win_DX12_playmode_mono_apiNet2_Linear_trunk
->>>>>>> 2e401c61
+      -  path: .yamato/hdrp_dxr-win-dx12.yml#HDRP_DXR_Win_DX12_playmode_cache_mono_apiNet2_Linear_trunk
          rerun: on-new-revision
       -  path: .yamato/hdrp_dxr-win-dx12.yml#HDRP_DXR_Win_DX12_playmode_XR_mono_apiNet2_Linear_trunk
          rerun: on-new-revision
@@ -79,65 +49,35 @@
     dependencies:
       -  path: .yamato/hdrp-win-dx11.yml#HDRP_Win_DX11_editmode_mono_apiNet2_Linear_2020.2
          rerun: on-new-revision
-<<<<<<< HEAD
-      -  path: .yamato/hdrp-win-dx11.yml#HDRP_Win_DX11_playmode_cache_2020.2
-=======
-      -  path: .yamato/hdrp-win-dx11.yml#HDRP_Win_DX11_playmode_mono_apiNet2_Linear_2020.2
->>>>>>> 2e401c61
+      -  path: .yamato/hdrp-win-dx11.yml#HDRP_Win_DX11_playmode_cache_mono_apiNet2_Linear_2020.2
          rerun: on-new-revision
       -  path: .yamato/hdrp-win-dx11.yml#HDRP_Win_DX11_playmode_XR_mono_apiNet2_Linear_2020.2
          rerun: on-new-revision
       -  path: .yamato/hdrp-win-dx11.yml#HDRP_Win_DX11_playmode_NonRenderGraph_mono_apiNet2_Linear_2020.2
          rerun: on-new-revision
-<<<<<<< HEAD
-      -  path: .yamato/hdrp-win-dx11.yml#HDRP_Win_DX11_Standalone_cache_2020.2
+      -  path: .yamato/hdrp-win-dx11.yml#HDRP_Win_DX11_Standalone_cache_mono_apiNet2_Linear_2020.2
          rerun: on-new-revision
-      -  path: .yamato/hdrp-win-dx12.yml#HDRP_Win_DX12_playmode_cache_2020.2
-=======
-      -  path: .yamato/hdrp-win-dx11.yml#HDRP_Win_DX11_Standalone_mono_apiNet2_Linear_2020.2
-         rerun: on-new-revision
-      -  path: .yamato/hdrp-win-dx12.yml#HDRP_Win_DX12_playmode_mono_apiNet2_Linear_2020.2
->>>>>>> 2e401c61
+      -  path: .yamato/hdrp-win-dx12.yml#HDRP_Win_DX12_playmode_cache_mono_apiNet2_Linear_2020.2
          rerun: on-new-revision
       -  path: .yamato/hdrp-win-dx12.yml#HDRP_Win_DX12_playmode_XR_mono_apiNet2_Linear_2020.2
          rerun: on-new-revision
-<<<<<<< HEAD
-      -  path: .yamato/hdrp-win-dx12.yml#HDRP_Win_DX12_Standalone_cache_2020.2
+      -  path: .yamato/hdrp-win-dx12.yml#HDRP_Win_DX12_Standalone_cache_mono_apiNet2_Linear_2020.2
          rerun: on-new-revision
-      -  path: .yamato/hdrp-win-vulkan.yml#HDRP_Win_Vulkan_playmode_cache_2020.2
-=======
-      -  path: .yamato/hdrp-win-dx12.yml#HDRP_Win_DX12_Standalone_mono_apiNet2_Linear_2020.2
-         rerun: on-new-revision
-      -  path: .yamato/hdrp-win-vulkan.yml#HDRP_Win_Vulkan_playmode_mono_apiNet2_Linear_2020.2
->>>>>>> 2e401c61
+      -  path: .yamato/hdrp-win-vulkan.yml#HDRP_Win_Vulkan_playmode_cache_mono_apiNet2_Linear_2020.2
          rerun: on-new-revision
       -  path: .yamato/hdrp-win-vulkan.yml#HDRP_Win_Vulkan_playmode_XR_mono_apiNet2_Linear_2020.2
          rerun: on-new-revision
-<<<<<<< HEAD
-      -  path: .yamato/hdrp-win-vulkan.yml#HDRP_Win_Vulkan_Standalone_cache_2020.2
+      -  path: .yamato/hdrp-win-vulkan.yml#HDRP_Win_Vulkan_Standalone_cache_mono_apiNet2_Linear_2020.2
          rerun: on-new-revision
-      -  path: .yamato/hdrp-osx-metal.yml#HDRP_OSX_Metal_playmode_cache_2020.2
-=======
-      -  path: .yamato/hdrp-win-vulkan.yml#HDRP_Win_Vulkan_Standalone_mono_apiNet2_Linear_2020.2
-         rerun: on-new-revision
-      -  path: .yamato/hdrp-osx-metal.yml#HDRP_OSX_Metal_playmode_mono_apiNet2_Linear_2020.2
->>>>>>> 2e401c61
+      -  path: .yamato/hdrp-osx-metal.yml#HDRP_OSX_Metal_playmode_cache_mono_apiNet2_Linear_2020.2
          rerun: on-new-revision
       -  path: .yamato/hdrp-linux-vulkan.yml#HDRP_Linux_Vulkan_editmode_mono_apiNet2_Linear_2020.2
          rerun: on-new-revision
-<<<<<<< HEAD
-      -  path: .yamato/hdrp-linux-vulkan.yml#HDRP_Linux_Vulkan_playmode_cache_2020.2
+      -  path: .yamato/hdrp-linux-vulkan.yml#HDRP_Linux_Vulkan_playmode_cache_mono_apiNet2_Linear_2020.2
          rerun: on-new-revision
-      -  path: .yamato/hdrp-linux-vulkan.yml#HDRP_Linux_Vulkan_Standalone_cache_2020.2
+      -  path: .yamato/hdrp-linux-vulkan.yml#HDRP_Linux_Vulkan_Standalone_cache_mono_apiNet2_Linear_2020.2
          rerun: on-new-revision
-      -  path: .yamato/hdrp_dxr-win-dx12.yml#HDRP_DXR_Win_DX12_playmode_cache_2020.2
-=======
-      -  path: .yamato/hdrp-linux-vulkan.yml#HDRP_Linux_Vulkan_playmode_mono_apiNet2_Linear_2020.2
-         rerun: on-new-revision
-      -  path: .yamato/hdrp-linux-vulkan.yml#HDRP_Linux_Vulkan_Standalone_mono_apiNet2_Linear_2020.2
-         rerun: on-new-revision
-      -  path: .yamato/hdrp_dxr-win-dx12.yml#HDRP_DXR_Win_DX12_playmode_mono_apiNet2_Linear_2020.2
->>>>>>> 2e401c61
+      -  path: .yamato/hdrp_dxr-win-dx12.yml#HDRP_DXR_Win_DX12_playmode_cache_mono_apiNet2_Linear_2020.2
          rerun: on-new-revision
       -  path: .yamato/hdrp_dxr-win-dx12.yml#HDRP_DXR_Win_DX12_playmode_XR_mono_apiNet2_Linear_2020.2
          rerun: on-new-revision
@@ -150,65 +90,35 @@
     dependencies:
       -  path: .yamato/hdrp-win-dx11.yml#HDRP_Win_DX11_editmode_mono_apiNet2_Linear_CUSTOM-REVISION
          rerun: always
-<<<<<<< HEAD
-      -  path: .yamato/hdrp-win-dx11.yml#HDRP_Win_DX11_playmode_cache_CUSTOM-REVISION
-=======
-      -  path: .yamato/hdrp-win-dx11.yml#HDRP_Win_DX11_playmode_mono_apiNet2_Linear_CUSTOM-REVISION
->>>>>>> 2e401c61
+      -  path: .yamato/hdrp-win-dx11.yml#HDRP_Win_DX11_playmode_cache_mono_apiNet2_Linear_CUSTOM-REVISION
          rerun: always
       -  path: .yamato/hdrp-win-dx11.yml#HDRP_Win_DX11_playmode_XR_mono_apiNet2_Linear_CUSTOM-REVISION
          rerun: always
       -  path: .yamato/hdrp-win-dx11.yml#HDRP_Win_DX11_playmode_NonRenderGraph_mono_apiNet2_Linear_CUSTOM-REVISION
          rerun: always
-<<<<<<< HEAD
-      -  path: .yamato/hdrp-win-dx11.yml#HDRP_Win_DX11_Standalone_cache_CUSTOM-REVISION
+      -  path: .yamato/hdrp-win-dx11.yml#HDRP_Win_DX11_Standalone_cache_mono_apiNet2_Linear_CUSTOM-REVISION
          rerun: always
-      -  path: .yamato/hdrp-win-dx12.yml#HDRP_Win_DX12_playmode_cache_CUSTOM-REVISION
-=======
-      -  path: .yamato/hdrp-win-dx11.yml#HDRP_Win_DX11_Standalone_mono_apiNet2_Linear_CUSTOM-REVISION
-         rerun: always
-      -  path: .yamato/hdrp-win-dx12.yml#HDRP_Win_DX12_playmode_mono_apiNet2_Linear_CUSTOM-REVISION
->>>>>>> 2e401c61
+      -  path: .yamato/hdrp-win-dx12.yml#HDRP_Win_DX12_playmode_cache_mono_apiNet2_Linear_CUSTOM-REVISION
          rerun: always
       -  path: .yamato/hdrp-win-dx12.yml#HDRP_Win_DX12_playmode_XR_mono_apiNet2_Linear_CUSTOM-REVISION
          rerun: always
-<<<<<<< HEAD
-      -  path: .yamato/hdrp-win-dx12.yml#HDRP_Win_DX12_Standalone_cache_CUSTOM-REVISION
+      -  path: .yamato/hdrp-win-dx12.yml#HDRP_Win_DX12_Standalone_cache_mono_apiNet2_Linear_CUSTOM-REVISION
          rerun: always
-      -  path: .yamato/hdrp-win-vulkan.yml#HDRP_Win_Vulkan_playmode_cache_CUSTOM-REVISION
-=======
-      -  path: .yamato/hdrp-win-dx12.yml#HDRP_Win_DX12_Standalone_mono_apiNet2_Linear_CUSTOM-REVISION
-         rerun: always
-      -  path: .yamato/hdrp-win-vulkan.yml#HDRP_Win_Vulkan_playmode_mono_apiNet2_Linear_CUSTOM-REVISION
->>>>>>> 2e401c61
+      -  path: .yamato/hdrp-win-vulkan.yml#HDRP_Win_Vulkan_playmode_cache_mono_apiNet2_Linear_CUSTOM-REVISION
          rerun: always
       -  path: .yamato/hdrp-win-vulkan.yml#HDRP_Win_Vulkan_playmode_XR_mono_apiNet2_Linear_CUSTOM-REVISION
          rerun: always
-<<<<<<< HEAD
-      -  path: .yamato/hdrp-win-vulkan.yml#HDRP_Win_Vulkan_Standalone_cache_CUSTOM-REVISION
+      -  path: .yamato/hdrp-win-vulkan.yml#HDRP_Win_Vulkan_Standalone_cache_mono_apiNet2_Linear_CUSTOM-REVISION
          rerun: always
-      -  path: .yamato/hdrp-osx-metal.yml#HDRP_OSX_Metal_playmode_cache_CUSTOM-REVISION
-=======
-      -  path: .yamato/hdrp-win-vulkan.yml#HDRP_Win_Vulkan_Standalone_mono_apiNet2_Linear_CUSTOM-REVISION
-         rerun: always
-      -  path: .yamato/hdrp-osx-metal.yml#HDRP_OSX_Metal_playmode_mono_apiNet2_Linear_CUSTOM-REVISION
->>>>>>> 2e401c61
+      -  path: .yamato/hdrp-osx-metal.yml#HDRP_OSX_Metal_playmode_cache_mono_apiNet2_Linear_CUSTOM-REVISION
          rerun: always
       -  path: .yamato/hdrp-linux-vulkan.yml#HDRP_Linux_Vulkan_editmode_mono_apiNet2_Linear_CUSTOM-REVISION
          rerun: always
-<<<<<<< HEAD
-      -  path: .yamato/hdrp-linux-vulkan.yml#HDRP_Linux_Vulkan_playmode_cache_CUSTOM-REVISION
+      -  path: .yamato/hdrp-linux-vulkan.yml#HDRP_Linux_Vulkan_playmode_cache_mono_apiNet2_Linear_CUSTOM-REVISION
          rerun: always
-      -  path: .yamato/hdrp-linux-vulkan.yml#HDRP_Linux_Vulkan_Standalone_cache_CUSTOM-REVISION
+      -  path: .yamato/hdrp-linux-vulkan.yml#HDRP_Linux_Vulkan_Standalone_cache_mono_apiNet2_Linear_CUSTOM-REVISION
          rerun: always
-      -  path: .yamato/hdrp_dxr-win-dx12.yml#HDRP_DXR_Win_DX12_playmode_cache_CUSTOM-REVISION
-=======
-      -  path: .yamato/hdrp-linux-vulkan.yml#HDRP_Linux_Vulkan_playmode_mono_apiNet2_Linear_CUSTOM-REVISION
-         rerun: always
-      -  path: .yamato/hdrp-linux-vulkan.yml#HDRP_Linux_Vulkan_Standalone_mono_apiNet2_Linear_CUSTOM-REVISION
-         rerun: always
-      -  path: .yamato/hdrp_dxr-win-dx12.yml#HDRP_DXR_Win_DX12_playmode_mono_apiNet2_Linear_CUSTOM-REVISION
->>>>>>> 2e401c61
+      -  path: .yamato/hdrp_dxr-win-dx12.yml#HDRP_DXR_Win_DX12_playmode_cache_mono_apiNet2_Linear_CUSTOM-REVISION
          rerun: always
       -  path: .yamato/hdrp_dxr-win-dx12.yml#HDRP_DXR_Win_DX12_playmode_XR_mono_apiNet2_Linear_CUSTOM-REVISION
          rerun: always
