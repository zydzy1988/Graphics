--- conflicted
+++ resolved
@@ -6,41 +6,23 @@
 All_ShaderGraph_Stereo_trunk:
     name: All ShaderGraph_Stereo CI - trunk
     dependencies:
-<<<<<<< HEAD
-      -  path: .yamato/shadergraph_stereo-win.yml#ShaderGraph_Stereo_Win_Standalone_mono_2_linear_trunk
-         rerun: on-new-revision
-      -  path: .yamato/shadergraph_stereo-win.yml#ShaderGraph_Stereo_Win_editmode_mono_2_linear_trunk
-=======
       -  path: .yamato/shadergraph_stereo-win.yml#ShaderGraph_Stereo_Win_Standalone_mono_apiNet2_Linear_trunk
          rerun: on-new-revision
       -  path: .yamato/shadergraph_stereo-win.yml#ShaderGraph_Stereo_Win_editmode_mono_apiNet2_Linear_trunk
->>>>>>> 2e401c61
          rerun: on-new-revision
 All_ShaderGraph_Stereo_2020.2:
     name: All ShaderGraph_Stereo CI - 2020.2
     dependencies:
-<<<<<<< HEAD
-      -  path: .yamato/shadergraph_stereo-win.yml#ShaderGraph_Stereo_Win_Standalone_mono_2_linear_2020.2
-         rerun: on-new-revision
-      -  path: .yamato/shadergraph_stereo-win.yml#ShaderGraph_Stereo_Win_editmode_mono_2_linear_2020.2
-=======
       -  path: .yamato/shadergraph_stereo-win.yml#ShaderGraph_Stereo_Win_Standalone_mono_apiNet2_Linear_2020.2
          rerun: on-new-revision
       -  path: .yamato/shadergraph_stereo-win.yml#ShaderGraph_Stereo_Win_editmode_mono_apiNet2_Linear_2020.2
->>>>>>> 2e401c61
          rerun: on-new-revision
 All_ShaderGraph_Stereo_CUSTOM-REVISION:
     name: All ShaderGraph_Stereo CI - CUSTOM-REVISION
     dependencies:
-<<<<<<< HEAD
-      -  path: .yamato/shadergraph_stereo-win.yml#ShaderGraph_Stereo_Win_Standalone_mono_2_linear_CUSTOM-REVISION
-         rerun: always
-      -  path: .yamato/shadergraph_stereo-win.yml#ShaderGraph_Stereo_Win_editmode_mono_2_linear_CUSTOM-REVISION
-=======
       -  path: .yamato/shadergraph_stereo-win.yml#ShaderGraph_Stereo_Win_Standalone_mono_apiNet2_Linear_CUSTOM-REVISION
          rerun: always
       -  path: .yamato/shadergraph_stereo-win.yml#ShaderGraph_Stereo_Win_editmode_mono_apiNet2_Linear_CUSTOM-REVISION
->>>>>>> 2e401c61
          rerun: always
     variables:
         CUSTOM_REVISION: custom_revision_not_set