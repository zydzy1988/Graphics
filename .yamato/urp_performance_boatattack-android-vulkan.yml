 
# This file is generated by .yamato/ruamel/build.py. Don't edit this file manually. 
# Introduce any changes under .yamato/config/*.metafile files (for most cases) or under .yamato/ruamel/* within Python (more elaborate cases), and rerun build.py to regenerate all .yml files. 
# Read more under .yamato/docs/readme.md 

URP_Performance_BoatAttack_Android_Vulkan_performance_playmode_runtime_il2cpp_apiNet4_Linear_trunk:
    name: URP_Performance_BoatAttack on Android_Vulkan_performance_playmode_runtime_il2cpp_apiNet4_Linear on version trunk
    agent:
        type: Unity::mobile::android
        image: mobile/android-execution-r19:stable
        flavor: b1.large
    variables:
        UPM_REGISTRY: https://artifactory-slo.bf.unity3d.com/artifactory/api/npm/upm-candidates
    commands:
      -  curl -s https://artifactory.internal.unity3d.com/core-automation/tools/utr-standalone/utr.bat --output utr.bat
      -  '%ANDROID_SDK_ROOT%\platform-tools\adb.exe connect %BOKKEN_DEVICE_IP%'
      -  powershell %ANDROID_SDK_ROOT%\platform-tools\adb.exe devices
      -  NetSh Advfirewall set allprofiles state off
      -  |5-

                 set ANDROID_DEVICE_CONNECTION=%BOKKEN_DEVICE_IP%
                 utr --artifacts_path=test-results --editor-location=WindowsEditor --extra-editor-arg="-colorspace=Linear" --performance-project-id=BoatAttack --platform=Android --player-connection-ip=auto --player-load-path=players --report-performance-data --reruncount=2 --scripting-backend=IL2CPP --suite=playmode --timeout=1200
      -  start %ANDROID_SDK_ROOT%\platform-tools\adb.exe kill-server
    artifacts:
        logs:
            paths:
              -  "**/test-results/**"
              -  "TestProjects/BoatAttack/Logs/*.log"
    dependencies:
      -  path: .yamato/urp_performance_boatattack-android-vulkan.yml#Build_URP_Performance_BoatAttack_Android_Vulkan_Player_il2cpp_apiNet4_Linear_trunk
         rerun: on-new-revision
Build_URP_Performance_BoatAttack_Android_Vulkan_Player_il2cpp_apiNet4_Linear_trunk:
    name: Build URP_Performance_BoatAttack on Android_Vulkan_il2cpp_apiNet4_Linear_Player on version trunk
    agent:
        type: Unity::VM
        image: mobile/android-execution-r19:stable
        flavor: b1.large
    variables:
        UPM_REGISTRY: https://artifactory-slo.bf.unity3d.com/artifactory/api/npm/upm-candidates
    commands:
      -  git clone https://github.com/Unity-Technologies/BoatAttack.git -b feature/benchmark TestProjects/BoatAttack
      -  choco source add -n Unity -s https://artifactory.prd.it.unity3d.com/artifactory/api/nuget/unity-choco-local
      -  choco install unity-config
      -  cd TestProjects/BoatAttack && unity-config project add dependency "com.unity.render-pipelines.core@file:../../../com.unity.render-pipelines.core" --project-path .
      -  cd TestProjects/BoatAttack && unity-config project add dependency "com.unity.render-pipelines.universal@file:../../../com.unity.render-pipelines.universal" --project-path .
      -  cd TestProjects/BoatAttack && unity-config project add dependency "com.unity.shadergraph@file:../../../com.unity.shadergraph" --project-path .
      -  cd TestProjects/BoatAttack && unity-config project add dependency com.unity.addressables@1.14.2 --project-path .
      -  cd TestProjects/BoatAttack && unity-config project add dependency com.unity.scriptablebuildpipeline@1.11.2 --project-path .
      -  cd TestProjects/BoatAttack && unity-config project add dependency com.unity.test-framework@1.1.18 --project-path .
      -  cd TestProjects/BoatAttack && unity-config project add dependency com.unity.test-framework.performance@2.3.1-preview --project-path .
      -  cd TestProjects/BoatAttack && unity-config project add dependency com.unity.test-framework.utp-reporter@1.0.2-preview --project-path .
      -  cd TestProjects/BoatAttack && unity-config project add dependency com.unity.test-framework.build@0.0.1-preview.12 --project-path .
      -  cd TestProjects/BoatAttack && unity-config project add dependency "com.unity.test.metadata-manager@ssh://git@github.cds.internal.unity3d.com/unity/com.unity.test.metadata-manager.git" --project-path .
      -  cd TestProjects/BoatAttack && unity-config project add dependency "com.unity.testing.graphics-performance@ssh://git@github.cds.internal.unity3d.com/unity/com.unity.testing.graphics-performance.git"  --project-path .
      -  cd TestProjects/BoatAttack && unity-config project add dependency "unity.graphictests.performance.universal@ssh://git@github.cds.internal.unity3d.com/unity/unity.graphictests.performance.universal.git" --project-path .
      -  cd TestProjects/BoatAttack && unity-config project add testable com.unity.cli-project-setup  --project-path .
      -  cd TestProjects/BoatAttack && unity-config project add testable com.unity.test.performance.runtimesettings  --project-path .
      -  cd TestProjects/BoatAttack && unity-config project add testable test.metadata-manager  --project-path .
      -  cd TestProjects/BoatAttack && unity-config project add testable com.unity.testing.graphics-performance --project-path .
      -  cd TestProjects/BoatAttack && unity-config project add testable com.unity.render-pipelines.core  --project-path .
      -  cd TestProjects/BoatAttack && unity-config project add testable unity.graphictests.performance.universal  --project-path .
      -  cd TestProjects/BoatAttack && unity-config project set project-update false --project-path .
      -  curl -s https://artifactory.internal.unity3d.com/core-automation/tools/utr-standalone/utr.bat --output utr.bat
      -  pip install unity-downloader-cli --index-url https://artifactory.prd.it.unity3d.com/artifactory/api/pypi/pypi/simple --upgrade
      -  unity-downloader-cli -u 37c5ec4c3cb13853f9074c74cbac49a232178bd8 -p WindowsEditor -c editor -c il2cpp -c android  --wait --published-only
      -  NetSh Advfirewall set allprofiles state off
      -  |5-

                  git rev-parse HEAD | git show -s --format=%%cI > revdate.tmp
                  set /p GIT_REVISIONDATE=<revdate.tmp
                  echo %GIT_REVISIONDATE%
                  del revdate.tmp
                  utr --build-only --editor-location=WindowsEditor --extra-editor-arg="-addscenetobuild=Assets/scenes/Testing/benchmark_island-static.unity" --extra-editor-arg="-colorspace=Linear" --extra-editor-arg="-executemethod Editor.Setup" --extra-editor-arg="-packageundertestbranch=%GIT_BRANCH%" --extra-editor-arg="-packageundertestname=com.unity.render-pipelines.universal" --extra-editor-arg="-packageundertestrev=%GIT_REVISION%" --extra-editor-arg="-packageundertestrevdate=%GIT_REVISIONDATE%" --extra-editor-arg="-testCategory Performance" --platform=Android --player-save-path=players --scripting-backend=IL2CPP --suite=playmode --testproject=TestProjects\[PROJECT_FOLDER] --timeout=2700
    artifacts:
        logs:
            paths:
              -  "**/test-results/**"
              -  "TestProjects/BoatAttack/Logs/*.log"
        players:
            paths:
              -  "players/**"
URP_Performance_BoatAttack_Android_Vulkan_performance_editmode_build_il2cpp_apiNet4_Linear_trunk:
    name: URP_Performance_BoatAttack on Android_Vulkan_performance_editmode_build_il2cpp_apiNet4_Linear on version trunk
    agent:
        type: Unity::mobile::android
        image: mobile/android-execution-r19:stable
        flavor: b1.large
    variables:
        UPM_REGISTRY: https://artifactory-slo.bf.unity3d.com/artifactory/api/npm/upm-candidates
    commands:
      -  git clone https://github.com/Unity-Technologies/BoatAttack.git -b feature/benchmark TestProjects/BoatAttack
      -  choco source add -n Unity -s https://artifactory.prd.it.unity3d.com/artifactory/api/nuget/unity-choco-local
      -  choco install unity-config
      -  cd TestProjects/BoatAttack && unity-config project add dependency "com.unity.render-pipelines.core@file:../../../com.unity.render-pipelines.core" --project-path .
      -  cd TestProjects/BoatAttack && unity-config project add dependency "com.unity.render-pipelines.universal@file:../../../com.unity.render-pipelines.universal" --project-path .
      -  cd TestProjects/BoatAttack && unity-config project add dependency "com.unity.shadergraph@file:../../../com.unity.shadergraph" --project-path .
      -  cd TestProjects/BoatAttack && unity-config project add dependency com.unity.addressables@1.14.2 --project-path .
      -  cd TestProjects/BoatAttack && unity-config project add dependency com.unity.scriptablebuildpipeline@1.11.2 --project-path .
      -  cd TestProjects/BoatAttack && unity-config project add dependency com.unity.test-framework@1.1.18 --project-path .
      -  cd TestProjects/BoatAttack && unity-config project add dependency com.unity.test-framework.performance@2.3.1-preview --project-path .
      -  cd TestProjects/BoatAttack && unity-config project add dependency com.unity.test-framework.utp-reporter@1.0.2-preview --project-path .
      -  cd TestProjects/BoatAttack && unity-config project add dependency com.unity.test-framework.build@0.0.1-preview.12 --project-path .
      -  cd TestProjects/BoatAttack && unity-config project add dependency "com.unity.test.metadata-manager@ssh://git@github.cds.internal.unity3d.com/unity/com.unity.test.metadata-manager.git" --project-path .
      -  cd TestProjects/BoatAttack && unity-config project add dependency "com.unity.testing.graphics-performance@ssh://git@github.cds.internal.unity3d.com/unity/com.unity.testing.graphics-performance.git"  --project-path .
      -  cd TestProjects/BoatAttack && unity-config project add dependency "unity.graphictests.performance.universal@ssh://git@github.cds.internal.unity3d.com/unity/unity.graphictests.performance.universal.git" --project-path .
      -  cd TestProjects/BoatAttack && unity-config project add testable com.unity.cli-project-setup  --project-path .
      -  cd TestProjects/BoatAttack && unity-config project add testable com.unity.test.performance.runtimesettings  --project-path .
      -  cd TestProjects/BoatAttack && unity-config project add testable test.metadata-manager  --project-path .
      -  cd TestProjects/BoatAttack && unity-config project add testable com.unity.testing.graphics-performance --project-path .
      -  cd TestProjects/BoatAttack && unity-config project add testable com.unity.render-pipelines.core  --project-path .
      -  cd TestProjects/BoatAttack && unity-config project add testable unity.graphictests.performance.universal  --project-path .
      -  cd TestProjects/BoatAttack && unity-config project set project-update false --project-path .
      -  curl -s https://artifactory.internal.unity3d.com/core-automation/tools/utr-standalone/utr.bat --output utr.bat
      -  pip install unity-downloader-cli --index-url https://artifactory.prd.it.unity3d.com/artifactory/api/pypi/pypi/simple --upgrade
<<<<<<< HEAD
      -  unity-downloader-cli -u 5181ec54d595526303eb2714f480cbc3ee1911bd -p WindowsEditor -c editor -c il2cpp -c android  --wait --published-only
      -  '%ANDROID_SDK_ROOT%\platform-tools\adb.exe connect %BOKKEN_DEVICE_IP%'
      -  powershell %ANDROID_SDK_ROOT%\platform-tools\adb.exe devices
      -  NetSh Advfirewall set allprofiles state off
      -  |5-

                 set ANDROID_DEVICE_CONNECTION=%BOKKEN_DEVICE_IP%
                 utr --artifacts_path=test-results --editor-location=.Editor --extra-editor-arg="-colorspace=Linear" --performance-project-id=BoatAttack --platform=editmode --report-performance-data --reruncount=2 --scripting-backend=IL2CPP --suite=editor --testfilter=Build --testproject=.
      -  start %ANDROID_SDK_ROOT%\platform-tools\adb.exe kill-server
    artifacts:
        logs:
            paths:
              -  "**/test-results/**"
              -  "TestProjects/BoatAttack/Logs/*.log"
URP_Performance_BoatAttack_Android_Vulkan_performance_playmode_runtime_il2cpp_apiNet4_Linear_2020.2:
    name: URP_Performance_BoatAttack on Android_Vulkan_performance_playmode_runtime_il2cpp_apiNet4_Linear on version 2020.2
    agent:
        type: Unity::mobile::android
        image: mobile/android-execution-r19:stable
        flavor: b1.large
    variables:
        UPM_REGISTRY: https://artifactory-slo.bf.unity3d.com/artifactory/api/npm/upm-candidates
    commands:
      -  curl -s https://artifactory.internal.unity3d.com/core-automation/tools/utr-standalone/utr.bat --output utr.bat
      -  '%ANDROID_SDK_ROOT%\platform-tools\adb.exe connect %BOKKEN_DEVICE_IP%'
      -  powershell %ANDROID_SDK_ROOT%\platform-tools\adb.exe devices
      -  NetSh Advfirewall set allprofiles state off
      -  |5-

                 set ANDROID_DEVICE_CONNECTION=%BOKKEN_DEVICE_IP%
                 utr --artifacts_path=test-results --editor-location=WindowsEditor --extra-editor-arg="-colorspace=Linear" --performance-project-id=BoatAttack --platform=Android --player-connection-ip=auto --player-load-path=players --report-performance-data --reruncount=2 --scripting-backend=IL2CPP --suite=playmode --timeout=1200
      -  start %ANDROID_SDK_ROOT%\platform-tools\adb.exe kill-server
    artifacts:
        logs:
            paths:
              -  "**/test-results/**"
              -  "TestProjects/BoatAttack/Logs/*.log"
    dependencies:
      -  path: .yamato/urp_performance_boatattack-android-vulkan.yml#Build_URP_Performance_BoatAttack_Android_Vulkan_Player_il2cpp_apiNet4_Linear_2020.2
         rerun: on-new-revision
Build_URP_Performance_BoatAttack_Android_Vulkan_Player_il2cpp_apiNet4_Linear_2020.2:
    name: Build URP_Performance_BoatAttack on Android_Vulkan_il2cpp_apiNet4_Linear_Player on version 2020.2
    agent:
        type: Unity::VM
        image: mobile/android-execution-r19:stable
        flavor: b1.large
    variables:
        UPM_REGISTRY: https://artifactory-slo.bf.unity3d.com/artifactory/api/npm/upm-candidates
    commands:
      -  git clone https://github.com/Unity-Technologies/BoatAttack.git -b feature/benchmark TestProjects/BoatAttack
      -  choco source add -n Unity -s https://artifactory.prd.it.unity3d.com/artifactory/api/nuget/unity-choco-local
      -  choco install unity-config
      -  cd TestProjects/BoatAttack && unity-config project add dependency "com.unity.render-pipelines.core@file:../../../com.unity.render-pipelines.core" --project-path .
      -  cd TestProjects/BoatAttack && unity-config project add dependency "com.unity.render-pipelines.universal@file:../../../com.unity.render-pipelines.universal" --project-path .
      -  cd TestProjects/BoatAttack && unity-config project add dependency "com.unity.shadergraph@file:../../../com.unity.shadergraph" --project-path .
      -  cd TestProjects/BoatAttack && unity-config project add dependency com.unity.addressables@1.14.2 --project-path .
      -  cd TestProjects/BoatAttack && unity-config project add dependency com.unity.scriptablebuildpipeline@1.11.2 --project-path .
      -  cd TestProjects/BoatAttack && unity-config project add dependency com.unity.test-framework@1.1.18 --project-path .
      -  cd TestProjects/BoatAttack && unity-config project add dependency com.unity.test-framework.performance@2.3.1-preview --project-path .
      -  cd TestProjects/BoatAttack && unity-config project add dependency com.unity.test-framework.utp-reporter@1.0.2-preview --project-path .
      -  cd TestProjects/BoatAttack && unity-config project add dependency com.unity.test-framework.build@0.0.1-preview.12 --project-path .
      -  cd TestProjects/BoatAttack && unity-config project add dependency "com.unity.test.metadata-manager@ssh://git@github.cds.internal.unity3d.com/unity/com.unity.test.metadata-manager.git" --project-path .
      -  cd TestProjects/BoatAttack && unity-config project add dependency "com.unity.testing.graphics-performance@ssh://git@github.cds.internal.unity3d.com/unity/com.unity.testing.graphics-performance.git"  --project-path .
      -  cd TestProjects/BoatAttack && unity-config project add dependency "unity.graphictests.performance.universal@ssh://git@github.cds.internal.unity3d.com/unity/unity.graphictests.performance.universal.git" --project-path .
      -  cd TestProjects/BoatAttack && unity-config project add testable com.unity.cli-project-setup  --project-path .
      -  cd TestProjects/BoatAttack && unity-config project add testable com.unity.test.performance.runtimesettings  --project-path .
      -  cd TestProjects/BoatAttack && unity-config project add testable test.metadata-manager  --project-path .
      -  cd TestProjects/BoatAttack && unity-config project add testable com.unity.testing.graphics-performance --project-path .
      -  cd TestProjects/BoatAttack && unity-config project add testable com.unity.render-pipelines.core  --project-path .
      -  cd TestProjects/BoatAttack && unity-config project add testable unity.graphictests.performance.universal  --project-path .
      -  cd TestProjects/BoatAttack && unity-config project set project-update false --project-path .
      -  curl -s https://artifactory.internal.unity3d.com/core-automation/tools/utr-standalone/utr.bat --output utr.bat
      -  pip install unity-downloader-cli --index-url https://artifactory.prd.it.unity3d.com/artifactory/api/pypi/pypi/simple --upgrade
      -  unity-downloader-cli -u dff91d65251a9ab8c12af258ce88fee061d85a7d -p WindowsEditor -c editor -c il2cpp -c android  --wait --published-only
      -  NetSh Advfirewall set allprofiles state off
      -  |5-

                  git rev-parse HEAD | git show -s --format=%%cI > revdate.tmp
                  set /p GIT_REVISIONDATE=<revdate.tmp
                  echo %GIT_REVISIONDATE%
                  del revdate.tmp
                  utr --build-only --editor-location=WindowsEditor --extra-editor-arg="-addscenetobuild=Assets/scenes/Testing/benchmark_island-static.unity" --extra-editor-arg="-colorspace=Linear" --extra-editor-arg="-executemethod Editor.Setup" --extra-editor-arg="-packageundertestbranch=%GIT_BRANCH%" --extra-editor-arg="-packageundertestname=com.unity.render-pipelines.universal" --extra-editor-arg="-packageundertestrev=%GIT_REVISION%" --extra-editor-arg="-packageundertestrevdate=%GIT_REVISIONDATE%" --extra-editor-arg="-testCategory Performance" --platform=Android --player-save-path=players --scripting-backend=IL2CPP --suite=playmode --testproject=TestProjects\[PROJECT_FOLDER] --timeout=2700
    artifacts:
        logs:
            paths:
              -  "**/test-results/**"
              -  "TestProjects/BoatAttack/Logs/*.log"
        players:
            paths:
              -  "players/**"
URP_Performance_BoatAttack_Android_Vulkan_performance_editmode_build_il2cpp_apiNet4_Linear_2020.2:
    name: URP_Performance_BoatAttack on Android_Vulkan_performance_editmode_build_il2cpp_apiNet4_Linear on version 2020.2
    agent:
        type: Unity::mobile::android
        image: mobile/android-execution-r19:stable
        flavor: b1.large
    variables:
        UPM_REGISTRY: https://artifactory-slo.bf.unity3d.com/artifactory/api/npm/upm-candidates
    commands:
      -  git clone https://github.com/Unity-Technologies/BoatAttack.git -b feature/benchmark TestProjects/BoatAttack
      -  choco source add -n Unity -s https://artifactory.prd.it.unity3d.com/artifactory/api/nuget/unity-choco-local
      -  choco install unity-config
      -  cd TestProjects/BoatAttack && unity-config project add dependency "com.unity.render-pipelines.core@file:../../../com.unity.render-pipelines.core" --project-path .
      -  cd TestProjects/BoatAttack && unity-config project add dependency "com.unity.render-pipelines.universal@file:../../../com.unity.render-pipelines.universal" --project-path .
      -  cd TestProjects/BoatAttack && unity-config project add dependency "com.unity.shadergraph@file:../../../com.unity.shadergraph" --project-path .
      -  cd TestProjects/BoatAttack && unity-config project add dependency com.unity.addressables@1.14.2 --project-path .
      -  cd TestProjects/BoatAttack && unity-config project add dependency com.unity.scriptablebuildpipeline@1.11.2 --project-path .
      -  cd TestProjects/BoatAttack && unity-config project add dependency com.unity.test-framework@1.1.18 --project-path .
      -  cd TestProjects/BoatAttack && unity-config project add dependency com.unity.test-framework.performance@2.3.1-preview --project-path .
      -  cd TestProjects/BoatAttack && unity-config project add dependency com.unity.test-framework.utp-reporter@1.0.2-preview --project-path .
      -  cd TestProjects/BoatAttack && unity-config project add dependency com.unity.test-framework.build@0.0.1-preview.12 --project-path .
      -  cd TestProjects/BoatAttack && unity-config project add dependency "com.unity.test.metadata-manager@ssh://git@github.cds.internal.unity3d.com/unity/com.unity.test.metadata-manager.git" --project-path .
      -  cd TestProjects/BoatAttack && unity-config project add dependency "com.unity.testing.graphics-performance@ssh://git@github.cds.internal.unity3d.com/unity/com.unity.testing.graphics-performance.git"  --project-path .
      -  cd TestProjects/BoatAttack && unity-config project add dependency "unity.graphictests.performance.universal@ssh://git@github.cds.internal.unity3d.com/unity/unity.graphictests.performance.universal.git" --project-path .
      -  cd TestProjects/BoatAttack && unity-config project add testable com.unity.cli-project-setup  --project-path .
      -  cd TestProjects/BoatAttack && unity-config project add testable com.unity.test.performance.runtimesettings  --project-path .
      -  cd TestProjects/BoatAttack && unity-config project add testable test.metadata-manager  --project-path .
      -  cd TestProjects/BoatAttack && unity-config project add testable com.unity.testing.graphics-performance --project-path .
      -  cd TestProjects/BoatAttack && unity-config project add testable com.unity.render-pipelines.core  --project-path .
      -  cd TestProjects/BoatAttack && unity-config project add testable unity.graphictests.performance.universal  --project-path .
      -  cd TestProjects/BoatAttack && unity-config project set project-update false --project-path .
      -  curl -s https://artifactory.internal.unity3d.com/core-automation/tools/utr-standalone/utr.bat --output utr.bat
      -  pip install unity-downloader-cli --index-url https://artifactory.prd.it.unity3d.com/artifactory/api/pypi/pypi/simple --upgrade
      -  unity-downloader-cli -u dff91d65251a9ab8c12af258ce88fee061d85a7d -p WindowsEditor -c editor -c il2cpp -c android  --wait --published-only
      -  '%ANDROID_SDK_ROOT%\platform-tools\adb.exe connect %BOKKEN_DEVICE_IP%'
      -  powershell %ANDROID_SDK_ROOT%\platform-tools\adb.exe devices
=======
      -  unity-downloader-cli -u 37c5ec4c3cb13853f9074c74cbac49a232178bd8 -p WindowsEditor -c editor -c il2cpp -c android  --wait --published-only
>>>>>>> 8120e7f7
      -  NetSh Advfirewall set allprofiles state off
      -  |5-

                 set ANDROID_DEVICE_CONNECTION=%BOKKEN_DEVICE_IP%
                 utr --artifacts_path=test-results --editor-location=.Editor --extra-editor-arg="-colorspace=Linear" --performance-project-id=BoatAttack --platform=editmode --report-performance-data --reruncount=2 --scripting-backend=IL2CPP --suite=editor --testfilter=Build --testproject=.
      -  start %ANDROID_SDK_ROOT%\platform-tools\adb.exe kill-server
    artifacts:
        logs:
            paths:
              -  "**/test-results/**"
              -  "TestProjects/BoatAttack/Logs/*.log"
URP_Performance_BoatAttack_Android_Vulkan_performance_playmode_runtime_il2cpp_apiNet4_Linear_CUSTOM-REVISION:
    name: URP_Performance_BoatAttack on Android_Vulkan_performance_playmode_runtime_il2cpp_apiNet4_Linear on version CUSTOM-REVISION
    agent:
        type: Unity::mobile::android
        image: mobile/android-execution-r19:stable
        flavor: b1.large
    variables:
        UPM_REGISTRY: https://artifactory-slo.bf.unity3d.com/artifactory/api/npm/upm-candidates
        CUSTOM_REVISION: custom_revision_not_set
    commands:
      -  curl -s https://artifactory.internal.unity3d.com/core-automation/tools/utr-standalone/utr.bat --output utr.bat
      -  '%ANDROID_SDK_ROOT%\platform-tools\adb.exe connect %BOKKEN_DEVICE_IP%'
      -  powershell %ANDROID_SDK_ROOT%\platform-tools\adb.exe devices
      -  NetSh Advfirewall set allprofiles state off
      -  |5-

                 set ANDROID_DEVICE_CONNECTION=%BOKKEN_DEVICE_IP%
                 utr --artifacts_path=test-results --editor-location=WindowsEditor --extra-editor-arg="-colorspace=Linear" --performance-project-id=BoatAttack --platform=Android --player-connection-ip=auto --player-load-path=players --report-performance-data --reruncount=2 --scripting-backend=IL2CPP --suite=playmode --timeout=1200
      -  start %ANDROID_SDK_ROOT%\platform-tools\adb.exe kill-server
    artifacts:
        logs:
            paths:
              -  "**/test-results/**"
              -  "TestProjects/BoatAttack/Logs/*.log"
    dependencies:
      -  path: .yamato/_editor_priming.yml#editor:priming:CUSTOM-REVISION:android
         rerun: always
      -  path: .yamato/urp_performance_boatattack-android-vulkan.yml#Build_URP_Performance_BoatAttack_Android_Vulkan_Player_il2cpp_apiNet4_Linear_CUSTOM-REVISION
         rerun: always
Build_URP_Performance_BoatAttack_Android_Vulkan_Player_il2cpp_apiNet4_Linear_CUSTOM-REVISION:
    name: Build URP_Performance_BoatAttack on Android_Vulkan_il2cpp_apiNet4_Linear_Player on version CUSTOM-REVISION
    agent:
        type: Unity::VM
        image: mobile/android-execution-r19:stable
        flavor: b1.large
    variables:
        UPM_REGISTRY: https://artifactory-slo.bf.unity3d.com/artifactory/api/npm/upm-candidates
        CUSTOM_REVISION: custom_revision_not_set
    commands:
      -  git clone https://github.com/Unity-Technologies/BoatAttack.git -b feature/benchmark TestProjects/BoatAttack
      -  choco source add -n Unity -s https://artifactory.prd.it.unity3d.com/artifactory/api/nuget/unity-choco-local
      -  choco install unity-config
      -  cd TestProjects/BoatAttack && unity-config project add dependency "com.unity.render-pipelines.core@file:../../../com.unity.render-pipelines.core" --project-path .
      -  cd TestProjects/BoatAttack && unity-config project add dependency "com.unity.render-pipelines.universal@file:../../../com.unity.render-pipelines.universal" --project-path .
      -  cd TestProjects/BoatAttack && unity-config project add dependency "com.unity.shadergraph@file:../../../com.unity.shadergraph" --project-path .
      -  cd TestProjects/BoatAttack && unity-config project add dependency com.unity.addressables@1.14.2 --project-path .
      -  cd TestProjects/BoatAttack && unity-config project add dependency com.unity.scriptablebuildpipeline@1.11.2 --project-path .
      -  cd TestProjects/BoatAttack && unity-config project add dependency com.unity.test-framework@1.1.18 --project-path .
      -  cd TestProjects/BoatAttack && unity-config project add dependency com.unity.test-framework.performance@2.3.1-preview --project-path .
      -  cd TestProjects/BoatAttack && unity-config project add dependency com.unity.test-framework.utp-reporter@1.0.2-preview --project-path .
      -  cd TestProjects/BoatAttack && unity-config project add dependency com.unity.test-framework.build@0.0.1-preview.12 --project-path .
      -  cd TestProjects/BoatAttack && unity-config project add dependency "com.unity.test.metadata-manager@ssh://git@github.cds.internal.unity3d.com/unity/com.unity.test.metadata-manager.git" --project-path .
      -  cd TestProjects/BoatAttack && unity-config project add dependency "com.unity.testing.graphics-performance@ssh://git@github.cds.internal.unity3d.com/unity/com.unity.testing.graphics-performance.git"  --project-path .
      -  cd TestProjects/BoatAttack && unity-config project add dependency "unity.graphictests.performance.universal@ssh://git@github.cds.internal.unity3d.com/unity/unity.graphictests.performance.universal.git" --project-path .
      -  cd TestProjects/BoatAttack && unity-config project add testable com.unity.cli-project-setup  --project-path .
      -  cd TestProjects/BoatAttack && unity-config project add testable com.unity.test.performance.runtimesettings  --project-path .
      -  cd TestProjects/BoatAttack && unity-config project add testable test.metadata-manager  --project-path .
      -  cd TestProjects/BoatAttack && unity-config project add testable com.unity.testing.graphics-performance --project-path .
      -  cd TestProjects/BoatAttack && unity-config project add testable com.unity.render-pipelines.core  --project-path .
      -  cd TestProjects/BoatAttack && unity-config project add testable unity.graphictests.performance.universal  --project-path .
      -  cd TestProjects/BoatAttack && unity-config project set project-update false --project-path .
      -  curl -s https://artifactory.internal.unity3d.com/core-automation/tools/utr-standalone/utr.bat --output utr.bat
      -  pip install unity-downloader-cli --index-url https://artifactory.prd.it.unity3d.com/artifactory/api/pypi/pypi/simple --upgrade
      -  unity-downloader-cli --source-file unity_revision.txt -p WindowsEditor -c editor -c il2cpp -c android  --wait --published-only
      -  NetSh Advfirewall set allprofiles state off
      -  |5-

                  git rev-parse HEAD | git show -s --format=%%cI > revdate.tmp
                  set /p GIT_REVISIONDATE=<revdate.tmp
                  echo %GIT_REVISIONDATE%
                  del revdate.tmp
                  utr --build-only --editor-location=WindowsEditor --extra-editor-arg="-addscenetobuild=Assets/scenes/Testing/benchmark_island-static.unity" --extra-editor-arg="-colorspace=Linear" --extra-editor-arg="-executemethod Editor.Setup" --extra-editor-arg="-packageundertestbranch=%GIT_BRANCH%" --extra-editor-arg="-packageundertestname=com.unity.render-pipelines.universal" --extra-editor-arg="-packageundertestrev=%GIT_REVISION%" --extra-editor-arg="-packageundertestrevdate=%GIT_REVISIONDATE%" --extra-editor-arg="-testCategory Performance" --platform=Android --player-save-path=players --scripting-backend=IL2CPP --suite=playmode --testproject=TestProjects\[PROJECT_FOLDER] --timeout=2700
    artifacts:
        logs:
            paths:
              -  "**/test-results/**"
              -  "TestProjects/BoatAttack/Logs/*.log"
        players:
            paths:
              -  "players/**"
    dependencies:
      -  path: .yamato/_editor_priming.yml#editor:priming:CUSTOM-REVISION:android
         rerun: always
URP_Performance_BoatAttack_Android_Vulkan_performance_editmode_build_il2cpp_apiNet4_Linear_CUSTOM-REVISION:
    name: URP_Performance_BoatAttack on Android_Vulkan_performance_editmode_build_il2cpp_apiNet4_Linear on version CUSTOM-REVISION
    agent:
        type: Unity::mobile::android
        image: mobile/android-execution-r19:stable
        flavor: b1.large
    variables:
        UPM_REGISTRY: https://artifactory-slo.bf.unity3d.com/artifactory/api/npm/upm-candidates
        CUSTOM_REVISION: custom_revision_not_set
    commands:
      -  git clone https://github.com/Unity-Technologies/BoatAttack.git -b feature/benchmark TestProjects/BoatAttack
      -  choco source add -n Unity -s https://artifactory.prd.it.unity3d.com/artifactory/api/nuget/unity-choco-local
      -  choco install unity-config
      -  cd TestProjects/BoatAttack && unity-config project add dependency "com.unity.render-pipelines.core@file:../../../com.unity.render-pipelines.core" --project-path .
      -  cd TestProjects/BoatAttack && unity-config project add dependency "com.unity.render-pipelines.universal@file:../../../com.unity.render-pipelines.universal" --project-path .
      -  cd TestProjects/BoatAttack && unity-config project add dependency "com.unity.shadergraph@file:../../../com.unity.shadergraph" --project-path .
      -  cd TestProjects/BoatAttack && unity-config project add dependency com.unity.addressables@1.14.2 --project-path .
      -  cd TestProjects/BoatAttack && unity-config project add dependency com.unity.scriptablebuildpipeline@1.11.2 --project-path .
      -  cd TestProjects/BoatAttack && unity-config project add dependency com.unity.test-framework@1.1.18 --project-path .
      -  cd TestProjects/BoatAttack && unity-config project add dependency com.unity.test-framework.performance@2.3.1-preview --project-path .
      -  cd TestProjects/BoatAttack && unity-config project add dependency com.unity.test-framework.utp-reporter@1.0.2-preview --project-path .
      -  cd TestProjects/BoatAttack && unity-config project add dependency com.unity.test-framework.build@0.0.1-preview.12 --project-path .
      -  cd TestProjects/BoatAttack && unity-config project add dependency "com.unity.test.metadata-manager@ssh://git@github.cds.internal.unity3d.com/unity/com.unity.test.metadata-manager.git" --project-path .
      -  cd TestProjects/BoatAttack && unity-config project add dependency "com.unity.testing.graphics-performance@ssh://git@github.cds.internal.unity3d.com/unity/com.unity.testing.graphics-performance.git"  --project-path .
      -  cd TestProjects/BoatAttack && unity-config project add dependency "unity.graphictests.performance.universal@ssh://git@github.cds.internal.unity3d.com/unity/unity.graphictests.performance.universal.git" --project-path .
      -  cd TestProjects/BoatAttack && unity-config project add testable com.unity.cli-project-setup  --project-path .
      -  cd TestProjects/BoatAttack && unity-config project add testable com.unity.test.performance.runtimesettings  --project-path .
      -  cd TestProjects/BoatAttack && unity-config project add testable test.metadata-manager  --project-path .
      -  cd TestProjects/BoatAttack && unity-config project add testable com.unity.testing.graphics-performance --project-path .
      -  cd TestProjects/BoatAttack && unity-config project add testable com.unity.render-pipelines.core  --project-path .
      -  cd TestProjects/BoatAttack && unity-config project add testable unity.graphictests.performance.universal  --project-path .
      -  cd TestProjects/BoatAttack && unity-config project set project-update false --project-path .
      -  curl -s https://artifactory.internal.unity3d.com/core-automation/tools/utr-standalone/utr.bat --output utr.bat
      -  pip install unity-downloader-cli --index-url https://artifactory.prd.it.unity3d.com/artifactory/api/pypi/pypi/simple --upgrade
      -  unity-downloader-cli --source-file unity_revision.txt -p WindowsEditor -c editor -c il2cpp -c android  --wait --published-only
      -  '%ANDROID_SDK_ROOT%\platform-tools\adb.exe connect %BOKKEN_DEVICE_IP%'
      -  powershell %ANDROID_SDK_ROOT%\platform-tools\adb.exe devices
      -  NetSh Advfirewall set allprofiles state off
      -  |5-

                 set ANDROID_DEVICE_CONNECTION=%BOKKEN_DEVICE_IP%
                 utr --artifacts_path=test-results --editor-location=.Editor --extra-editor-arg="-colorspace=Linear" --performance-project-id=BoatAttack --platform=editmode --report-performance-data --reruncount=2 --scripting-backend=IL2CPP --suite=editor --testfilter=Build --testproject=.
      -  start %ANDROID_SDK_ROOT%\platform-tools\adb.exe kill-server
    artifacts:
        logs:
            paths:
              -  "**/test-results/**"
              -  "TestProjects/BoatAttack/Logs/*.log"
    dependencies:
      -  path: .yamato/_editor_priming.yml#editor:priming:CUSTOM-REVISION:android
         rerun: always<|MERGE_RESOLUTION|>--- conflicted
+++ resolved
@@ -112,136 +112,9 @@
       -  cd TestProjects/BoatAttack && unity-config project set project-update false --project-path .
       -  curl -s https://artifactory.internal.unity3d.com/core-automation/tools/utr-standalone/utr.bat --output utr.bat
       -  pip install unity-downloader-cli --index-url https://artifactory.prd.it.unity3d.com/artifactory/api/pypi/pypi/simple --upgrade
-<<<<<<< HEAD
-      -  unity-downloader-cli -u 5181ec54d595526303eb2714f480cbc3ee1911bd -p WindowsEditor -c editor -c il2cpp -c android  --wait --published-only
-      -  '%ANDROID_SDK_ROOT%\platform-tools\adb.exe connect %BOKKEN_DEVICE_IP%'
-      -  powershell %ANDROID_SDK_ROOT%\platform-tools\adb.exe devices
-      -  NetSh Advfirewall set allprofiles state off
-      -  |5-
-
-                 set ANDROID_DEVICE_CONNECTION=%BOKKEN_DEVICE_IP%
-                 utr --artifacts_path=test-results --editor-location=.Editor --extra-editor-arg="-colorspace=Linear" --performance-project-id=BoatAttack --platform=editmode --report-performance-data --reruncount=2 --scripting-backend=IL2CPP --suite=editor --testfilter=Build --testproject=.
-      -  start %ANDROID_SDK_ROOT%\platform-tools\adb.exe kill-server
-    artifacts:
-        logs:
-            paths:
-              -  "**/test-results/**"
-              -  "TestProjects/BoatAttack/Logs/*.log"
-URP_Performance_BoatAttack_Android_Vulkan_performance_playmode_runtime_il2cpp_apiNet4_Linear_2020.2:
-    name: URP_Performance_BoatAttack on Android_Vulkan_performance_playmode_runtime_il2cpp_apiNet4_Linear on version 2020.2
-    agent:
-        type: Unity::mobile::android
-        image: mobile/android-execution-r19:stable
-        flavor: b1.large
-    variables:
-        UPM_REGISTRY: https://artifactory-slo.bf.unity3d.com/artifactory/api/npm/upm-candidates
-    commands:
-      -  curl -s https://artifactory.internal.unity3d.com/core-automation/tools/utr-standalone/utr.bat --output utr.bat
-      -  '%ANDROID_SDK_ROOT%\platform-tools\adb.exe connect %BOKKEN_DEVICE_IP%'
-      -  powershell %ANDROID_SDK_ROOT%\platform-tools\adb.exe devices
-      -  NetSh Advfirewall set allprofiles state off
-      -  |5-
-
-                 set ANDROID_DEVICE_CONNECTION=%BOKKEN_DEVICE_IP%
-                 utr --artifacts_path=test-results --editor-location=WindowsEditor --extra-editor-arg="-colorspace=Linear" --performance-project-id=BoatAttack --platform=Android --player-connection-ip=auto --player-load-path=players --report-performance-data --reruncount=2 --scripting-backend=IL2CPP --suite=playmode --timeout=1200
-      -  start %ANDROID_SDK_ROOT%\platform-tools\adb.exe kill-server
-    artifacts:
-        logs:
-            paths:
-              -  "**/test-results/**"
-              -  "TestProjects/BoatAttack/Logs/*.log"
-    dependencies:
-      -  path: .yamato/urp_performance_boatattack-android-vulkan.yml#Build_URP_Performance_BoatAttack_Android_Vulkan_Player_il2cpp_apiNet4_Linear_2020.2
-         rerun: on-new-revision
-Build_URP_Performance_BoatAttack_Android_Vulkan_Player_il2cpp_apiNet4_Linear_2020.2:
-    name: Build URP_Performance_BoatAttack on Android_Vulkan_il2cpp_apiNet4_Linear_Player on version 2020.2
-    agent:
-        type: Unity::VM
-        image: mobile/android-execution-r19:stable
-        flavor: b1.large
-    variables:
-        UPM_REGISTRY: https://artifactory-slo.bf.unity3d.com/artifactory/api/npm/upm-candidates
-    commands:
-      -  git clone https://github.com/Unity-Technologies/BoatAttack.git -b feature/benchmark TestProjects/BoatAttack
-      -  choco source add -n Unity -s https://artifactory.prd.it.unity3d.com/artifactory/api/nuget/unity-choco-local
-      -  choco install unity-config
-      -  cd TestProjects/BoatAttack && unity-config project add dependency "com.unity.render-pipelines.core@file:../../../com.unity.render-pipelines.core" --project-path .
-      -  cd TestProjects/BoatAttack && unity-config project add dependency "com.unity.render-pipelines.universal@file:../../../com.unity.render-pipelines.universal" --project-path .
-      -  cd TestProjects/BoatAttack && unity-config project add dependency "com.unity.shadergraph@file:../../../com.unity.shadergraph" --project-path .
-      -  cd TestProjects/BoatAttack && unity-config project add dependency com.unity.addressables@1.14.2 --project-path .
-      -  cd TestProjects/BoatAttack && unity-config project add dependency com.unity.scriptablebuildpipeline@1.11.2 --project-path .
-      -  cd TestProjects/BoatAttack && unity-config project add dependency com.unity.test-framework@1.1.18 --project-path .
-      -  cd TestProjects/BoatAttack && unity-config project add dependency com.unity.test-framework.performance@2.3.1-preview --project-path .
-      -  cd TestProjects/BoatAttack && unity-config project add dependency com.unity.test-framework.utp-reporter@1.0.2-preview --project-path .
-      -  cd TestProjects/BoatAttack && unity-config project add dependency com.unity.test-framework.build@0.0.1-preview.12 --project-path .
-      -  cd TestProjects/BoatAttack && unity-config project add dependency "com.unity.test.metadata-manager@ssh://git@github.cds.internal.unity3d.com/unity/com.unity.test.metadata-manager.git" --project-path .
-      -  cd TestProjects/BoatAttack && unity-config project add dependency "com.unity.testing.graphics-performance@ssh://git@github.cds.internal.unity3d.com/unity/com.unity.testing.graphics-performance.git"  --project-path .
-      -  cd TestProjects/BoatAttack && unity-config project add dependency "unity.graphictests.performance.universal@ssh://git@github.cds.internal.unity3d.com/unity/unity.graphictests.performance.universal.git" --project-path .
-      -  cd TestProjects/BoatAttack && unity-config project add testable com.unity.cli-project-setup  --project-path .
-      -  cd TestProjects/BoatAttack && unity-config project add testable com.unity.test.performance.runtimesettings  --project-path .
-      -  cd TestProjects/BoatAttack && unity-config project add testable test.metadata-manager  --project-path .
-      -  cd TestProjects/BoatAttack && unity-config project add testable com.unity.testing.graphics-performance --project-path .
-      -  cd TestProjects/BoatAttack && unity-config project add testable com.unity.render-pipelines.core  --project-path .
-      -  cd TestProjects/BoatAttack && unity-config project add testable unity.graphictests.performance.universal  --project-path .
-      -  cd TestProjects/BoatAttack && unity-config project set project-update false --project-path .
-      -  curl -s https://artifactory.internal.unity3d.com/core-automation/tools/utr-standalone/utr.bat --output utr.bat
-      -  pip install unity-downloader-cli --index-url https://artifactory.prd.it.unity3d.com/artifactory/api/pypi/pypi/simple --upgrade
-      -  unity-downloader-cli -u dff91d65251a9ab8c12af258ce88fee061d85a7d -p WindowsEditor -c editor -c il2cpp -c android  --wait --published-only
-      -  NetSh Advfirewall set allprofiles state off
-      -  |5-
-
-                  git rev-parse HEAD | git show -s --format=%%cI > revdate.tmp
-                  set /p GIT_REVISIONDATE=<revdate.tmp
-                  echo %GIT_REVISIONDATE%
-                  del revdate.tmp
-                  utr --build-only --editor-location=WindowsEditor --extra-editor-arg="-addscenetobuild=Assets/scenes/Testing/benchmark_island-static.unity" --extra-editor-arg="-colorspace=Linear" --extra-editor-arg="-executemethod Editor.Setup" --extra-editor-arg="-packageundertestbranch=%GIT_BRANCH%" --extra-editor-arg="-packageundertestname=com.unity.render-pipelines.universal" --extra-editor-arg="-packageundertestrev=%GIT_REVISION%" --extra-editor-arg="-packageundertestrevdate=%GIT_REVISIONDATE%" --extra-editor-arg="-testCategory Performance" --platform=Android --player-save-path=players --scripting-backend=IL2CPP --suite=playmode --testproject=TestProjects\[PROJECT_FOLDER] --timeout=2700
-    artifacts:
-        logs:
-            paths:
-              -  "**/test-results/**"
-              -  "TestProjects/BoatAttack/Logs/*.log"
-        players:
-            paths:
-              -  "players/**"
-URP_Performance_BoatAttack_Android_Vulkan_performance_editmode_build_il2cpp_apiNet4_Linear_2020.2:
-    name: URP_Performance_BoatAttack on Android_Vulkan_performance_editmode_build_il2cpp_apiNet4_Linear on version 2020.2
-    agent:
-        type: Unity::mobile::android
-        image: mobile/android-execution-r19:stable
-        flavor: b1.large
-    variables:
-        UPM_REGISTRY: https://artifactory-slo.bf.unity3d.com/artifactory/api/npm/upm-candidates
-    commands:
-      -  git clone https://github.com/Unity-Technologies/BoatAttack.git -b feature/benchmark TestProjects/BoatAttack
-      -  choco source add -n Unity -s https://artifactory.prd.it.unity3d.com/artifactory/api/nuget/unity-choco-local
-      -  choco install unity-config
-      -  cd TestProjects/BoatAttack && unity-config project add dependency "com.unity.render-pipelines.core@file:../../../com.unity.render-pipelines.core" --project-path .
-      -  cd TestProjects/BoatAttack && unity-config project add dependency "com.unity.render-pipelines.universal@file:../../../com.unity.render-pipelines.universal" --project-path .
-      -  cd TestProjects/BoatAttack && unity-config project add dependency "com.unity.shadergraph@file:../../../com.unity.shadergraph" --project-path .
-      -  cd TestProjects/BoatAttack && unity-config project add dependency com.unity.addressables@1.14.2 --project-path .
-      -  cd TestProjects/BoatAttack && unity-config project add dependency com.unity.scriptablebuildpipeline@1.11.2 --project-path .
-      -  cd TestProjects/BoatAttack && unity-config project add dependency com.unity.test-framework@1.1.18 --project-path .
-      -  cd TestProjects/BoatAttack && unity-config project add dependency com.unity.test-framework.performance@2.3.1-preview --project-path .
-      -  cd TestProjects/BoatAttack && unity-config project add dependency com.unity.test-framework.utp-reporter@1.0.2-preview --project-path .
-      -  cd TestProjects/BoatAttack && unity-config project add dependency com.unity.test-framework.build@0.0.1-preview.12 --project-path .
-      -  cd TestProjects/BoatAttack && unity-config project add dependency "com.unity.test.metadata-manager@ssh://git@github.cds.internal.unity3d.com/unity/com.unity.test.metadata-manager.git" --project-path .
-      -  cd TestProjects/BoatAttack && unity-config project add dependency "com.unity.testing.graphics-performance@ssh://git@github.cds.internal.unity3d.com/unity/com.unity.testing.graphics-performance.git"  --project-path .
-      -  cd TestProjects/BoatAttack && unity-config project add dependency "unity.graphictests.performance.universal@ssh://git@github.cds.internal.unity3d.com/unity/unity.graphictests.performance.universal.git" --project-path .
-      -  cd TestProjects/BoatAttack && unity-config project add testable com.unity.cli-project-setup  --project-path .
-      -  cd TestProjects/BoatAttack && unity-config project add testable com.unity.test.performance.runtimesettings  --project-path .
-      -  cd TestProjects/BoatAttack && unity-config project add testable test.metadata-manager  --project-path .
-      -  cd TestProjects/BoatAttack && unity-config project add testable com.unity.testing.graphics-performance --project-path .
-      -  cd TestProjects/BoatAttack && unity-config project add testable com.unity.render-pipelines.core  --project-path .
-      -  cd TestProjects/BoatAttack && unity-config project add testable unity.graphictests.performance.universal  --project-path .
-      -  cd TestProjects/BoatAttack && unity-config project set project-update false --project-path .
-      -  curl -s https://artifactory.internal.unity3d.com/core-automation/tools/utr-standalone/utr.bat --output utr.bat
-      -  pip install unity-downloader-cli --index-url https://artifactory.prd.it.unity3d.com/artifactory/api/pypi/pypi/simple --upgrade
-      -  unity-downloader-cli -u dff91d65251a9ab8c12af258ce88fee061d85a7d -p WindowsEditor -c editor -c il2cpp -c android  --wait --published-only
-      -  '%ANDROID_SDK_ROOT%\platform-tools\adb.exe connect %BOKKEN_DEVICE_IP%'
-      -  powershell %ANDROID_SDK_ROOT%\platform-tools\adb.exe devices
-=======
       -  unity-downloader-cli -u 37c5ec4c3cb13853f9074c74cbac49a232178bd8 -p WindowsEditor -c editor -c il2cpp -c android  --wait --published-only
->>>>>>> 8120e7f7
+      -  '%ANDROID_SDK_ROOT%\platform-tools\adb.exe connect %BOKKEN_DEVICE_IP%'
+      -  powershell %ANDROID_SDK_ROOT%\platform-tools\adb.exe devices
       -  NetSh Advfirewall set allprofiles state off
       -  |5-
 
