 
# This file is generated by .yamato/ruamel/build.py. Don't edit this file manually. 
# Introduce any changes under .yamato/config/*.metafile files (for most cases) or under .yamato/ruamel/* within Python (more elaborate cases), and rerun build.py to regenerate all .yml files. 
# Read more under .yamato/docs/readme.md 

Universal_Android_OpenGLES3_Standalone_2020.2:
    name: Universal on Android_OpenGLES3_Standalone on version 2020.2
    agent:
        type: Unity::mobile::android
        image: mobile/android-execution-r19:stable
        flavor: b1.large
    variables:
        UPM_REGISTRY: https://artifactory-slo.bf.unity3d.com/artifactory/api/npm/upm-candidates
    commands:
      -  curl -s https://artifactory.internal.unity3d.com/core-automation/tools/utr-standalone/utr.bat --output utr.bat
<<<<<<< HEAD
      -  pip install unity-downloader-cli --extra-index-url https://artifactory.eu-cph-1.unityops.net/api/pypi/common-python/simple --upgrade
      -  unity-downloader-cli -u 0d4996d84e47ca136a0c046b2990fb8d76cda81d -p WindowsEditor -c editor -c il2cpp -c android  --wait --published-only
=======
>>>>>>> d1061be9
      -  '%ANDROID_SDK_ROOT%\platform-tools\adb.exe connect %BOKKEN_DEVICE_IP%'
      -  powershell %ANDROID_SDK_ROOT%\platform-tools\adb.exe devices
      -  NetSh Advfirewall set allprofiles state off
      -  |5-

                 set ANDROID_DEVICE_CONNECTION=%BOKKEN_DEVICE_IP%
                 utr --suite=playmode --platform=Android --editor-location=WindowsEditor --artifacts_path=test-results --player-load-path=players --scripting-backend=il2cpp --timeout=1200
      -  start %ANDROID_SDK_ROOT%\platform-tools\adb.exe kill-server
    artifacts:
        logs:
            paths:
              -  "**/test-results/**"
<<<<<<< HEAD
=======
    skip_checkout: true
Build_Universal_Android_OpenGLES3_Player_trunk:
    name: Build Universal on Android_OpenGLES3_Player on version trunk
    agent:
        type: Unity::VM
        image: mobile/android-execution-r19:stable
        flavor: b1.large
    variables:
        UPM_REGISTRY: https://artifactory-slo.bf.unity3d.com/artifactory/api/npm/upm-candidates
    dependencies:
      -  path: .yamato/_editor.yml#editor:priming:trunk:android
         rerun: on-new-revision
    commands:
      -  curl -s https://artifactory.internal.unity3d.com/core-automation/tools/utr-standalone/utr.bat --output utr.bat
      -  pip install unity-downloader-cli --index-url https://artifactory.prd.it.unity3d.com/artifactory/api/pypi/pypi/simple --upgrade
      -  unity-downloader-cli --source-file %YAMATO_SOURCE_DIR%/unity_revision.txt -p WindowsEditor -c editor -c il2cpp -c android  --wait --published-only
      -  mklink /d WindowsEditor\Data\PlaybackEngines\AndroidPlayer\OpenJDK %JAVA_HOME%
      -  mklink /d WindowsEditor\Data\PlaybackEngines\AndroidPlayer\SDK %ANDROID_SDK_ROOT%
      -  mklink /d WindowsEditor\Data\PlaybackEngines\AndroidPlayer\NDK %ANDROID_NDK_ROOT%
      -  utr --suite=playmode --platform=Android --testproject=TestProjects\UniversalGraphicsTest --editor-location=WindowsEditor --artifacts_path=test-results --player-save-path=players --scripting-backend=il2cpp --timeout=1800 --build-only
    artifacts:
        logs:
            paths:
              -  "**/test-results/**"
        players:
            paths:
              -  "players/**"
Universal_Android_OpenGLES3_Standalone_fast-trunk:
    name: Universal on Android_OpenGLES3_Standalone on version fast-trunk
    agent:
        type: Unity::mobile::android
        image: mobile/android-execution-r19:stable
        flavor: b1.large
    variables:
        UPM_REGISTRY: https://artifactory-slo.bf.unity3d.com/artifactory/api/npm/upm-candidates
>>>>>>> d1061be9
    dependencies:
      -  path: .yamato/universal-android-opengles3.yml#Build_Universal_Android_OpenGLES3_Player_2020.2
         rerun: on-new-revision
<<<<<<< HEAD
=======
      -  path: .yamato/universal-android-opengles3.yml#Build_Universal_Android_OpenGLES3_Player_fast-trunk
         rerun: on-new-revision
    commands:
      -  curl -s https://artifactory.internal.unity3d.com/core-automation/tools/utr-standalone/utr.bat --output utr.bat
      -  '%ANDROID_SDK_ROOT%\platform-tools\adb.exe connect %BOKKEN_DEVICE_IP%'
      -  powershell %ANDROID_SDK_ROOT%\platform-tools\adb.exe devices
      -  NetSh Advfirewall set allprofiles state off
      -  |5-

                 set ANDROID_DEVICE_CONNECTION=%BOKKEN_DEVICE_IP%
                 utr --suite=playmode --platform=Android --editor-location=WindowsEditor --artifacts_path=test-results --player-load-path=players --scripting-backend=il2cpp --timeout=1200
      -  start %ANDROID_SDK_ROOT%\platform-tools\adb.exe kill-server
    artifacts:
        logs:
            paths:
              -  "**/test-results/**"
>>>>>>> d1061be9
    skip_checkout: true
Build_Universal_Android_OpenGLES3_Player_2020.2:
    name: Build Universal on Android_OpenGLES3_Player on version 2020.2
    agent:
        type: Unity::VM
        image: mobile/android-execution-r19:stable
        flavor: b1.large
    variables:
        UPM_REGISTRY: https://artifactory-slo.bf.unity3d.com/artifactory/api/npm/upm-candidates
    commands:
      -  curl -s https://artifactory.internal.unity3d.com/core-automation/tools/utr-standalone/utr.bat --output utr.bat
<<<<<<< HEAD
      -  pip install unity-downloader-cli --extra-index-url https://artifactory.eu-cph-1.unityops.net/api/pypi/common-python/simple --upgrade
      -  unity-downloader-cli -u 0d4996d84e47ca136a0c046b2990fb8d76cda81d -p WindowsEditor -c editor -c il2cpp -c android  --wait --published-only
=======
      -  pip install unity-downloader-cli --index-url https://artifactory.prd.it.unity3d.com/artifactory/api/pypi/pypi/simple --upgrade
      -  unity-downloader-cli --source-file %YAMATO_SOURCE_DIR%/unity_revision.txt -p WindowsEditor -c editor -c il2cpp -c android  --wait --published-only
>>>>>>> d1061be9
      -  mklink /d WindowsEditor\Data\PlaybackEngines\AndroidPlayer\OpenJDK %JAVA_HOME%
      -  mklink /d WindowsEditor\Data\PlaybackEngines\AndroidPlayer\SDK %ANDROID_SDK_ROOT%
      -  mklink /d WindowsEditor\Data\PlaybackEngines\AndroidPlayer\NDK %ANDROID_NDK_ROOT%
      -  utr --suite=playmode --platform=Android --testproject=TestProjects\UniversalGraphicsTest --editor-location=WindowsEditor --artifacts_path=test-results --player-save-path=players --scripting-backend=il2cpp --timeout=1200 --build-only
    artifacts:
        logs:
            paths:
              -  "**/test-results/**"
        players:
            paths:
              -  "players/**"
Universal_Android_OpenGLES3_Standalone_CUSTOM-REVISION:
    name: Universal on Android_OpenGLES3_Standalone on version CUSTOM-REVISION
    agent:
        type: Unity::mobile::android
        image: mobile/android-execution-r19:stable
        flavor: b1.large
    variables:
        UPM_REGISTRY: https://artifactory-slo.bf.unity3d.com/artifactory/api/npm/upm-candidates
        CUSTOM_REVISION: custom_revision_not_set
    commands:
      -  curl -s https://artifactory.internal.unity3d.com/core-automation/tools/utr-standalone/utr.bat --output utr.bat
<<<<<<< HEAD
      -  pip install unity-downloader-cli --extra-index-url https://artifactory.eu-cph-1.unityops.net/api/pypi/common-python/simple --upgrade
      -  unity-downloader-cli -u $CUSTOM_REVISION -p WindowsEditor -c editor -c il2cpp -c android  --wait --published-only
=======
>>>>>>> d1061be9
      -  '%ANDROID_SDK_ROOT%\platform-tools\adb.exe connect %BOKKEN_DEVICE_IP%'
      -  powershell %ANDROID_SDK_ROOT%\platform-tools\adb.exe devices
      -  NetSh Advfirewall set allprofiles state off
      -  |5-

                 set ANDROID_DEVICE_CONNECTION=%BOKKEN_DEVICE_IP%
                 utr --suite=playmode --platform=Android --editor-location=WindowsEditor --artifacts_path=test-results --player-load-path=players --scripting-backend=il2cpp --timeout=1200
      -  start %ANDROID_SDK_ROOT%\platform-tools\adb.exe kill-server
    artifacts:
        logs:
            paths:
              -  "**/test-results/**"
    dependencies:
      -  path: .yamato/universal-android-opengles3.yml#Build_Universal_Android_OpenGLES3_Player_CUSTOM-REVISION
         rerun: always
    skip_checkout: true
Build_Universal_Android_OpenGLES3_Player_CUSTOM-REVISION:
    name: Build Universal on Android_OpenGLES3_Player on version CUSTOM-REVISION
    agent:
        type: Unity::VM
        image: mobile/android-execution-r19:stable
        flavor: b1.large
    variables:
        UPM_REGISTRY: https://artifactory-slo.bf.unity3d.com/artifactory/api/npm/upm-candidates
        CUSTOM_REVISION: custom_revision_not_set
    commands:
      -  curl -s https://artifactory.internal.unity3d.com/core-automation/tools/utr-standalone/utr.bat --output utr.bat
<<<<<<< HEAD
      -  pip install unity-downloader-cli --extra-index-url https://artifactory.eu-cph-1.unityops.net/api/pypi/common-python/simple --upgrade
      -  unity-downloader-cli -u $CUSTOM_REVISION -p WindowsEditor -c editor -c il2cpp -c android  --wait --published-only
=======
      -  pip install unity-downloader-cli --index-url https://artifactory.prd.it.unity3d.com/artifactory/api/pypi/pypi/simple --upgrade
      -  unity-downloader-cli --source-file %YAMATO_SOURCE_DIR%/unity_revision.txt -p WindowsEditor -c editor -c il2cpp -c android  --wait --published-only
>>>>>>> d1061be9
      -  mklink /d WindowsEditor\Data\PlaybackEngines\AndroidPlayer\OpenJDK %JAVA_HOME%
      -  mklink /d WindowsEditor\Data\PlaybackEngines\AndroidPlayer\SDK %ANDROID_SDK_ROOT%
      -  mklink /d WindowsEditor\Data\PlaybackEngines\AndroidPlayer\NDK %ANDROID_NDK_ROOT%
      -  utr --suite=playmode --platform=Android --testproject=TestProjects\UniversalGraphicsTest --editor-location=WindowsEditor --artifacts_path=test-results --player-save-path=players --scripting-backend=il2cpp --timeout=1200 --build-only
    artifacts:
        logs:
            paths:
              -  "**/test-results/**"
        players:
            paths:
              -  "players/**"<|MERGE_RESOLUTION|>--- conflicted
+++ resolved
@@ -13,11 +13,6 @@
         UPM_REGISTRY: https://artifactory-slo.bf.unity3d.com/artifactory/api/npm/upm-candidates
     commands:
       -  curl -s https://artifactory.internal.unity3d.com/core-automation/tools/utr-standalone/utr.bat --output utr.bat
-<<<<<<< HEAD
-      -  pip install unity-downloader-cli --extra-index-url https://artifactory.eu-cph-1.unityops.net/api/pypi/common-python/simple --upgrade
-      -  unity-downloader-cli -u 0d4996d84e47ca136a0c046b2990fb8d76cda81d -p WindowsEditor -c editor -c il2cpp -c android  --wait --published-only
-=======
->>>>>>> d1061be9
       -  '%ANDROID_SDK_ROOT%\platform-tools\adb.exe connect %BOKKEN_DEVICE_IP%'
       -  powershell %ANDROID_SDK_ROOT%\platform-tools\adb.exe devices
       -  NetSh Advfirewall set allprofiles state off
@@ -30,66 +25,9 @@
         logs:
             paths:
               -  "**/test-results/**"
-<<<<<<< HEAD
-=======
-    skip_checkout: true
-Build_Universal_Android_OpenGLES3_Player_trunk:
-    name: Build Universal on Android_OpenGLES3_Player on version trunk
-    agent:
-        type: Unity::VM
-        image: mobile/android-execution-r19:stable
-        flavor: b1.large
-    variables:
-        UPM_REGISTRY: https://artifactory-slo.bf.unity3d.com/artifactory/api/npm/upm-candidates
-    dependencies:
-      -  path: .yamato/_editor.yml#editor:priming:trunk:android
-         rerun: on-new-revision
-    commands:
-      -  curl -s https://artifactory.internal.unity3d.com/core-automation/tools/utr-standalone/utr.bat --output utr.bat
-      -  pip install unity-downloader-cli --index-url https://artifactory.prd.it.unity3d.com/artifactory/api/pypi/pypi/simple --upgrade
-      -  unity-downloader-cli --source-file %YAMATO_SOURCE_DIR%/unity_revision.txt -p WindowsEditor -c editor -c il2cpp -c android  --wait --published-only
-      -  mklink /d WindowsEditor\Data\PlaybackEngines\AndroidPlayer\OpenJDK %JAVA_HOME%
-      -  mklink /d WindowsEditor\Data\PlaybackEngines\AndroidPlayer\SDK %ANDROID_SDK_ROOT%
-      -  mklink /d WindowsEditor\Data\PlaybackEngines\AndroidPlayer\NDK %ANDROID_NDK_ROOT%
-      -  utr --suite=playmode --platform=Android --testproject=TestProjects\UniversalGraphicsTest --editor-location=WindowsEditor --artifacts_path=test-results --player-save-path=players --scripting-backend=il2cpp --timeout=1800 --build-only
-    artifacts:
-        logs:
-            paths:
-              -  "**/test-results/**"
-        players:
-            paths:
-              -  "players/**"
-Universal_Android_OpenGLES3_Standalone_fast-trunk:
-    name: Universal on Android_OpenGLES3_Standalone on version fast-trunk
-    agent:
-        type: Unity::mobile::android
-        image: mobile/android-execution-r19:stable
-        flavor: b1.large
-    variables:
-        UPM_REGISTRY: https://artifactory-slo.bf.unity3d.com/artifactory/api/npm/upm-candidates
->>>>>>> d1061be9
     dependencies:
       -  path: .yamato/universal-android-opengles3.yml#Build_Universal_Android_OpenGLES3_Player_2020.2
          rerun: on-new-revision
-<<<<<<< HEAD
-=======
-      -  path: .yamato/universal-android-opengles3.yml#Build_Universal_Android_OpenGLES3_Player_fast-trunk
-         rerun: on-new-revision
-    commands:
-      -  curl -s https://artifactory.internal.unity3d.com/core-automation/tools/utr-standalone/utr.bat --output utr.bat
-      -  '%ANDROID_SDK_ROOT%\platform-tools\adb.exe connect %BOKKEN_DEVICE_IP%'
-      -  powershell %ANDROID_SDK_ROOT%\platform-tools\adb.exe devices
-      -  NetSh Advfirewall set allprofiles state off
-      -  |5-
-
-                 set ANDROID_DEVICE_CONNECTION=%BOKKEN_DEVICE_IP%
-                 utr --suite=playmode --platform=Android --editor-location=WindowsEditor --artifacts_path=test-results --player-load-path=players --scripting-backend=il2cpp --timeout=1200
-      -  start %ANDROID_SDK_ROOT%\platform-tools\adb.exe kill-server
-    artifacts:
-        logs:
-            paths:
-              -  "**/test-results/**"
->>>>>>> d1061be9
     skip_checkout: true
 Build_Universal_Android_OpenGLES3_Player_2020.2:
     name: Build Universal on Android_OpenGLES3_Player on version 2020.2
@@ -101,17 +39,12 @@
         UPM_REGISTRY: https://artifactory-slo.bf.unity3d.com/artifactory/api/npm/upm-candidates
     commands:
       -  curl -s https://artifactory.internal.unity3d.com/core-automation/tools/utr-standalone/utr.bat --output utr.bat
-<<<<<<< HEAD
-      -  pip install unity-downloader-cli --extra-index-url https://artifactory.eu-cph-1.unityops.net/api/pypi/common-python/simple --upgrade
-      -  unity-downloader-cli -u 0d4996d84e47ca136a0c046b2990fb8d76cda81d -p WindowsEditor -c editor -c il2cpp -c android  --wait --published-only
-=======
-      -  pip install unity-downloader-cli --index-url https://artifactory.prd.it.unity3d.com/artifactory/api/pypi/pypi/simple --upgrade
-      -  unity-downloader-cli --source-file %YAMATO_SOURCE_DIR%/unity_revision.txt -p WindowsEditor -c editor -c il2cpp -c android  --wait --published-only
->>>>>>> d1061be9
+      -  pip install unity-downloader-cli --index-url https://artifactory.eu-cph-1.unityops.net/api/pypi/common-python/simple --upgrade
+      -  unity-downloader-cli -u 0d4996d84e47ca136a0c046b2990fb8d76cda81 -p WindowsEditor -c editor -c il2cpp -c android  --wait --published-only
       -  mklink /d WindowsEditor\Data\PlaybackEngines\AndroidPlayer\OpenJDK %JAVA_HOME%
       -  mklink /d WindowsEditor\Data\PlaybackEngines\AndroidPlayer\SDK %ANDROID_SDK_ROOT%
       -  mklink /d WindowsEditor\Data\PlaybackEngines\AndroidPlayer\NDK %ANDROID_NDK_ROOT%
-      -  utr --suite=playmode --platform=Android --testproject=TestProjects\UniversalGraphicsTest --editor-location=WindowsEditor --artifacts_path=test-results --player-save-path=players --scripting-backend=il2cpp --timeout=1200 --build-only
+      -  utr --suite=playmode --platform=Android --testproject=TestProjects\UniversalGraphicsTest --editor-location=WindowsEditor --artifacts_path=test-results --player-save-path=players --scripting-backend=il2cpp --timeout=1800 --build-only
     artifacts:
         logs:
             paths:
@@ -130,11 +63,6 @@
         CUSTOM_REVISION: custom_revision_not_set
     commands:
       -  curl -s https://artifactory.internal.unity3d.com/core-automation/tools/utr-standalone/utr.bat --output utr.bat
-<<<<<<< HEAD
-      -  pip install unity-downloader-cli --extra-index-url https://artifactory.eu-cph-1.unityops.net/api/pypi/common-python/simple --upgrade
-      -  unity-downloader-cli -u $CUSTOM_REVISION -p WindowsEditor -c editor -c il2cpp -c android  --wait --published-only
-=======
->>>>>>> d1061be9
       -  '%ANDROID_SDK_ROOT%\platform-tools\adb.exe connect %BOKKEN_DEVICE_IP%'
       -  powershell %ANDROID_SDK_ROOT%\platform-tools\adb.exe devices
       -  NetSh Advfirewall set allprofiles state off
@@ -162,17 +90,12 @@
         CUSTOM_REVISION: custom_revision_not_set
     commands:
       -  curl -s https://artifactory.internal.unity3d.com/core-automation/tools/utr-standalone/utr.bat --output utr.bat
-<<<<<<< HEAD
-      -  pip install unity-downloader-cli --extra-index-url https://artifactory.eu-cph-1.unityops.net/api/pypi/common-python/simple --upgrade
+      -  pip install unity-downloader-cli --index-url https://artifactory.eu-cph-1.unityops.net/api/pypi/common-python/simple --upgrade
       -  unity-downloader-cli -u $CUSTOM_REVISION -p WindowsEditor -c editor -c il2cpp -c android  --wait --published-only
-=======
-      -  pip install unity-downloader-cli --index-url https://artifactory.prd.it.unity3d.com/artifactory/api/pypi/pypi/simple --upgrade
-      -  unity-downloader-cli --source-file %YAMATO_SOURCE_DIR%/unity_revision.txt -p WindowsEditor -c editor -c il2cpp -c android  --wait --published-only
->>>>>>> d1061be9
       -  mklink /d WindowsEditor\Data\PlaybackEngines\AndroidPlayer\OpenJDK %JAVA_HOME%
       -  mklink /d WindowsEditor\Data\PlaybackEngines\AndroidPlayer\SDK %ANDROID_SDK_ROOT%
       -  mklink /d WindowsEditor\Data\PlaybackEngines\AndroidPlayer\NDK %ANDROID_NDK_ROOT%
-      -  utr --suite=playmode --platform=Android --testproject=TestProjects\UniversalGraphicsTest --editor-location=WindowsEditor --artifacts_path=test-results --player-save-path=players --scripting-backend=il2cpp --timeout=1200 --build-only
+      -  utr --suite=playmode --platform=Android --testproject=TestProjects\UniversalGraphicsTest --editor-location=WindowsEditor --artifacts_path=test-results --player-save-path=players --scripting-backend=il2cpp --timeout=1800 --build-only
     artifacts:
         logs:
             paths:
