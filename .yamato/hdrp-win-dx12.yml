 
# This file is generated by .yamato/ruamel/build.py. Don't edit this file manually. 
# Introduce any changes under .yamato/config/*.metafile files (for most cases) or under .yamato/ruamel/* within Python (more elaborate cases), and rerun build.py to regenerate all .yml files. 
# Read more under .yamato/docs/readme.md 

HDRP_Win_DX12_playmode_mono_apiNet2_Linear_trunk:
    name: HDRP on Win_DX12_playmode_mono_apiNet2_Linear on version trunk
    agent:
        type: Unity::VM::GPU
        image: graphics-foundation/win10-dxr:stable
        flavor: b1.xlarge
        model: rtx2080
    variables:
        UPM_REGISTRY: https://artifactory-slo.bf.unity3d.com/artifactory/api/npm/upm-candidates
    commands:
      -  curl -s https://artifactory.internal.unity3d.com/core-automation/tools/utr-standalone/utr.bat --output TestProjects/HDRP_Tests/utr.bat
      -  pip install unity-downloader-cli --index-url https://artifactory.prd.it.unity3d.com/artifactory/api/pypi/pypi/simple --upgrade
      -  cd TestProjects/HDRP_Tests && unity-downloader-cli -u 5181ec54d595526303eb2714f480cbc3ee1911bd -c editor -c il2cpp  --wait --published-only
      -  |5-

                  git rev-parse HEAD | git show -s --format=%%cI > revdate.tmp
                  set /p GIT_REVISIONDATE=<revdate.tmp
                  echo %GIT_REVISIONDATE%
                  del revdate.tmp
                  cd TestProjects/HDRP_Tests && utr --suite=playmode --testproject=. --editor-location=.Editor --artifacts_path=test-results --scripting-backend=Mono2x --extra-editor-arg="-colorspace=Linear" --reruncount=2 --extra-editor-arg="-force-d3d12"
    artifacts:
        logs:
            paths:
              -  "**/test-results/**"
              -  "TestProjects/HDRP_Tests/Logs/*.log"
HDRP_Win_DX12_playmode_XR_mono_apiNet2_Linear_trunk:
    name: HDRP on Win_DX12_playmode_XR_mono_apiNet2_Linear on version trunk
    agent:
        type: Unity::VM::GPU
        image: graphics-foundation/win10-dxr:stable
        flavor: b1.xlarge
        model: rtx2080
    variables:
        UPM_REGISTRY: https://artifactory-slo.bf.unity3d.com/artifactory/api/npm/upm-candidates
    commands:
      -  curl -s https://artifactory.internal.unity3d.com/core-automation/tools/utr-standalone/utr.bat --output TestProjects/HDRP_Tests/utr.bat
      -  pip install unity-downloader-cli --index-url https://artifactory.prd.it.unity3d.com/artifactory/api/pypi/pypi/simple --upgrade
      -  cd TestProjects/HDRP_Tests && unity-downloader-cli -u 5181ec54d595526303eb2714f480cbc3ee1911bd -c editor -c il2cpp  --wait --published-only
      -  |5-

                  git rev-parse HEAD | git show -s --format=%%cI > revdate.tmp
                  set /p GIT_REVISIONDATE=<revdate.tmp
                  echo %GIT_REVISIONDATE%
                  del revdate.tmp
                  cd TestProjects/HDRP_Tests && utr --suite=playmode --testproject=. --editor-location=.Editor --artifacts_path=test-results --scripting-backend=Mono2x --extra-editor-arg="-colorspace=Linear" --reruncount=2 --extra-editor-arg="-xr-tests" --extra-editor-arg="-force-d3d12"
    artifacts:
        logs:
            paths:
              -  "**/test-results/**"
              -  "TestProjects/HDRP_Tests/Logs/*.log"
HDRP_Win_DX12_playmode_NonRenderGraph_mono_apiNet2_Linear_trunk:
    name: HDRP on Win_DX12_playmode_NonRenderGraph_mono_apiNet2_Linear on version trunk
    agent:
        type: Unity::VM::GPU
        image: graphics-foundation/win10-dxr:stable
        flavor: b1.xlarge
        model: rtx2080
    variables:
        UPM_REGISTRY: https://artifactory-slo.bf.unity3d.com/artifactory/api/npm/upm-candidates
    commands:
      -  curl -s https://artifactory.internal.unity3d.com/core-automation/tools/utr-standalone/utr.bat --output TestProjects/HDRP_Tests/utr.bat
      -  pip install unity-downloader-cli --index-url https://artifactory.prd.it.unity3d.com/artifactory/api/pypi/pypi/simple --upgrade
      -  cd TestProjects/HDRP_Tests && unity-downloader-cli -u 5181ec54d595526303eb2714f480cbc3ee1911bd -c editor -c il2cpp  --wait --published-only
      -  |5-

                  git rev-parse HEAD | git show -s --format=%%cI > revdate.tmp
                  set /p GIT_REVISIONDATE=<revdate.tmp
                  echo %GIT_REVISIONDATE%
                  del revdate.tmp
                  cd TestProjects/HDRP_Tests && utr --suite=playmode --testproject=. --editor-location=.Editor --artifacts_path=test-results --scripting-backend=Mono2x --extra-editor-arg="-colorspace=Linear" --reruncount=2 --extra-editor-arg="-non-rendergraph-tests" --extra-editor-arg="-force-d3d12"
    artifacts:
        logs:
            paths:
              -  "**/test-results/**"
              -  "TestProjects/HDRP_Tests/Logs/*.log"
HDRP_Win_DX12_editmode_mono_apiNet2_Linear_trunk:
    name: HDRP on Win_DX12_editmode_mono_apiNet2_Linear on version trunk
    agent:
        type: Unity::VM
        image: graphics-foundation/win10-dxr:stable
        flavor: b1.xlarge
    variables:
        UPM_REGISTRY: https://artifactory-slo.bf.unity3d.com/artifactory/api/npm/upm-candidates
    commands:
      -  curl -s https://artifactory.internal.unity3d.com/core-automation/tools/utr-standalone/utr.bat --output TestProjects/HDRP_Tests/utr.bat
      -  pip install unity-downloader-cli --index-url https://artifactory.prd.it.unity3d.com/artifactory/api/pypi/pypi/simple --upgrade
      -  cd TestProjects/HDRP_Tests && unity-downloader-cli -u 5181ec54d595526303eb2714f480cbc3ee1911bd -c editor -c il2cpp  --wait --published-only
      -  |5-

                  git rev-parse HEAD | git show -s --format=%%cI > revdate.tmp
                  set /p GIT_REVISIONDATE=<revdate.tmp
                  echo %GIT_REVISIONDATE%
                  del revdate.tmp
                  cd TestProjects/HDRP_Tests && utr --suite=editor --platform=editmode --testproject=. --editor-location=.Editor --artifacts_path=test-results --scripting-backend=Mono2x --extra-editor-arg="-colorspace=Linear" --reruncount=2 --extra-editor-arg="-force-d3d12"
    artifacts:
        logs:
            paths:
              -  "**/test-results/**"
              -  "TestProjects/HDRP_Tests/Logs/*.log"
HDRP_Win_DX12_Standalone_mono_apiNet2_Linear_trunk:
    name: HDRP on Win_DX12_Standalone_mono_apiNet2_Linear on version trunk
    agent:
        type: Unity::VM::GPU
        image: graphics-foundation/win10-dxr:stable
        flavor: b1.xlarge
        model: rtx2080
    variables:
        UPM_REGISTRY: https://artifactory-slo.bf.unity3d.com/artifactory/api/npm/upm-candidates
    commands:
      -  curl -s https://artifactory.internal.unity3d.com/core-automation/tools/utr-standalone/utr.bat --output TestProjects/HDRP_RuntimeTests/utr.bat
      -  cd TestProjects/HDRP_RuntimeTests && utr --suite=playmode --platform=StandaloneWindows64 --artifacts_path=test-results --player-load-path=../../players --player-connection-ip=auto --scripting-backend=Mono2x --extra-editor-arg="-colorspace=Linear" --reruncount=2 --timeout=1200
    artifacts:
        logs:
            paths:
              -  "**/test-results/**"
              -  "TestProjects/HDRP_RuntimeTests/Logs/*.log"
    dependencies:
      -  path: .yamato/hdrp-win-dx12.yml#Build_HDRP_Win_DX12_Player_mono_apiNet2_Linear_trunk
         rerun: on-new-revision
Build_HDRP_Win_DX12_Player_mono_apiNet2_Linear_trunk:
    name: Build HDRP on Win_DX12_mono_apiNet2_Linear_Player on version trunk
    agent:
        type: Unity::VM
        image: graphics-foundation/win10-dxr:stable
        flavor: b1.xlarge
    variables:
        UPM_REGISTRY: https://artifactory-slo.bf.unity3d.com/artifactory/api/npm/upm-candidates
    commands:
      -  curl -s https://artifactory.internal.unity3d.com/core-automation/tools/utr-standalone/utr.bat --output TestProjects/HDRP_RuntimeTests/utr.bat
      -  pip install unity-downloader-cli --index-url https://artifactory.prd.it.unity3d.com/artifactory/api/pypi/pypi/simple --upgrade
      -  cd TestProjects/HDRP_RuntimeTests && unity-downloader-cli -u 5181ec54d595526303eb2714f480cbc3ee1911bd -c editor -c il2cpp  --wait --published-only
      -  |5-

                  git rev-parse HEAD | git show -s --format=%%cI > revdate.tmp
                  set /p GIT_REVISIONDATE=<revdate.tmp
                  echo %GIT_REVISIONDATE%
                  del revdate.tmp
                  cd TestProjects/HDRP_RuntimeTests && utr --suite=playmode --platform=StandaloneWindows64 --testproject=. --extra-editor-arg="-playergraphicsapi=Direct3D12" --editor-location=.Editor --artifacts_path=test-results --player-save-path=../../players --build-only --scripting-backend=Mono2x --extra-editor-arg="-colorspace=Linear" --timeout=1200 --extra-editor-arg="-executemethod" --extra-editor-arg="CustomBuild.BuildWindowsDX12Linear"
    artifacts:
        logs:
            paths:
              -  "**/test-results/**"
              -  "TestProjects/HDRP_Tests/Logs/*.log"
        players:
            paths:
              -  "players/**"
HDRP_Win_DX12_playmode_mono_apiNet2_Linear_2020.2:
    name: HDRP on Win_DX12_playmode_mono_apiNet2_Linear on version 2020.2
    agent:
        type: Unity::VM::GPU
        image: graphics-foundation/win10-dxr:stable
        flavor: b1.xlarge
        model: rtx2080
    variables:
        UPM_REGISTRY: https://artifactory-slo.bf.unity3d.com/artifactory/api/npm/upm-candidates
    commands:
      -  curl -s https://artifactory.internal.unity3d.com/core-automation/tools/utr-standalone/utr.bat --output TestProjects/HDRP_Tests/utr.bat
      -  pip install unity-downloader-cli --index-url https://artifactory.prd.it.unity3d.com/artifactory/api/pypi/pypi/simple --upgrade
      -  cd TestProjects/HDRP_Tests && unity-downloader-cli -u 2ea77e477b085e913ac2cdc798fcd655b010f1a2 -c editor -c il2cpp  --wait --published-only
      -  |5-

                  git rev-parse HEAD | git show -s --format=%%cI > revdate.tmp
                  set /p GIT_REVISIONDATE=<revdate.tmp
                  echo %GIT_REVISIONDATE%
                  del revdate.tmp
                  cd TestProjects/HDRP_Tests && utr --suite=playmode --testproject=. --editor-location=.Editor --artifacts_path=test-results --scripting-backend=Mono2x --extra-editor-arg="-colorspace=Linear" --reruncount=2 --extra-editor-arg="-force-d3d12"
    artifacts:
        logs:
            paths:
              -  "**/test-results/**"
              -  "TestProjects/HDRP_Tests/Logs/*.log"
HDRP_Win_DX12_playmode_XR_mono_apiNet2_Linear_2020.2:
    name: HDRP on Win_DX12_playmode_XR_mono_apiNet2_Linear on version 2020.2
    agent:
        type: Unity::VM::GPU
        image: graphics-foundation/win10-dxr:stable
        flavor: b1.xlarge
        model: rtx2080
    variables:
        UPM_REGISTRY: https://artifactory-slo.bf.unity3d.com/artifactory/api/npm/upm-candidates
    commands:
      -  curl -s https://artifactory.internal.unity3d.com/core-automation/tools/utr-standalone/utr.bat --output TestProjects/HDRP_Tests/utr.bat
      -  pip install unity-downloader-cli --index-url https://artifactory.prd.it.unity3d.com/artifactory/api/pypi/pypi/simple --upgrade
      -  cd TestProjects/HDRP_Tests && unity-downloader-cli -u 2ea77e477b085e913ac2cdc798fcd655b010f1a2 -c editor -c il2cpp  --wait --published-only
      -  |5-

                  git rev-parse HEAD | git show -s --format=%%cI > revdate.tmp
                  set /p GIT_REVISIONDATE=<revdate.tmp
                  echo %GIT_REVISIONDATE%
                  del revdate.tmp
                  cd TestProjects/HDRP_Tests && utr --suite=playmode --testproject=. --editor-location=.Editor --artifacts_path=test-results --scripting-backend=Mono2x --extra-editor-arg="-colorspace=Linear" --reruncount=2 --extra-editor-arg="-xr-tests" --extra-editor-arg="-force-d3d12"
    artifacts:
        logs:
            paths:
              -  "**/test-results/**"
              -  "TestProjects/HDRP_Tests/Logs/*.log"
HDRP_Win_DX12_playmode_NonRenderGraph_mono_apiNet2_Linear_2020.2:
    name: HDRP on Win_DX12_playmode_NonRenderGraph_mono_apiNet2_Linear on version 2020.2
    agent:
        type: Unity::VM::GPU
        image: graphics-foundation/win10-dxr:stable
        flavor: b1.xlarge
        model: rtx2080
    variables:
        UPM_REGISTRY: https://artifactory-slo.bf.unity3d.com/artifactory/api/npm/upm-candidates
    commands:
      -  curl -s https://artifactory.internal.unity3d.com/core-automation/tools/utr-standalone/utr.bat --output TestProjects/HDRP_Tests/utr.bat
      -  pip install unity-downloader-cli --index-url https://artifactory.prd.it.unity3d.com/artifactory/api/pypi/pypi/simple --upgrade
      -  cd TestProjects/HDRP_Tests && unity-downloader-cli -u 2ea77e477b085e913ac2cdc798fcd655b010f1a2 -c editor -c il2cpp  --wait --published-only
      -  |5-

                  git rev-parse HEAD | git show -s --format=%%cI > revdate.tmp
                  set /p GIT_REVISIONDATE=<revdate.tmp
                  echo %GIT_REVISIONDATE%
                  del revdate.tmp
                  cd TestProjects/HDRP_Tests && utr --suite=playmode --testproject=. --editor-location=.Editor --artifacts_path=test-results --scripting-backend=Mono2x --extra-editor-arg="-colorspace=Linear" --reruncount=2 --extra-editor-arg="-non-rendergraph-tests" --extra-editor-arg="-force-d3d12"
    artifacts:
        logs:
            paths:
              -  "**/test-results/**"
              -  "TestProjects/HDRP_Tests/Logs/*.log"
HDRP_Win_DX12_editmode_mono_apiNet2_Linear_2020.2:
    name: HDRP on Win_DX12_editmode_mono_apiNet2_Linear on version 2020.2
    agent:
        type: Unity::VM
        image: graphics-foundation/win10-dxr:stable
        flavor: b1.xlarge
    variables:
        UPM_REGISTRY: https://artifactory-slo.bf.unity3d.com/artifactory/api/npm/upm-candidates
    commands:
      -  curl -s https://artifactory.internal.unity3d.com/core-automation/tools/utr-standalone/utr.bat --output TestProjects/HDRP_Tests/utr.bat
      -  pip install unity-downloader-cli --index-url https://artifactory.prd.it.unity3d.com/artifactory/api/pypi/pypi/simple --upgrade
      -  cd TestProjects/HDRP_Tests && unity-downloader-cli -u 2ea77e477b085e913ac2cdc798fcd655b010f1a2 -c editor -c il2cpp  --wait --published-only
      -  |5-

                  git rev-parse HEAD | git show -s --format=%%cI > revdate.tmp
                  set /p GIT_REVISIONDATE=<revdate.tmp
                  echo %GIT_REVISIONDATE%
                  del revdate.tmp
                  cd TestProjects/HDRP_Tests && utr --suite=editor --platform=editmode --testproject=. --editor-location=.Editor --artifacts_path=test-results --scripting-backend=Mono2x --extra-editor-arg="-colorspace=Linear" --reruncount=2 --extra-editor-arg="-force-d3d12"
    artifacts:
        logs:
            paths:
              -  "**/test-results/**"
              -  "TestProjects/HDRP_Tests/Logs/*.log"
HDRP_Win_DX12_Standalone_mono_apiNet2_Linear_2020.2:
    name: HDRP on Win_DX12_Standalone_mono_apiNet2_Linear on version 2020.2
    agent:
        type: Unity::VM::GPU
        image: graphics-foundation/win10-dxr:stable
        flavor: b1.xlarge
        model: rtx2080
    variables:
        UPM_REGISTRY: https://artifactory-slo.bf.unity3d.com/artifactory/api/npm/upm-candidates
    commands:
      -  curl -s https://artifactory.internal.unity3d.com/core-automation/tools/utr-standalone/utr.bat --output TestProjects/HDRP_RuntimeTests/utr.bat
      -  cd TestProjects/HDRP_RuntimeTests && utr --suite=playmode --platform=StandaloneWindows64 --artifacts_path=test-results --player-load-path=../../players --player-connection-ip=auto --scripting-backend=Mono2x --extra-editor-arg="-colorspace=Linear" --reruncount=2 --timeout=1200
    artifacts:
        logs:
            paths:
              -  "**/test-results/**"
              -  "TestProjects/HDRP_RuntimeTests/Logs/*.log"
    dependencies:
      -  path: .yamato/hdrp-win-dx12.yml#Build_HDRP_Win_DX12_Player_mono_apiNet2_Linear_2020.2
         rerun: on-new-revision
Build_HDRP_Win_DX12_Player_mono_apiNet2_Linear_2020.2:
    name: Build HDRP on Win_DX12_mono_apiNet2_Linear_Player on version 2020.2
    agent:
        type: Unity::VM
        image: graphics-foundation/win10-dxr:stable
        flavor: b1.xlarge
    variables:
        UPM_REGISTRY: https://artifactory-slo.bf.unity3d.com/artifactory/api/npm/upm-candidates
    commands:
      -  curl -s https://artifactory.internal.unity3d.com/core-automation/tools/utr-standalone/utr.bat --output TestProjects/HDRP_RuntimeTests/utr.bat
      -  pip install unity-downloader-cli --index-url https://artifactory.prd.it.unity3d.com/artifactory/api/pypi/pypi/simple --upgrade
<<<<<<< HEAD
      -  cd TestProjects/HDRP_RuntimeTests && unity-downloader-cli -u 90b2443a8df13ecc935d91f85d723464f8a42028 -c editor -c il2cpp  --wait --published-only
      -  cd TestProjects/HDRP_RuntimeTests && utr --suite=playmode --platform=StandaloneWindows64 --testproject=. --editor-location=.Editor --artifacts_path=test-results --player-save-path=../../players --build-only --timeout=1200 --extra-editor-arg="-executemethod" --extra-editor-arg="CustomBuild.BuildWindowsDX12Linear"
=======
      -  cd TestProjects/HDRP_RuntimeTests && unity-downloader-cli -u 2ea77e477b085e913ac2cdc798fcd655b010f1a2 -c editor -c il2cpp  --wait --published-only
      -  |5-

                  git rev-parse HEAD | git show -s --format=%%cI > revdate.tmp
                  set /p GIT_REVISIONDATE=<revdate.tmp
                  echo %GIT_REVISIONDATE%
                  del revdate.tmp
                  cd TestProjects/HDRP_RuntimeTests && utr --suite=playmode --platform=StandaloneWindows64 --testproject=. --extra-editor-arg="-playergraphicsapi=Direct3D12" --editor-location=.Editor --artifacts_path=test-results --player-save-path=../../players --build-only --scripting-backend=Mono2x --extra-editor-arg="-colorspace=Linear" --timeout=1200 --extra-editor-arg="-executemethod" --extra-editor-arg="CustomBuild.BuildWindowsDX12Linear"
>>>>>>> 90948d0e
    artifacts:
        logs:
            paths:
              -  "**/test-results/**"
              -  "TestProjects/HDRP_Tests/Logs/*.log"
        players:
            paths:
              -  "players/**"
HDRP_Win_DX12_playmode_mono_apiNet2_Linear_CUSTOM-REVISION:
    name: HDRP on Win_DX12_playmode_mono_apiNet2_Linear on version CUSTOM-REVISION
    agent:
        type: Unity::VM::GPU
        image: graphics-foundation/win10-dxr:stable
        flavor: b1.xlarge
        model: rtx2080
    variables:
        UPM_REGISTRY: https://artifactory-slo.bf.unity3d.com/artifactory/api/npm/upm-candidates
        CUSTOM_REVISION: custom_revision_not_set
    commands:
      -  curl -s https://artifactory.internal.unity3d.com/core-automation/tools/utr-standalone/utr.bat --output TestProjects/HDRP_Tests/utr.bat
      -  pip install unity-downloader-cli --index-url https://artifactory.prd.it.unity3d.com/artifactory/api/pypi/pypi/simple --upgrade
      -  cd TestProjects/HDRP_Tests && unity-downloader-cli --source-file ../../unity_revision.txt -c editor -c il2cpp  --wait --published-only
      -  |5-

                  git rev-parse HEAD | git show -s --format=%%cI > revdate.tmp
                  set /p GIT_REVISIONDATE=<revdate.tmp
                  echo %GIT_REVISIONDATE%
                  del revdate.tmp
                  cd TestProjects/HDRP_Tests && utr --suite=playmode --testproject=. --editor-location=.Editor --artifacts_path=test-results --scripting-backend=Mono2x --extra-editor-arg="-colorspace=Linear" --reruncount=2 --extra-editor-arg="-force-d3d12"
    artifacts:
        logs:
            paths:
              -  "**/test-results/**"
              -  "TestProjects/HDRP_Tests/Logs/*.log"
    dependencies:
      -  path: .yamato/_editor_priming.yml#editor:priming:CUSTOM-REVISION:windows
         rerun: always
HDRP_Win_DX12_playmode_XR_mono_apiNet2_Linear_CUSTOM-REVISION:
    name: HDRP on Win_DX12_playmode_XR_mono_apiNet2_Linear on version CUSTOM-REVISION
    agent:
        type: Unity::VM::GPU
        image: graphics-foundation/win10-dxr:stable
        flavor: b1.xlarge
        model: rtx2080
    variables:
        UPM_REGISTRY: https://artifactory-slo.bf.unity3d.com/artifactory/api/npm/upm-candidates
        CUSTOM_REVISION: custom_revision_not_set
    commands:
      -  curl -s https://artifactory.internal.unity3d.com/core-automation/tools/utr-standalone/utr.bat --output TestProjects/HDRP_Tests/utr.bat
      -  pip install unity-downloader-cli --index-url https://artifactory.prd.it.unity3d.com/artifactory/api/pypi/pypi/simple --upgrade
      -  cd TestProjects/HDRP_Tests && unity-downloader-cli --source-file ../../unity_revision.txt -c editor -c il2cpp  --wait --published-only
      -  |5-

                  git rev-parse HEAD | git show -s --format=%%cI > revdate.tmp
                  set /p GIT_REVISIONDATE=<revdate.tmp
                  echo %GIT_REVISIONDATE%
                  del revdate.tmp
                  cd TestProjects/HDRP_Tests && utr --suite=playmode --testproject=. --editor-location=.Editor --artifacts_path=test-results --scripting-backend=Mono2x --extra-editor-arg="-colorspace=Linear" --reruncount=2 --extra-editor-arg="-xr-tests" --extra-editor-arg="-force-d3d12"
    artifacts:
        logs:
            paths:
              -  "**/test-results/**"
              -  "TestProjects/HDRP_Tests/Logs/*.log"
    dependencies:
      -  path: .yamato/_editor_priming.yml#editor:priming:CUSTOM-REVISION:windows
         rerun: always
HDRP_Win_DX12_playmode_NonRenderGraph_mono_apiNet2_Linear_CUSTOM-REVISION:
    name: HDRP on Win_DX12_playmode_NonRenderGraph_mono_apiNet2_Linear on version CUSTOM-REVISION
    agent:
        type: Unity::VM::GPU
        image: graphics-foundation/win10-dxr:stable
        flavor: b1.xlarge
        model: rtx2080
    variables:
        UPM_REGISTRY: https://artifactory-slo.bf.unity3d.com/artifactory/api/npm/upm-candidates
        CUSTOM_REVISION: custom_revision_not_set
    commands:
      -  curl -s https://artifactory.internal.unity3d.com/core-automation/tools/utr-standalone/utr.bat --output TestProjects/HDRP_Tests/utr.bat
      -  pip install unity-downloader-cli --index-url https://artifactory.prd.it.unity3d.com/artifactory/api/pypi/pypi/simple --upgrade
      -  cd TestProjects/HDRP_Tests && unity-downloader-cli --source-file ../../unity_revision.txt -c editor -c il2cpp  --wait --published-only
      -  |5-

                  git rev-parse HEAD | git show -s --format=%%cI > revdate.tmp
                  set /p GIT_REVISIONDATE=<revdate.tmp
                  echo %GIT_REVISIONDATE%
                  del revdate.tmp
                  cd TestProjects/HDRP_Tests && utr --suite=playmode --testproject=. --editor-location=.Editor --artifacts_path=test-results --scripting-backend=Mono2x --extra-editor-arg="-colorspace=Linear" --reruncount=2 --extra-editor-arg="-non-rendergraph-tests" --extra-editor-arg="-force-d3d12"
    artifacts:
        logs:
            paths:
              -  "**/test-results/**"
              -  "TestProjects/HDRP_Tests/Logs/*.log"
    dependencies:
      -  path: .yamato/_editor_priming.yml#editor:priming:CUSTOM-REVISION:windows
         rerun: always
HDRP_Win_DX12_editmode_mono_apiNet2_Linear_CUSTOM-REVISION:
    name: HDRP on Win_DX12_editmode_mono_apiNet2_Linear on version CUSTOM-REVISION
    agent:
        type: Unity::VM
        image: graphics-foundation/win10-dxr:stable
        flavor: b1.xlarge
    variables:
        UPM_REGISTRY: https://artifactory-slo.bf.unity3d.com/artifactory/api/npm/upm-candidates
        CUSTOM_REVISION: custom_revision_not_set
    commands:
      -  curl -s https://artifactory.internal.unity3d.com/core-automation/tools/utr-standalone/utr.bat --output TestProjects/HDRP_Tests/utr.bat
      -  pip install unity-downloader-cli --index-url https://artifactory.prd.it.unity3d.com/artifactory/api/pypi/pypi/simple --upgrade
      -  cd TestProjects/HDRP_Tests && unity-downloader-cli --source-file ../../unity_revision.txt -c editor -c il2cpp  --wait --published-only
      -  |5-

                  git rev-parse HEAD | git show -s --format=%%cI > revdate.tmp
                  set /p GIT_REVISIONDATE=<revdate.tmp
                  echo %GIT_REVISIONDATE%
                  del revdate.tmp
                  cd TestProjects/HDRP_Tests && utr --suite=editor --platform=editmode --testproject=. --editor-location=.Editor --artifacts_path=test-results --scripting-backend=Mono2x --extra-editor-arg="-colorspace=Linear" --reruncount=2 --extra-editor-arg="-force-d3d12"
    artifacts:
        logs:
            paths:
              -  "**/test-results/**"
              -  "TestProjects/HDRP_Tests/Logs/*.log"
    dependencies:
      -  path: .yamato/_editor_priming.yml#editor:priming:CUSTOM-REVISION:windows
         rerun: always
HDRP_Win_DX12_Standalone_mono_apiNet2_Linear_CUSTOM-REVISION:
    name: HDRP on Win_DX12_Standalone_mono_apiNet2_Linear on version CUSTOM-REVISION
    agent:
        type: Unity::VM::GPU
        image: graphics-foundation/win10-dxr:stable
        flavor: b1.xlarge
        model: rtx2080
    variables:
        UPM_REGISTRY: https://artifactory-slo.bf.unity3d.com/artifactory/api/npm/upm-candidates
        CUSTOM_REVISION: custom_revision_not_set
    commands:
      -  curl -s https://artifactory.internal.unity3d.com/core-automation/tools/utr-standalone/utr.bat --output TestProjects/HDRP_RuntimeTests/utr.bat
      -  cd TestProjects/HDRP_RuntimeTests && utr --suite=playmode --platform=StandaloneWindows64 --artifacts_path=test-results --player-load-path=../../players --player-connection-ip=auto --scripting-backend=Mono2x --extra-editor-arg="-colorspace=Linear" --reruncount=2 --timeout=1200
    artifacts:
        logs:
            paths:
              -  "**/test-results/**"
              -  "TestProjects/HDRP_RuntimeTests/Logs/*.log"
    dependencies:
      -  path: .yamato/_editor_priming.yml#editor:priming:CUSTOM-REVISION:windows
         rerun: always
      -  path: .yamato/hdrp-win-dx12.yml#Build_HDRP_Win_DX12_Player_mono_apiNet2_Linear_CUSTOM-REVISION
         rerun: always
Build_HDRP_Win_DX12_Player_mono_apiNet2_Linear_CUSTOM-REVISION:
    name: Build HDRP on Win_DX12_mono_apiNet2_Linear_Player on version CUSTOM-REVISION
    agent:
        type: Unity::VM
        image: graphics-foundation/win10-dxr:stable
        flavor: b1.xlarge
    variables:
        UPM_REGISTRY: https://artifactory-slo.bf.unity3d.com/artifactory/api/npm/upm-candidates
        CUSTOM_REVISION: custom_revision_not_set
    commands:
      -  curl -s https://artifactory.internal.unity3d.com/core-automation/tools/utr-standalone/utr.bat --output TestProjects/HDRP_RuntimeTests/utr.bat
      -  pip install unity-downloader-cli --index-url https://artifactory.prd.it.unity3d.com/artifactory/api/pypi/pypi/simple --upgrade
      -  cd TestProjects/HDRP_RuntimeTests && unity-downloader-cli --source-file ../../unity_revision.txt -c editor -c il2cpp  --wait --published-only
<<<<<<< HEAD
      -  cd TestProjects/HDRP_RuntimeTests && utr --suite=playmode --platform=StandaloneWindows64 --testproject=. --editor-location=.Editor --artifacts_path=test-results --player-save-path=../../players --build-only --timeout=1200 --extra-editor-arg="-executemethod" --extra-editor-arg="CustomBuild.BuildWindowsDX12Linear"
=======
      -  |5-

                  git rev-parse HEAD | git show -s --format=%%cI > revdate.tmp
                  set /p GIT_REVISIONDATE=<revdate.tmp
                  echo %GIT_REVISIONDATE%
                  del revdate.tmp
                  cd TestProjects/HDRP_RuntimeTests && utr --suite=playmode --platform=StandaloneWindows64 --testproject=. --extra-editor-arg="-playergraphicsapi=Direct3D12" --editor-location=.Editor --artifacts_path=test-results --player-save-path=../../players --build-only --scripting-backend=Mono2x --extra-editor-arg="-colorspace=Linear" --timeout=1200 --extra-editor-arg="-executemethod" --extra-editor-arg="CustomBuild.BuildWindowsDX12Linear"
>>>>>>> 90948d0e
    artifacts:
        logs:
            paths:
              -  "**/test-results/**"
              -  "TestProjects/HDRP_Tests/Logs/*.log"
        players:
            paths:
              -  "players/**"
    dependencies:
      -  path: .yamato/_editor_priming.yml#editor:priming:CUSTOM-REVISION:windows
         rerun: always<|MERGE_RESOLUTION|>--- conflicted
+++ resolved
@@ -279,10 +279,6 @@
     commands:
       -  curl -s https://artifactory.internal.unity3d.com/core-automation/tools/utr-standalone/utr.bat --output TestProjects/HDRP_RuntimeTests/utr.bat
       -  pip install unity-downloader-cli --index-url https://artifactory.prd.it.unity3d.com/artifactory/api/pypi/pypi/simple --upgrade
-<<<<<<< HEAD
-      -  cd TestProjects/HDRP_RuntimeTests && unity-downloader-cli -u 90b2443a8df13ecc935d91f85d723464f8a42028 -c editor -c il2cpp  --wait --published-only
-      -  cd TestProjects/HDRP_RuntimeTests && utr --suite=playmode --platform=StandaloneWindows64 --testproject=. --editor-location=.Editor --artifacts_path=test-results --player-save-path=../../players --build-only --timeout=1200 --extra-editor-arg="-executemethod" --extra-editor-arg="CustomBuild.BuildWindowsDX12Linear"
-=======
       -  cd TestProjects/HDRP_RuntimeTests && unity-downloader-cli -u 2ea77e477b085e913ac2cdc798fcd655b010f1a2 -c editor -c il2cpp  --wait --published-only
       -  |5-
 
@@ -291,7 +287,6 @@
                   echo %GIT_REVISIONDATE%
                   del revdate.tmp
                   cd TestProjects/HDRP_RuntimeTests && utr --suite=playmode --platform=StandaloneWindows64 --testproject=. --extra-editor-arg="-playergraphicsapi=Direct3D12" --editor-location=.Editor --artifacts_path=test-results --player-save-path=../../players --build-only --scripting-backend=Mono2x --extra-editor-arg="-colorspace=Linear" --timeout=1200 --extra-editor-arg="-executemethod" --extra-editor-arg="CustomBuild.BuildWindowsDX12Linear"
->>>>>>> 90948d0e
     artifacts:
         logs:
             paths:
@@ -451,9 +446,6 @@
       -  curl -s https://artifactory.internal.unity3d.com/core-automation/tools/utr-standalone/utr.bat --output TestProjects/HDRP_RuntimeTests/utr.bat
       -  pip install unity-downloader-cli --index-url https://artifactory.prd.it.unity3d.com/artifactory/api/pypi/pypi/simple --upgrade
       -  cd TestProjects/HDRP_RuntimeTests && unity-downloader-cli --source-file ../../unity_revision.txt -c editor -c il2cpp  --wait --published-only
-<<<<<<< HEAD
-      -  cd TestProjects/HDRP_RuntimeTests && utr --suite=playmode --platform=StandaloneWindows64 --testproject=. --editor-location=.Editor --artifacts_path=test-results --player-save-path=../../players --build-only --timeout=1200 --extra-editor-arg="-executemethod" --extra-editor-arg="CustomBuild.BuildWindowsDX12Linear"
-=======
       -  |5-
 
                   git rev-parse HEAD | git show -s --format=%%cI > revdate.tmp
@@ -461,7 +453,6 @@
                   echo %GIT_REVISIONDATE%
                   del revdate.tmp
                   cd TestProjects/HDRP_RuntimeTests && utr --suite=playmode --platform=StandaloneWindows64 --testproject=. --extra-editor-arg="-playergraphicsapi=Direct3D12" --editor-location=.Editor --artifacts_path=test-results --player-save-path=../../players --build-only --scripting-backend=Mono2x --extra-editor-arg="-colorspace=Linear" --timeout=1200 --extra-editor-arg="-executemethod" --extra-editor-arg="CustomBuild.BuildWindowsDX12Linear"
->>>>>>> 90948d0e
     artifacts:
         logs:
             paths:
