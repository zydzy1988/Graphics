--- conflicted
+++ resolved
@@ -41,18 +41,10 @@
               -  "**/test-results/**"
               -  "TestProjects/HDRP_HybridTests/Logs/*.log"
     dependencies:
-<<<<<<< HEAD
-      -  path: .yamato/hdrp_hybrid-linux-vulkan.yml#Build_HDRP_Hybrid_Linux_Vulkan_Standalone_Player_trunk
+      -  path: .yamato/hdrp_hybrid-linux-vulkan.yml#Build_HDRP_Hybrid_Linux_Vulkan_Standalone_Player_mono_apiNet2_Linear_trunk
          rerun: on-new-revision
-    skip_checkout: true
-Build_HDRP_Hybrid_Linux_Vulkan_Standalone_Player_trunk:
-    name: Build HDRP_Hybrid on Linux_Vulkan_Standalone_build_Player on version trunk
-=======
-      -  path: .yamato/hdrp_hybrid-linux-vulkan.yml#Build_HDRP_Hybrid_Linux_Vulkan_Player_mono_apiNet2_Linear_trunk
-         rerun: on-new-revision
-Build_HDRP_Hybrid_Linux_Vulkan_Player_mono_apiNet2_Linear_trunk:
-    name: Build HDRP_Hybrid on Linux_Vulkan_mono_apiNet2_Linear_Player on version trunk
->>>>>>> 2e401c61
+Build_HDRP_Hybrid_Linux_Vulkan_Standalone_Player_mono_apiNet2_Linear_trunk:
+    name: Build HDRP_Hybrid on Linux_Vulkan_mono_apiNet2_Linear_Standalone_build_Player on version trunk
     agent:
         type: Unity::VM
         image: cds-ops/ubuntu-18.04-base:stable
@@ -112,18 +104,10 @@
               -  "**/test-results/**"
               -  "TestProjects/HDRP_HybridTests/Logs/*.log"
     dependencies:
-<<<<<<< HEAD
-      -  path: .yamato/hdrp_hybrid-linux-vulkan.yml#Build_HDRP_Hybrid_Linux_Vulkan_Standalone_Player_2020.2
+      -  path: .yamato/hdrp_hybrid-linux-vulkan.yml#Build_HDRP_Hybrid_Linux_Vulkan_Standalone_Player_mono_apiNet2_Linear_2020.2
          rerun: on-new-revision
-    skip_checkout: true
-Build_HDRP_Hybrid_Linux_Vulkan_Standalone_Player_2020.2:
-    name: Build HDRP_Hybrid on Linux_Vulkan_Standalone_build_Player on version 2020.2
-=======
-      -  path: .yamato/hdrp_hybrid-linux-vulkan.yml#Build_HDRP_Hybrid_Linux_Vulkan_Player_mono_apiNet2_Linear_2020.2
-         rerun: on-new-revision
-Build_HDRP_Hybrid_Linux_Vulkan_Player_mono_apiNet2_Linear_2020.2:
-    name: Build HDRP_Hybrid on Linux_Vulkan_mono_apiNet2_Linear_Player on version 2020.2
->>>>>>> 2e401c61
+Build_HDRP_Hybrid_Linux_Vulkan_Standalone_Player_mono_apiNet2_Linear_2020.2:
+    name: Build HDRP_Hybrid on Linux_Vulkan_mono_apiNet2_Linear_Standalone_build_Player on version 2020.2
     agent:
         type: Unity::VM
         image: cds-ops/ubuntu-18.04-base:stable
@@ -190,18 +174,10 @@
     dependencies:
       -  path: .yamato/_editor_priming.yml#editor:priming:CUSTOM-REVISION:linux
          rerun: always
-<<<<<<< HEAD
-      -  path: .yamato/hdrp_hybrid-linux-vulkan.yml#Build_HDRP_Hybrid_Linux_Vulkan_Standalone_Player_CUSTOM-REVISION
+      -  path: .yamato/hdrp_hybrid-linux-vulkan.yml#Build_HDRP_Hybrid_Linux_Vulkan_Standalone_Player_mono_apiNet2_Linear_CUSTOM-REVISION
          rerun: always
-    skip_checkout: true
-Build_HDRP_Hybrid_Linux_Vulkan_Standalone_Player_CUSTOM-REVISION:
-    name: Build HDRP_Hybrid on Linux_Vulkan_Standalone_build_Player on version CUSTOM-REVISION
-=======
-      -  path: .yamato/hdrp_hybrid-linux-vulkan.yml#Build_HDRP_Hybrid_Linux_Vulkan_Player_mono_apiNet2_Linear_CUSTOM-REVISION
-         rerun: always
-Build_HDRP_Hybrid_Linux_Vulkan_Player_mono_apiNet2_Linear_CUSTOM-REVISION:
-    name: Build HDRP_Hybrid on Linux_Vulkan_mono_apiNet2_Linear_Player on version CUSTOM-REVISION
->>>>>>> 2e401c61
+Build_HDRP_Hybrid_Linux_Vulkan_Standalone_Player_mono_apiNet2_Linear_CUSTOM-REVISION:
+    name: Build HDRP_Hybrid on Linux_Vulkan_mono_apiNet2_Linear_Standalone_build_Player on version CUSTOM-REVISION
     agent:
         type: Unity::VM
         image: cds-ops/ubuntu-18.04-base:stable
