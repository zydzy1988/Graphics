--- conflicted
+++ resolved
@@ -17,15 +17,9 @@
 
         # define commands
         commands = [
-<<<<<<< HEAD
-                f'curl -s https://artifactory.internal.unity3d.com/core-automation/tools/utr-standalone/utr.bat --output {TEST_PROJECTS_DIR}/{smoke_test["folder"]}/utr.bat',
-                f'pip install unity-downloader-cli --index-url https://artifactory.prd.it.unity3d.com/artifactory/api/pypi/pypi/simple --upgrade',
-                f'cd {TEST_PROJECTS_DIR}/{smoke_test["folder"]} && unity-downloader-cli -u { editor["revision_staging"] } -c editor --wait --published-only' ]
-=======
                 f'curl -s {UTR_INSTALL_URL}.bat --output {TEST_PROJECTS_DIR}/{smoke_test["folder"]}/utr.bat',
                 f'pip install unity-downloader-cli --index-url {UNITY_DOWNLOADER_CLI_URL} --upgrade',
-                f'cd {TEST_PROJECTS_DIR}/{smoke_test["folder"]} && unity-downloader-cli --source-file ../../{PATH_UNITY_REVISION} -c editor --wait --published-only' ]
->>>>>>> 7026b209
+                f'cd {TEST_PROJECTS_DIR}/{smoke_test["folder"]} && unity-downloader-cli -u { editor["revision_staging"] } -c editor --wait --published-only' ]
         if test_platform['name'].lower() == 'standalone':
             commands.append(f'cd {TEST_PROJECTS_DIR}/{smoke_test["folder"]} && utr {test_platform["args"]}Windows64 --testproject=. --editor-location=.Editor --artifacts_path={PATH_TEST_RESULTS} --timeout=1200')
         else:
