--- conflicted
+++ resolved
@@ -17,7 +17,6 @@
 
 
 def cmd_editmode(project_folder, platform, api, test_platform, editor, build_config, color_space):
-<<<<<<< HEAD
     
     utr_args = extract_flags(test_platform["utr_flags"], platform["name"], api["name"])
 
@@ -37,16 +36,8 @@
 
 
 def cmd_playmode(project_folder, platform, api, test_platform, editor, build_config, color_space):
-=======
-    scripting_backend = build_config["scripting_backend"]
-    api_level = build_config["api_level"]
 
-    utr_args = utr_editmode_flags(scripting_backend=f'{scripting_backend}', api_level=f'{api_level}', color_space=f'{color_space}')
-
-    utr_args.extend(test_platform["extra_utr_flags"])
-    utr_args.extend(platform["extra_utr_flags"])
-    if api["name"] != "":
-        utr_args.append(f'--extra-editor-arg="{api["cmd"]}"')
+    utr_args = extract_flags(test_platform["utr_flags"], platform["name"], api["name"])
 
     base = _cmd_base(project_folder, platform, utr_args, editor)
 
@@ -61,53 +52,9 @@
         #base.extend(unity_config)
 
     return  base
->>>>>>> 2e401c61
-
-    utr_args = extract_flags(test_platform["utr_flags"], platform["name"], api["name"])
-
-<<<<<<< HEAD
-    base = _cmd_base(project_folder, platform, utr_args, editor)
-
-=======
-def cmd_playmode(project_folder, platform, api, test_platform, editor, build_config, color_space):
-    scripting_backend = build_config["scripting_backend"]
-    api_level = build_config["api_level"]
-    utr_args = utr_playmode_flags(scripting_backend=f'{scripting_backend}', api_level=f'{api_level}', color_space=f'{color_space}')
-    utr_args.extend(test_platform["extra_utr_flags"])
-    utr_args.extend(platform["extra_utr_flags"])
-    if api["name"] != "":
-        utr_args.append(f'--extra-editor-arg="{api["cmd"]}"')
-
-    base = _cmd_base(project_folder, platform, utr_args, editor)
-
->>>>>>> 2e401c61
-    extra_cmds = extra_perf_cmd(project_folder)
-    unity_config = install_unity_config(project_folder)
-    extra_cmds = extra_cmds + unity_config
-    if project_folder.lower() == "BoatAttack".lower():
-        x=0
-        for y in extra_cmds:
-            base.insert(x, y)
-            x += 1
-        #base.extend(unity_config)
-<<<<<<< HEAD
-
-    return  base
 
 def cmd_standalone(project_folder, platform, api, test_platform, editor, build_config, color_space):
     utr_args = extract_flags(test_platform["utr_flags"], platform["name"], api["name"])
-=======
-
-    return  base
-
-def cmd_standalone(project_folder, platform, api, test_platform, editor, build_config, color_space):
-    scripting_backend = build_config["scripting_backend"]
-    api_level = build_config["api_level"]
-    utr_args = utr_standalone_split_flags("Windows64", scripting_backend=f'{scripting_backend}', api_level=f'{api_level}', color_space=f'{color_space}')
-    utr_args.extend(test_platform["extra_utr_flags"])
-    utr_args.extend(platform["extra_utr_flags"])
-    utr_args.append(f'--timeout={get_timeout(test_platform, "Win")}')
->>>>>>> 2e401c61
 
     base = [f'curl -s {UTR_INSTALL_URL}.bat --output {TEST_PROJECTS_DIR}/{project_folder}/utr.bat']
     if project_folder.lower() == 'UniversalGraphicsTest'.lower():
@@ -125,7 +72,6 @@
 
 
 def cmd_standalone_build(project_folder, platform, api, test_platform, editor, build_config, color_space):
-<<<<<<< HEAD
     utr_args = extract_flags(test_platform["utr_flags_build"], platform["name"], api["name"])  
     base = _cmd_base(project_folder, platform, utr_args, editor)
     
@@ -144,36 +90,6 @@
 def extra_perf_cmd(project_folder):   
     perf_list = [
         f'git clone https://github.com/Unity-Technologies/BoatAttack.git -b feature/benchmark TestProjects/{project_folder}'
-=======
-    scripting_backend = build_config["scripting_backend"]
-    api_level = build_config["api_level"]
-    utr_args = utr_standalone_build_flags("Windows64", graphics_api=api["name"], scripting_backend=f'{scripting_backend}', api_level=f'{api_level}', color_space=f'{color_space}')
-    utr_args.extend(test_platform["extra_utr_flags_build"])
-    utr_args.extend(platform["extra_utr_flags_build"])
-    utr_args.append(f'--timeout={get_timeout(test_platform, "Win", build=True)}')
-
-    if not test_platform['is_performance']:
-        utr_args.extend(['--extra-editor-arg="-executemethod"'])
-        utr_args.extend([f'--extra-editor-arg="CustomBuild.BuildWindows{api["name"]}Linear"'])
-    
-    base = _cmd_base(project_folder, platform, utr_args, editor)
-    
-    extra_cmds = extra_perf_cmd(project_folder)
-    unity_config = install_unity_config(project_folder)
-    extra_cmds = extra_cmds + unity_config
-    if project_folder.lower() == "BoatAttack".lower():
-        x=0
-        for y in extra_cmds:
-            base.insert(x, y)
-            x += 1
-    
-    return base
-
-def extra_perf_cmd(project_folder):   
-    perf_list = [
-        f'git clone https://github.com/Unity-Technologies/BoatAttack.git -b feature/benchmark TestProjects/{project_folder}',
-        f'NetSh Advfirewall set allprofiles state off'
->>>>>>> 2e401c61
         ]
     return perf_list
 
@@ -189,12 +105,7 @@
 
 
 		#f'cd {TEST_PROJECTS_DIR}/{project_folder} && unity-config project remove dependency com.unity.render-pipelines.universal',
-<<<<<<< HEAD
         f'cd {TEST_PROJECTS_DIR}/{project_folder} && unity-config project add dependency com.unity.addressables@1.16.2-preview.200925 --project-path .',
-=======
-        f'cd {TEST_PROJECTS_DIR}/{project_folder} && unity-config project add dependency com.unity.addressables@1.14.2 --project-path .',
-        f'cd {TEST_PROJECTS_DIR}/{project_folder} && unity-config project add dependency com.unity.scriptablebuildpipeline@1.11.2 --project-path .',
->>>>>>> 2e401c61
 		f'cd {TEST_PROJECTS_DIR}/{project_folder} && unity-config project add dependency com.unity.test-framework@1.1.18 --project-path .',
         f'cd {TEST_PROJECTS_DIR}/{project_folder} && unity-config project add dependency com.unity.test-framework.performance@2.3.1-preview --project-path .',
 		f'cd {TEST_PROJECTS_DIR}/{project_folder} && unity-config project add dependency com.unity.test-framework.utp-reporter@1.0.2-preview --project-path .',
