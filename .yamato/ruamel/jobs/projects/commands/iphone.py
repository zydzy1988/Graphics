--- conflicted
+++ resolved
@@ -6,25 +6,11 @@
 def _cmd_base(project_folder, platform, editor):
     return []
 
-<<<<<<< HEAD
-def cmd_editmode(project_folder, platform, api, test_platform, editor):
-    utr_args = utr_standalone_build_flags(platform_spec='', platform='iOS', testproject=f'{TEST_PROJECTS_DIR}/{project_folder}', player_save_path=PATH_PLAYERS)
-    utr_args.extend(test_platform["extra_utr_flags"])
-
-    return [
-        f'pip install unity-downloader-cli --index-url {UNITY_DOWNLOADER_CLI_URL} --upgrade',
-        f'unity-downloader-cli { get_unity_downloader_cli_cmd(editor, platform["os"]) } {"".join([f"-c {c} " for c in platform["components"]])}  --wait --published-only',
-        f'curl -s {UTR_INSTALL_URL} --output utr',
-        f'chmod +x ./utr',
-        f'./utr {" ".join(utr_args)}'
-     ]
-=======
 def cmd_editmode(project_folder, platform, api, test_platform, editor, build_config, color_space):
     scripting_backend = build_config["scripting_backend"]
     api_level = build_config["api_level"]
     utr_args = utr_standalone_build_flags(platform_spec='', platform='iOS', testproject=f'{TEST_PROJECTS_DIR}/{project_folder}', graphics_api=api["name"], player_save_path=PATH_PLAYERS, scripting_backend=f'{scripting_backend}', api_level=f'{api_level}', color_space=f'{color_space}')
     utr_args.extend(test_platform["extra_utr_flags"])
->>>>>>> 90948d0e
 
     base = [
         f'pip install unity-downloader-cli --index-url {UNITY_DOWNLOADER_CLI_URL} --upgrade',
