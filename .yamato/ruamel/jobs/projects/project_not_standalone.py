--- conflicted
+++ resolved
@@ -8,30 +8,18 @@
     
     def __init__(self, project, editor, platform, api, test_platform, build_config, color_space):
         self.project_name = project["name"]
-<<<<<<< HEAD
-        self.job_id = project_job_id_test(project["name"],platform["name"],api["name"],test_platform["name"],editor["track"], build_config["name"], color_space)
-=======
         self.job_id = project_job_id_test(project["name"],platform["name"],api["name"],test_platform["name"],editor["name"], build_config["name"], color_space)
->>>>>>> 9cb3a4a1
         self.yml = self.get_job_definition(project, editor, platform, api, test_platform, build_config, color_space).get_yml()
 
 
     def get_job_definition(self, project, editor, platform, api, test_platform, build_config, color_space):
         if 'URPUpdate' in project["name"]:
             cmd = get_cmd(platform["name"], api, test_platform['type'], 'internal')
-<<<<<<< HEAD
-            job = _job(project["name"], test_platform["name"], editor, platform, api, cmd(project["folder"], platform, api, test_platform, editor, build_config, color_space), build_config, color_space)
-            return job
-        else:
-            cmd = get_cmd(platform["name"], api, test_platform['type'], "")
-            job = _job(project["name"], test_platform["name"], editor, platform, api, cmd(project["folder"], platform, api, test_platform, editor, build_config, color_space), build_config, color_space)
-=======
             job = _job(project, test_platform["name"], editor, platform, api, cmd(project["folder"], platform, api, test_platform, editor, build_config, color_space), build_config, color_space)
             return job
         else:
             cmd = get_cmd(platform["name"], api, test_platform['type'], "")
             job = _job(project, test_platform["name"], editor, platform, api, cmd(project["folder"], platform, api, test_platform, editor, build_config, color_space), build_config, color_space)
->>>>>>> 9cb3a4a1
             return job
     
     