--- conflicted
+++ resolved
@@ -25,15 +25,6 @@
             
             yml = {}
             for editor in metafile['editors']:
-<<<<<<< HEAD
-                for test_platform in metafile['test_platforms']:
-
-                    if test_platform['name'].lower() not in map(str.lower, api.get('exclude_test_platforms', [])):
-
-                        if test_platform['type'].lower() == 'standalone':
-                            job = Project_StandaloneJob(project, editor, platform, api, test_platform)
-                            yml[job.job_id] = job.yml
-=======
                 for build_config in metafile['build_configs']:
                     for test_platform in metafile['test_platforms']:
                         for color_space in metafile['color_spaces']:
@@ -46,7 +37,6 @@
                                         
                                     if job.build_job is not None:
                                         yml[job.build_job.job_id] = job.build_job.yml
->>>>>>> 90948d0e
                                 
                                 else: 
                                     job = Project_NotStandaloneJob(project, editor, platform, api, test_platform, build_config, color_space)
