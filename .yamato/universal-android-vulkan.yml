--- conflicted
+++ resolved
@@ -28,51 +28,6 @@
     dependencies:
       -  path: .yamato/universal-android-vulkan.yml#Build_Universal_Android_Vulkan_Player_2020.2
          rerun: on-new-revision
-<<<<<<< HEAD
-=======
-    commands:
-      -  curl -s https://artifactory.internal.unity3d.com/core-automation/tools/utr-standalone/utr.bat --output utr.bat
-      -  pip install unity-downloader-cli --index-url https://artifactory.prd.it.unity3d.com/artifactory/api/pypi/pypi/simple --upgrade
-      -  unity-downloader-cli --source-file %YAMATO_SOURCE_DIR%/unity_revision.txt -p WindowsEditor -c editor -c il2cpp -c android  --wait --published-only
-      -  mklink /d WindowsEditor\Data\PlaybackEngines\AndroidPlayer\OpenJDK %JAVA_HOME% || exit 0
-      -  mklink /d WindowsEditor\Data\PlaybackEngines\AndroidPlayer\SDK %ANDROID_SDK_ROOT% || exit 0
-      -  mklink /d WindowsEditor\Data\PlaybackEngines\AndroidPlayer\NDK %ANDROID_NDK_ROOT% || exit 0
-      -  utr --suite=playmode --platform=Android --testproject=TestProjects\UniversalGraphicsTest --extra-editor-arg="-executemethod" --extra-editor-arg="SetupProject.ApplySettings" --extra-editor-arg="vulkan" --editor-location=WindowsEditor --artifacts_path=test-results --player-save-path=players --scripting-backend=il2cpp --timeout=1800 --build-only
-    artifacts:
-        logs:
-            paths:
-              -  "**/test-results/**"
-        players:
-            paths:
-              -  "players/**"
-Universal_Android_Vulkan_Standalone_fast-trunk:
-    name: Universal on Android_Vulkan_Standalone on version fast-trunk
-    agent:
-        type: Unity::mobile::android
-        image: mobile/android-execution-r19:stable
-        flavor: b1.large
-    variables:
-        UPM_REGISTRY: https://artifactory-slo.bf.unity3d.com/artifactory/api/npm/upm-candidates
-    dependencies:
-      -  path: .yamato/_editor.yml#editor:priming:fast-trunk:android
-         rerun: on-new-revision
-      -  path: .yamato/universal-android-vulkan.yml#Build_Universal_Android_Vulkan_Player_fast-trunk
-         rerun: on-new-revision
-    commands:
-      -  curl -s https://artifactory.internal.unity3d.com/core-automation/tools/utr-standalone/utr.bat --output utr.bat
-      -  '%ANDROID_SDK_ROOT%\platform-tools\adb.exe connect %BOKKEN_DEVICE_IP%'
-      -  powershell %ANDROID_SDK_ROOT%\platform-tools\adb.exe devices
-      -  NetSh Advfirewall set allprofiles state off
-      -  |5-
-
-                 set ANDROID_DEVICE_CONNECTION=%BOKKEN_DEVICE_IP%
-                 utr --suite=playmode --platform=Android --editor-location=WindowsEditor --artifacts_path=test-results --player-load-path=players --scripting-backend=il2cpp --timeout=1200
-      -  start %ANDROID_SDK_ROOT%\platform-tools\adb.exe kill-server
-    artifacts:
-        logs:
-            paths:
-              -  "**/test-results/**"
->>>>>>> 7026b209
     skip_checkout: true
 Build_Universal_Android_Vulkan_Player_2020.2:
     name: Build Universal on Android_Vulkan_Player on version 2020.2
@@ -84,19 +39,11 @@
         UPM_REGISTRY: https://artifactory-slo.bf.unity3d.com/artifactory/api/npm/upm-candidates
     commands:
       -  curl -s https://artifactory.internal.unity3d.com/core-automation/tools/utr-standalone/utr.bat --output utr.bat
-<<<<<<< HEAD
-      -  pip install unity-downloader-cli --index-url https://artifactory.eu-cph-1.unityops.net/api/pypi/common-python/simple --upgrade
+      -  pip install unity-downloader-cli --index-url https://artifactory.prd.it.unity3d.com/artifactory/api/pypi/pypi/simple --upgrade
       -  unity-downloader-cli -u 2de78afbf55b2a0e21af599ae9a27f5ac63b894d -p WindowsEditor -c editor -c il2cpp -c android  --wait --published-only
-      -  mklink /d WindowsEditor\Data\PlaybackEngines\AndroidPlayer\OpenJDK %JAVA_HOME%
-      -  mklink /d WindowsEditor\Data\PlaybackEngines\AndroidPlayer\SDK %ANDROID_SDK_ROOT%
-      -  mklink /d WindowsEditor\Data\PlaybackEngines\AndroidPlayer\NDK %ANDROID_NDK_ROOT%
-=======
-      -  pip install unity-downloader-cli --index-url https://artifactory.prd.it.unity3d.com/artifactory/api/pypi/pypi/simple --upgrade
-      -  unity-downloader-cli --source-file %YAMATO_SOURCE_DIR%/unity_revision.txt -p WindowsEditor -c editor -c il2cpp -c android  --wait --published-only
       -  mklink /d WindowsEditor\Data\PlaybackEngines\AndroidPlayer\OpenJDK %JAVA_HOME% || exit 0
       -  mklink /d WindowsEditor\Data\PlaybackEngines\AndroidPlayer\SDK %ANDROID_SDK_ROOT% || exit 0
       -  mklink /d WindowsEditor\Data\PlaybackEngines\AndroidPlayer\NDK %ANDROID_NDK_ROOT% || exit 0
->>>>>>> 7026b209
       -  utr --suite=playmode --platform=Android --testproject=TestProjects\UniversalGraphicsTest --extra-editor-arg="-executemethod" --extra-editor-arg="SetupProject.ApplySettings" --extra-editor-arg="vulkan" --editor-location=WindowsEditor --artifacts_path=test-results --player-save-path=players --scripting-backend=il2cpp --timeout=1800 --build-only
     artifacts:
         logs:
@@ -143,19 +90,11 @@
         CUSTOM_REVISION: custom_revision_not_set
     commands:
       -  curl -s https://artifactory.internal.unity3d.com/core-automation/tools/utr-standalone/utr.bat --output utr.bat
-<<<<<<< HEAD
-      -  pip install unity-downloader-cli --index-url https://artifactory.eu-cph-1.unityops.net/api/pypi/common-python/simple --upgrade
+      -  pip install unity-downloader-cli --index-url https://artifactory.prd.it.unity3d.com/artifactory/api/pypi/pypi/simple --upgrade
       -  unity-downloader-cli -u $CUSTOM_REVISION -p WindowsEditor -c editor -c il2cpp -c android  --wait --published-only
-      -  mklink /d WindowsEditor\Data\PlaybackEngines\AndroidPlayer\OpenJDK %JAVA_HOME%
-      -  mklink /d WindowsEditor\Data\PlaybackEngines\AndroidPlayer\SDK %ANDROID_SDK_ROOT%
-      -  mklink /d WindowsEditor\Data\PlaybackEngines\AndroidPlayer\NDK %ANDROID_NDK_ROOT%
-=======
-      -  pip install unity-downloader-cli --index-url https://artifactory.prd.it.unity3d.com/artifactory/api/pypi/pypi/simple --upgrade
-      -  unity-downloader-cli --source-file %YAMATO_SOURCE_DIR%/unity_revision.txt -p WindowsEditor -c editor -c il2cpp -c android  --wait --published-only
       -  mklink /d WindowsEditor\Data\PlaybackEngines\AndroidPlayer\OpenJDK %JAVA_HOME% || exit 0
       -  mklink /d WindowsEditor\Data\PlaybackEngines\AndroidPlayer\SDK %ANDROID_SDK_ROOT% || exit 0
       -  mklink /d WindowsEditor\Data\PlaybackEngines\AndroidPlayer\NDK %ANDROID_NDK_ROOT% || exit 0
->>>>>>> 7026b209
       -  utr --suite=playmode --platform=Android --testproject=TestProjects\UniversalGraphicsTest --extra-editor-arg="-executemethod" --extra-editor-arg="SetupProject.ApplySettings" --extra-editor-arg="vulkan" --editor-location=WindowsEditor --artifacts_path=test-results --player-save-path=players --scripting-backend=il2cpp --timeout=1800 --build-only
     artifacts:
         logs:
