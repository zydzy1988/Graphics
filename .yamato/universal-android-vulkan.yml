 
# This file is generated by .yamato/ruamel/build.py. Don't edit this file manually. 
# Introduce any changes under .yamato/config/*.metafile files (for most cases) or under .yamato/ruamel/* within Python (more elaborate cases), and rerun build.py to regenerate all .yml files. 
# Read more under .yamato/docs/readme.md 

Universal_Android_Vulkan_Standalone_mono_2_Linear_trunk:
    name: Universal on Android_Vulkan_Standalone_mono_2_Linear on version trunk
    agent:
        type: Unity::mobile::android
        image: mobile/android-execution-r19:stable
        flavor: b1.large
    variables:
        UPM_REGISTRY: https://artifactory-slo.bf.unity3d.com/artifactory/api/npm/upm-candidates
    commands:
      -  curl -s https://artifactory.internal.unity3d.com/core-automation/tools/utr-standalone/utr.bat --output utr.bat
      -  '%ANDROID_SDK_ROOT%\platform-tools\adb.exe connect %BOKKEN_DEVICE_IP%'
      -  powershell %ANDROID_SDK_ROOT%\platform-tools\adb.exe devices
      -  NetSh Advfirewall set allprofiles state off
      -  |5-

                 set ANDROID_DEVICE_CONNECTION=%BOKKEN_DEVICE_IP%
<<<<<<< HEAD
                 utr --suite=playmode --platform=Android --artifacts_path=test-results --player-load-path=players --extra-editor-arg="-scriptingbackend=mono" --extra-editor-arg="-apicompatibilitylevel=NET_2_0" --extra-editor-arg="-colorspace=Linear" --extra-editor-arg="-androidtargetarchitecture=ARM64" --editor-location=WindowsEditor --timeout=1200
=======
                 utr --suite=playmode --platform=Android --artifacts_path=test-results --player-load-path=players --reruncount=2 --scripting-backend=il2cpp --editor-location=WindowsEditor --timeout=1200
>>>>>>> 5218dacd
      -  start %ANDROID_SDK_ROOT%\platform-tools\adb.exe kill-server
    artifacts:
        logs:
            paths:
              -  "**/test-results/**"
              -  "TestProjects/UniversalGraphicsTest/Logs/*.log"
    dependencies:
      -  path: .yamato/universal-android-vulkan.yml#Build_Universal_Android_Vulkan_Player_mono_2_Linear_trunk
         rerun: on-new-revision
Build_Universal_Android_Vulkan_Player_mono_2_Linear_trunk:
    name: Build Universal on Android_Vulkan_mono_2_Linear_Player on version trunk
    agent:
        type: Unity::VM
        image: mobile/android-execution-r19:stable
        flavor: b1.large
    variables:
        UPM_REGISTRY: https://artifactory-slo.bf.unity3d.com/artifactory/api/npm/upm-candidates
    commands:
      -  curl -s https://artifactory.internal.unity3d.com/core-automation/tools/utr-standalone/utr.bat --output utr.bat
      -  pip install unity-downloader-cli --index-url https://artifactory.prd.it.unity3d.com/artifactory/api/pypi/pypi/simple --upgrade
      -  unity-downloader-cli -u 5181ec54d595526303eb2714f480cbc3ee1911bd -p WindowsEditor -c editor -c il2cpp -c android  --wait --published-only
      -  mklink /d WindowsEditor\Data\PlaybackEngines\AndroidPlayer\OpenJDK %JAVA_HOME% || exit 0
      -  mklink /d WindowsEditor\Data\PlaybackEngines\AndroidPlayer\SDK %ANDROID_SDK_ROOT% || exit 0
      -  mklink /d WindowsEditor\Data\PlaybackEngines\AndroidPlayer\NDK %ANDROID_NDK_ROOT% || exit 0
      -  utr --suite=playmode --platform=Android --testproject=./TestProjects/UniversalGraphicsTest --extra-editor-arg="-playergraphicsapi=Vulkan" --editor-location=./WindowsEditor --artifacts_path=test-results --player-save-path=players --build-only --extra-editor-arg="-scriptingbackend=mono" --extra-editor-arg="-apicompatibilitylevel=NET_2_0" --extra-editor-arg="-colorspace=Linear" --extra-editor-arg="-androidtargetarchitecture=ARM64" --timeout=1800
    artifacts:
        logs:
            paths:
              -  "**/test-results/**"
              -  "TestProjects/UniversalGraphicsTest/Logs/*.log"
        players:
            paths:
              -  "players/**"
Universal_Android_Vulkan_Standalone_2020.2:
    name: Universal on Android_Vulkan_Standalone on version 2020.2
    agent:
        type: Unity::mobile::android
        image: mobile/android-execution-r19:stable
        flavor: b1.large
    variables:
        UPM_REGISTRY: https://artifactory-slo.bf.unity3d.com/artifactory/api/npm/upm-candidates
    commands:
      -  curl -s https://artifactory.internal.unity3d.com/core-automation/tools/utr-standalone/utr.bat --output utr.bat
      -  '%ANDROID_SDK_ROOT%\platform-tools\adb.exe connect %BOKKEN_DEVICE_IP%'
      -  powershell %ANDROID_SDK_ROOT%\platform-tools\adb.exe devices
      -  NetSh Advfirewall set allprofiles state off
      -  |5-

                 set ANDROID_DEVICE_CONNECTION=%BOKKEN_DEVICE_IP%
                 utr --suite=playmode --platform=Android --artifacts_path=test-results --player-load-path=players --reruncount=2 --scripting-backend=il2cpp --editor-location=WindowsEditor --timeout=1200
      -  start %ANDROID_SDK_ROOT%\platform-tools\adb.exe kill-server
    artifacts:
        logs:
            paths:
              -  "**/test-results/**"
              -  "TestProjects/UniversalGraphicsTest/Logs/*.log"
    dependencies:
      -  path: .yamato/universal-android-vulkan.yml#Build_Universal_Android_Vulkan_Player_2020.2
         rerun: on-new-revision
    skip_checkout: true
Build_Universal_Android_Vulkan_Player_2020.2:
    name: Build Universal on Android_Vulkan_Player on version 2020.2
    agent:
        type: Unity::VM
        image: mobile/android-execution-r19:stable
        flavor: b1.large
    variables:
        UPM_REGISTRY: https://artifactory-slo.bf.unity3d.com/artifactory/api/npm/upm-candidates
    commands:
      -  curl -s https://artifactory.internal.unity3d.com/core-automation/tools/utr-standalone/utr.bat --output utr.bat
      -  pip install unity-downloader-cli --index-url https://artifactory.prd.it.unity3d.com/artifactory/api/pypi/pypi/simple --upgrade
      -  unity-downloader-cli -u 1b1252580c6429d4be5b5e88fafea90645240c65 -p WindowsEditor -c editor -c il2cpp -c android  --wait --published-only
      -  mklink /d WindowsEditor\Data\PlaybackEngines\AndroidPlayer\OpenJDK %JAVA_HOME% || exit 0
      -  mklink /d WindowsEditor\Data\PlaybackEngines\AndroidPlayer\SDK %ANDROID_SDK_ROOT% || exit 0
      -  mklink /d WindowsEditor\Data\PlaybackEngines\AndroidPlayer\NDK %ANDROID_NDK_ROOT% || exit 0
      -  utr --suite=playmode --platform=Android --testproject=TestProjects\UniversalGraphicsTest --editor-location=WindowsEditor --artifacts_path=test-results --player-save-path=players --build-only --scripting-backend=il2cpp --timeout=1800 --extra-editor-arg="-executemethod" --extra-editor-arg="SetupProject.ApplySettings" --extra-editor-arg="vulkan"
    artifacts:
        logs:
            paths:
              -  "**/test-results/**"
              -  "TestProjects/UniversalGraphicsTest/Logs/*.log"
        players:
            paths:
              -  "players/**"
Universal_Android_Vulkan_playmode_mono_2_Linear_trunk:
    name: Universal on Android_Vulkan_playmode_mono_2_Linear on version trunk
    agent:
        type: Unity::mobile::android
        image: mobile/android-execution-r19:stable
        flavor: b1.large
    variables:
        UPM_REGISTRY: https://artifactory-slo.bf.unity3d.com/artifactory/api/npm/upm-candidates
    commands:
      -  curl -s https://artifactory.internal.unity3d.com/core-automation/tools/utr-standalone/utr.bat --output utr.bat
      -  pip install unity-downloader-cli --index-url https://artifactory.prd.it.unity3d.com/artifactory/api/pypi/pypi/simple --upgrade
      -  unity-downloader-cli -u 90b2443a8df13ecc935d91f85d723464f8a42028 -p WindowsEditor -c editor -c il2cpp -c android  --wait --published-only
      -  '%ANDROID_SDK_ROOT%\platform-tools\adb.exe connect %BOKKEN_DEVICE_IP%'
      -  powershell %ANDROID_SDK_ROOT%\platform-tools\adb.exe devices
      -  NetSh Advfirewall set allprofiles state off
      -  |5-

                 set ANDROID_DEVICE_CONNECTION=%BOKKEN_DEVICE_IP%
                 utr --suite=playmode --testproject=TestProjects\UniversalGraphicsTest --editor-location=WindowsEditor --artifacts_path=test-results --extra-editor-arg="-scriptingbackend=mono" --extra-editor-arg="-apicompatibilitylevel=NET_2_0" --extra-editor-arg="-colorspace=Linear"
      -  start %ANDROID_SDK_ROOT%\platform-tools\adb.exe kill-server
    artifacts:
        logs:
            paths:
              -  "**/test-results/**"
Universal_Android_Vulkan_editmode_mono_2_Linear_trunk:
    name: Universal on Android_Vulkan_editmode_mono_2_Linear on version trunk
    agent:
        type: Unity::mobile::android
        image: mobile/android-execution-r19:stable
        flavor: b1.large
    variables:
        UPM_REGISTRY: https://artifactory-slo.bf.unity3d.com/artifactory/api/npm/upm-candidates
    commands:
      -  curl -s https://artifactory.internal.unity3d.com/core-automation/tools/utr-standalone/utr.bat --output utr.bat
      -  pip install unity-downloader-cli --index-url https://artifactory.prd.it.unity3d.com/artifactory/api/pypi/pypi/simple --upgrade
      -  unity-downloader-cli -u 90b2443a8df13ecc935d91f85d723464f8a42028 -p WindowsEditor -c editor -c il2cpp -c android  --wait --published-only
      -  '%ANDROID_SDK_ROOT%\platform-tools\adb.exe connect %BOKKEN_DEVICE_IP%'
      -  powershell %ANDROID_SDK_ROOT%\platform-tools\adb.exe devices
      -  NetSh Advfirewall set allprofiles state off
      -  |5-

                 set ANDROID_DEVICE_CONNECTION=%BOKKEN_DEVICE_IP%
                 utr --suite=editor --platform=editmode --testproject=TestProjects\UniversalGraphicsTest --editor-location=WindowsEditor --artifacts_path=test-results --extra-editor-arg="-scriptingbackend=mono" --extra-editor-arg="-apicompatibilitylevel=NET_2_0" --extra-editor-arg="-colorspace=Linear"
      -  start %ANDROID_SDK_ROOT%\platform-tools\adb.exe kill-server
    artifacts:
        logs:
            paths:
              -  "**/test-results/**"
Universal_Android_Vulkan_playmode_perf_build_mono_2_Linear_trunk:
    name: Universal on Android_Vulkan_playmode_perf_build_mono_2_Linear on version trunk
    agent:
        type: Unity::mobile::android
        image: mobile/android-execution-r19:stable
        flavor: b1.large
    variables:
        UPM_REGISTRY: https://artifactory-slo.bf.unity3d.com/artifactory/api/npm/upm-candidates
    commands:
      -  curl -s https://artifactory.internal.unity3d.com/core-automation/tools/utr-standalone/utr.bat --output utr.bat
      -  pip install unity-downloader-cli --index-url https://artifactory.prd.it.unity3d.com/artifactory/api/pypi/pypi/simple --upgrade
      -  unity-downloader-cli -u 90b2443a8df13ecc935d91f85d723464f8a42028 -p WindowsEditor -c editor -c il2cpp -c android  --wait --published-only
      -  '%ANDROID_SDK_ROOT%\platform-tools\adb.exe connect %BOKKEN_DEVICE_IP%'
      -  powershell %ANDROID_SDK_ROOT%\platform-tools\adb.exe devices
      -  NetSh Advfirewall set allprofiles state off
      -  |5-

                 set ANDROID_DEVICE_CONNECTION=%BOKKEN_DEVICE_IP%
                 utr --suite=playmode --testproject=TestProjects\UniversalGraphicsTest --editor-location=WindowsEditor --artifacts_path=test-results --extra-editor-arg="-scriptingbackend=mono" --extra-editor-arg="-apicompatibilitylevel=NET_2_0" --extra-editor-arg="-colorspace=Linear" --scripting-backend=il2cpp --timeout=1200 --performance-project-id=URP_Performance --testfilter=Build --suite=Editor --platform=Android
      -  start %ANDROID_SDK_ROOT%\platform-tools\adb.exe kill-server
    artifacts:
        logs:
            paths:
              -  "**/test-results/**"
Universal_Android_Vulkan_playmode_XR_mono_2_Linear_trunk:
    name: Universal on Android_Vulkan_playmode_XR_mono_2_Linear on version trunk
    agent:
        type: Unity::mobile::android
        image: mobile/android-execution-r19:stable
        flavor: b1.large
    variables:
        UPM_REGISTRY: https://artifactory-slo.bf.unity3d.com/artifactory/api/npm/upm-candidates
    commands:
      -  curl -s https://artifactory.internal.unity3d.com/core-automation/tools/utr-standalone/utr.bat --output utr.bat
      -  pip install unity-downloader-cli --index-url https://artifactory.prd.it.unity3d.com/artifactory/api/pypi/pypi/simple --upgrade
      -  unity-downloader-cli -u 90b2443a8df13ecc935d91f85d723464f8a42028 -p WindowsEditor -c editor -c il2cpp -c android  --wait --published-only
      -  '%ANDROID_SDK_ROOT%\platform-tools\adb.exe connect %BOKKEN_DEVICE_IP%'
      -  powershell %ANDROID_SDK_ROOT%\platform-tools\adb.exe devices
      -  NetSh Advfirewall set allprofiles state off
      -  |5-

                 set ANDROID_DEVICE_CONNECTION=%BOKKEN_DEVICE_IP%
                 utr --suite=playmode --testproject=TestProjects\UniversalGraphicsTest --editor-location=WindowsEditor --artifacts_path=test-results --extra-editor-arg="-scriptingbackend=mono" --extra-editor-arg="-apicompatibilitylevel=NET_2_0" --extra-editor-arg="-colorspace=Linear" --extra-editor-arg="-xr-tests"
      -  start %ANDROID_SDK_ROOT%\platform-tools\adb.exe kill-server
    artifacts:
        logs:
            paths:
              -  "**/test-results/**"
Universal_Android_Vulkan_Standalone_mono_2_Linear_CUSTOM-REVISION:
    name: Universal on Android_Vulkan_Standalone_mono_2_Linear on version CUSTOM-REVISION
    agent:
        type: Unity::mobile::android
        image: mobile/android-execution-r19:stable
        flavor: b1.large
    variables:
        UPM_REGISTRY: https://artifactory-slo.bf.unity3d.com/artifactory/api/npm/upm-candidates
        CUSTOM_REVISION: custom_revision_not_set
    commands:
      -  curl -s https://artifactory.internal.unity3d.com/core-automation/tools/utr-standalone/utr.bat --output utr.bat
      -  '%ANDROID_SDK_ROOT%\platform-tools\adb.exe connect %BOKKEN_DEVICE_IP%'
      -  powershell %ANDROID_SDK_ROOT%\platform-tools\adb.exe devices
      -  NetSh Advfirewall set allprofiles state off
      -  |5-

                 set ANDROID_DEVICE_CONNECTION=%BOKKEN_DEVICE_IP%
<<<<<<< HEAD
                 utr --suite=playmode --platform=Android --artifacts_path=test-results --player-load-path=players --extra-editor-arg="-scriptingbackend=mono" --extra-editor-arg="-apicompatibilitylevel=NET_2_0" --extra-editor-arg="-colorspace=Linear" --extra-editor-arg="-androidtargetarchitecture=ARM64" --editor-location=WindowsEditor --timeout=1200
=======
                 utr --suite=playmode --platform=Android --artifacts_path=test-results --player-load-path=players --reruncount=2 --scripting-backend=il2cpp --editor-location=WindowsEditor --timeout=1200
>>>>>>> 5218dacd
      -  start %ANDROID_SDK_ROOT%\platform-tools\adb.exe kill-server
    artifacts:
        logs:
            paths:
              -  "**/test-results/**"
              -  "TestProjects/UniversalGraphicsTest/Logs/*.log"
    dependencies:
      -  path: .yamato/_editor_priming.yml#editor:priming:CUSTOM-REVISION:android
         rerun: always
      -  path: .yamato/universal-android-vulkan.yml#Build_Universal_Android_Vulkan_Player_mono_2_Linear_CUSTOM-REVISION
         rerun: always
Build_Universal_Android_Vulkan_Player_mono_2_Linear_CUSTOM-REVISION:
    name: Build Universal on Android_Vulkan_mono_2_Linear_Player on version CUSTOM-REVISION
    agent:
        type: Unity::VM
        image: mobile/android-execution-r19:stable
        flavor: b1.large
    variables:
        UPM_REGISTRY: https://artifactory-slo.bf.unity3d.com/artifactory/api/npm/upm-candidates
        CUSTOM_REVISION: custom_revision_not_set
    commands:
      -  curl -s https://artifactory.internal.unity3d.com/core-automation/tools/utr-standalone/utr.bat --output utr.bat
      -  pip install unity-downloader-cli --index-url https://artifactory.prd.it.unity3d.com/artifactory/api/pypi/pypi/simple --upgrade
      -  unity-downloader-cli --source-file unity_revision.txt -p WindowsEditor -c editor -c il2cpp -c android  --wait --published-only
      -  mklink /d WindowsEditor\Data\PlaybackEngines\AndroidPlayer\OpenJDK %JAVA_HOME% || exit 0
      -  mklink /d WindowsEditor\Data\PlaybackEngines\AndroidPlayer\SDK %ANDROID_SDK_ROOT% || exit 0
      -  mklink /d WindowsEditor\Data\PlaybackEngines\AndroidPlayer\NDK %ANDROID_NDK_ROOT% || exit 0
      -  utr --suite=playmode --platform=Android --testproject=./TestProjects/UniversalGraphicsTest --extra-editor-arg="-playergraphicsapi=Vulkan" --editor-location=./WindowsEditor --artifacts_path=test-results --player-save-path=players --build-only --extra-editor-arg="-scriptingbackend=mono" --extra-editor-arg="-apicompatibilitylevel=NET_2_0" --extra-editor-arg="-colorspace=Linear" --extra-editor-arg="-androidtargetarchitecture=ARM64" --timeout=1800
    artifacts:
        logs:
            paths:
              -  "**/test-results/**"
              -  "TestProjects/UniversalGraphicsTest/Logs/*.log"
        players:
            paths:
              -  "players/**"
    dependencies:
      -  path: .yamato/_editor_priming.yml#editor:priming:CUSTOM-REVISION:android
         rerun: always
Universal_Android_Vulkan_playmode_mono_2_Linear_CUSTOM-REVISION:
    name: Universal on Android_Vulkan_playmode_mono_2_Linear on version CUSTOM-REVISION
    agent:
        type: Unity::mobile::android
        image: mobile/android-execution-r19:stable
        flavor: b1.large
    variables:
        UPM_REGISTRY: https://artifactory-slo.bf.unity3d.com/artifactory/api/npm/upm-candidates
        CUSTOM_REVISION: custom_revision_not_set
    commands:
      -  curl -s https://artifactory.internal.unity3d.com/core-automation/tools/utr-standalone/utr.bat --output utr.bat
      -  pip install unity-downloader-cli --index-url https://artifactory.prd.it.unity3d.com/artifactory/api/pypi/pypi/simple --upgrade
      -  unity-downloader-cli --source-file unity_revision.txt -p WindowsEditor -c editor -c il2cpp -c android  --wait --published-only
      -  '%ANDROID_SDK_ROOT%\platform-tools\adb.exe connect %BOKKEN_DEVICE_IP%'
      -  powershell %ANDROID_SDK_ROOT%\platform-tools\adb.exe devices
      -  NetSh Advfirewall set allprofiles state off
      -  |5-

                 set ANDROID_DEVICE_CONNECTION=%BOKKEN_DEVICE_IP%
                 utr --suite=playmode --testproject=TestProjects\UniversalGraphicsTest --editor-location=WindowsEditor --artifacts_path=test-results --extra-editor-arg="-scriptingbackend=mono" --extra-editor-arg="-apicompatibilitylevel=NET_2_0" --extra-editor-arg="-colorspace=Linear"
      -  start %ANDROID_SDK_ROOT%\platform-tools\adb.exe kill-server
    artifacts:
        logs:
            paths:
              -  "**/test-results/**"
    dependencies:
      -  path: .yamato/_editor_priming.yml#editor:priming:CUSTOM-REVISION:android
         rerun: always
Universal_Android_Vulkan_editmode_mono_2_Linear_CUSTOM-REVISION:
    name: Universal on Android_Vulkan_editmode_mono_2_Linear on version CUSTOM-REVISION
    agent:
        type: Unity::mobile::android
        image: mobile/android-execution-r19:stable
        flavor: b1.large
    variables:
        UPM_REGISTRY: https://artifactory-slo.bf.unity3d.com/artifactory/api/npm/upm-candidates
        CUSTOM_REVISION: custom_revision_not_set
    commands:
      -  curl -s https://artifactory.internal.unity3d.com/core-automation/tools/utr-standalone/utr.bat --output utr.bat
      -  pip install unity-downloader-cli --index-url https://artifactory.prd.it.unity3d.com/artifactory/api/pypi/pypi/simple --upgrade
      -  unity-downloader-cli --source-file unity_revision.txt -p WindowsEditor -c editor -c il2cpp -c android  --wait --published-only
      -  '%ANDROID_SDK_ROOT%\platform-tools\adb.exe connect %BOKKEN_DEVICE_IP%'
      -  powershell %ANDROID_SDK_ROOT%\platform-tools\adb.exe devices
      -  NetSh Advfirewall set allprofiles state off
      -  |5-

                 set ANDROID_DEVICE_CONNECTION=%BOKKEN_DEVICE_IP%
                 utr --suite=editor --platform=editmode --testproject=TestProjects\UniversalGraphicsTest --editor-location=WindowsEditor --artifacts_path=test-results --extra-editor-arg="-scriptingbackend=mono" --extra-editor-arg="-apicompatibilitylevel=NET_2_0" --extra-editor-arg="-colorspace=Linear"
      -  start %ANDROID_SDK_ROOT%\platform-tools\adb.exe kill-server
    artifacts:
        logs:
            paths:
              -  "**/test-results/**"
    dependencies:
      -  path: .yamato/_editor_priming.yml#editor:priming:CUSTOM-REVISION:android
         rerun: always
Universal_Android_Vulkan_playmode_perf_build_mono_2_Linear_CUSTOM-REVISION:
    name: Universal on Android_Vulkan_playmode_perf_build_mono_2_Linear on version CUSTOM-REVISION
    agent:
        type: Unity::mobile::android
        image: mobile/android-execution-r19:stable
        flavor: b1.large
    variables:
        UPM_REGISTRY: https://artifactory-slo.bf.unity3d.com/artifactory/api/npm/upm-candidates
        CUSTOM_REVISION: custom_revision_not_set
    commands:
      -  curl -s https://artifactory.internal.unity3d.com/core-automation/tools/utr-standalone/utr.bat --output utr.bat
      -  pip install unity-downloader-cli --index-url https://artifactory.prd.it.unity3d.com/artifactory/api/pypi/pypi/simple --upgrade
      -  unity-downloader-cli --source-file unity_revision.txt -p WindowsEditor -c editor -c il2cpp -c android  --wait --published-only
      -  '%ANDROID_SDK_ROOT%\platform-tools\adb.exe connect %BOKKEN_DEVICE_IP%'
      -  powershell %ANDROID_SDK_ROOT%\platform-tools\adb.exe devices
      -  NetSh Advfirewall set allprofiles state off
      -  |5-

                 set ANDROID_DEVICE_CONNECTION=%BOKKEN_DEVICE_IP%
                 utr --suite=playmode --testproject=TestProjects\UniversalGraphicsTest --editor-location=WindowsEditor --artifacts_path=test-results --extra-editor-arg="-scriptingbackend=mono" --extra-editor-arg="-apicompatibilitylevel=NET_2_0" --extra-editor-arg="-colorspace=Linear" --scripting-backend=il2cpp --timeout=1200 --performance-project-id=URP_Performance --testfilter=Build --suite=Editor --platform=Android
      -  start %ANDROID_SDK_ROOT%\platform-tools\adb.exe kill-server
    artifacts:
        logs:
            paths:
              -  "**/test-results/**"
    dependencies:
      -  path: .yamato/_editor_priming.yml#editor:priming:CUSTOM-REVISION:android
         rerun: always
Universal_Android_Vulkan_playmode_XR_mono_2_Linear_CUSTOM-REVISION:
    name: Universal on Android_Vulkan_playmode_XR_mono_2_Linear on version CUSTOM-REVISION
    agent:
        type: Unity::mobile::android
        image: mobile/android-execution-r19:stable
        flavor: b1.large
    variables:
        UPM_REGISTRY: https://artifactory-slo.bf.unity3d.com/artifactory/api/npm/upm-candidates
        CUSTOM_REVISION: custom_revision_not_set
    commands:
      -  curl -s https://artifactory.internal.unity3d.com/core-automation/tools/utr-standalone/utr.bat --output utr.bat
      -  pip install unity-downloader-cli --index-url https://artifactory.prd.it.unity3d.com/artifactory/api/pypi/pypi/simple --upgrade
      -  unity-downloader-cli --source-file unity_revision.txt -p WindowsEditor -c editor -c il2cpp -c android  --wait --published-only
      -  '%ANDROID_SDK_ROOT%\platform-tools\adb.exe connect %BOKKEN_DEVICE_IP%'
      -  powershell %ANDROID_SDK_ROOT%\platform-tools\adb.exe devices
      -  NetSh Advfirewall set allprofiles state off
      -  |5-

                 set ANDROID_DEVICE_CONNECTION=%BOKKEN_DEVICE_IP%
                 utr --suite=playmode --testproject=TestProjects\UniversalGraphicsTest --editor-location=WindowsEditor --artifacts_path=test-results --extra-editor-arg="-scriptingbackend=mono" --extra-editor-arg="-apicompatibilitylevel=NET_2_0" --extra-editor-arg="-colorspace=Linear" --extra-editor-arg="-xr-tests"
      -  start %ANDROID_SDK_ROOT%\platform-tools\adb.exe kill-server
    artifacts:
        logs:
            paths:
              -  "**/test-results/**"
    dependencies:
      -  path: .yamato/_editor_priming.yml#editor:priming:CUSTOM-REVISION:android
         rerun: always<|MERGE_RESOLUTION|>--- conflicted
+++ resolved
@@ -19,11 +19,7 @@
       -  |5-
 
                  set ANDROID_DEVICE_CONNECTION=%BOKKEN_DEVICE_IP%
-<<<<<<< HEAD
-                 utr --suite=playmode --platform=Android --artifacts_path=test-results --player-load-path=players --extra-editor-arg="-scriptingbackend=mono" --extra-editor-arg="-apicompatibilitylevel=NET_2_0" --extra-editor-arg="-colorspace=Linear" --extra-editor-arg="-androidtargetarchitecture=ARM64" --editor-location=WindowsEditor --timeout=1200
-=======
-                 utr --suite=playmode --platform=Android --artifacts_path=test-results --player-load-path=players --reruncount=2 --scripting-backend=il2cpp --editor-location=WindowsEditor --timeout=1200
->>>>>>> 5218dacd
+                 utr --suite=playmode --platform=Android --artifacts_path=test-results --player-load-path=players --extra-editor-arg="-scriptingbackend=mono" --extra-editor-arg="-apicompatibilitylevel=NET_2_0" --extra-editor-arg="-colorspace=Linear"--reruncount=2 --extra-editor-arg="-androidtargetarchitecture=ARM64" --editor-location=WindowsEditor --timeout=1200
       -  start %ANDROID_SDK_ROOT%\platform-tools\adb.exe kill-server
     artifacts:
         logs:
@@ -57,35 +53,134 @@
         players:
             paths:
               -  "players/**"
-Universal_Android_Vulkan_Standalone_2020.2:
-    name: Universal on Android_Vulkan_Standalone on version 2020.2
-    agent:
-        type: Unity::mobile::android
-        image: mobile/android-execution-r19:stable
-        flavor: b1.large
-    variables:
-        UPM_REGISTRY: https://artifactory-slo.bf.unity3d.com/artifactory/api/npm/upm-candidates
-    commands:
-      -  curl -s https://artifactory.internal.unity3d.com/core-automation/tools/utr-standalone/utr.bat --output utr.bat
-      -  '%ANDROID_SDK_ROOT%\platform-tools\adb.exe connect %BOKKEN_DEVICE_IP%'
-      -  powershell %ANDROID_SDK_ROOT%\platform-tools\adb.exe devices
-      -  NetSh Advfirewall set allprofiles state off
-      -  |5-
-
-                 set ANDROID_DEVICE_CONNECTION=%BOKKEN_DEVICE_IP%
-                 utr --suite=playmode --platform=Android --artifacts_path=test-results --player-load-path=players --reruncount=2 --scripting-backend=il2cpp --editor-location=WindowsEditor --timeout=1200
-      -  start %ANDROID_SDK_ROOT%\platform-tools\adb.exe kill-server
-    artifacts:
-        logs:
-            paths:
-              -  "**/test-results/**"
-              -  "TestProjects/UniversalGraphicsTest/Logs/*.log"
-    dependencies:
-      -  path: .yamato/universal-android-vulkan.yml#Build_Universal_Android_Vulkan_Player_2020.2
+Universal_Android_Vulkan_playmode_mono_2_Linear_trunk:
+    name: Universal on Android_Vulkan_playmode_mono_2_Linear on version trunk
+    agent:
+        type: Unity::mobile::android
+        image: mobile/android-execution-r19:stable
+        flavor: b1.large
+    variables:
+        UPM_REGISTRY: https://artifactory-slo.bf.unity3d.com/artifactory/api/npm/upm-candidates
+    commands:
+      -  curl -s https://artifactory.internal.unity3d.com/core-automation/tools/utr-standalone/utr.bat --output utr.bat
+      -  pip install unity-downloader-cli --index-url https://artifactory.prd.it.unity3d.com/artifactory/api/pypi/pypi/simple --upgrade
+      -  unity-downloader-cli -u 5181ec54d595526303eb2714f480cbc3ee1911bd -p WindowsEditor -c editor -c il2cpp -c android  --wait --published-only
+      -  '%ANDROID_SDK_ROOT%\platform-tools\adb.exe connect %BOKKEN_DEVICE_IP%'
+      -  powershell %ANDROID_SDK_ROOT%\platform-tools\adb.exe devices
+      -  NetSh Advfirewall set allprofiles state off
+      -  |5-
+
+                 set ANDROID_DEVICE_CONNECTION=%BOKKEN_DEVICE_IP%
+                 utr --suite=playmode --testproject=TestProjects\UniversalGraphicsTest --editor-location=WindowsEditor --artifacts_path=test-results --extra-editor-arg="-scriptingbackend=mono" --extra-editor-arg="-apicompatibilitylevel=NET_2_0" --extra-editor-arg="-colorspace=Linear"--reruncount=2
+      -  start %ANDROID_SDK_ROOT%\platform-tools\adb.exe kill-server
+    artifacts:
+        logs:
+            paths:
+              -  "**/test-results/**"
+              -  "TestProjects/UniversalGraphicsTest/Logs/*.log"
+Universal_Android_Vulkan_editmode_mono_2_Linear_trunk:
+    name: Universal on Android_Vulkan_editmode_mono_2_Linear on version trunk
+    agent:
+        type: Unity::mobile::android
+        image: mobile/android-execution-r19:stable
+        flavor: b1.large
+    variables:
+        UPM_REGISTRY: https://artifactory-slo.bf.unity3d.com/artifactory/api/npm/upm-candidates
+    commands:
+      -  curl -s https://artifactory.internal.unity3d.com/core-automation/tools/utr-standalone/utr.bat --output utr.bat
+      -  pip install unity-downloader-cli --index-url https://artifactory.prd.it.unity3d.com/artifactory/api/pypi/pypi/simple --upgrade
+      -  unity-downloader-cli -u 5181ec54d595526303eb2714f480cbc3ee1911bd -p WindowsEditor -c editor -c il2cpp -c android  --wait --published-only
+      -  '%ANDROID_SDK_ROOT%\platform-tools\adb.exe connect %BOKKEN_DEVICE_IP%'
+      -  powershell %ANDROID_SDK_ROOT%\platform-tools\adb.exe devices
+      -  NetSh Advfirewall set allprofiles state off
+      -  |5-
+
+                 set ANDROID_DEVICE_CONNECTION=%BOKKEN_DEVICE_IP%
+                 utr --suite=editor --platform=editmode --testproject=TestProjects\UniversalGraphicsTest --editor-location=WindowsEditor --artifacts_path=test-results --extra-editor-arg="-scriptingbackend=mono" --extra-editor-arg="-apicompatibilitylevel=NET_2_0" --extra-editor-arg="-colorspace=Linear"--reruncount=2
+      -  start %ANDROID_SDK_ROOT%\platform-tools\adb.exe kill-server
+    artifacts:
+        logs:
+            paths:
+              -  "**/test-results/**"
+              -  "TestProjects/UniversalGraphicsTest/Logs/*.log"
+Universal_Android_Vulkan_playmode_perf_build_mono_2_Linear_trunk:
+    name: Universal on Android_Vulkan_playmode_perf_build_mono_2_Linear on version trunk
+    agent:
+        type: Unity::mobile::android
+        image: mobile/android-execution-r19:stable
+        flavor: b1.large
+    variables:
+        UPM_REGISTRY: https://artifactory-slo.bf.unity3d.com/artifactory/api/npm/upm-candidates
+    commands:
+      -  curl -s https://artifactory.internal.unity3d.com/core-automation/tools/utr-standalone/utr.bat --output utr.bat
+      -  pip install unity-downloader-cli --index-url https://artifactory.prd.it.unity3d.com/artifactory/api/pypi/pypi/simple --upgrade
+      -  unity-downloader-cli -u 5181ec54d595526303eb2714f480cbc3ee1911bd -p WindowsEditor -c editor -c il2cpp -c android  --wait --published-only
+      -  '%ANDROID_SDK_ROOT%\platform-tools\adb.exe connect %BOKKEN_DEVICE_IP%'
+      -  powershell %ANDROID_SDK_ROOT%\platform-tools\adb.exe devices
+      -  NetSh Advfirewall set allprofiles state off
+      -  |5-
+
+                 set ANDROID_DEVICE_CONNECTION=%BOKKEN_DEVICE_IP%
+                 utr --suite=playmode --testproject=TestProjects\UniversalGraphicsTest --editor-location=WindowsEditor --artifacts_path=test-results --extra-editor-arg="-scriptingbackend=mono" --extra-editor-arg="-apicompatibilitylevel=NET_2_0" --extra-editor-arg="-colorspace=Linear"--reruncount=2 --scripting-backend=il2cpp --timeout=1200 --performance-project-id=URP_Performance --testfilter=Build --suite=Editor --platform=Android
+      -  start %ANDROID_SDK_ROOT%\platform-tools\adb.exe kill-server
+    artifacts:
+        logs:
+            paths:
+              -  "**/test-results/**"
+              -  "TestProjects/UniversalGraphicsTest/Logs/*.log"
+Universal_Android_Vulkan_playmode_XR_mono_2_Linear_trunk:
+    name: Universal on Android_Vulkan_playmode_XR_mono_2_Linear on version trunk
+    agent:
+        type: Unity::mobile::android
+        image: mobile/android-execution-r19:stable
+        flavor: b1.large
+    variables:
+        UPM_REGISTRY: https://artifactory-slo.bf.unity3d.com/artifactory/api/npm/upm-candidates
+    commands:
+      -  curl -s https://artifactory.internal.unity3d.com/core-automation/tools/utr-standalone/utr.bat --output utr.bat
+      -  pip install unity-downloader-cli --index-url https://artifactory.prd.it.unity3d.com/artifactory/api/pypi/pypi/simple --upgrade
+      -  unity-downloader-cli -u 5181ec54d595526303eb2714f480cbc3ee1911bd -p WindowsEditor -c editor -c il2cpp -c android  --wait --published-only
+      -  '%ANDROID_SDK_ROOT%\platform-tools\adb.exe connect %BOKKEN_DEVICE_IP%'
+      -  powershell %ANDROID_SDK_ROOT%\platform-tools\adb.exe devices
+      -  NetSh Advfirewall set allprofiles state off
+      -  |5-
+
+                 set ANDROID_DEVICE_CONNECTION=%BOKKEN_DEVICE_IP%
+                 utr --suite=playmode --testproject=TestProjects\UniversalGraphicsTest --editor-location=WindowsEditor --artifacts_path=test-results --extra-editor-arg="-scriptingbackend=mono" --extra-editor-arg="-apicompatibilitylevel=NET_2_0" --extra-editor-arg="-colorspace=Linear"--reruncount=2 --extra-editor-arg="-xr-tests"
+      -  start %ANDROID_SDK_ROOT%\platform-tools\adb.exe kill-server
+    artifacts:
+        logs:
+            paths:
+              -  "**/test-results/**"
+              -  "TestProjects/UniversalGraphicsTest/Logs/*.log"
+Universal_Android_Vulkan_Standalone_mono_2_Linear_2020.2:
+    name: Universal on Android_Vulkan_Standalone_mono_2_Linear on version 2020.2
+    agent:
+        type: Unity::mobile::android
+        image: mobile/android-execution-r19:stable
+        flavor: b1.large
+    variables:
+        UPM_REGISTRY: https://artifactory-slo.bf.unity3d.com/artifactory/api/npm/upm-candidates
+    commands:
+      -  curl -s https://artifactory.internal.unity3d.com/core-automation/tools/utr-standalone/utr.bat --output utr.bat
+      -  '%ANDROID_SDK_ROOT%\platform-tools\adb.exe connect %BOKKEN_DEVICE_IP%'
+      -  powershell %ANDROID_SDK_ROOT%\platform-tools\adb.exe devices
+      -  NetSh Advfirewall set allprofiles state off
+      -  |5-
+
+                 set ANDROID_DEVICE_CONNECTION=%BOKKEN_DEVICE_IP%
+                 utr --suite=playmode --platform=Android --artifacts_path=test-results --player-load-path=players --extra-editor-arg="-scriptingbackend=mono" --extra-editor-arg="-apicompatibilitylevel=NET_2_0" --extra-editor-arg="-colorspace=Linear"--reruncount=2 --extra-editor-arg="-androidtargetarchitecture=ARM64" --editor-location=WindowsEditor --timeout=1200
+      -  start %ANDROID_SDK_ROOT%\platform-tools\adb.exe kill-server
+    artifacts:
+        logs:
+            paths:
+              -  "**/test-results/**"
+              -  "TestProjects/UniversalGraphicsTest/Logs/*.log"
+    dependencies:
+      -  path: .yamato/universal-android-vulkan.yml#Build_Universal_Android_Vulkan_Player_mono_2_Linear_2020.2
          rerun: on-new-revision
-    skip_checkout: true
-Build_Universal_Android_Vulkan_Player_2020.2:
-    name: Build Universal on Android_Vulkan_Player on version 2020.2
+Build_Universal_Android_Vulkan_Player_mono_2_Linear_2020.2:
+    name: Build Universal on Android_Vulkan_mono_2_Linear_Player on version 2020.2
     agent:
         type: Unity::VM
         image: mobile/android-execution-r19:stable
@@ -99,7 +194,7 @@
       -  mklink /d WindowsEditor\Data\PlaybackEngines\AndroidPlayer\OpenJDK %JAVA_HOME% || exit 0
       -  mklink /d WindowsEditor\Data\PlaybackEngines\AndroidPlayer\SDK %ANDROID_SDK_ROOT% || exit 0
       -  mklink /d WindowsEditor\Data\PlaybackEngines\AndroidPlayer\NDK %ANDROID_NDK_ROOT% || exit 0
-      -  utr --suite=playmode --platform=Android --testproject=TestProjects\UniversalGraphicsTest --editor-location=WindowsEditor --artifacts_path=test-results --player-save-path=players --build-only --scripting-backend=il2cpp --timeout=1800 --extra-editor-arg="-executemethod" --extra-editor-arg="SetupProject.ApplySettings" --extra-editor-arg="vulkan"
+      -  utr --suite=playmode --platform=Android --testproject=./TestProjects/UniversalGraphicsTest --extra-editor-arg="-playergraphicsapi=Vulkan" --editor-location=./WindowsEditor --artifacts_path=test-results --player-save-path=players --build-only --extra-editor-arg="-scriptingbackend=mono" --extra-editor-arg="-apicompatibilitylevel=NET_2_0" --extra-editor-arg="-colorspace=Linear" --extra-editor-arg="-androidtargetarchitecture=ARM64" --timeout=1800
     artifacts:
         logs:
             paths:
@@ -108,102 +203,106 @@
         players:
             paths:
               -  "players/**"
-Universal_Android_Vulkan_playmode_mono_2_Linear_trunk:
-    name: Universal on Android_Vulkan_playmode_mono_2_Linear on version trunk
-    agent:
-        type: Unity::mobile::android
-        image: mobile/android-execution-r19:stable
-        flavor: b1.large
-    variables:
-        UPM_REGISTRY: https://artifactory-slo.bf.unity3d.com/artifactory/api/npm/upm-candidates
-    commands:
-      -  curl -s https://artifactory.internal.unity3d.com/core-automation/tools/utr-standalone/utr.bat --output utr.bat
-      -  pip install unity-downloader-cli --index-url https://artifactory.prd.it.unity3d.com/artifactory/api/pypi/pypi/simple --upgrade
-      -  unity-downloader-cli -u 90b2443a8df13ecc935d91f85d723464f8a42028 -p WindowsEditor -c editor -c il2cpp -c android  --wait --published-only
-      -  '%ANDROID_SDK_ROOT%\platform-tools\adb.exe connect %BOKKEN_DEVICE_IP%'
-      -  powershell %ANDROID_SDK_ROOT%\platform-tools\adb.exe devices
-      -  NetSh Advfirewall set allprofiles state off
-      -  |5-
-
-                 set ANDROID_DEVICE_CONNECTION=%BOKKEN_DEVICE_IP%
-                 utr --suite=playmode --testproject=TestProjects\UniversalGraphicsTest --editor-location=WindowsEditor --artifacts_path=test-results --extra-editor-arg="-scriptingbackend=mono" --extra-editor-arg="-apicompatibilitylevel=NET_2_0" --extra-editor-arg="-colorspace=Linear"
-      -  start %ANDROID_SDK_ROOT%\platform-tools\adb.exe kill-server
-    artifacts:
-        logs:
-            paths:
-              -  "**/test-results/**"
-Universal_Android_Vulkan_editmode_mono_2_Linear_trunk:
-    name: Universal on Android_Vulkan_editmode_mono_2_Linear on version trunk
-    agent:
-        type: Unity::mobile::android
-        image: mobile/android-execution-r19:stable
-        flavor: b1.large
-    variables:
-        UPM_REGISTRY: https://artifactory-slo.bf.unity3d.com/artifactory/api/npm/upm-candidates
-    commands:
-      -  curl -s https://artifactory.internal.unity3d.com/core-automation/tools/utr-standalone/utr.bat --output utr.bat
-      -  pip install unity-downloader-cli --index-url https://artifactory.prd.it.unity3d.com/artifactory/api/pypi/pypi/simple --upgrade
-      -  unity-downloader-cli -u 90b2443a8df13ecc935d91f85d723464f8a42028 -p WindowsEditor -c editor -c il2cpp -c android  --wait --published-only
-      -  '%ANDROID_SDK_ROOT%\platform-tools\adb.exe connect %BOKKEN_DEVICE_IP%'
-      -  powershell %ANDROID_SDK_ROOT%\platform-tools\adb.exe devices
-      -  NetSh Advfirewall set allprofiles state off
-      -  |5-
-
-                 set ANDROID_DEVICE_CONNECTION=%BOKKEN_DEVICE_IP%
-                 utr --suite=editor --platform=editmode --testproject=TestProjects\UniversalGraphicsTest --editor-location=WindowsEditor --artifacts_path=test-results --extra-editor-arg="-scriptingbackend=mono" --extra-editor-arg="-apicompatibilitylevel=NET_2_0" --extra-editor-arg="-colorspace=Linear"
-      -  start %ANDROID_SDK_ROOT%\platform-tools\adb.exe kill-server
-    artifacts:
-        logs:
-            paths:
-              -  "**/test-results/**"
-Universal_Android_Vulkan_playmode_perf_build_mono_2_Linear_trunk:
-    name: Universal on Android_Vulkan_playmode_perf_build_mono_2_Linear on version trunk
-    agent:
-        type: Unity::mobile::android
-        image: mobile/android-execution-r19:stable
-        flavor: b1.large
-    variables:
-        UPM_REGISTRY: https://artifactory-slo.bf.unity3d.com/artifactory/api/npm/upm-candidates
-    commands:
-      -  curl -s https://artifactory.internal.unity3d.com/core-automation/tools/utr-standalone/utr.bat --output utr.bat
-      -  pip install unity-downloader-cli --index-url https://artifactory.prd.it.unity3d.com/artifactory/api/pypi/pypi/simple --upgrade
-      -  unity-downloader-cli -u 90b2443a8df13ecc935d91f85d723464f8a42028 -p WindowsEditor -c editor -c il2cpp -c android  --wait --published-only
-      -  '%ANDROID_SDK_ROOT%\platform-tools\adb.exe connect %BOKKEN_DEVICE_IP%'
-      -  powershell %ANDROID_SDK_ROOT%\platform-tools\adb.exe devices
-      -  NetSh Advfirewall set allprofiles state off
-      -  |5-
-
-                 set ANDROID_DEVICE_CONNECTION=%BOKKEN_DEVICE_IP%
-                 utr --suite=playmode --testproject=TestProjects\UniversalGraphicsTest --editor-location=WindowsEditor --artifacts_path=test-results --extra-editor-arg="-scriptingbackend=mono" --extra-editor-arg="-apicompatibilitylevel=NET_2_0" --extra-editor-arg="-colorspace=Linear" --scripting-backend=il2cpp --timeout=1200 --performance-project-id=URP_Performance --testfilter=Build --suite=Editor --platform=Android
-      -  start %ANDROID_SDK_ROOT%\platform-tools\adb.exe kill-server
-    artifacts:
-        logs:
-            paths:
-              -  "**/test-results/**"
-Universal_Android_Vulkan_playmode_XR_mono_2_Linear_trunk:
-    name: Universal on Android_Vulkan_playmode_XR_mono_2_Linear on version trunk
-    agent:
-        type: Unity::mobile::android
-        image: mobile/android-execution-r19:stable
-        flavor: b1.large
-    variables:
-        UPM_REGISTRY: https://artifactory-slo.bf.unity3d.com/artifactory/api/npm/upm-candidates
-    commands:
-      -  curl -s https://artifactory.internal.unity3d.com/core-automation/tools/utr-standalone/utr.bat --output utr.bat
-      -  pip install unity-downloader-cli --index-url https://artifactory.prd.it.unity3d.com/artifactory/api/pypi/pypi/simple --upgrade
-      -  unity-downloader-cli -u 90b2443a8df13ecc935d91f85d723464f8a42028 -p WindowsEditor -c editor -c il2cpp -c android  --wait --published-only
-      -  '%ANDROID_SDK_ROOT%\platform-tools\adb.exe connect %BOKKEN_DEVICE_IP%'
-      -  powershell %ANDROID_SDK_ROOT%\platform-tools\adb.exe devices
-      -  NetSh Advfirewall set allprofiles state off
-      -  |5-
-
-                 set ANDROID_DEVICE_CONNECTION=%BOKKEN_DEVICE_IP%
-                 utr --suite=playmode --testproject=TestProjects\UniversalGraphicsTest --editor-location=WindowsEditor --artifacts_path=test-results --extra-editor-arg="-scriptingbackend=mono" --extra-editor-arg="-apicompatibilitylevel=NET_2_0" --extra-editor-arg="-colorspace=Linear" --extra-editor-arg="-xr-tests"
-      -  start %ANDROID_SDK_ROOT%\platform-tools\adb.exe kill-server
-    artifacts:
-        logs:
-            paths:
-              -  "**/test-results/**"
+Universal_Android_Vulkan_playmode_mono_2_Linear_2020.2:
+    name: Universal on Android_Vulkan_playmode_mono_2_Linear on version 2020.2
+    agent:
+        type: Unity::mobile::android
+        image: mobile/android-execution-r19:stable
+        flavor: b1.large
+    variables:
+        UPM_REGISTRY: https://artifactory-slo.bf.unity3d.com/artifactory/api/npm/upm-candidates
+    commands:
+      -  curl -s https://artifactory.internal.unity3d.com/core-automation/tools/utr-standalone/utr.bat --output utr.bat
+      -  pip install unity-downloader-cli --index-url https://artifactory.prd.it.unity3d.com/artifactory/api/pypi/pypi/simple --upgrade
+      -  unity-downloader-cli -u 1b1252580c6429d4be5b5e88fafea90645240c65 -p WindowsEditor -c editor -c il2cpp -c android  --wait --published-only
+      -  '%ANDROID_SDK_ROOT%\platform-tools\adb.exe connect %BOKKEN_DEVICE_IP%'
+      -  powershell %ANDROID_SDK_ROOT%\platform-tools\adb.exe devices
+      -  NetSh Advfirewall set allprofiles state off
+      -  |5-
+
+                 set ANDROID_DEVICE_CONNECTION=%BOKKEN_DEVICE_IP%
+                 utr --suite=playmode --testproject=TestProjects\UniversalGraphicsTest --editor-location=WindowsEditor --artifacts_path=test-results --extra-editor-arg="-scriptingbackend=mono" --extra-editor-arg="-apicompatibilitylevel=NET_2_0" --extra-editor-arg="-colorspace=Linear"--reruncount=2
+      -  start %ANDROID_SDK_ROOT%\platform-tools\adb.exe kill-server
+    artifacts:
+        logs:
+            paths:
+              -  "**/test-results/**"
+              -  "TestProjects/UniversalGraphicsTest/Logs/*.log"
+Universal_Android_Vulkan_editmode_mono_2_Linear_2020.2:
+    name: Universal on Android_Vulkan_editmode_mono_2_Linear on version 2020.2
+    agent:
+        type: Unity::mobile::android
+        image: mobile/android-execution-r19:stable
+        flavor: b1.large
+    variables:
+        UPM_REGISTRY: https://artifactory-slo.bf.unity3d.com/artifactory/api/npm/upm-candidates
+    commands:
+      -  curl -s https://artifactory.internal.unity3d.com/core-automation/tools/utr-standalone/utr.bat --output utr.bat
+      -  pip install unity-downloader-cli --index-url https://artifactory.prd.it.unity3d.com/artifactory/api/pypi/pypi/simple --upgrade
+      -  unity-downloader-cli -u 1b1252580c6429d4be5b5e88fafea90645240c65 -p WindowsEditor -c editor -c il2cpp -c android  --wait --published-only
+      -  '%ANDROID_SDK_ROOT%\platform-tools\adb.exe connect %BOKKEN_DEVICE_IP%'
+      -  powershell %ANDROID_SDK_ROOT%\platform-tools\adb.exe devices
+      -  NetSh Advfirewall set allprofiles state off
+      -  |5-
+
+                 set ANDROID_DEVICE_CONNECTION=%BOKKEN_DEVICE_IP%
+                 utr --suite=editor --platform=editmode --testproject=TestProjects\UniversalGraphicsTest --editor-location=WindowsEditor --artifacts_path=test-results --extra-editor-arg="-scriptingbackend=mono" --extra-editor-arg="-apicompatibilitylevel=NET_2_0" --extra-editor-arg="-colorspace=Linear"--reruncount=2
+      -  start %ANDROID_SDK_ROOT%\platform-tools\adb.exe kill-server
+    artifacts:
+        logs:
+            paths:
+              -  "**/test-results/**"
+              -  "TestProjects/UniversalGraphicsTest/Logs/*.log"
+Universal_Android_Vulkan_playmode_perf_build_mono_2_Linear_2020.2:
+    name: Universal on Android_Vulkan_playmode_perf_build_mono_2_Linear on version 2020.2
+    agent:
+        type: Unity::mobile::android
+        image: mobile/android-execution-r19:stable
+        flavor: b1.large
+    variables:
+        UPM_REGISTRY: https://artifactory-slo.bf.unity3d.com/artifactory/api/npm/upm-candidates
+    commands:
+      -  curl -s https://artifactory.internal.unity3d.com/core-automation/tools/utr-standalone/utr.bat --output utr.bat
+      -  pip install unity-downloader-cli --index-url https://artifactory.prd.it.unity3d.com/artifactory/api/pypi/pypi/simple --upgrade
+      -  unity-downloader-cli -u 1b1252580c6429d4be5b5e88fafea90645240c65 -p WindowsEditor -c editor -c il2cpp -c android  --wait --published-only
+      -  '%ANDROID_SDK_ROOT%\platform-tools\adb.exe connect %BOKKEN_DEVICE_IP%'
+      -  powershell %ANDROID_SDK_ROOT%\platform-tools\adb.exe devices
+      -  NetSh Advfirewall set allprofiles state off
+      -  |5-
+
+                 set ANDROID_DEVICE_CONNECTION=%BOKKEN_DEVICE_IP%
+                 utr --suite=playmode --testproject=TestProjects\UniversalGraphicsTest --editor-location=WindowsEditor --artifacts_path=test-results --extra-editor-arg="-scriptingbackend=mono" --extra-editor-arg="-apicompatibilitylevel=NET_2_0" --extra-editor-arg="-colorspace=Linear"--reruncount=2 --scripting-backend=il2cpp --timeout=1200 --performance-project-id=URP_Performance --testfilter=Build --suite=Editor --platform=Android
+      -  start %ANDROID_SDK_ROOT%\platform-tools\adb.exe kill-server
+    artifacts:
+        logs:
+            paths:
+              -  "**/test-results/**"
+              -  "TestProjects/UniversalGraphicsTest/Logs/*.log"
+Universal_Android_Vulkan_playmode_XR_mono_2_Linear_2020.2:
+    name: Universal on Android_Vulkan_playmode_XR_mono_2_Linear on version 2020.2
+    agent:
+        type: Unity::mobile::android
+        image: mobile/android-execution-r19:stable
+        flavor: b1.large
+    variables:
+        UPM_REGISTRY: https://artifactory-slo.bf.unity3d.com/artifactory/api/npm/upm-candidates
+    commands:
+      -  curl -s https://artifactory.internal.unity3d.com/core-automation/tools/utr-standalone/utr.bat --output utr.bat
+      -  pip install unity-downloader-cli --index-url https://artifactory.prd.it.unity3d.com/artifactory/api/pypi/pypi/simple --upgrade
+      -  unity-downloader-cli -u 1b1252580c6429d4be5b5e88fafea90645240c65 -p WindowsEditor -c editor -c il2cpp -c android  --wait --published-only
+      -  '%ANDROID_SDK_ROOT%\platform-tools\adb.exe connect %BOKKEN_DEVICE_IP%'
+      -  powershell %ANDROID_SDK_ROOT%\platform-tools\adb.exe devices
+      -  NetSh Advfirewall set allprofiles state off
+      -  |5-
+
+                 set ANDROID_DEVICE_CONNECTION=%BOKKEN_DEVICE_IP%
+                 utr --suite=playmode --testproject=TestProjects\UniversalGraphicsTest --editor-location=WindowsEditor --artifacts_path=test-results --extra-editor-arg="-scriptingbackend=mono" --extra-editor-arg="-apicompatibilitylevel=NET_2_0" --extra-editor-arg="-colorspace=Linear"--reruncount=2 --extra-editor-arg="-xr-tests"
+      -  start %ANDROID_SDK_ROOT%\platform-tools\adb.exe kill-server
+    artifacts:
+        logs:
+            paths:
+              -  "**/test-results/**"
+              -  "TestProjects/UniversalGraphicsTest/Logs/*.log"
 Universal_Android_Vulkan_Standalone_mono_2_Linear_CUSTOM-REVISION:
     name: Universal on Android_Vulkan_Standalone_mono_2_Linear on version CUSTOM-REVISION
     agent:
@@ -221,11 +320,7 @@
       -  |5-
 
                  set ANDROID_DEVICE_CONNECTION=%BOKKEN_DEVICE_IP%
-<<<<<<< HEAD
-                 utr --suite=playmode --platform=Android --artifacts_path=test-results --player-load-path=players --extra-editor-arg="-scriptingbackend=mono" --extra-editor-arg="-apicompatibilitylevel=NET_2_0" --extra-editor-arg="-colorspace=Linear" --extra-editor-arg="-androidtargetarchitecture=ARM64" --editor-location=WindowsEditor --timeout=1200
-=======
-                 utr --suite=playmode --platform=Android --artifacts_path=test-results --player-load-path=players --reruncount=2 --scripting-backend=il2cpp --editor-location=WindowsEditor --timeout=1200
->>>>>>> 5218dacd
+                 utr --suite=playmode --platform=Android --artifacts_path=test-results --player-load-path=players --extra-editor-arg="-scriptingbackend=mono" --extra-editor-arg="-apicompatibilitylevel=NET_2_0" --extra-editor-arg="-colorspace=Linear"--reruncount=2 --extra-editor-arg="-androidtargetarchitecture=ARM64" --editor-location=WindowsEditor --timeout=1200
       -  start %ANDROID_SDK_ROOT%\platform-tools\adb.exe kill-server
     artifacts:
         logs:
@@ -284,12 +379,13 @@
       -  |5-
 
                  set ANDROID_DEVICE_CONNECTION=%BOKKEN_DEVICE_IP%
-                 utr --suite=playmode --testproject=TestProjects\UniversalGraphicsTest --editor-location=WindowsEditor --artifacts_path=test-results --extra-editor-arg="-scriptingbackend=mono" --extra-editor-arg="-apicompatibilitylevel=NET_2_0" --extra-editor-arg="-colorspace=Linear"
-      -  start %ANDROID_SDK_ROOT%\platform-tools\adb.exe kill-server
-    artifacts:
-        logs:
-            paths:
-              -  "**/test-results/**"
+                 utr --suite=playmode --testproject=TestProjects\UniversalGraphicsTest --editor-location=WindowsEditor --artifacts_path=test-results --extra-editor-arg="-scriptingbackend=mono" --extra-editor-arg="-apicompatibilitylevel=NET_2_0" --extra-editor-arg="-colorspace=Linear"--reruncount=2
+      -  start %ANDROID_SDK_ROOT%\platform-tools\adb.exe kill-server
+    artifacts:
+        logs:
+            paths:
+              -  "**/test-results/**"
+              -  "TestProjects/UniversalGraphicsTest/Logs/*.log"
     dependencies:
       -  path: .yamato/_editor_priming.yml#editor:priming:CUSTOM-REVISION:android
          rerun: always
@@ -312,12 +408,13 @@
       -  |5-
 
                  set ANDROID_DEVICE_CONNECTION=%BOKKEN_DEVICE_IP%
-                 utr --suite=editor --platform=editmode --testproject=TestProjects\UniversalGraphicsTest --editor-location=WindowsEditor --artifacts_path=test-results --extra-editor-arg="-scriptingbackend=mono" --extra-editor-arg="-apicompatibilitylevel=NET_2_0" --extra-editor-arg="-colorspace=Linear"
-      -  start %ANDROID_SDK_ROOT%\platform-tools\adb.exe kill-server
-    artifacts:
-        logs:
-            paths:
-              -  "**/test-results/**"
+                 utr --suite=editor --platform=editmode --testproject=TestProjects\UniversalGraphicsTest --editor-location=WindowsEditor --artifacts_path=test-results --extra-editor-arg="-scriptingbackend=mono" --extra-editor-arg="-apicompatibilitylevel=NET_2_0" --extra-editor-arg="-colorspace=Linear"--reruncount=2
+      -  start %ANDROID_SDK_ROOT%\platform-tools\adb.exe kill-server
+    artifacts:
+        logs:
+            paths:
+              -  "**/test-results/**"
+              -  "TestProjects/UniversalGraphicsTest/Logs/*.log"
     dependencies:
       -  path: .yamato/_editor_priming.yml#editor:priming:CUSTOM-REVISION:android
          rerun: always
@@ -340,12 +437,13 @@
       -  |5-
 
                  set ANDROID_DEVICE_CONNECTION=%BOKKEN_DEVICE_IP%
-                 utr --suite=playmode --testproject=TestProjects\UniversalGraphicsTest --editor-location=WindowsEditor --artifacts_path=test-results --extra-editor-arg="-scriptingbackend=mono" --extra-editor-arg="-apicompatibilitylevel=NET_2_0" --extra-editor-arg="-colorspace=Linear" --scripting-backend=il2cpp --timeout=1200 --performance-project-id=URP_Performance --testfilter=Build --suite=Editor --platform=Android
-      -  start %ANDROID_SDK_ROOT%\platform-tools\adb.exe kill-server
-    artifacts:
-        logs:
-            paths:
-              -  "**/test-results/**"
+                 utr --suite=playmode --testproject=TestProjects\UniversalGraphicsTest --editor-location=WindowsEditor --artifacts_path=test-results --extra-editor-arg="-scriptingbackend=mono" --extra-editor-arg="-apicompatibilitylevel=NET_2_0" --extra-editor-arg="-colorspace=Linear"--reruncount=2 --scripting-backend=il2cpp --timeout=1200 --performance-project-id=URP_Performance --testfilter=Build --suite=Editor --platform=Android
+      -  start %ANDROID_SDK_ROOT%\platform-tools\adb.exe kill-server
+    artifacts:
+        logs:
+            paths:
+              -  "**/test-results/**"
+              -  "TestProjects/UniversalGraphicsTest/Logs/*.log"
     dependencies:
       -  path: .yamato/_editor_priming.yml#editor:priming:CUSTOM-REVISION:android
          rerun: always
@@ -368,12 +466,13 @@
       -  |5-
 
                  set ANDROID_DEVICE_CONNECTION=%BOKKEN_DEVICE_IP%
-                 utr --suite=playmode --testproject=TestProjects\UniversalGraphicsTest --editor-location=WindowsEditor --artifacts_path=test-results --extra-editor-arg="-scriptingbackend=mono" --extra-editor-arg="-apicompatibilitylevel=NET_2_0" --extra-editor-arg="-colorspace=Linear" --extra-editor-arg="-xr-tests"
-      -  start %ANDROID_SDK_ROOT%\platform-tools\adb.exe kill-server
-    artifacts:
-        logs:
-            paths:
-              -  "**/test-results/**"
+                 utr --suite=playmode --testproject=TestProjects\UniversalGraphicsTest --editor-location=WindowsEditor --artifacts_path=test-results --extra-editor-arg="-scriptingbackend=mono" --extra-editor-arg="-apicompatibilitylevel=NET_2_0" --extra-editor-arg="-colorspace=Linear"--reruncount=2 --extra-editor-arg="-xr-tests"
+      -  start %ANDROID_SDK_ROOT%\platform-tools\adb.exe kill-server
+    artifacts:
+        logs:
+            paths:
+              -  "**/test-results/**"
+              -  "TestProjects/UniversalGraphicsTest/Logs/*.log"
     dependencies:
       -  path: .yamato/_editor_priming.yml#editor:priming:CUSTOM-REVISION:android
          rerun: always