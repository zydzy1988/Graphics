 
# This file is generated by .yamato/ruamel/build.py. Don't edit this file manually. 
# Introduce any changes under .yamato/config/*.metafile files (for most cases) or under .yamato/ruamel/* within Python (more elaborate cases), and rerun build.py to regenerate all .yml files. 
# Read more under .yamato/docs/readme.md 

HDRP_Hybrid_Win_DX11_playmode_2020.2:
    name: HDRP_Hybrid on Win_DX11_playmode on version 2020.2
    agent:
        type: Unity::VM::GPU
        image: sdet/gamecode_win10:stable
        flavor: b1.large
    variables:
        UPM_REGISTRY: https://artifactory-slo.bf.unity3d.com/artifactory/api/npm/upm-candidates
    commands:
      -  curl -s https://artifactory.internal.unity3d.com/core-automation/tools/utr-standalone/utr.bat --output TestProjects/HDRP_HybridTests/utr.bat
<<<<<<< HEAD
      -  pip install unity-downloader-cli --extra-index-url https://artifactory.internal.unity3d.com/api/pypi/common-python/simple --upgrade
      -  cd TestProjects/HDRP_HybridTests && unity-downloader-cli -u 0d4996d84e47ca136a0c046b2990fb8d76cda81d -c editor -c il2cpp  --wait --published-only
      -  cd TestProjects/HDRP_HybridTests && utr --suite=playmode --testproject=. --editor-location=.Editor --artifacts_path=test-results --extra-editor-arg="-force-d3d11"
=======
      -  pip install unity-downloader-cli --index-url https://artifactory.prd.it.unity3d.com/artifactory/api/pypi/pypi/simple --upgrade
      -  cd TestProjects/HDRP_HybridTests && unity-downloader-cli --source-file ../../unity_revision.txt -c editor -c il2cpp  --wait --published-only
      -  cd TestProjects/HDRP_HybridTests && utr --suite=playmode --testproject=. --editor-location=.Editor --artifacts_path=test-results --compilation-errors-as-warnings --extra-editor-arg="-force-d3d11"
>>>>>>> d1061be9
    artifacts:
        logs:
            paths:
              -  "**/test-results/**"
HDRP_Hybrid_Win_DX11_playmode_XR_2020.2:
    name: HDRP_Hybrid on Win_DX11_playmode_XR on version 2020.2
    agent:
        type: Unity::VM::GPU
        image: sdet/gamecode_win10:stable
        flavor: b1.large
    variables:
        UPM_REGISTRY: https://artifactory-slo.bf.unity3d.com/artifactory/api/npm/upm-candidates
    commands:
      -  curl -s https://artifactory.internal.unity3d.com/core-automation/tools/utr-standalone/utr.bat --output TestProjects/HDRP_HybridTests/utr.bat
<<<<<<< HEAD
      -  pip install unity-downloader-cli --extra-index-url https://artifactory.internal.unity3d.com/api/pypi/common-python/simple --upgrade
      -  cd TestProjects/HDRP_HybridTests && unity-downloader-cli -u 0d4996d84e47ca136a0c046b2990fb8d76cda81d -c editor -c il2cpp  --wait --published-only
      -  cd TestProjects/HDRP_HybridTests && utr --suite=playmode --extra-editor-arg="-xr-tests" --testproject=. --editor-location=.Editor --artifacts_path=test-results --extra-editor-arg="-force-d3d11"
=======
      -  pip install unity-downloader-cli --index-url https://artifactory.prd.it.unity3d.com/artifactory/api/pypi/pypi/simple --upgrade
      -  cd TestProjects/HDRP_HybridTests && unity-downloader-cli --source-file ../../unity_revision.txt -c editor -c il2cpp  --wait --published-only
      -  cd TestProjects/HDRP_HybridTests && utr --suite=playmode --extra-editor-arg="-xr-tests" --testproject=. --editor-location=.Editor --artifacts_path=test-results --compilation-errors-as-warnings --extra-editor-arg="-force-d3d11"
>>>>>>> d1061be9
    artifacts:
        logs:
            paths:
              -  "**/test-results/**"
HDRP_Hybrid_Win_DX11_Standalone_2020.2:
    name: HDRP_Hybrid on Win_DX11_Standalone on version 2020.2
    agent:
        type: Unity::VM::GPU
        image: sdet/gamecode_win10:stable
        flavor: b1.large
    variables:
        UPM_REGISTRY: https://artifactory-slo.bf.unity3d.com/artifactory/api/npm/upm-candidates
    commands:
      -  curl -s https://artifactory.internal.unity3d.com/core-automation/tools/utr-standalone/utr.bat --output TestProjects/HDRP_HybridTests/utr.bat
<<<<<<< HEAD
      -  pip install unity-downloader-cli --extra-index-url https://artifactory.internal.unity3d.com/api/pypi/common-python/simple --upgrade
      -  cd TestProjects/HDRP_HybridTests && unity-downloader-cli -u 0d4996d84e47ca136a0c046b2990fb8d76cda81d -c editor -c il2cpp  --wait --published-only
      -  cd TestProjects/HDRP_HybridTests && utr --suite=playmode --platform=StandaloneWindows64 --artifacts_path=test-results --timeout=1200 --player-load-path=../../players --player-connection-ip=auto
=======
      -  cd TestProjects/HDRP_HybridTests && utr --suite=playmode --platform=StandaloneWindows64 --artifacts_path=test-results --timeout=1200 --player-load-path=../../players --player-connection-ip=auto --compilation-errors-as-warnings
>>>>>>> d1061be9
    artifacts:
        logs:
            paths:
              -  "**/test-results/**"
    dependencies:
      -  path: .yamato/hdrp_hybrid-win-dx11.yml#Build_HDRP_Hybrid_Win_DX11_Player_2020.2
         rerun: on-new-revision
<<<<<<< HEAD
=======
    commands:
      -  curl -s https://artifactory.internal.unity3d.com/core-automation/tools/utr-standalone/utr.bat --output TestProjects/HDRP_HybridTests/utr.bat
      -  pip install unity-downloader-cli --index-url https://artifactory.prd.it.unity3d.com/artifactory/api/pypi/pypi/simple --upgrade
      -  cd TestProjects/HDRP_HybridTests && unity-downloader-cli --source-file ../../unity_revision.txt -c editor -c il2cpp  --wait --published-only
      -  cd TestProjects/HDRP_HybridTests && utr --suite=playmode --platform=StandaloneWindows64 --extra-editor-arg="-executemethod" --extra-editor-arg="CustomBuild.BuildWindowsDX11Linear" --testproject=. --editor-location=.Editor --artifacts_path=test-results --timeout=1200 --player-save-path=../../players --build-only --compilation-errors-as-warnings
    artifacts:
        logs:
            paths:
              -  "**/test-results/**"
        players:
            paths:
              -  "players/**"
HDRP_Hybrid_Win_DX11_playmode_fast-trunk:
    name: HDRP_Hybrid on Win_DX11_playmode on version fast-trunk
    agent:
        type: Unity::VM::GPU
        image: sdet/gamecode_win10:stable
        flavor: b1.large
    variables:
        UPM_REGISTRY: https://artifactory-slo.bf.unity3d.com/artifactory/api/npm/upm-candidates
    dependencies:
      -  path: .yamato/_editor.yml#editor:priming:fast-trunk:windows
         rerun: on-new-revision
    commands:
      -  curl -s https://artifactory.internal.unity3d.com/core-automation/tools/utr-standalone/utr.bat --output TestProjects/HDRP_HybridTests/utr.bat
      -  pip install unity-downloader-cli --index-url https://artifactory.prd.it.unity3d.com/artifactory/api/pypi/pypi/simple --upgrade
      -  cd TestProjects/HDRP_HybridTests && unity-downloader-cli --source-file ../../unity_revision.txt -c editor -c il2cpp  --wait --published-only
      -  cd TestProjects/HDRP_HybridTests && utr --suite=playmode --testproject=. --editor-location=.Editor --artifacts_path=test-results --compilation-errors-as-warnings --extra-editor-arg="-force-d3d11"
    artifacts:
        logs:
            paths:
              -  "**/test-results/**"
HDRP_Hybrid_Win_DX11_playmode_XR_fast-trunk:
    name: HDRP_Hybrid on Win_DX11_playmode_XR on version fast-trunk
    agent:
        type: Unity::VM::GPU
        image: sdet/gamecode_win10:stable
        flavor: b1.large
    variables:
        UPM_REGISTRY: https://artifactory-slo.bf.unity3d.com/artifactory/api/npm/upm-candidates
    dependencies:
      -  path: .yamato/_editor.yml#editor:priming:fast-trunk:windows
         rerun: on-new-revision
    commands:
      -  curl -s https://artifactory.internal.unity3d.com/core-automation/tools/utr-standalone/utr.bat --output TestProjects/HDRP_HybridTests/utr.bat
      -  pip install unity-downloader-cli --index-url https://artifactory.prd.it.unity3d.com/artifactory/api/pypi/pypi/simple --upgrade
      -  cd TestProjects/HDRP_HybridTests && unity-downloader-cli --source-file ../../unity_revision.txt -c editor -c il2cpp  --wait --published-only
      -  cd TestProjects/HDRP_HybridTests && utr --suite=playmode --extra-editor-arg="-xr-tests" --testproject=. --editor-location=.Editor --artifacts_path=test-results --compilation-errors-as-warnings --extra-editor-arg="-force-d3d11"
    artifacts:
        logs:
            paths:
              -  "**/test-results/**"
HDRP_Hybrid_Win_DX11_Standalone_fast-trunk:
    name: HDRP_Hybrid on Win_DX11_Standalone on version fast-trunk
    agent:
        type: Unity::VM::GPU
        image: sdet/gamecode_win10:stable
        flavor: b1.large
    variables:
        UPM_REGISTRY: https://artifactory-slo.bf.unity3d.com/artifactory/api/npm/upm-candidates
    dependencies:
      -  path: .yamato/_editor.yml#editor:priming:fast-trunk:windows
         rerun: on-new-revision
      -  path: .yamato/hdrp_hybrid-win-dx11.yml#Build_HDRP_Hybrid_Win_DX11_Player_fast-trunk
         rerun: on-new-revision
    commands:
      -  curl -s https://artifactory.internal.unity3d.com/core-automation/tools/utr-standalone/utr.bat --output TestProjects/HDRP_HybridTests/utr.bat
      -  cd TestProjects/HDRP_HybridTests && utr --suite=playmode --platform=StandaloneWindows64 --artifacts_path=test-results --timeout=1200 --player-load-path=../../players --player-connection-ip=auto --compilation-errors-as-warnings
    artifacts:
        logs:
            paths:
              -  "**/test-results/**"
>>>>>>> d1061be9
    skip_checkout: true
Build_HDRP_Hybrid_Win_DX11_Player_2020.2:
    name: Build HDRP_Hybrid on Win_DX11_Player on version 2020.2
    agent:
        type: Unity::VM
        image: sdet/gamecode_win10:stable
        flavor: b1.xlarge
    variables:
        UPM_REGISTRY: https://artifactory-slo.bf.unity3d.com/artifactory/api/npm/upm-candidates
    commands:
      -  curl -s https://artifactory.internal.unity3d.com/core-automation/tools/utr-standalone/utr.bat --output TestProjects/HDRP_HybridTests/utr.bat
<<<<<<< HEAD
      -  pip install unity-downloader-cli --extra-index-url https://artifactory.internal.unity3d.com/api/pypi/common-python/simple --upgrade
      -  cd TestProjects/HDRP_HybridTests && unity-downloader-cli -u 0d4996d84e47ca136a0c046b2990fb8d76cda81d -c editor -c il2cpp  --wait --published-only
      -  cd TestProjects/HDRP_HybridTests && utr --suite=playmode --platform=StandaloneWindows64 --extra-editor-arg="-executemethod" --extra-editor-arg="CustomBuild.BuildWindowsDX11Linear" --testproject=. --editor-location=.Editor --artifacts_path=test-results --timeout=1200 --player-save-path=../../players --build-only
=======
      -  pip install unity-downloader-cli --index-url https://artifactory.prd.it.unity3d.com/artifactory/api/pypi/pypi/simple --upgrade
      -  cd TestProjects/HDRP_HybridTests && unity-downloader-cli --source-file ../../unity_revision.txt -c editor -c il2cpp  --wait --published-only
      -  cd TestProjects/HDRP_HybridTests && utr --suite=playmode --platform=StandaloneWindows64 --extra-editor-arg="-executemethod" --extra-editor-arg="CustomBuild.BuildWindowsDX11Linear" --testproject=. --editor-location=.Editor --artifacts_path=test-results --timeout=1200 --player-save-path=../../players --build-only --compilation-errors-as-warnings
>>>>>>> d1061be9
    artifacts:
        logs:
            paths:
              -  "**/test-results/**"
        players:
            paths:
              -  "players/**"
HDRP_Hybrid_Win_DX11_playmode_CUSTOM-REVISION:
    name: HDRP_Hybrid on Win_DX11_playmode on version CUSTOM-REVISION
    agent:
        type: Unity::VM::GPU
        image: sdet/gamecode_win10:stable
        flavor: b1.large
    variables:
        UPM_REGISTRY: https://artifactory-slo.bf.unity3d.com/artifactory/api/npm/upm-candidates
        CUSTOM_REVISION: custom_revision_not_set
    commands:
      -  curl -s https://artifactory.internal.unity3d.com/core-automation/tools/utr-standalone/utr.bat --output TestProjects/HDRP_HybridTests/utr.bat
<<<<<<< HEAD
      -  pip install unity-downloader-cli --extra-index-url https://artifactory.internal.unity3d.com/api/pypi/common-python/simple --upgrade
      -  cd TestProjects/HDRP_HybridTests && unity-downloader-cli -u $CUSTOM_REVISION -c editor -c il2cpp  --wait --published-only
      -  cd TestProjects/HDRP_HybridTests && utr --suite=playmode --testproject=. --editor-location=.Editor --artifacts_path=test-results --extra-editor-arg="-force-d3d11"
=======
      -  pip install unity-downloader-cli --index-url https://artifactory.prd.it.unity3d.com/artifactory/api/pypi/pypi/simple --upgrade
      -  cd TestProjects/HDRP_HybridTests && unity-downloader-cli --source-file ../../unity_revision.txt -c editor -c il2cpp  --wait --published-only
      -  cd TestProjects/HDRP_HybridTests && utr --suite=playmode --testproject=. --editor-location=.Editor --artifacts_path=test-results --compilation-errors-as-warnings --extra-editor-arg="-force-d3d11"
>>>>>>> d1061be9
    artifacts:
        logs:
            paths:
              -  "**/test-results/**"
HDRP_Hybrid_Win_DX11_playmode_XR_CUSTOM-REVISION:
    name: HDRP_Hybrid on Win_DX11_playmode_XR on version CUSTOM-REVISION
    agent:
        type: Unity::VM::GPU
        image: sdet/gamecode_win10:stable
        flavor: b1.large
    variables:
        UPM_REGISTRY: https://artifactory-slo.bf.unity3d.com/artifactory/api/npm/upm-candidates
        CUSTOM_REVISION: custom_revision_not_set
    commands:
      -  curl -s https://artifactory.internal.unity3d.com/core-automation/tools/utr-standalone/utr.bat --output TestProjects/HDRP_HybridTests/utr.bat
<<<<<<< HEAD
      -  pip install unity-downloader-cli --extra-index-url https://artifactory.internal.unity3d.com/api/pypi/common-python/simple --upgrade
      -  cd TestProjects/HDRP_HybridTests && unity-downloader-cli -u $CUSTOM_REVISION -c editor -c il2cpp  --wait --published-only
      -  cd TestProjects/HDRP_HybridTests && utr --suite=playmode --extra-editor-arg="-xr-tests" --testproject=. --editor-location=.Editor --artifacts_path=test-results --extra-editor-arg="-force-d3d11"
=======
      -  pip install unity-downloader-cli --index-url https://artifactory.prd.it.unity3d.com/artifactory/api/pypi/pypi/simple --upgrade
      -  cd TestProjects/HDRP_HybridTests && unity-downloader-cli --source-file ../../unity_revision.txt -c editor -c il2cpp  --wait --published-only
      -  cd TestProjects/HDRP_HybridTests && utr --suite=playmode --extra-editor-arg="-xr-tests" --testproject=. --editor-location=.Editor --artifacts_path=test-results --compilation-errors-as-warnings --extra-editor-arg="-force-d3d11"
>>>>>>> d1061be9
    artifacts:
        logs:
            paths:
              -  "**/test-results/**"
HDRP_Hybrid_Win_DX11_Standalone_CUSTOM-REVISION:
    name: HDRP_Hybrid on Win_DX11_Standalone on version CUSTOM-REVISION
    agent:
        type: Unity::VM::GPU
        image: sdet/gamecode_win10:stable
        flavor: b1.large
    variables:
        UPM_REGISTRY: https://artifactory-slo.bf.unity3d.com/artifactory/api/npm/upm-candidates
        CUSTOM_REVISION: custom_revision_not_set
    commands:
      -  curl -s https://artifactory.internal.unity3d.com/core-automation/tools/utr-standalone/utr.bat --output TestProjects/HDRP_HybridTests/utr.bat
<<<<<<< HEAD
      -  pip install unity-downloader-cli --extra-index-url https://artifactory.internal.unity3d.com/api/pypi/common-python/simple --upgrade
      -  cd TestProjects/HDRP_HybridTests && unity-downloader-cli -u $CUSTOM_REVISION -c editor -c il2cpp  --wait --published-only
      -  cd TestProjects/HDRP_HybridTests && utr --suite=playmode --platform=StandaloneWindows64 --artifacts_path=test-results --timeout=1200 --player-load-path=../../players --player-connection-ip=auto
=======
      -  cd TestProjects/HDRP_HybridTests && utr --suite=playmode --platform=StandaloneWindows64 --artifacts_path=test-results --timeout=1200 --player-load-path=../../players --player-connection-ip=auto --compilation-errors-as-warnings
>>>>>>> d1061be9
    artifacts:
        logs:
            paths:
              -  "**/test-results/**"
    dependencies:
      -  path: .yamato/hdrp_hybrid-win-dx11.yml#Build_HDRP_Hybrid_Win_DX11_Player_CUSTOM-REVISION
         rerun: always
    skip_checkout: true
Build_HDRP_Hybrid_Win_DX11_Player_CUSTOM-REVISION:
    name: Build HDRP_Hybrid on Win_DX11_Player on version CUSTOM-REVISION
    agent:
        type: Unity::VM
        image: sdet/gamecode_win10:stable
        flavor: b1.xlarge
    variables:
        UPM_REGISTRY: https://artifactory-slo.bf.unity3d.com/artifactory/api/npm/upm-candidates
        CUSTOM_REVISION: custom_revision_not_set
    commands:
      -  curl -s https://artifactory.internal.unity3d.com/core-automation/tools/utr-standalone/utr.bat --output TestProjects/HDRP_HybridTests/utr.bat
<<<<<<< HEAD
      -  pip install unity-downloader-cli --extra-index-url https://artifactory.internal.unity3d.com/api/pypi/common-python/simple --upgrade
      -  cd TestProjects/HDRP_HybridTests && unity-downloader-cli -u $CUSTOM_REVISION -c editor -c il2cpp  --wait --published-only
      -  cd TestProjects/HDRP_HybridTests && utr --suite=playmode --platform=StandaloneWindows64 --extra-editor-arg="-executemethod" --extra-editor-arg="CustomBuild.BuildWindowsDX11Linear" --testproject=. --editor-location=.Editor --artifacts_path=test-results --timeout=1200 --player-save-path=../../players --build-only
=======
      -  pip install unity-downloader-cli --index-url https://artifactory.prd.it.unity3d.com/artifactory/api/pypi/pypi/simple --upgrade
      -  cd TestProjects/HDRP_HybridTests && unity-downloader-cli --source-file ../../unity_revision.txt -c editor -c il2cpp  --wait --published-only
      -  cd TestProjects/HDRP_HybridTests && utr --suite=playmode --platform=StandaloneWindows64 --extra-editor-arg="-executemethod" --extra-editor-arg="CustomBuild.BuildWindowsDX11Linear" --testproject=. --editor-location=.Editor --artifacts_path=test-results --timeout=1200 --player-save-path=../../players --build-only --compilation-errors-as-warnings
>>>>>>> d1061be9
    artifacts:
        logs:
            paths:
              -  "**/test-results/**"
        players:
            paths:
              -  "players/**"<|MERGE_RESOLUTION|>--- conflicted
+++ resolved
@@ -13,15 +13,9 @@
         UPM_REGISTRY: https://artifactory-slo.bf.unity3d.com/artifactory/api/npm/upm-candidates
     commands:
       -  curl -s https://artifactory.internal.unity3d.com/core-automation/tools/utr-standalone/utr.bat --output TestProjects/HDRP_HybridTests/utr.bat
-<<<<<<< HEAD
-      -  pip install unity-downloader-cli --extra-index-url https://artifactory.internal.unity3d.com/api/pypi/common-python/simple --upgrade
-      -  cd TestProjects/HDRP_HybridTests && unity-downloader-cli -u 0d4996d84e47ca136a0c046b2990fb8d76cda81d -c editor -c il2cpp  --wait --published-only
-      -  cd TestProjects/HDRP_HybridTests && utr --suite=playmode --testproject=. --editor-location=.Editor --artifacts_path=test-results --extra-editor-arg="-force-d3d11"
-=======
-      -  pip install unity-downloader-cli --index-url https://artifactory.prd.it.unity3d.com/artifactory/api/pypi/pypi/simple --upgrade
-      -  cd TestProjects/HDRP_HybridTests && unity-downloader-cli --source-file ../../unity_revision.txt -c editor -c il2cpp  --wait --published-only
+      -  pip install unity-downloader-cli --index-url https://artifactory.internal.unity3d.com/api/pypi/common-python/simple --upgrade
+      -  cd TestProjects/HDRP_HybridTests && unity-downloader-cli -u 0d4996d84e47ca136a0c046b2990fb8d76cda81 -c editor -c il2cpp  --wait --published-only
       -  cd TestProjects/HDRP_HybridTests && utr --suite=playmode --testproject=. --editor-location=.Editor --artifacts_path=test-results --compilation-errors-as-warnings --extra-editor-arg="-force-d3d11"
->>>>>>> d1061be9
     artifacts:
         logs:
             paths:
@@ -36,15 +30,9 @@
         UPM_REGISTRY: https://artifactory-slo.bf.unity3d.com/artifactory/api/npm/upm-candidates
     commands:
       -  curl -s https://artifactory.internal.unity3d.com/core-automation/tools/utr-standalone/utr.bat --output TestProjects/HDRP_HybridTests/utr.bat
-<<<<<<< HEAD
-      -  pip install unity-downloader-cli --extra-index-url https://artifactory.internal.unity3d.com/api/pypi/common-python/simple --upgrade
-      -  cd TestProjects/HDRP_HybridTests && unity-downloader-cli -u 0d4996d84e47ca136a0c046b2990fb8d76cda81d -c editor -c il2cpp  --wait --published-only
-      -  cd TestProjects/HDRP_HybridTests && utr --suite=playmode --extra-editor-arg="-xr-tests" --testproject=. --editor-location=.Editor --artifacts_path=test-results --extra-editor-arg="-force-d3d11"
-=======
-      -  pip install unity-downloader-cli --index-url https://artifactory.prd.it.unity3d.com/artifactory/api/pypi/pypi/simple --upgrade
-      -  cd TestProjects/HDRP_HybridTests && unity-downloader-cli --source-file ../../unity_revision.txt -c editor -c il2cpp  --wait --published-only
+      -  pip install unity-downloader-cli --index-url https://artifactory.internal.unity3d.com/api/pypi/common-python/simple --upgrade
+      -  cd TestProjects/HDRP_HybridTests && unity-downloader-cli -u 0d4996d84e47ca136a0c046b2990fb8d76cda81 -c editor -c il2cpp  --wait --published-only
       -  cd TestProjects/HDRP_HybridTests && utr --suite=playmode --extra-editor-arg="-xr-tests" --testproject=. --editor-location=.Editor --artifacts_path=test-results --compilation-errors-as-warnings --extra-editor-arg="-force-d3d11"
->>>>>>> d1061be9
     artifacts:
         logs:
             paths:
@@ -59,13 +47,7 @@
         UPM_REGISTRY: https://artifactory-slo.bf.unity3d.com/artifactory/api/npm/upm-candidates
     commands:
       -  curl -s https://artifactory.internal.unity3d.com/core-automation/tools/utr-standalone/utr.bat --output TestProjects/HDRP_HybridTests/utr.bat
-<<<<<<< HEAD
-      -  pip install unity-downloader-cli --extra-index-url https://artifactory.internal.unity3d.com/api/pypi/common-python/simple --upgrade
-      -  cd TestProjects/HDRP_HybridTests && unity-downloader-cli -u 0d4996d84e47ca136a0c046b2990fb8d76cda81d -c editor -c il2cpp  --wait --published-only
-      -  cd TestProjects/HDRP_HybridTests && utr --suite=playmode --platform=StandaloneWindows64 --artifacts_path=test-results --timeout=1200 --player-load-path=../../players --player-connection-ip=auto
-=======
       -  cd TestProjects/HDRP_HybridTests && utr --suite=playmode --platform=StandaloneWindows64 --artifacts_path=test-results --timeout=1200 --player-load-path=../../players --player-connection-ip=auto --compilation-errors-as-warnings
->>>>>>> d1061be9
     artifacts:
         logs:
             paths:
@@ -73,81 +55,6 @@
     dependencies:
       -  path: .yamato/hdrp_hybrid-win-dx11.yml#Build_HDRP_Hybrid_Win_DX11_Player_2020.2
          rerun: on-new-revision
-<<<<<<< HEAD
-=======
-    commands:
-      -  curl -s https://artifactory.internal.unity3d.com/core-automation/tools/utr-standalone/utr.bat --output TestProjects/HDRP_HybridTests/utr.bat
-      -  pip install unity-downloader-cli --index-url https://artifactory.prd.it.unity3d.com/artifactory/api/pypi/pypi/simple --upgrade
-      -  cd TestProjects/HDRP_HybridTests && unity-downloader-cli --source-file ../../unity_revision.txt -c editor -c il2cpp  --wait --published-only
-      -  cd TestProjects/HDRP_HybridTests && utr --suite=playmode --platform=StandaloneWindows64 --extra-editor-arg="-executemethod" --extra-editor-arg="CustomBuild.BuildWindowsDX11Linear" --testproject=. --editor-location=.Editor --artifacts_path=test-results --timeout=1200 --player-save-path=../../players --build-only --compilation-errors-as-warnings
-    artifacts:
-        logs:
-            paths:
-              -  "**/test-results/**"
-        players:
-            paths:
-              -  "players/**"
-HDRP_Hybrid_Win_DX11_playmode_fast-trunk:
-    name: HDRP_Hybrid on Win_DX11_playmode on version fast-trunk
-    agent:
-        type: Unity::VM::GPU
-        image: sdet/gamecode_win10:stable
-        flavor: b1.large
-    variables:
-        UPM_REGISTRY: https://artifactory-slo.bf.unity3d.com/artifactory/api/npm/upm-candidates
-    dependencies:
-      -  path: .yamato/_editor.yml#editor:priming:fast-trunk:windows
-         rerun: on-new-revision
-    commands:
-      -  curl -s https://artifactory.internal.unity3d.com/core-automation/tools/utr-standalone/utr.bat --output TestProjects/HDRP_HybridTests/utr.bat
-      -  pip install unity-downloader-cli --index-url https://artifactory.prd.it.unity3d.com/artifactory/api/pypi/pypi/simple --upgrade
-      -  cd TestProjects/HDRP_HybridTests && unity-downloader-cli --source-file ../../unity_revision.txt -c editor -c il2cpp  --wait --published-only
-      -  cd TestProjects/HDRP_HybridTests && utr --suite=playmode --testproject=. --editor-location=.Editor --artifacts_path=test-results --compilation-errors-as-warnings --extra-editor-arg="-force-d3d11"
-    artifacts:
-        logs:
-            paths:
-              -  "**/test-results/**"
-HDRP_Hybrid_Win_DX11_playmode_XR_fast-trunk:
-    name: HDRP_Hybrid on Win_DX11_playmode_XR on version fast-trunk
-    agent:
-        type: Unity::VM::GPU
-        image: sdet/gamecode_win10:stable
-        flavor: b1.large
-    variables:
-        UPM_REGISTRY: https://artifactory-slo.bf.unity3d.com/artifactory/api/npm/upm-candidates
-    dependencies:
-      -  path: .yamato/_editor.yml#editor:priming:fast-trunk:windows
-         rerun: on-new-revision
-    commands:
-      -  curl -s https://artifactory.internal.unity3d.com/core-automation/tools/utr-standalone/utr.bat --output TestProjects/HDRP_HybridTests/utr.bat
-      -  pip install unity-downloader-cli --index-url https://artifactory.prd.it.unity3d.com/artifactory/api/pypi/pypi/simple --upgrade
-      -  cd TestProjects/HDRP_HybridTests && unity-downloader-cli --source-file ../../unity_revision.txt -c editor -c il2cpp  --wait --published-only
-      -  cd TestProjects/HDRP_HybridTests && utr --suite=playmode --extra-editor-arg="-xr-tests" --testproject=. --editor-location=.Editor --artifacts_path=test-results --compilation-errors-as-warnings --extra-editor-arg="-force-d3d11"
-    artifacts:
-        logs:
-            paths:
-              -  "**/test-results/**"
-HDRP_Hybrid_Win_DX11_Standalone_fast-trunk:
-    name: HDRP_Hybrid on Win_DX11_Standalone on version fast-trunk
-    agent:
-        type: Unity::VM::GPU
-        image: sdet/gamecode_win10:stable
-        flavor: b1.large
-    variables:
-        UPM_REGISTRY: https://artifactory-slo.bf.unity3d.com/artifactory/api/npm/upm-candidates
-    dependencies:
-      -  path: .yamato/_editor.yml#editor:priming:fast-trunk:windows
-         rerun: on-new-revision
-      -  path: .yamato/hdrp_hybrid-win-dx11.yml#Build_HDRP_Hybrid_Win_DX11_Player_fast-trunk
-         rerun: on-new-revision
-    commands:
-      -  curl -s https://artifactory.internal.unity3d.com/core-automation/tools/utr-standalone/utr.bat --output TestProjects/HDRP_HybridTests/utr.bat
-      -  cd TestProjects/HDRP_HybridTests && utr --suite=playmode --platform=StandaloneWindows64 --artifacts_path=test-results --timeout=1200 --player-load-path=../../players --player-connection-ip=auto --compilation-errors-as-warnings
-    artifacts:
-        logs:
-            paths:
-              -  "**/test-results/**"
->>>>>>> d1061be9
     skip_checkout: true
 Build_HDRP_Hybrid_Win_DX11_Player_2020.2:
     name: Build HDRP_Hybrid on Win_DX11_Player on version 2020.2
@@ -159,15 +66,9 @@
         UPM_REGISTRY: https://artifactory-slo.bf.unity3d.com/artifactory/api/npm/upm-candidates
     commands:
       -  curl -s https://artifactory.internal.unity3d.com/core-automation/tools/utr-standalone/utr.bat --output TestProjects/HDRP_HybridTests/utr.bat
-<<<<<<< HEAD
-      -  pip install unity-downloader-cli --extra-index-url https://artifactory.internal.unity3d.com/api/pypi/common-python/simple --upgrade
-      -  cd TestProjects/HDRP_HybridTests && unity-downloader-cli -u 0d4996d84e47ca136a0c046b2990fb8d76cda81d -c editor -c il2cpp  --wait --published-only
-      -  cd TestProjects/HDRP_HybridTests && utr --suite=playmode --platform=StandaloneWindows64 --extra-editor-arg="-executemethod" --extra-editor-arg="CustomBuild.BuildWindowsDX11Linear" --testproject=. --editor-location=.Editor --artifacts_path=test-results --timeout=1200 --player-save-path=../../players --build-only
-=======
-      -  pip install unity-downloader-cli --index-url https://artifactory.prd.it.unity3d.com/artifactory/api/pypi/pypi/simple --upgrade
-      -  cd TestProjects/HDRP_HybridTests && unity-downloader-cli --source-file ../../unity_revision.txt -c editor -c il2cpp  --wait --published-only
+      -  pip install unity-downloader-cli --index-url https://artifactory.internal.unity3d.com/api/pypi/common-python/simple --upgrade
+      -  cd TestProjects/HDRP_HybridTests && unity-downloader-cli -u 0d4996d84e47ca136a0c046b2990fb8d76cda81 -c editor -c il2cpp  --wait --published-only
       -  cd TestProjects/HDRP_HybridTests && utr --suite=playmode --platform=StandaloneWindows64 --extra-editor-arg="-executemethod" --extra-editor-arg="CustomBuild.BuildWindowsDX11Linear" --testproject=. --editor-location=.Editor --artifacts_path=test-results --timeout=1200 --player-save-path=../../players --build-only --compilation-errors-as-warnings
->>>>>>> d1061be9
     artifacts:
         logs:
             paths:
@@ -186,15 +87,9 @@
         CUSTOM_REVISION: custom_revision_not_set
     commands:
       -  curl -s https://artifactory.internal.unity3d.com/core-automation/tools/utr-standalone/utr.bat --output TestProjects/HDRP_HybridTests/utr.bat
-<<<<<<< HEAD
-      -  pip install unity-downloader-cli --extra-index-url https://artifactory.internal.unity3d.com/api/pypi/common-python/simple --upgrade
+      -  pip install unity-downloader-cli --index-url https://artifactory.internal.unity3d.com/api/pypi/common-python/simple --upgrade
       -  cd TestProjects/HDRP_HybridTests && unity-downloader-cli -u $CUSTOM_REVISION -c editor -c il2cpp  --wait --published-only
-      -  cd TestProjects/HDRP_HybridTests && utr --suite=playmode --testproject=. --editor-location=.Editor --artifacts_path=test-results --extra-editor-arg="-force-d3d11"
-=======
-      -  pip install unity-downloader-cli --index-url https://artifactory.prd.it.unity3d.com/artifactory/api/pypi/pypi/simple --upgrade
-      -  cd TestProjects/HDRP_HybridTests && unity-downloader-cli --source-file ../../unity_revision.txt -c editor -c il2cpp  --wait --published-only
       -  cd TestProjects/HDRP_HybridTests && utr --suite=playmode --testproject=. --editor-location=.Editor --artifacts_path=test-results --compilation-errors-as-warnings --extra-editor-arg="-force-d3d11"
->>>>>>> d1061be9
     artifacts:
         logs:
             paths:
@@ -210,15 +105,9 @@
         CUSTOM_REVISION: custom_revision_not_set
     commands:
       -  curl -s https://artifactory.internal.unity3d.com/core-automation/tools/utr-standalone/utr.bat --output TestProjects/HDRP_HybridTests/utr.bat
-<<<<<<< HEAD
-      -  pip install unity-downloader-cli --extra-index-url https://artifactory.internal.unity3d.com/api/pypi/common-python/simple --upgrade
+      -  pip install unity-downloader-cli --index-url https://artifactory.internal.unity3d.com/api/pypi/common-python/simple --upgrade
       -  cd TestProjects/HDRP_HybridTests && unity-downloader-cli -u $CUSTOM_REVISION -c editor -c il2cpp  --wait --published-only
-      -  cd TestProjects/HDRP_HybridTests && utr --suite=playmode --extra-editor-arg="-xr-tests" --testproject=. --editor-location=.Editor --artifacts_path=test-results --extra-editor-arg="-force-d3d11"
-=======
-      -  pip install unity-downloader-cli --index-url https://artifactory.prd.it.unity3d.com/artifactory/api/pypi/pypi/simple --upgrade
-      -  cd TestProjects/HDRP_HybridTests && unity-downloader-cli --source-file ../../unity_revision.txt -c editor -c il2cpp  --wait --published-only
       -  cd TestProjects/HDRP_HybridTests && utr --suite=playmode --extra-editor-arg="-xr-tests" --testproject=. --editor-location=.Editor --artifacts_path=test-results --compilation-errors-as-warnings --extra-editor-arg="-force-d3d11"
->>>>>>> d1061be9
     artifacts:
         logs:
             paths:
@@ -234,13 +123,7 @@
         CUSTOM_REVISION: custom_revision_not_set
     commands:
       -  curl -s https://artifactory.internal.unity3d.com/core-automation/tools/utr-standalone/utr.bat --output TestProjects/HDRP_HybridTests/utr.bat
-<<<<<<< HEAD
-      -  pip install unity-downloader-cli --extra-index-url https://artifactory.internal.unity3d.com/api/pypi/common-python/simple --upgrade
-      -  cd TestProjects/HDRP_HybridTests && unity-downloader-cli -u $CUSTOM_REVISION -c editor -c il2cpp  --wait --published-only
-      -  cd TestProjects/HDRP_HybridTests && utr --suite=playmode --platform=StandaloneWindows64 --artifacts_path=test-results --timeout=1200 --player-load-path=../../players --player-connection-ip=auto
-=======
       -  cd TestProjects/HDRP_HybridTests && utr --suite=playmode --platform=StandaloneWindows64 --artifacts_path=test-results --timeout=1200 --player-load-path=../../players --player-connection-ip=auto --compilation-errors-as-warnings
->>>>>>> d1061be9
     artifacts:
         logs:
             paths:
@@ -260,15 +143,9 @@
         CUSTOM_REVISION: custom_revision_not_set
     commands:
       -  curl -s https://artifactory.internal.unity3d.com/core-automation/tools/utr-standalone/utr.bat --output TestProjects/HDRP_HybridTests/utr.bat
-<<<<<<< HEAD
-      -  pip install unity-downloader-cli --extra-index-url https://artifactory.internal.unity3d.com/api/pypi/common-python/simple --upgrade
+      -  pip install unity-downloader-cli --index-url https://artifactory.internal.unity3d.com/api/pypi/common-python/simple --upgrade
       -  cd TestProjects/HDRP_HybridTests && unity-downloader-cli -u $CUSTOM_REVISION -c editor -c il2cpp  --wait --published-only
-      -  cd TestProjects/HDRP_HybridTests && utr --suite=playmode --platform=StandaloneWindows64 --extra-editor-arg="-executemethod" --extra-editor-arg="CustomBuild.BuildWindowsDX11Linear" --testproject=. --editor-location=.Editor --artifacts_path=test-results --timeout=1200 --player-save-path=../../players --build-only
-=======
-      -  pip install unity-downloader-cli --index-url https://artifactory.prd.it.unity3d.com/artifactory/api/pypi/pypi/simple --upgrade
-      -  cd TestProjects/HDRP_HybridTests && unity-downloader-cli --source-file ../../unity_revision.txt -c editor -c il2cpp  --wait --published-only
       -  cd TestProjects/HDRP_HybridTests && utr --suite=playmode --platform=StandaloneWindows64 --extra-editor-arg="-executemethod" --extra-editor-arg="CustomBuild.BuildWindowsDX11Linear" --testproject=. --editor-location=.Editor --artifacts_path=test-results --timeout=1200 --player-save-path=../../players --build-only --compilation-errors-as-warnings
->>>>>>> d1061be9
     artifacts:
         logs:
             paths:
