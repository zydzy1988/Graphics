--- conflicted
+++ resolved
@@ -16,8 +16,7 @@
       -  sudo -H pip install unity-downloader-cli --index-url https://artifactory.prd.it.unity3d.com/artifactory/api/pypi/pypi/simple --upgrade
       -  curl -s https://artifactory.internal.unity3d.com/core-automation/tools/utr-standalone/utr --output TestProjects/UniversalHybridTest/utr
       -  chmod +x TestProjects/UniversalHybridTest/utr
-<<<<<<< HEAD
-      -  cd TestProjects/UniversalHybridTest && sudo unity-downloader-cli -u 5181ec54d595526303eb2714f480cbc3ee1911bd -c editor -c il2cpp  --wait --published-only
+      -  cd TestProjects/UniversalHybridTest && sudo unity-downloader-cli -u 37c5ec4c3cb13853f9074c74cbac49a232178bd8 -c editor -c il2cpp  --wait --published-only
       -  cd TestProjects/UniversalHybridTest && DISPLAY=:0.0 ./utr --artifacts_path=test-results --compilation-errors-as-warnings --editor-location=.Editor --extra-editor-arg="-colorspace=Linear" --extra-editor-arg="-force-glcore" --reruncount=2 --scripting-backend=Mono2x --suite=playmode --testproject=.
     artifacts:
         logs:
@@ -37,52 +36,8 @@
       -  sudo -H pip install unity-downloader-cli --index-url https://artifactory.prd.it.unity3d.com/artifactory/api/pypi/pypi/simple --upgrade
       -  curl -s https://artifactory.internal.unity3d.com/core-automation/tools/utr-standalone/utr --output TestProjects/UniversalHybridTest/utr
       -  chmod +x TestProjects/UniversalHybridTest/utr
-      -  cd TestProjects/UniversalHybridTest && sudo unity-downloader-cli -u 5181ec54d595526303eb2714f480cbc3ee1911bd -c editor -c il2cpp  --wait --published-only
+      -  cd TestProjects/UniversalHybridTest && sudo unity-downloader-cli -u 37c5ec4c3cb13853f9074c74cbac49a232178bd8 -c editor -c il2cpp  --wait --published-only
       -  cd TestProjects/UniversalHybridTest && DISPLAY=:0.0 ./utr --artifacts_path=test-results --compilation-errors-as-warnings --editor-location=.Editor --extra-editor-arg="-colorspace=Linear" --extra-editor-arg="-force-glcore" --platform=editmode --reruncount=2 --scripting-backend=Mono2x --suite=editor --testproject=.
-    artifacts:
-        logs:
-            paths:
-              -  "**/test-results/**"
-              -  "TestProjects/UniversalHybridTest/Logs/*.log"
-Universal_Hybrid_Linux_OpenGLCore_playmode_mono_apiNet2_Linear_2020.2:
-    name: Universal_Hybrid on Linux_OpenGLCore_playmode_mono_apiNet2_Linear on version 2020.2
-    agent:
-        type: Unity::VM::GPU
-        image: cds-ops/ubuntu-18.04-base:stable
-        flavor: b1.large
-    variables:
-        UPM_REGISTRY: https://artifactory-slo.bf.unity3d.com/artifactory/api/npm/upm-candidates
-    commands:
-      -  sudo -H pip install --upgrade pip
-      -  sudo -H pip install unity-downloader-cli --index-url https://artifactory.prd.it.unity3d.com/artifactory/api/pypi/pypi/simple --upgrade
-      -  curl -s https://artifactory.internal.unity3d.com/core-automation/tools/utr-standalone/utr --output TestProjects/UniversalHybridTest/utr
-      -  chmod +x TestProjects/UniversalHybridTest/utr
-      -  cd TestProjects/UniversalHybridTest && sudo unity-downloader-cli -u dff91d65251a9ab8c12af258ce88fee061d85a7d -c editor -c il2cpp  --wait --published-only
-      -  cd TestProjects/UniversalHybridTest && DISPLAY=:0.0 ./utr --artifacts_path=test-results --compilation-errors-as-warnings --editor-location=.Editor --extra-editor-arg="-colorspace=Linear" --extra-editor-arg="-force-glcore" --reruncount=2 --scripting-backend=Mono2x --suite=playmode --testproject=.
-    artifacts:
-        logs:
-            paths:
-              -  "**/test-results/**"
-              -  "TestProjects/UniversalHybridTest/Logs/*.log"
-Universal_Hybrid_Linux_OpenGLCore_editmode_mono_apiNet2_Linear_2020.2:
-    name: Universal_Hybrid on Linux_OpenGLCore_editmode_mono_apiNet2_Linear on version 2020.2
-    agent:
-        type: Unity::VM
-        image: cds-ops/ubuntu-18.04-base:stable
-        flavor: b1.large
-    variables:
-        UPM_REGISTRY: https://artifactory-slo.bf.unity3d.com/artifactory/api/npm/upm-candidates
-    commands:
-      -  sudo -H pip install --upgrade pip
-      -  sudo -H pip install unity-downloader-cli --index-url https://artifactory.prd.it.unity3d.com/artifactory/api/pypi/pypi/simple --upgrade
-      -  curl -s https://artifactory.internal.unity3d.com/core-automation/tools/utr-standalone/utr --output TestProjects/UniversalHybridTest/utr
-      -  chmod +x TestProjects/UniversalHybridTest/utr
-      -  cd TestProjects/UniversalHybridTest && sudo unity-downloader-cli -u dff91d65251a9ab8c12af258ce88fee061d85a7d -c editor -c il2cpp  --wait --published-only
-      -  cd TestProjects/UniversalHybridTest && DISPLAY=:0.0 ./utr --artifacts_path=test-results --compilation-errors-as-warnings --editor-location=.Editor --extra-editor-arg="-colorspace=Linear" --extra-editor-arg="-force-glcore" --platform=editmode --reruncount=2 --scripting-backend=Mono2x --suite=editor --testproject=.
-=======
-      -  cd TestProjects/UniversalHybridTest && sudo unity-downloader-cli -u 37c5ec4c3cb13853f9074c74cbac49a232178bd8 -c editor -c il2cpp  --wait --published-only
-      -  cd TestProjects/UniversalHybridTest && DISPLAY=:0.0 ./utr --suite=playmode --testproject=. --editor-location=.Editor --artifacts_path=test-results --scripting-backend=Mono2x --extra-editor-arg="-colorspace=Linear" --reruncount=2 --compilation-errors-as-warnings --extra-editor-arg="-force-glcore"
->>>>>>> 8120e7f7
     artifacts:
         logs:
             paths:
