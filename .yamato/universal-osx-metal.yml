 
# This file is generated by .yamato/ruamel/build.py. Don't edit this file manually. 
# Introduce any changes under .yamato/config/*.metafile files (for most cases) or under .yamato/ruamel/* within Python (more elaborate cases), and rerun build.py to regenerate all .yml files. 
# Read more under .yamato/docs/readme.md 

Universal_OSX_Metal_Standalone_trunk:
    name: Universal on OSX_Metal_Standalone on version trunk
    agent:
        type: Unity::metal::macmini
        image: slough-ops/macos-10.14-xcode:stable
        flavor: m1.mac
    variables:
        UPM_REGISTRY: https://artifactory-slo.bf.unity3d.com/artifactory/api/npm/upm-candidates
    commands:
      -  curl -s https://artifactory.internal.unity3d.com/core-automation/tools/utr-standalone/utr --output TestProjects/UniversalGraphicsTest/utr
      -  chmod +x TestProjects/UniversalGraphicsTest/utr
      -  ssh -i ~/.ssh/id_rsa_macmini -o "StrictHostKeyChecking=no" bokken@$BOKKEN_DEVICE_IP "bash -lc 'pip3 install unity-downloader-cli --user --index-url https://artifactory.prd.it.unity3d.com/artifactory/api/pypi/pypi/simple --upgrade'"
      -  scp -i ~/.ssh/id_rsa_macmini -o "StrictHostKeyChecking=no" -r $YAMATO_SOURCE_DIR bokken@$BOKKEN_DEVICE_IP:~/Graphics
      -  scp -i ~/.ssh/id_rsa_macmini -o "StrictHostKeyChecking=no" ~/.ssh/id_rsa_macmini bokken@$BOKKEN_DEVICE_IP:~/.ssh/id_rsa_macmini
      -  ssh -i ~/.ssh/id_rsa_macmini -o "StrictHostKeyChecking=no" bokken@$BOKKEN_DEVICE_IP '$(/usr/local/bin/python3 -m site --user-base)/bin/unity-downloader-cli -u 5181ec54d595526303eb2714f480cbc3ee1911bd -c editor -c il2cpp  --wait --published-only'
      -  |5-

                 ssh -i ~/.ssh/id_rsa_macmini -o "StrictHostKeyChecking=no" bokken@$BOKKEN_DEVICE_IP "export UPM_REGISTRY=https://artifactory-slo.bf.unity3d.com/artifactory/api/npm/upm-candidates; echo \$UPM_REGISTRY; cd ~/Graphics/TestProjects/UniversalGraphicsTest && ~/Graphics/TestProjects/UniversalGraphicsTest/utr --suite=playmode --platform=StandaloneOSX --artifacts_path=/Users/bokken/Graphics/TestProjects/UniversalGraphicsTest/test-results --testproject=/Users/bokken/Graphics/TestProjects/UniversalGraphicsTest --editor-location=/Users/bokken/.Editor --reruncount=2 --timeout=2400"
                 UTR_RESULT=$? 
                 mkdir -p TestProjects/UniversalGraphicsTest/test-results/
                 scp -i ~/.ssh/id_rsa_macmini -o "StrictHostKeyChecking=no" -r bokken@$BOKKEN_DEVICE_IP:/Users/bokken/Graphics/TestProjects/UniversalGraphicsTest/test-results/ TestProjects/UniversalGraphicsTest/test-results/
                 exit $UTR_RESULT
    artifacts:
        logs:
            paths:
              -  "**/test-results/**"
              -  "TestProjects/UniversalGraphicsTest/Logs/*.log"
Universal_OSX_Metal_playmode_trunk:
    name: Universal on OSX_Metal_playmode on version trunk
    agent:
        type: Unity::metal::macmini
        image: slough-ops/macos-10.14-xcode:stable
        flavor: m1.mac
    variables:
        UPM_REGISTRY: https://artifactory-slo.bf.unity3d.com/artifactory/api/npm/upm-candidates
    commands:
      -  curl -s https://artifactory.internal.unity3d.com/core-automation/tools/utr-standalone/utr --output TestProjects/UniversalGraphicsTest/utr
      -  chmod +x TestProjects/UniversalGraphicsTest/utr
      -  ssh -i ~/.ssh/id_rsa_macmini -o "StrictHostKeyChecking=no" bokken@$BOKKEN_DEVICE_IP "bash -lc 'pip3 install unity-downloader-cli --user --index-url https://artifactory.prd.it.unity3d.com/artifactory/api/pypi/pypi/simple --upgrade'"
      -  scp -i ~/.ssh/id_rsa_macmini -o "StrictHostKeyChecking=no" -r $YAMATO_SOURCE_DIR bokken@$BOKKEN_DEVICE_IP:~/Graphics
      -  scp -i ~/.ssh/id_rsa_macmini -o "StrictHostKeyChecking=no" ~/.ssh/id_rsa_macmini bokken@$BOKKEN_DEVICE_IP:~/.ssh/id_rsa_macmini
      -  ssh -i ~/.ssh/id_rsa_macmini -o "StrictHostKeyChecking=no" bokken@$BOKKEN_DEVICE_IP '$(/usr/local/bin/python3 -m site --user-base)/bin/unity-downloader-cli -u 5181ec54d595526303eb2714f480cbc3ee1911bd -c editor -c il2cpp  --wait --published-only'
      -  |5-

                 ssh -i ~/.ssh/id_rsa_macmini -o "StrictHostKeyChecking=no" bokken@$BOKKEN_DEVICE_IP "export UPM_REGISTRY=https://artifactory-slo.bf.unity3d.com/artifactory/api/npm/upm-candidates; echo \$UPM_REGISTRY; cd ~/Graphics/TestProjects/UniversalGraphicsTest && ~/Graphics/TestProjects/UniversalGraphicsTest/utr --suite=playmode --testproject=/Users/bokken/Graphics/TestProjects/UniversalGraphicsTest --editor-location=/Users/bokken/.Editor --artifacts_path=/Users/bokken/Graphics/TestProjects/UniversalGraphicsTest/test-results --reruncount=2"
                 UTR_RESULT=$? 
                 mkdir -p TestProjects/UniversalGraphicsTest/test-results/
                 scp -i ~/.ssh/id_rsa_macmini -o "StrictHostKeyChecking=no" -r bokken@$BOKKEN_DEVICE_IP:/Users/bokken/Graphics/TestProjects/UniversalGraphicsTest/test-results/ TestProjects/UniversalGraphicsTest/test-results/
                 exit $UTR_RESULT
    artifacts:
        logs:
            paths:
              -  "**/test-results/**"
              -  "TestProjects/UniversalGraphicsTest/Logs/*.log"
<<<<<<< HEAD
=======
Universal_OSX_Metal_playmode_XR_trunk:
    name: Universal on OSX_Metal_playmode_XR on version trunk
    agent:
        type: Unity::metal::macmini
        image: slough-ops/macos-10.14-xcode:stable
        flavor: m1.mac
    variables:
        UPM_REGISTRY: https://artifactory-slo.bf.unity3d.com/artifactory/api/npm/upm-candidates
    commands:
      -  curl -s https://artifactory.internal.unity3d.com/core-automation/tools/utr-standalone/utr --output TestProjects/UniversalGraphicsTest/utr
      -  chmod +x TestProjects/UniversalGraphicsTest/utr
      -  ssh -i ~/.ssh/id_rsa_macmini -o "StrictHostKeyChecking=no" bokken@$BOKKEN_DEVICE_IP "bash -lc 'pip3 install unity-downloader-cli --user --index-url https://artifactory.prd.it.unity3d.com/artifactory/api/pypi/pypi/simple --upgrade'"
      -  scp -i ~/.ssh/id_rsa_macmini -o "StrictHostKeyChecking=no" -r $YAMATO_SOURCE_DIR bokken@$BOKKEN_DEVICE_IP:~/Graphics
      -  scp -i ~/.ssh/id_rsa_macmini -o "StrictHostKeyChecking=no" ~/.ssh/id_rsa_macmini bokken@$BOKKEN_DEVICE_IP:~/.ssh/id_rsa_macmini
      -  ssh -i ~/.ssh/id_rsa_macmini -o "StrictHostKeyChecking=no" bokken@$BOKKEN_DEVICE_IP '$(/usr/local/bin/python3 -m site --user-base)/bin/unity-downloader-cli -u 5181ec54d595526303eb2714f480cbc3ee1911bd -c editor -c il2cpp  --wait --published-only'
      -  |5-

                 ssh -i ~/.ssh/id_rsa_macmini -o "StrictHostKeyChecking=no" bokken@$BOKKEN_DEVICE_IP "export UPM_REGISTRY=https://artifactory-slo.bf.unity3d.com/artifactory/api/npm/upm-candidates; echo \$UPM_REGISTRY; cd ~/Graphics/TestProjects/UniversalGraphicsTest && ~/Graphics/TestProjects/UniversalGraphicsTest/utr --suite=playmode --testproject=/Users/bokken/Graphics/TestProjects/UniversalGraphicsTest --editor-location=/Users/bokken/.Editor --artifacts_path=/Users/bokken/Graphics/TestProjects/UniversalGraphicsTest/test-results --reruncount=2 --extra-editor-arg="-xr-tests""
                 UTR_RESULT=$? 
                 mkdir -p TestProjects/UniversalGraphicsTest/test-results/
                 scp -i ~/.ssh/id_rsa_macmini -o "StrictHostKeyChecking=no" -r bokken@$BOKKEN_DEVICE_IP:/Users/bokken/Graphics/TestProjects/UniversalGraphicsTest/test-results/ TestProjects/UniversalGraphicsTest/test-results/
                 exit $UTR_RESULT
    artifacts:
        logs:
            paths:
              -  "**/test-results/**"
              -  "TestProjects/UniversalGraphicsTest/Logs/*.log"
>>>>>>> d417d3d3
Universal_OSX_Metal_Standalone_2020.2:
    name: Universal on OSX_Metal_Standalone on version 2020.2
    agent:
        type: Unity::metal::macmini
        image: slough-ops/macos-10.14-xcode:stable
        flavor: m1.mac
    variables:
        UPM_REGISTRY: https://artifactory-slo.bf.unity3d.com/artifactory/api/npm/upm-candidates
    commands:
      -  curl -s https://artifactory.internal.unity3d.com/core-automation/tools/utr-standalone/utr --output TestProjects/UniversalGraphicsTest/utr
      -  chmod +x TestProjects/UniversalGraphicsTest/utr
      -  ssh -i ~/.ssh/id_rsa_macmini -o "StrictHostKeyChecking=no" bokken@$BOKKEN_DEVICE_IP "bash -lc 'pip3 install unity-downloader-cli --user --index-url https://artifactory.prd.it.unity3d.com/artifactory/api/pypi/pypi/simple --upgrade'"
      -  scp -i ~/.ssh/id_rsa_macmini -o "StrictHostKeyChecking=no" -r $YAMATO_SOURCE_DIR bokken@$BOKKEN_DEVICE_IP:~/Graphics
      -  scp -i ~/.ssh/id_rsa_macmini -o "StrictHostKeyChecking=no" ~/.ssh/id_rsa_macmini bokken@$BOKKEN_DEVICE_IP:~/.ssh/id_rsa_macmini
      -  ssh -i ~/.ssh/id_rsa_macmini -o "StrictHostKeyChecking=no" bokken@$BOKKEN_DEVICE_IP '$(/usr/local/bin/python3 -m site --user-base)/bin/unity-downloader-cli -u 1b1252580c6429d4be5b5e88fafea90645240c65 -c editor -c il2cpp  --wait --published-only'
      -  |5-

                 ssh -i ~/.ssh/id_rsa_macmini -o "StrictHostKeyChecking=no" bokken@$BOKKEN_DEVICE_IP "export UPM_REGISTRY=https://artifactory-slo.bf.unity3d.com/artifactory/api/npm/upm-candidates; echo \$UPM_REGISTRY; cd ~/Graphics/TestProjects/UniversalGraphicsTest && ~/Graphics/TestProjects/UniversalGraphicsTest/utr --suite=playmode --platform=StandaloneOSX --artifacts_path=/Users/bokken/Graphics/TestProjects/UniversalGraphicsTest/test-results --testproject=/Users/bokken/Graphics/TestProjects/UniversalGraphicsTest --editor-location=/Users/bokken/.Editor --reruncount=2 --timeout=2400"
                 UTR_RESULT=$? 
                 mkdir -p TestProjects/UniversalGraphicsTest/test-results/
                 scp -i ~/.ssh/id_rsa_macmini -o "StrictHostKeyChecking=no" -r bokken@$BOKKEN_DEVICE_IP:/Users/bokken/Graphics/TestProjects/UniversalGraphicsTest/test-results/ TestProjects/UniversalGraphicsTest/test-results/
                 exit $UTR_RESULT
    artifacts:
        logs:
            paths:
              -  "**/test-results/**"
              -  "TestProjects/UniversalGraphicsTest/Logs/*.log"
Universal_OSX_Metal_playmode_2020.2:
    name: Universal on OSX_Metal_playmode on version 2020.2
    agent:
        type: Unity::metal::macmini
        image: slough-ops/macos-10.14-xcode:stable
        flavor: m1.mac
    variables:
        UPM_REGISTRY: https://artifactory-slo.bf.unity3d.com/artifactory/api/npm/upm-candidates
    commands:
      -  curl -s https://artifactory.internal.unity3d.com/core-automation/tools/utr-standalone/utr --output TestProjects/UniversalGraphicsTest/utr
      -  chmod +x TestProjects/UniversalGraphicsTest/utr
      -  ssh -i ~/.ssh/id_rsa_macmini -o "StrictHostKeyChecking=no" bokken@$BOKKEN_DEVICE_IP "bash -lc 'pip3 install unity-downloader-cli --user --index-url https://artifactory.prd.it.unity3d.com/artifactory/api/pypi/pypi/simple --upgrade'"
      -  scp -i ~/.ssh/id_rsa_macmini -o "StrictHostKeyChecking=no" -r $YAMATO_SOURCE_DIR bokken@$BOKKEN_DEVICE_IP:~/Graphics
      -  scp -i ~/.ssh/id_rsa_macmini -o "StrictHostKeyChecking=no" ~/.ssh/id_rsa_macmini bokken@$BOKKEN_DEVICE_IP:~/.ssh/id_rsa_macmini
      -  ssh -i ~/.ssh/id_rsa_macmini -o "StrictHostKeyChecking=no" bokken@$BOKKEN_DEVICE_IP '$(/usr/local/bin/python3 -m site --user-base)/bin/unity-downloader-cli -u 1b1252580c6429d4be5b5e88fafea90645240c65 -c editor -c il2cpp  --wait --published-only'
      -  |5-

                 ssh -i ~/.ssh/id_rsa_macmini -o "StrictHostKeyChecking=no" bokken@$BOKKEN_DEVICE_IP "export UPM_REGISTRY=https://artifactory-slo.bf.unity3d.com/artifactory/api/npm/upm-candidates; echo \$UPM_REGISTRY; cd ~/Graphics/TestProjects/UniversalGraphicsTest && ~/Graphics/TestProjects/UniversalGraphicsTest/utr --suite=playmode --testproject=/Users/bokken/Graphics/TestProjects/UniversalGraphicsTest --editor-location=/Users/bokken/.Editor --artifacts_path=/Users/bokken/Graphics/TestProjects/UniversalGraphicsTest/test-results --reruncount=2"
                 UTR_RESULT=$? 
                 mkdir -p TestProjects/UniversalGraphicsTest/test-results/
                 scp -i ~/.ssh/id_rsa_macmini -o "StrictHostKeyChecking=no" -r bokken@$BOKKEN_DEVICE_IP:/Users/bokken/Graphics/TestProjects/UniversalGraphicsTest/test-results/ TestProjects/UniversalGraphicsTest/test-results/
                 exit $UTR_RESULT
    artifacts:
        logs:
            paths:
              -  "**/test-results/**"
              -  "TestProjects/UniversalGraphicsTest/Logs/*.log"
Universal_OSX_Metal_Standalone_CUSTOM-REVISION:
    name: Universal on OSX_Metal_Standalone on version CUSTOM-REVISION
    agent:
        type: Unity::metal::macmini
        image: slough-ops/macos-10.14-xcode:stable
        flavor: m1.mac
    variables:
        UPM_REGISTRY: https://artifactory-slo.bf.unity3d.com/artifactory/api/npm/upm-candidates
        CUSTOM_REVISION: custom_revision_not_set
    commands:
      -  curl -s https://artifactory.internal.unity3d.com/core-automation/tools/utr-standalone/utr --output TestProjects/UniversalGraphicsTest/utr
      -  chmod +x TestProjects/UniversalGraphicsTest/utr
      -  ssh -i ~/.ssh/id_rsa_macmini -o "StrictHostKeyChecking=no" bokken@$BOKKEN_DEVICE_IP "bash -lc 'pip3 install unity-downloader-cli --user --index-url https://artifactory.prd.it.unity3d.com/artifactory/api/pypi/pypi/simple --upgrade'"
      -  scp -i ~/.ssh/id_rsa_macmini -o "StrictHostKeyChecking=no" -r $YAMATO_SOURCE_DIR bokken@$BOKKEN_DEVICE_IP:~/Graphics
      -  scp -i ~/.ssh/id_rsa_macmini -o "StrictHostKeyChecking=no" ~/.ssh/id_rsa_macmini bokken@$BOKKEN_DEVICE_IP:~/.ssh/id_rsa_macmini
      -  ssh -i ~/.ssh/id_rsa_macmini -o "StrictHostKeyChecking=no" bokken@$BOKKEN_DEVICE_IP '$(/usr/local/bin/python3 -m site --user-base)/bin/unity-downloader-cli --source-file ~/Graphics/unity_revision.txt -c editor -c il2cpp  --wait --published-only'
      -  |5-

                 ssh -i ~/.ssh/id_rsa_macmini -o "StrictHostKeyChecking=no" bokken@$BOKKEN_DEVICE_IP "export UPM_REGISTRY=https://artifactory-slo.bf.unity3d.com/artifactory/api/npm/upm-candidates; echo \$UPM_REGISTRY; cd ~/Graphics/TestProjects/UniversalGraphicsTest && ~/Graphics/TestProjects/UniversalGraphicsTest/utr --suite=playmode --platform=StandaloneOSX --artifacts_path=/Users/bokken/Graphics/TestProjects/UniversalGraphicsTest/test-results --testproject=/Users/bokken/Graphics/TestProjects/UniversalGraphicsTest --editor-location=/Users/bokken/.Editor --reruncount=2 --timeout=2400"
                 UTR_RESULT=$? 
                 mkdir -p TestProjects/UniversalGraphicsTest/test-results/
                 scp -i ~/.ssh/id_rsa_macmini -o "StrictHostKeyChecking=no" -r bokken@$BOKKEN_DEVICE_IP:/Users/bokken/Graphics/TestProjects/UniversalGraphicsTest/test-results/ TestProjects/UniversalGraphicsTest/test-results/
                 exit $UTR_RESULT
    artifacts:
        logs:
            paths:
              -  "**/test-results/**"
              -  "TestProjects/UniversalGraphicsTest/Logs/*.log"
    dependencies:
      -  path: .yamato/_editor_priming.yml#editor:priming:CUSTOM-REVISION:macos
         rerun: always
Universal_OSX_Metal_playmode_CUSTOM-REVISION:
    name: Universal on OSX_Metal_playmode on version CUSTOM-REVISION
    agent:
        type: Unity::metal::macmini
        image: slough-ops/macos-10.14-xcode:stable
        flavor: m1.mac
    variables:
        UPM_REGISTRY: https://artifactory-slo.bf.unity3d.com/artifactory/api/npm/upm-candidates
        CUSTOM_REVISION: custom_revision_not_set
    commands:
      -  curl -s https://artifactory.internal.unity3d.com/core-automation/tools/utr-standalone/utr --output TestProjects/UniversalGraphicsTest/utr
      -  chmod +x TestProjects/UniversalGraphicsTest/utr
      -  ssh -i ~/.ssh/id_rsa_macmini -o "StrictHostKeyChecking=no" bokken@$BOKKEN_DEVICE_IP "bash -lc 'pip3 install unity-downloader-cli --user --index-url https://artifactory.prd.it.unity3d.com/artifactory/api/pypi/pypi/simple --upgrade'"
      -  scp -i ~/.ssh/id_rsa_macmini -o "StrictHostKeyChecking=no" -r $YAMATO_SOURCE_DIR bokken@$BOKKEN_DEVICE_IP:~/Graphics
      -  scp -i ~/.ssh/id_rsa_macmini -o "StrictHostKeyChecking=no" ~/.ssh/id_rsa_macmini bokken@$BOKKEN_DEVICE_IP:~/.ssh/id_rsa_macmini
      -  ssh -i ~/.ssh/id_rsa_macmini -o "StrictHostKeyChecking=no" bokken@$BOKKEN_DEVICE_IP '$(/usr/local/bin/python3 -m site --user-base)/bin/unity-downloader-cli --source-file ~/Graphics/unity_revision.txt -c editor -c il2cpp  --wait --published-only'
      -  |5-

                 ssh -i ~/.ssh/id_rsa_macmini -o "StrictHostKeyChecking=no" bokken@$BOKKEN_DEVICE_IP "export UPM_REGISTRY=https://artifactory-slo.bf.unity3d.com/artifactory/api/npm/upm-candidates; echo \$UPM_REGISTRY; cd ~/Graphics/TestProjects/UniversalGraphicsTest && ~/Graphics/TestProjects/UniversalGraphicsTest/utr --suite=playmode --testproject=/Users/bokken/Graphics/TestProjects/UniversalGraphicsTest --editor-location=/Users/bokken/.Editor --artifacts_path=/Users/bokken/Graphics/TestProjects/UniversalGraphicsTest/test-results --reruncount=2"
                 UTR_RESULT=$? 
                 mkdir -p TestProjects/UniversalGraphicsTest/test-results/
                 scp -i ~/.ssh/id_rsa_macmini -o "StrictHostKeyChecking=no" -r bokken@$BOKKEN_DEVICE_IP:/Users/bokken/Graphics/TestProjects/UniversalGraphicsTest/test-results/ TestProjects/UniversalGraphicsTest/test-results/
                 exit $UTR_RESULT
    artifacts:
        logs:
            paths:
              -  "**/test-results/**"
              -  "TestProjects/UniversalGraphicsTest/Logs/*.log"
    dependencies:
      -  path: .yamato/_editor_priming.yml#editor:priming:CUSTOM-REVISION:macos
         rerun: always<|MERGE_RESOLUTION|>--- conflicted
+++ resolved
@@ -57,36 +57,6 @@
             paths:
               -  "**/test-results/**"
               -  "TestProjects/UniversalGraphicsTest/Logs/*.log"
-<<<<<<< HEAD
-=======
-Universal_OSX_Metal_playmode_XR_trunk:
-    name: Universal on OSX_Metal_playmode_XR on version trunk
-    agent:
-        type: Unity::metal::macmini
-        image: slough-ops/macos-10.14-xcode:stable
-        flavor: m1.mac
-    variables:
-        UPM_REGISTRY: https://artifactory-slo.bf.unity3d.com/artifactory/api/npm/upm-candidates
-    commands:
-      -  curl -s https://artifactory.internal.unity3d.com/core-automation/tools/utr-standalone/utr --output TestProjects/UniversalGraphicsTest/utr
-      -  chmod +x TestProjects/UniversalGraphicsTest/utr
-      -  ssh -i ~/.ssh/id_rsa_macmini -o "StrictHostKeyChecking=no" bokken@$BOKKEN_DEVICE_IP "bash -lc 'pip3 install unity-downloader-cli --user --index-url https://artifactory.prd.it.unity3d.com/artifactory/api/pypi/pypi/simple --upgrade'"
-      -  scp -i ~/.ssh/id_rsa_macmini -o "StrictHostKeyChecking=no" -r $YAMATO_SOURCE_DIR bokken@$BOKKEN_DEVICE_IP:~/Graphics
-      -  scp -i ~/.ssh/id_rsa_macmini -o "StrictHostKeyChecking=no" ~/.ssh/id_rsa_macmini bokken@$BOKKEN_DEVICE_IP:~/.ssh/id_rsa_macmini
-      -  ssh -i ~/.ssh/id_rsa_macmini -o "StrictHostKeyChecking=no" bokken@$BOKKEN_DEVICE_IP '$(/usr/local/bin/python3 -m site --user-base)/bin/unity-downloader-cli -u 5181ec54d595526303eb2714f480cbc3ee1911bd -c editor -c il2cpp  --wait --published-only'
-      -  |5-
-
-                 ssh -i ~/.ssh/id_rsa_macmini -o "StrictHostKeyChecking=no" bokken@$BOKKEN_DEVICE_IP "export UPM_REGISTRY=https://artifactory-slo.bf.unity3d.com/artifactory/api/npm/upm-candidates; echo \$UPM_REGISTRY; cd ~/Graphics/TestProjects/UniversalGraphicsTest && ~/Graphics/TestProjects/UniversalGraphicsTest/utr --suite=playmode --testproject=/Users/bokken/Graphics/TestProjects/UniversalGraphicsTest --editor-location=/Users/bokken/.Editor --artifacts_path=/Users/bokken/Graphics/TestProjects/UniversalGraphicsTest/test-results --reruncount=2 --extra-editor-arg="-xr-tests""
-                 UTR_RESULT=$? 
-                 mkdir -p TestProjects/UniversalGraphicsTest/test-results/
-                 scp -i ~/.ssh/id_rsa_macmini -o "StrictHostKeyChecking=no" -r bokken@$BOKKEN_DEVICE_IP:/Users/bokken/Graphics/TestProjects/UniversalGraphicsTest/test-results/ TestProjects/UniversalGraphicsTest/test-results/
-                 exit $UTR_RESULT
-    artifacts:
-        logs:
-            paths:
-              -  "**/test-results/**"
-              -  "TestProjects/UniversalGraphicsTest/Logs/*.log"
->>>>>>> d417d3d3
 Universal_OSX_Metal_Standalone_2020.2:
     name: Universal on OSX_Metal_Standalone on version 2020.2
     agent:
