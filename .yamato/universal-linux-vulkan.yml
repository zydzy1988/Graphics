 
# This file is generated by .yamato/ruamel/build.py. Don't edit this file manually. 
# Introduce any changes under .yamato/config/*.metafile files (for most cases) or under .yamato/ruamel/* within Python (more elaborate cases), and rerun build.py to regenerate all .yml files. 
# Read more under .yamato/docs/readme.md 

Universal_Linux_Vulkan_Standalone_mono_2_Linear_trunk:
    name: Universal on Linux_Vulkan_Standalone_mono_2_Linear on version trunk
    agent:
        type: Unity::VM::GPU
        image: cds-ops/ubuntu-18.04-base:stable
        flavor: b1.large
    variables:
        UPM_REGISTRY: https://artifactory-slo.bf.unity3d.com/artifactory/api/npm/upm-candidates
    commands:
      -  curl -s https://artifactory.internal.unity3d.com/core-automation/tools/utr-standalone/utr --output TestProjects/UniversalGraphicsTest/utr
      -  chmod +x TestProjects/UniversalGraphicsTest/utr
      -  cd TestProjects/UniversalGraphicsTest && ./utr --suite=playmode --platform=StandaloneLinux64 --artifacts_path=test-results --player-load-path=../../players --player-connection-ip=auto --reruncount=2 --timeout=1200
    artifacts:
        logs:
            paths:
              -  "**/test-results/**"
              -  "TestProjects/UniversalGraphicsTest/Logs/*.log"
    dependencies:
      -  path: .yamato/universal-linux-vulkan.yml#Build_Universal_Linux_Vulkan_Player_trunk
         rerun: on-new-revision
    skip_checkout: true
Build_Universal_Linux_Vulkan_Player_trunk:
    name: Build Universal on Linux_Vulkan_Player on version trunk
    agent:
        type: Unity::VM
        image: cds-ops/ubuntu-18.04-base:stable
        flavor: b1.xlarge
    variables:
        UPM_REGISTRY: https://artifactory-slo.bf.unity3d.com/artifactory/api/npm/upm-candidates
    commands:
      -  sudo -H pip install --upgrade pip
      -  sudo -H pip install unity-downloader-cli --index-url https://artifactory.prd.it.unity3d.com/artifactory/api/pypi/pypi/simple --upgrade
      -  curl -s https://artifactory.internal.unity3d.com/core-automation/tools/utr-standalone/utr --output TestProjects/UniversalGraphicsTest/utr
      -  chmod +x TestProjects/UniversalGraphicsTest/utr
<<<<<<< HEAD
      -  cd TestProjects/UniversalGraphicsTest && sudo unity-downloader-cli -u 90b2443a8df13ecc935d91f85d723464f8a42028 -c editor -c il2cpp  --wait --published-only
      -  cd TestProjects/UniversalGraphicsTest && DISPLAY=:0.0 ./utr --suite=playmode --platform=StandaloneLinux64 --artifacts_path=test-results --testproject=. --editor-location=.Editor --extra-editor-arg="-scriptingbackend=il2cpp" --extra-editor-arg="-apicompatibilitylevel=NET_4_6" --extra-editor-arg="-colorspace=Linear" --extra-editor-arg="-executemethod" --extra-editor-arg="CustomBuild.BuildLinuxVulkanLinear"
=======
      -  cd TestProjects/UniversalGraphicsTest && sudo unity-downloader-cli -u 5181ec54d595526303eb2714f480cbc3ee1911bd -c editor -c il2cpp  --wait --published-only
      -  cd TestProjects/UniversalGraphicsTest && DISPLAY=:0.0 ./utr --suite=playmode --platform=StandaloneLinux64 --testproject=. --editor-location=.Editor --artifacts_path=test-results --player-save-path=../../players --build-only --extra-editor-arg="-executemethod" --timeout=1200 --extra-editor-arg="CustomBuild.BuildLinuxVulkanLinear"
>>>>>>> 5218dacd
    artifacts:
        logs:
            paths:
              -  "**/test-results/**"
<<<<<<< HEAD
Universal_Linux_Vulkan_playmode_mono_2_Linear_trunk:
    name: Universal on Linux_Vulkan_playmode_mono_2_Linear on version trunk
=======
              -  "TestProjects/UniversalGraphicsTest/Logs/*.log"
        players:
            paths:
              -  "players/**"
Universal_Linux_Vulkan_playmode_trunk:
    name: Universal on Linux_Vulkan_playmode on version trunk
>>>>>>> 5218dacd
    agent:
        type: Unity::VM::GPU
        image: cds-ops/ubuntu-18.04-base:stable
        flavor: b1.large
    variables:
        UPM_REGISTRY: https://artifactory-slo.bf.unity3d.com/artifactory/api/npm/upm-candidates
    commands:
      -  sudo -H pip install --upgrade pip
      -  sudo -H pip install unity-downloader-cli --index-url https://artifactory.prd.it.unity3d.com/artifactory/api/pypi/pypi/simple --upgrade
      -  curl -s https://artifactory.internal.unity3d.com/core-automation/tools/utr-standalone/utr --output TestProjects/UniversalGraphicsTest/utr
      -  chmod +x TestProjects/UniversalGraphicsTest/utr
<<<<<<< HEAD
      -  cd TestProjects/UniversalGraphicsTest && sudo unity-downloader-cli -u 90b2443a8df13ecc935d91f85d723464f8a42028 -c editor -c il2cpp  --wait --published-only
      -  cd TestProjects/UniversalGraphicsTest && DISPLAY=:0.0 ./utr --suite=playmode --testproject=. --editor-location=.Editor --artifacts_path=test-results --extra-editor-arg="-scriptingbackend=mono" --extra-editor-arg="-apicompatibilitylevel=NET_2_0" --extra-editor-arg="-colorspace=Linear" --extra-editor-arg="-force-vulkan"
=======
      -  cd TestProjects/UniversalGraphicsTest && sudo unity-downloader-cli -u 5181ec54d595526303eb2714f480cbc3ee1911bd -c editor -c il2cpp  --wait --published-only
      -  cd TestProjects/UniversalGraphicsTest && DISPLAY=:0.0 ./utr --suite=playmode --testproject=. --editor-location=.Editor --artifacts_path=test-results --reruncount=2 --extra-editor-arg="-force-vulkan"
>>>>>>> 5218dacd
    artifacts:
        logs:
            paths:
              -  "**/test-results/**"
<<<<<<< HEAD
Universal_Linux_Vulkan_editmode_mono_2_Linear_trunk:
    name: Universal on Linux_Vulkan_editmode_mono_2_Linear on version trunk
=======
              -  "TestProjects/UniversalGraphicsTest/Logs/*.log"
Universal_Linux_Vulkan_editmode_trunk:
    name: Universal on Linux_Vulkan_editmode on version trunk
>>>>>>> 5218dacd
    agent:
        type: Unity::VM
        image: cds-ops/ubuntu-18.04-base:stable
        flavor: b1.large
    variables:
        UPM_REGISTRY: https://artifactory-slo.bf.unity3d.com/artifactory/api/npm/upm-candidates
    commands:
      -  sudo -H pip install --upgrade pip
      -  sudo -H pip install unity-downloader-cli --index-url https://artifactory.prd.it.unity3d.com/artifactory/api/pypi/pypi/simple --upgrade
      -  curl -s https://artifactory.internal.unity3d.com/core-automation/tools/utr-standalone/utr --output TestProjects/UniversalGraphicsTest/utr
      -  chmod +x TestProjects/UniversalGraphicsTest/utr
<<<<<<< HEAD
      -  cd TestProjects/UniversalGraphicsTest && sudo unity-downloader-cli -u 90b2443a8df13ecc935d91f85d723464f8a42028 -c editor -c il2cpp  --wait --published-only
      -  cd TestProjects/UniversalGraphicsTest && DISPLAY=:0.0 ./utr --suite=editor --platform=editmode --testproject=. --editor-location=.Editor --artifacts_path=test-results --extra-editor-arg="-scriptingbackend=il2cpp" --extra-editor-arg="-apicompatibilitylevel=NET_4_6" --extra-editor-arg="-colorspace=Linear" --extra-editor-arg="-force-vulkan"
=======
      -  cd TestProjects/UniversalGraphicsTest && sudo unity-downloader-cli -u 5181ec54d595526303eb2714f480cbc3ee1911bd -c editor -c il2cpp  --wait --published-only
      -  cd TestProjects/UniversalGraphicsTest && DISPLAY=:0.0 ./utr --suite=editor --platform=editmode --testproject=. --editor-location=.Editor --artifacts_path=test-results --reruncount=2 --extra-editor-arg="-force-vulkan"
    artifacts:
        logs:
            paths:
              -  "**/test-results/**"
              -  "TestProjects/UniversalGraphicsTest/Logs/*.log"
Universal_Linux_Vulkan_Standalone_2020.2:
    name: Universal on Linux_Vulkan_Standalone on version 2020.2
    agent:
        type: Unity::VM::GPU
        image: cds-ops/ubuntu-18.04-base:stable
        flavor: b1.large
    variables:
        UPM_REGISTRY: https://artifactory-slo.bf.unity3d.com/artifactory/api/npm/upm-candidates
    commands:
      -  curl -s https://artifactory.internal.unity3d.com/core-automation/tools/utr-standalone/utr --output TestProjects/UniversalGraphicsTest/utr
      -  chmod +x TestProjects/UniversalGraphicsTest/utr
      -  cd TestProjects/UniversalGraphicsTest && ./utr --suite=playmode --platform=StandaloneLinux64 --artifacts_path=test-results --player-load-path=../../players --player-connection-ip=auto --reruncount=2 --timeout=1200
    artifacts:
        logs:
            paths:
              -  "**/test-results/**"
              -  "TestProjects/UniversalGraphicsTest/Logs/*.log"
    dependencies:
      -  path: .yamato/universal-linux-vulkan.yml#Build_Universal_Linux_Vulkan_Player_2020.2
         rerun: on-new-revision
    skip_checkout: true
Build_Universal_Linux_Vulkan_Player_2020.2:
    name: Build Universal on Linux_Vulkan_Player on version 2020.2
    agent:
        type: Unity::VM
        image: cds-ops/ubuntu-18.04-base:stable
        flavor: b1.xlarge
    variables:
        UPM_REGISTRY: https://artifactory-slo.bf.unity3d.com/artifactory/api/npm/upm-candidates
    commands:
      -  sudo -H pip install --upgrade pip
      -  sudo -H pip install unity-downloader-cli --index-url https://artifactory.prd.it.unity3d.com/artifactory/api/pypi/pypi/simple --upgrade
      -  curl -s https://artifactory.internal.unity3d.com/core-automation/tools/utr-standalone/utr --output TestProjects/UniversalGraphicsTest/utr
      -  chmod +x TestProjects/UniversalGraphicsTest/utr
      -  cd TestProjects/UniversalGraphicsTest && sudo unity-downloader-cli -u 24a0f8b56f72092c87d71cefbe3c26d3d6f4f6e9 -c editor -c il2cpp  --wait --published-only
      -  cd TestProjects/UniversalGraphicsTest && DISPLAY=:0.0 ./utr --suite=playmode --platform=StandaloneLinux64 --testproject=. --editor-location=.Editor --artifacts_path=test-results --player-save-path=../../players --build-only --extra-editor-arg="-executemethod" --timeout=1200 --extra-editor-arg="CustomBuild.BuildLinuxVulkanLinear"
>>>>>>> 5218dacd
    artifacts:
        logs:
            paths:
              -  "**/test-results/**"
<<<<<<< HEAD
Universal_Linux_Vulkan_playmode_perf_build_mono_2_Linear_trunk:
    name: Universal on Linux_Vulkan_playmode_perf_build_mono_2_Linear on version trunk
=======
              -  "TestProjects/UniversalGraphicsTest/Logs/*.log"
        players:
            paths:
              -  "players/**"
Universal_Linux_Vulkan_playmode_2020.2:
    name: Universal on Linux_Vulkan_playmode on version 2020.2
>>>>>>> 5218dacd
    agent:
        type: Unity::VM::GPU
        image: cds-ops/ubuntu-18.04-base:stable
        flavor: b1.large
    variables:
        UPM_REGISTRY: https://artifactory-slo.bf.unity3d.com/artifactory/api/npm/upm-candidates
    commands:
      -  sudo -H pip install --upgrade pip
      -  sudo -H pip install unity-downloader-cli --index-url https://artifactory.prd.it.unity3d.com/artifactory/api/pypi/pypi/simple --upgrade
      -  curl -s https://artifactory.internal.unity3d.com/core-automation/tools/utr-standalone/utr --output TestProjects/UniversalGraphicsTest/utr
      -  chmod +x TestProjects/UniversalGraphicsTest/utr
<<<<<<< HEAD
      -  cd TestProjects/UniversalGraphicsTest && sudo unity-downloader-cli -u 90b2443a8df13ecc935d91f85d723464f8a42028 -c editor -c il2cpp  --wait --published-only
      -  cd TestProjects/UniversalGraphicsTest && DISPLAY=:0.0 ./utr --suite=playmode --testproject=. --editor-location=.Editor --artifacts_path=test-results --extra-editor-arg="-scriptingbackend=mono" --extra-editor-arg="-apicompatibilitylevel=NET_2_0" --extra-editor-arg="-colorspace=Linear" --scripting-backend=il2cpp --timeout=1200 --performance-project-id=URP_Performance --testfilter=Build --suite=Editor --extra-editor-arg="-force-vulkan"
=======
      -  cd TestProjects/UniversalGraphicsTest && sudo unity-downloader-cli -u 24a0f8b56f72092c87d71cefbe3c26d3d6f4f6e9 -c editor -c il2cpp  --wait --published-only
      -  cd TestProjects/UniversalGraphicsTest && DISPLAY=:0.0 ./utr --suite=playmode --testproject=. --editor-location=.Editor --artifacts_path=test-results --reruncount=2 --extra-editor-arg="-force-vulkan"
    artifacts:
        logs:
            paths:
              -  "**/test-results/**"
              -  "TestProjects/UniversalGraphicsTest/Logs/*.log"
Universal_Linux_Vulkan_editmode_2020.2:
    name: Universal on Linux_Vulkan_editmode on version 2020.2
    agent:
        type: Unity::VM
        image: cds-ops/ubuntu-18.04-base:stable
        flavor: b1.large
    variables:
        UPM_REGISTRY: https://artifactory-slo.bf.unity3d.com/artifactory/api/npm/upm-candidates
    commands:
      -  sudo -H pip install --upgrade pip
      -  sudo -H pip install unity-downloader-cli --index-url https://artifactory.prd.it.unity3d.com/artifactory/api/pypi/pypi/simple --upgrade
      -  curl -s https://artifactory.internal.unity3d.com/core-automation/tools/utr-standalone/utr --output TestProjects/UniversalGraphicsTest/utr
      -  chmod +x TestProjects/UniversalGraphicsTest/utr
      -  cd TestProjects/UniversalGraphicsTest && sudo unity-downloader-cli -u 24a0f8b56f72092c87d71cefbe3c26d3d6f4f6e9 -c editor -c il2cpp  --wait --published-only
      -  cd TestProjects/UniversalGraphicsTest && DISPLAY=:0.0 ./utr --suite=editor --platform=editmode --testproject=. --editor-location=.Editor --artifacts_path=test-results --reruncount=2 --extra-editor-arg="-force-vulkan"
>>>>>>> 5218dacd
    artifacts:
        logs:
            paths:
              -  "**/test-results/**"
<<<<<<< HEAD
Universal_Linux_Vulkan_Standalone_mono_2_Linear_CUSTOM-REVISION:
    name: Universal on Linux_Vulkan_Standalone_mono_2_Linear on version CUSTOM-REVISION
=======
              -  "TestProjects/UniversalGraphicsTest/Logs/*.log"
Universal_Linux_Vulkan_Standalone_CUSTOM-REVISION:
    name: Universal on Linux_Vulkan_Standalone on version CUSTOM-REVISION
>>>>>>> 5218dacd
    agent:
        type: Unity::VM::GPU
        image: cds-ops/ubuntu-18.04-base:stable
        flavor: b1.large
    variables:
        UPM_REGISTRY: https://artifactory-slo.bf.unity3d.com/artifactory/api/npm/upm-candidates
        CUSTOM_REVISION: custom_revision_not_set
    commands:
      -  curl -s https://artifactory.internal.unity3d.com/core-automation/tools/utr-standalone/utr --output TestProjects/UniversalGraphicsTest/utr
      -  chmod +x TestProjects/UniversalGraphicsTest/utr
      -  cd TestProjects/UniversalGraphicsTest && ./utr --suite=playmode --platform=StandaloneLinux64 --artifacts_path=test-results --player-load-path=../../players --player-connection-ip=auto --reruncount=2 --timeout=1200
    artifacts:
        logs:
            paths:
              -  "**/test-results/**"
              -  "TestProjects/UniversalGraphicsTest/Logs/*.log"
    dependencies:
      -  path: .yamato/_editor_priming.yml#editor:priming:CUSTOM-REVISION:linux
         rerun: always
      -  path: .yamato/universal-linux-vulkan.yml#Build_Universal_Linux_Vulkan_Player_CUSTOM-REVISION
         rerun: always
    skip_checkout: true
Build_Universal_Linux_Vulkan_Player_CUSTOM-REVISION:
    name: Build Universal on Linux_Vulkan_Player on version CUSTOM-REVISION
    agent:
        type: Unity::VM
        image: cds-ops/ubuntu-18.04-base:stable
        flavor: b1.xlarge
    variables:
        UPM_REGISTRY: https://artifactory-slo.bf.unity3d.com/artifactory/api/npm/upm-candidates
        CUSTOM_REVISION: custom_revision_not_set
    commands:
      -  sudo -H pip install --upgrade pip
      -  sudo -H pip install unity-downloader-cli --index-url https://artifactory.prd.it.unity3d.com/artifactory/api/pypi/pypi/simple --upgrade
      -  curl -s https://artifactory.internal.unity3d.com/core-automation/tools/utr-standalone/utr --output TestProjects/UniversalGraphicsTest/utr
      -  chmod +x TestProjects/UniversalGraphicsTest/utr
      -  cd TestProjects/UniversalGraphicsTest && sudo unity-downloader-cli --source-file ../../unity_revision.txt -c editor -c il2cpp  --wait --published-only
<<<<<<< HEAD
      -  cd TestProjects/UniversalGraphicsTest && DISPLAY=:0.0 ./utr --suite=playmode --platform=StandaloneLinux64 --artifacts_path=test-results --testproject=. --editor-location=.Editor --extra-editor-arg="-scriptingbackend=il2cpp" --extra-editor-arg="-apicompatibilitylevel=NET_4_6" --extra-editor-arg="-colorspace=Linear" --extra-editor-arg="-executemethod" --extra-editor-arg="CustomBuild.BuildLinuxVulkanLinear"
=======
      -  cd TestProjects/UniversalGraphicsTest && DISPLAY=:0.0 ./utr --suite=playmode --platform=StandaloneLinux64 --testproject=. --editor-location=.Editor --artifacts_path=test-results --player-save-path=../../players --build-only --extra-editor-arg="-executemethod" --timeout=1200 --extra-editor-arg="CustomBuild.BuildLinuxVulkanLinear"
>>>>>>> 5218dacd
    artifacts:
        logs:
            paths:
              -  "**/test-results/**"
              -  "TestProjects/UniversalGraphicsTest/Logs/*.log"
        players:
            paths:
              -  "players/**"
    dependencies:
      -  path: .yamato/_editor_priming.yml#editor:priming:CUSTOM-REVISION:linux
         rerun: always
Universal_Linux_Vulkan_playmode_mono_2_Linear_CUSTOM-REVISION:
    name: Universal on Linux_Vulkan_playmode_mono_2_Linear on version CUSTOM-REVISION
    agent:
        type: Unity::VM::GPU
        image: cds-ops/ubuntu-18.04-base:stable
        flavor: b1.large
    variables:
        UPM_REGISTRY: https://artifactory-slo.bf.unity3d.com/artifactory/api/npm/upm-candidates
        CUSTOM_REVISION: custom_revision_not_set
    commands:
      -  sudo -H pip install --upgrade pip
      -  sudo -H pip install unity-downloader-cli --index-url https://artifactory.prd.it.unity3d.com/artifactory/api/pypi/pypi/simple --upgrade
      -  curl -s https://artifactory.internal.unity3d.com/core-automation/tools/utr-standalone/utr --output TestProjects/UniversalGraphicsTest/utr
      -  chmod +x TestProjects/UniversalGraphicsTest/utr
      -  cd TestProjects/UniversalGraphicsTest && sudo unity-downloader-cli --source-file ../../unity_revision.txt -c editor -c il2cpp  --wait --published-only
<<<<<<< HEAD
      -  cd TestProjects/UniversalGraphicsTest && DISPLAY=:0.0 ./utr --suite=playmode --testproject=. --editor-location=.Editor --artifacts_path=test-results --extra-editor-arg="-scriptingbackend=mono" --extra-editor-arg="-apicompatibilitylevel=NET_2_0" --extra-editor-arg="-colorspace=Linear" --extra-editor-arg="-force-vulkan"
=======
      -  cd TestProjects/UniversalGraphicsTest && DISPLAY=:0.0 ./utr --suite=playmode --testproject=. --editor-location=.Editor --artifacts_path=test-results --reruncount=2 --extra-editor-arg="-force-vulkan"
>>>>>>> 5218dacd
    artifacts:
        logs:
            paths:
              -  "**/test-results/**"
              -  "TestProjects/UniversalGraphicsTest/Logs/*.log"
    dependencies:
      -  path: .yamato/_editor_priming.yml#editor:priming:CUSTOM-REVISION:linux
         rerun: always
Universal_Linux_Vulkan_editmode_mono_2_Linear_CUSTOM-REVISION:
    name: Universal on Linux_Vulkan_editmode_mono_2_Linear on version CUSTOM-REVISION
    agent:
        type: Unity::VM
        image: cds-ops/ubuntu-18.04-base:stable
        flavor: b1.large
    variables:
        UPM_REGISTRY: https://artifactory-slo.bf.unity3d.com/artifactory/api/npm/upm-candidates
        CUSTOM_REVISION: custom_revision_not_set
    commands:
      -  sudo -H pip install --upgrade pip
      -  sudo -H pip install unity-downloader-cli --index-url https://artifactory.prd.it.unity3d.com/artifactory/api/pypi/pypi/simple --upgrade
      -  curl -s https://artifactory.internal.unity3d.com/core-automation/tools/utr-standalone/utr --output TestProjects/UniversalGraphicsTest/utr
      -  chmod +x TestProjects/UniversalGraphicsTest/utr
      -  cd TestProjects/UniversalGraphicsTest && sudo unity-downloader-cli --source-file ../../unity_revision.txt -c editor -c il2cpp  --wait --published-only
<<<<<<< HEAD
      -  cd TestProjects/UniversalGraphicsTest && DISPLAY=:0.0 ./utr --suite=editor --platform=editmode --testproject=. --editor-location=.Editor --artifacts_path=test-results --extra-editor-arg="-scriptingbackend=il2cpp" --extra-editor-arg="-apicompatibilitylevel=NET_4_6" --extra-editor-arg="-colorspace=Linear" --extra-editor-arg="-force-vulkan"
    artifacts:
        logs:
            paths:
              -  "**/test-results/**"
    dependencies:
      -  path: .yamato/_editor_priming.yml#editor:priming:CUSTOM-REVISION:linux
         rerun: always
Universal_Linux_Vulkan_playmode_perf_build_mono_2_Linear_CUSTOM-REVISION:
    name: Universal on Linux_Vulkan_playmode_perf_build_mono_2_Linear on version CUSTOM-REVISION
    agent:
        type: Unity::VM::GPU
        image: cds-ops/ubuntu-18.04-base:stable
        flavor: b1.large
    variables:
        UPM_REGISTRY: https://artifactory-slo.bf.unity3d.com/artifactory/api/npm/upm-candidates
        CUSTOM_REVISION: custom_revision_not_set
    commands:
      -  sudo -H pip install --upgrade pip
      -  sudo -H pip install unity-downloader-cli --index-url https://artifactory.prd.it.unity3d.com/artifactory/api/pypi/pypi/simple --upgrade
      -  curl -s https://artifactory.internal.unity3d.com/core-automation/tools/utr-standalone/utr --output TestProjects/UniversalGraphicsTest/utr
      -  chmod +x TestProjects/UniversalGraphicsTest/utr
      -  cd TestProjects/UniversalGraphicsTest && sudo unity-downloader-cli --source-file ../../unity_revision.txt -c editor -c il2cpp  --wait --published-only
      -  cd TestProjects/UniversalGraphicsTest && DISPLAY=:0.0 ./utr --suite=playmode --testproject=. --editor-location=.Editor --artifacts_path=test-results --extra-editor-arg="-scriptingbackend=mono" --extra-editor-arg="-apicompatibilitylevel=NET_2_0" --extra-editor-arg="-colorspace=Linear" --scripting-backend=il2cpp --timeout=1200 --performance-project-id=URP_Performance --testfilter=Build --suite=Editor --extra-editor-arg="-force-vulkan"
=======
      -  cd TestProjects/UniversalGraphicsTest && DISPLAY=:0.0 ./utr --suite=editor --platform=editmode --testproject=. --editor-location=.Editor --artifacts_path=test-results --reruncount=2 --extra-editor-arg="-force-vulkan"
>>>>>>> 5218dacd
    artifacts:
        logs:
            paths:
              -  "**/test-results/**"
              -  "TestProjects/UniversalGraphicsTest/Logs/*.log"
    dependencies:
      -  path: .yamato/_editor_priming.yml#editor:priming:CUSTOM-REVISION:linux
         rerun: always<|MERGE_RESOLUTION|>--- conflicted
+++ resolved
@@ -14,18 +14,17 @@
     commands:
       -  curl -s https://artifactory.internal.unity3d.com/core-automation/tools/utr-standalone/utr --output TestProjects/UniversalGraphicsTest/utr
       -  chmod +x TestProjects/UniversalGraphicsTest/utr
-      -  cd TestProjects/UniversalGraphicsTest && ./utr --suite=playmode --platform=StandaloneLinux64 --artifacts_path=test-results --player-load-path=../../players --player-connection-ip=auto --reruncount=2 --timeout=1200
-    artifacts:
-        logs:
-            paths:
-              -  "**/test-results/**"
-              -  "TestProjects/UniversalGraphicsTest/Logs/*.log"
-    dependencies:
-      -  path: .yamato/universal-linux-vulkan.yml#Build_Universal_Linux_Vulkan_Player_trunk
+      -  cd TestProjects/UniversalGraphicsTest && ./utr --suite=playmode --platform=StandaloneLinux64 --artifacts_path=test-results --player-load-path=../../players --player-connection-ip=auto --extra-editor-arg="-scriptingbackend=mono" --extra-editor-arg="-apicompatibilitylevel=NET_2_0" --extra-editor-arg="-colorspace=Linear"--reruncount=2 --timeout=1200
+    artifacts:
+        logs:
+            paths:
+              -  "**/test-results/**"
+              -  "TestProjects/UniversalGraphicsTest/Logs/*.log"
+    dependencies:
+      -  path: .yamato/universal-linux-vulkan.yml#Build_Universal_Linux_Vulkan_Player_mono_2_Linear_trunk
          rerun: on-new-revision
-    skip_checkout: true
-Build_Universal_Linux_Vulkan_Player_trunk:
-    name: Build Universal on Linux_Vulkan_Player on version trunk
+Build_Universal_Linux_Vulkan_Player_mono_2_Linear_trunk:
+    name: Build Universal on Linux_Vulkan_mono_2_Linear_Player on version trunk
     agent:
         type: Unity::VM
         image: cds-ops/ubuntu-18.04-base:stable
@@ -37,156 +36,141 @@
       -  sudo -H pip install unity-downloader-cli --index-url https://artifactory.prd.it.unity3d.com/artifactory/api/pypi/pypi/simple --upgrade
       -  curl -s https://artifactory.internal.unity3d.com/core-automation/tools/utr-standalone/utr --output TestProjects/UniversalGraphicsTest/utr
       -  chmod +x TestProjects/UniversalGraphicsTest/utr
-<<<<<<< HEAD
-      -  cd TestProjects/UniversalGraphicsTest && sudo unity-downloader-cli -u 90b2443a8df13ecc935d91f85d723464f8a42028 -c editor -c il2cpp  --wait --published-only
-      -  cd TestProjects/UniversalGraphicsTest && DISPLAY=:0.0 ./utr --suite=playmode --platform=StandaloneLinux64 --artifacts_path=test-results --testproject=. --editor-location=.Editor --extra-editor-arg="-scriptingbackend=il2cpp" --extra-editor-arg="-apicompatibilitylevel=NET_4_6" --extra-editor-arg="-colorspace=Linear" --extra-editor-arg="-executemethod" --extra-editor-arg="CustomBuild.BuildLinuxVulkanLinear"
-=======
       -  cd TestProjects/UniversalGraphicsTest && sudo unity-downloader-cli -u 5181ec54d595526303eb2714f480cbc3ee1911bd -c editor -c il2cpp  --wait --published-only
-      -  cd TestProjects/UniversalGraphicsTest && DISPLAY=:0.0 ./utr --suite=playmode --platform=StandaloneLinux64 --testproject=. --editor-location=.Editor --artifacts_path=test-results --player-save-path=../../players --build-only --extra-editor-arg="-executemethod" --timeout=1200 --extra-editor-arg="CustomBuild.BuildLinuxVulkanLinear"
->>>>>>> 5218dacd
-    artifacts:
-        logs:
-            paths:
-              -  "**/test-results/**"
-<<<<<<< HEAD
+      -  cd TestProjects/UniversalGraphicsTest && DISPLAY=:0.0 ./utr --suite=playmode --platform=StandaloneLinux64 --testproject=. --extra-editor-arg="-playergraphicsapi=" --editor-location=.Editor --artifacts_path=test-results --player-save-path=../../players --build-only --extra-editor-arg="-scriptingbackend=il2cpp" --extra-editor-arg="-apicompatibilitylevel=NET_4_6" --extra-editor-arg="-colorspace=Linear" --extra-editor-arg="-executemethod" --timeout=1200 --extra-editor-arg="CustomBuild.BuildLinuxVulkanLinear"
+    artifacts:
+        logs:
+            paths:
+              -  "**/test-results/**"
+              -  "TestProjects/UniversalGraphicsTest/Logs/*.log"
+        players:
+            paths:
+              -  "players/**"
 Universal_Linux_Vulkan_playmode_mono_2_Linear_trunk:
     name: Universal on Linux_Vulkan_playmode_mono_2_Linear on version trunk
-=======
-              -  "TestProjects/UniversalGraphicsTest/Logs/*.log"
-        players:
-            paths:
-              -  "players/**"
-Universal_Linux_Vulkan_playmode_trunk:
-    name: Universal on Linux_Vulkan_playmode on version trunk
->>>>>>> 5218dacd
-    agent:
-        type: Unity::VM::GPU
-        image: cds-ops/ubuntu-18.04-base:stable
-        flavor: b1.large
-    variables:
-        UPM_REGISTRY: https://artifactory-slo.bf.unity3d.com/artifactory/api/npm/upm-candidates
-    commands:
-      -  sudo -H pip install --upgrade pip
-      -  sudo -H pip install unity-downloader-cli --index-url https://artifactory.prd.it.unity3d.com/artifactory/api/pypi/pypi/simple --upgrade
-      -  curl -s https://artifactory.internal.unity3d.com/core-automation/tools/utr-standalone/utr --output TestProjects/UniversalGraphicsTest/utr
-      -  chmod +x TestProjects/UniversalGraphicsTest/utr
-<<<<<<< HEAD
-      -  cd TestProjects/UniversalGraphicsTest && sudo unity-downloader-cli -u 90b2443a8df13ecc935d91f85d723464f8a42028 -c editor -c il2cpp  --wait --published-only
-      -  cd TestProjects/UniversalGraphicsTest && DISPLAY=:0.0 ./utr --suite=playmode --testproject=. --editor-location=.Editor --artifacts_path=test-results --extra-editor-arg="-scriptingbackend=mono" --extra-editor-arg="-apicompatibilitylevel=NET_2_0" --extra-editor-arg="-colorspace=Linear" --extra-editor-arg="-force-vulkan"
-=======
+    agent:
+        type: Unity::VM::GPU
+        image: cds-ops/ubuntu-18.04-base:stable
+        flavor: b1.large
+    variables:
+        UPM_REGISTRY: https://artifactory-slo.bf.unity3d.com/artifactory/api/npm/upm-candidates
+    commands:
+      -  sudo -H pip install --upgrade pip
+      -  sudo -H pip install unity-downloader-cli --index-url https://artifactory.prd.it.unity3d.com/artifactory/api/pypi/pypi/simple --upgrade
+      -  curl -s https://artifactory.internal.unity3d.com/core-automation/tools/utr-standalone/utr --output TestProjects/UniversalGraphicsTest/utr
+      -  chmod +x TestProjects/UniversalGraphicsTest/utr
       -  cd TestProjects/UniversalGraphicsTest && sudo unity-downloader-cli -u 5181ec54d595526303eb2714f480cbc3ee1911bd -c editor -c il2cpp  --wait --published-only
-      -  cd TestProjects/UniversalGraphicsTest && DISPLAY=:0.0 ./utr --suite=playmode --testproject=. --editor-location=.Editor --artifacts_path=test-results --reruncount=2 --extra-editor-arg="-force-vulkan"
->>>>>>> 5218dacd
-    artifacts:
-        logs:
-            paths:
-              -  "**/test-results/**"
-<<<<<<< HEAD
+      -  cd TestProjects/UniversalGraphicsTest && DISPLAY=:0.0 ./utr --suite=playmode --testproject=. --editor-location=.Editor --artifacts_path=test-results --extra-editor-arg="-scriptingbackend=mono" --extra-editor-arg="-apicompatibilitylevel=NET_2_0" --extra-editor-arg="-colorspace=Linear"--reruncount=2 --extra-editor-arg="-force-vulkan"
+    artifacts:
+        logs:
+            paths:
+              -  "**/test-results/**"
+              -  "TestProjects/UniversalGraphicsTest/Logs/*.log"
 Universal_Linux_Vulkan_editmode_mono_2_Linear_trunk:
     name: Universal on Linux_Vulkan_editmode_mono_2_Linear on version trunk
-=======
-              -  "TestProjects/UniversalGraphicsTest/Logs/*.log"
-Universal_Linux_Vulkan_editmode_trunk:
-    name: Universal on Linux_Vulkan_editmode on version trunk
->>>>>>> 5218dacd
-    agent:
-        type: Unity::VM
-        image: cds-ops/ubuntu-18.04-base:stable
-        flavor: b1.large
-    variables:
-        UPM_REGISTRY: https://artifactory-slo.bf.unity3d.com/artifactory/api/npm/upm-candidates
-    commands:
-      -  sudo -H pip install --upgrade pip
-      -  sudo -H pip install unity-downloader-cli --index-url https://artifactory.prd.it.unity3d.com/artifactory/api/pypi/pypi/simple --upgrade
-      -  curl -s https://artifactory.internal.unity3d.com/core-automation/tools/utr-standalone/utr --output TestProjects/UniversalGraphicsTest/utr
-      -  chmod +x TestProjects/UniversalGraphicsTest/utr
-<<<<<<< HEAD
-      -  cd TestProjects/UniversalGraphicsTest && sudo unity-downloader-cli -u 90b2443a8df13ecc935d91f85d723464f8a42028 -c editor -c il2cpp  --wait --published-only
-      -  cd TestProjects/UniversalGraphicsTest && DISPLAY=:0.0 ./utr --suite=editor --platform=editmode --testproject=. --editor-location=.Editor --artifacts_path=test-results --extra-editor-arg="-scriptingbackend=il2cpp" --extra-editor-arg="-apicompatibilitylevel=NET_4_6" --extra-editor-arg="-colorspace=Linear" --extra-editor-arg="-force-vulkan"
-=======
+    agent:
+        type: Unity::VM
+        image: cds-ops/ubuntu-18.04-base:stable
+        flavor: b1.large
+    variables:
+        UPM_REGISTRY: https://artifactory-slo.bf.unity3d.com/artifactory/api/npm/upm-candidates
+    commands:
+      -  sudo -H pip install --upgrade pip
+      -  sudo -H pip install unity-downloader-cli --index-url https://artifactory.prd.it.unity3d.com/artifactory/api/pypi/pypi/simple --upgrade
+      -  curl -s https://artifactory.internal.unity3d.com/core-automation/tools/utr-standalone/utr --output TestProjects/UniversalGraphicsTest/utr
+      -  chmod +x TestProjects/UniversalGraphicsTest/utr
       -  cd TestProjects/UniversalGraphicsTest && sudo unity-downloader-cli -u 5181ec54d595526303eb2714f480cbc3ee1911bd -c editor -c il2cpp  --wait --published-only
-      -  cd TestProjects/UniversalGraphicsTest && DISPLAY=:0.0 ./utr --suite=editor --platform=editmode --testproject=. --editor-location=.Editor --artifacts_path=test-results --reruncount=2 --extra-editor-arg="-force-vulkan"
-    artifacts:
-        logs:
-            paths:
-              -  "**/test-results/**"
-              -  "TestProjects/UniversalGraphicsTest/Logs/*.log"
-Universal_Linux_Vulkan_Standalone_2020.2:
-    name: Universal on Linux_Vulkan_Standalone on version 2020.2
-    agent:
-        type: Unity::VM::GPU
-        image: cds-ops/ubuntu-18.04-base:stable
-        flavor: b1.large
-    variables:
-        UPM_REGISTRY: https://artifactory-slo.bf.unity3d.com/artifactory/api/npm/upm-candidates
-    commands:
-      -  curl -s https://artifactory.internal.unity3d.com/core-automation/tools/utr-standalone/utr --output TestProjects/UniversalGraphicsTest/utr
-      -  chmod +x TestProjects/UniversalGraphicsTest/utr
-      -  cd TestProjects/UniversalGraphicsTest && ./utr --suite=playmode --platform=StandaloneLinux64 --artifacts_path=test-results --player-load-path=../../players --player-connection-ip=auto --reruncount=2 --timeout=1200
-    artifacts:
-        logs:
-            paths:
-              -  "**/test-results/**"
-              -  "TestProjects/UniversalGraphicsTest/Logs/*.log"
-    dependencies:
-      -  path: .yamato/universal-linux-vulkan.yml#Build_Universal_Linux_Vulkan_Player_2020.2
-         rerun: on-new-revision
-    skip_checkout: true
-Build_Universal_Linux_Vulkan_Player_2020.2:
-    name: Build Universal on Linux_Vulkan_Player on version 2020.2
-    agent:
-        type: Unity::VM
-        image: cds-ops/ubuntu-18.04-base:stable
-        flavor: b1.xlarge
-    variables:
-        UPM_REGISTRY: https://artifactory-slo.bf.unity3d.com/artifactory/api/npm/upm-candidates
-    commands:
-      -  sudo -H pip install --upgrade pip
-      -  sudo -H pip install unity-downloader-cli --index-url https://artifactory.prd.it.unity3d.com/artifactory/api/pypi/pypi/simple --upgrade
-      -  curl -s https://artifactory.internal.unity3d.com/core-automation/tools/utr-standalone/utr --output TestProjects/UniversalGraphicsTest/utr
-      -  chmod +x TestProjects/UniversalGraphicsTest/utr
-      -  cd TestProjects/UniversalGraphicsTest && sudo unity-downloader-cli -u 24a0f8b56f72092c87d71cefbe3c26d3d6f4f6e9 -c editor -c il2cpp  --wait --published-only
-      -  cd TestProjects/UniversalGraphicsTest && DISPLAY=:0.0 ./utr --suite=playmode --platform=StandaloneLinux64 --testproject=. --editor-location=.Editor --artifacts_path=test-results --player-save-path=../../players --build-only --extra-editor-arg="-executemethod" --timeout=1200 --extra-editor-arg="CustomBuild.BuildLinuxVulkanLinear"
->>>>>>> 5218dacd
-    artifacts:
-        logs:
-            paths:
-              -  "**/test-results/**"
-<<<<<<< HEAD
+      -  cd TestProjects/UniversalGraphicsTest && DISPLAY=:0.0 ./utr --suite=editor --platform=editmode --testproject=. --editor-location=.Editor --artifacts_path=test-results --extra-editor-arg="-scriptingbackend=il2cpp" --extra-editor-arg="-apicompatibilitylevel=NET_4_6" --extra-editor-arg="-colorspace=Linear"--reruncount=2 --extra-editor-arg="-force-vulkan"
+    artifacts:
+        logs:
+            paths:
+              -  "**/test-results/**"
+              -  "TestProjects/UniversalGraphicsTest/Logs/*.log"
 Universal_Linux_Vulkan_playmode_perf_build_mono_2_Linear_trunk:
     name: Universal on Linux_Vulkan_playmode_perf_build_mono_2_Linear on version trunk
-=======
+    agent:
+        type: Unity::VM::GPU
+        image: cds-ops/ubuntu-18.04-base:stable
+        flavor: b1.large
+    variables:
+        UPM_REGISTRY: https://artifactory-slo.bf.unity3d.com/artifactory/api/npm/upm-candidates
+    commands:
+      -  sudo -H pip install --upgrade pip
+      -  sudo -H pip install unity-downloader-cli --index-url https://artifactory.prd.it.unity3d.com/artifactory/api/pypi/pypi/simple --upgrade
+      -  curl -s https://artifactory.internal.unity3d.com/core-automation/tools/utr-standalone/utr --output TestProjects/UniversalGraphicsTest/utr
+      -  chmod +x TestProjects/UniversalGraphicsTest/utr
+      -  cd TestProjects/UniversalGraphicsTest && sudo unity-downloader-cli -u 5181ec54d595526303eb2714f480cbc3ee1911bd -c editor -c il2cpp  --wait --published-only
+      -  cd TestProjects/UniversalGraphicsTest && DISPLAY=:0.0 ./utr --suite=playmode --testproject=. --editor-location=.Editor --artifacts_path=test-results --extra-editor-arg="-scriptingbackend=mono" --extra-editor-arg="-apicompatibilitylevel=NET_2_0" --extra-editor-arg="-colorspace=Linear"--reruncount=2 --scripting-backend=il2cpp --timeout=1200 --performance-project-id=URP_Performance --testfilter=Build --suite=Editor --extra-editor-arg="-force-vulkan"
+    artifacts:
+        logs:
+            paths:
+              -  "**/test-results/**"
+              -  "TestProjects/UniversalGraphicsTest/Logs/*.log"
+Universal_Linux_Vulkan_Standalone_mono_2_Linear_2020.2:
+    name: Universal on Linux_Vulkan_Standalone_mono_2_Linear on version 2020.2
+    agent:
+        type: Unity::VM::GPU
+        image: cds-ops/ubuntu-18.04-base:stable
+        flavor: b1.large
+    variables:
+        UPM_REGISTRY: https://artifactory-slo.bf.unity3d.com/artifactory/api/npm/upm-candidates
+    commands:
+      -  curl -s https://artifactory.internal.unity3d.com/core-automation/tools/utr-standalone/utr --output TestProjects/UniversalGraphicsTest/utr
+      -  chmod +x TestProjects/UniversalGraphicsTest/utr
+      -  cd TestProjects/UniversalGraphicsTest && ./utr --suite=playmode --platform=StandaloneLinux64 --artifacts_path=test-results --player-load-path=../../players --player-connection-ip=auto --extra-editor-arg="-scriptingbackend=mono" --extra-editor-arg="-apicompatibilitylevel=NET_2_0" --extra-editor-arg="-colorspace=Linear"--reruncount=2 --timeout=1200
+    artifacts:
+        logs:
+            paths:
+              -  "**/test-results/**"
+              -  "TestProjects/UniversalGraphicsTest/Logs/*.log"
+    dependencies:
+      -  path: .yamato/universal-linux-vulkan.yml#Build_Universal_Linux_Vulkan_Player_mono_2_Linear_2020.2
+         rerun: on-new-revision
+Build_Universal_Linux_Vulkan_Player_mono_2_Linear_2020.2:
+    name: Build Universal on Linux_Vulkan_mono_2_Linear_Player on version 2020.2
+    agent:
+        type: Unity::VM
+        image: cds-ops/ubuntu-18.04-base:stable
+        flavor: b1.xlarge
+    variables:
+        UPM_REGISTRY: https://artifactory-slo.bf.unity3d.com/artifactory/api/npm/upm-candidates
+    commands:
+      -  sudo -H pip install --upgrade pip
+      -  sudo -H pip install unity-downloader-cli --index-url https://artifactory.prd.it.unity3d.com/artifactory/api/pypi/pypi/simple --upgrade
+      -  curl -s https://artifactory.internal.unity3d.com/core-automation/tools/utr-standalone/utr --output TestProjects/UniversalGraphicsTest/utr
+      -  chmod +x TestProjects/UniversalGraphicsTest/utr
+      -  cd TestProjects/UniversalGraphicsTest && sudo unity-downloader-cli -u 24a0f8b56f72092c87d71cefbe3c26d3d6f4f6e9 -c editor -c il2cpp  --wait --published-only
+      -  cd TestProjects/UniversalGraphicsTest && DISPLAY=:0.0 ./utr --suite=playmode --platform=StandaloneLinux64 --testproject=. --extra-editor-arg="-playergraphicsapi=" --editor-location=.Editor --artifacts_path=test-results --player-save-path=../../players --build-only --extra-editor-arg="-scriptingbackend=il2cpp" --extra-editor-arg="-apicompatibilitylevel=NET_4_6" --extra-editor-arg="-colorspace=Linear" --extra-editor-arg="-executemethod" --timeout=1200 --extra-editor-arg="CustomBuild.BuildLinuxVulkanLinear"
+    artifacts:
+        logs:
+            paths:
+              -  "**/test-results/**"
               -  "TestProjects/UniversalGraphicsTest/Logs/*.log"
         players:
             paths:
               -  "players/**"
-Universal_Linux_Vulkan_playmode_2020.2:
-    name: Universal on Linux_Vulkan_playmode on version 2020.2
->>>>>>> 5218dacd
-    agent:
-        type: Unity::VM::GPU
-        image: cds-ops/ubuntu-18.04-base:stable
-        flavor: b1.large
-    variables:
-        UPM_REGISTRY: https://artifactory-slo.bf.unity3d.com/artifactory/api/npm/upm-candidates
-    commands:
-      -  sudo -H pip install --upgrade pip
-      -  sudo -H pip install unity-downloader-cli --index-url https://artifactory.prd.it.unity3d.com/artifactory/api/pypi/pypi/simple --upgrade
-      -  curl -s https://artifactory.internal.unity3d.com/core-automation/tools/utr-standalone/utr --output TestProjects/UniversalGraphicsTest/utr
-      -  chmod +x TestProjects/UniversalGraphicsTest/utr
-<<<<<<< HEAD
-      -  cd TestProjects/UniversalGraphicsTest && sudo unity-downloader-cli -u 90b2443a8df13ecc935d91f85d723464f8a42028 -c editor -c il2cpp  --wait --published-only
-      -  cd TestProjects/UniversalGraphicsTest && DISPLAY=:0.0 ./utr --suite=playmode --testproject=. --editor-location=.Editor --artifacts_path=test-results --extra-editor-arg="-scriptingbackend=mono" --extra-editor-arg="-apicompatibilitylevel=NET_2_0" --extra-editor-arg="-colorspace=Linear" --scripting-backend=il2cpp --timeout=1200 --performance-project-id=URP_Performance --testfilter=Build --suite=Editor --extra-editor-arg="-force-vulkan"
-=======
+Universal_Linux_Vulkan_playmode_mono_2_Linear_2020.2:
+    name: Universal on Linux_Vulkan_playmode_mono_2_Linear on version 2020.2
+    agent:
+        type: Unity::VM::GPU
+        image: cds-ops/ubuntu-18.04-base:stable
+        flavor: b1.large
+    variables:
+        UPM_REGISTRY: https://artifactory-slo.bf.unity3d.com/artifactory/api/npm/upm-candidates
+    commands:
+      -  sudo -H pip install --upgrade pip
+      -  sudo -H pip install unity-downloader-cli --index-url https://artifactory.prd.it.unity3d.com/artifactory/api/pypi/pypi/simple --upgrade
+      -  curl -s https://artifactory.internal.unity3d.com/core-automation/tools/utr-standalone/utr --output TestProjects/UniversalGraphicsTest/utr
+      -  chmod +x TestProjects/UniversalGraphicsTest/utr
       -  cd TestProjects/UniversalGraphicsTest && sudo unity-downloader-cli -u 24a0f8b56f72092c87d71cefbe3c26d3d6f4f6e9 -c editor -c il2cpp  --wait --published-only
-      -  cd TestProjects/UniversalGraphicsTest && DISPLAY=:0.0 ./utr --suite=playmode --testproject=. --editor-location=.Editor --artifacts_path=test-results --reruncount=2 --extra-editor-arg="-force-vulkan"
-    artifacts:
-        logs:
-            paths:
-              -  "**/test-results/**"
-              -  "TestProjects/UniversalGraphicsTest/Logs/*.log"
-Universal_Linux_Vulkan_editmode_2020.2:
-    name: Universal on Linux_Vulkan_editmode on version 2020.2
+      -  cd TestProjects/UniversalGraphicsTest && DISPLAY=:0.0 ./utr --suite=playmode --testproject=. --editor-location=.Editor --artifacts_path=test-results --extra-editor-arg="-scriptingbackend=mono" --extra-editor-arg="-apicompatibilitylevel=NET_2_0" --extra-editor-arg="-colorspace=Linear"--reruncount=2 --extra-editor-arg="-force-vulkan"
+    artifacts:
+        logs:
+            paths:
+              -  "**/test-results/**"
+              -  "TestProjects/UniversalGraphicsTest/Logs/*.log"
+Universal_Linux_Vulkan_editmode_mono_2_Linear_2020.2:
+    name: Universal on Linux_Vulkan_editmode_mono_2_Linear on version 2020.2
     agent:
         type: Unity::VM
         image: cds-ops/ubuntu-18.04-base:stable
@@ -199,44 +183,57 @@
       -  curl -s https://artifactory.internal.unity3d.com/core-automation/tools/utr-standalone/utr --output TestProjects/UniversalGraphicsTest/utr
       -  chmod +x TestProjects/UniversalGraphicsTest/utr
       -  cd TestProjects/UniversalGraphicsTest && sudo unity-downloader-cli -u 24a0f8b56f72092c87d71cefbe3c26d3d6f4f6e9 -c editor -c il2cpp  --wait --published-only
-      -  cd TestProjects/UniversalGraphicsTest && DISPLAY=:0.0 ./utr --suite=editor --platform=editmode --testproject=. --editor-location=.Editor --artifacts_path=test-results --reruncount=2 --extra-editor-arg="-force-vulkan"
->>>>>>> 5218dacd
-    artifacts:
-        logs:
-            paths:
-              -  "**/test-results/**"
-<<<<<<< HEAD
+      -  cd TestProjects/UniversalGraphicsTest && DISPLAY=:0.0 ./utr --suite=editor --platform=editmode --testproject=. --editor-location=.Editor --artifacts_path=test-results --extra-editor-arg="-scriptingbackend=il2cpp" --extra-editor-arg="-apicompatibilitylevel=NET_4_6" --extra-editor-arg="-colorspace=Linear"--reruncount=2 --extra-editor-arg="-force-vulkan"
+    artifacts:
+        logs:
+            paths:
+              -  "**/test-results/**"
+              -  "TestProjects/UniversalGraphicsTest/Logs/*.log"
+Universal_Linux_Vulkan_playmode_perf_build_mono_2_Linear_2020.2:
+    name: Universal on Linux_Vulkan_playmode_perf_build_mono_2_Linear on version 2020.2
+    agent:
+        type: Unity::VM::GPU
+        image: cds-ops/ubuntu-18.04-base:stable
+        flavor: b1.large
+    variables:
+        UPM_REGISTRY: https://artifactory-slo.bf.unity3d.com/artifactory/api/npm/upm-candidates
+    commands:
+      -  sudo -H pip install --upgrade pip
+      -  sudo -H pip install unity-downloader-cli --index-url https://artifactory.prd.it.unity3d.com/artifactory/api/pypi/pypi/simple --upgrade
+      -  curl -s https://artifactory.internal.unity3d.com/core-automation/tools/utr-standalone/utr --output TestProjects/UniversalGraphicsTest/utr
+      -  chmod +x TestProjects/UniversalGraphicsTest/utr
+      -  cd TestProjects/UniversalGraphicsTest && sudo unity-downloader-cli -u 24a0f8b56f72092c87d71cefbe3c26d3d6f4f6e9 -c editor -c il2cpp  --wait --published-only
+      -  cd TestProjects/UniversalGraphicsTest && DISPLAY=:0.0 ./utr --suite=playmode --testproject=. --editor-location=.Editor --artifacts_path=test-results --extra-editor-arg="-scriptingbackend=mono" --extra-editor-arg="-apicompatibilitylevel=NET_2_0" --extra-editor-arg="-colorspace=Linear"--reruncount=2 --scripting-backend=il2cpp --timeout=1200 --performance-project-id=URP_Performance --testfilter=Build --suite=Editor --extra-editor-arg="-force-vulkan"
+    artifacts:
+        logs:
+            paths:
+              -  "**/test-results/**"
+              -  "TestProjects/UniversalGraphicsTest/Logs/*.log"
 Universal_Linux_Vulkan_Standalone_mono_2_Linear_CUSTOM-REVISION:
     name: Universal on Linux_Vulkan_Standalone_mono_2_Linear on version CUSTOM-REVISION
-=======
-              -  "TestProjects/UniversalGraphicsTest/Logs/*.log"
-Universal_Linux_Vulkan_Standalone_CUSTOM-REVISION:
-    name: Universal on Linux_Vulkan_Standalone on version CUSTOM-REVISION
->>>>>>> 5218dacd
-    agent:
-        type: Unity::VM::GPU
-        image: cds-ops/ubuntu-18.04-base:stable
-        flavor: b1.large
-    variables:
-        UPM_REGISTRY: https://artifactory-slo.bf.unity3d.com/artifactory/api/npm/upm-candidates
-        CUSTOM_REVISION: custom_revision_not_set
-    commands:
-      -  curl -s https://artifactory.internal.unity3d.com/core-automation/tools/utr-standalone/utr --output TestProjects/UniversalGraphicsTest/utr
-      -  chmod +x TestProjects/UniversalGraphicsTest/utr
-      -  cd TestProjects/UniversalGraphicsTest && ./utr --suite=playmode --platform=StandaloneLinux64 --artifacts_path=test-results --player-load-path=../../players --player-connection-ip=auto --reruncount=2 --timeout=1200
-    artifacts:
-        logs:
-            paths:
-              -  "**/test-results/**"
-              -  "TestProjects/UniversalGraphicsTest/Logs/*.log"
-    dependencies:
-      -  path: .yamato/_editor_priming.yml#editor:priming:CUSTOM-REVISION:linux
-         rerun: always
-      -  path: .yamato/universal-linux-vulkan.yml#Build_Universal_Linux_Vulkan_Player_CUSTOM-REVISION
-         rerun: always
-    skip_checkout: true
-Build_Universal_Linux_Vulkan_Player_CUSTOM-REVISION:
-    name: Build Universal on Linux_Vulkan_Player on version CUSTOM-REVISION
+    agent:
+        type: Unity::VM::GPU
+        image: cds-ops/ubuntu-18.04-base:stable
+        flavor: b1.large
+    variables:
+        UPM_REGISTRY: https://artifactory-slo.bf.unity3d.com/artifactory/api/npm/upm-candidates
+        CUSTOM_REVISION: custom_revision_not_set
+    commands:
+      -  curl -s https://artifactory.internal.unity3d.com/core-automation/tools/utr-standalone/utr --output TestProjects/UniversalGraphicsTest/utr
+      -  chmod +x TestProjects/UniversalGraphicsTest/utr
+      -  cd TestProjects/UniversalGraphicsTest && ./utr --suite=playmode --platform=StandaloneLinux64 --artifacts_path=test-results --player-load-path=../../players --player-connection-ip=auto --extra-editor-arg="-scriptingbackend=mono" --extra-editor-arg="-apicompatibilitylevel=NET_2_0" --extra-editor-arg="-colorspace=Linear"--reruncount=2 --timeout=1200
+    artifacts:
+        logs:
+            paths:
+              -  "**/test-results/**"
+              -  "TestProjects/UniversalGraphicsTest/Logs/*.log"
+    dependencies:
+      -  path: .yamato/_editor_priming.yml#editor:priming:CUSTOM-REVISION:linux
+         rerun: always
+      -  path: .yamato/universal-linux-vulkan.yml#Build_Universal_Linux_Vulkan_Player_mono_2_Linear_CUSTOM-REVISION
+         rerun: always
+Build_Universal_Linux_Vulkan_Player_mono_2_Linear_CUSTOM-REVISION:
+    name: Build Universal on Linux_Vulkan_mono_2_Linear_Player on version CUSTOM-REVISION
     agent:
         type: Unity::VM
         image: cds-ops/ubuntu-18.04-base:stable
@@ -250,11 +247,7 @@
       -  curl -s https://artifactory.internal.unity3d.com/core-automation/tools/utr-standalone/utr --output TestProjects/UniversalGraphicsTest/utr
       -  chmod +x TestProjects/UniversalGraphicsTest/utr
       -  cd TestProjects/UniversalGraphicsTest && sudo unity-downloader-cli --source-file ../../unity_revision.txt -c editor -c il2cpp  --wait --published-only
-<<<<<<< HEAD
-      -  cd TestProjects/UniversalGraphicsTest && DISPLAY=:0.0 ./utr --suite=playmode --platform=StandaloneLinux64 --artifacts_path=test-results --testproject=. --editor-location=.Editor --extra-editor-arg="-scriptingbackend=il2cpp" --extra-editor-arg="-apicompatibilitylevel=NET_4_6" --extra-editor-arg="-colorspace=Linear" --extra-editor-arg="-executemethod" --extra-editor-arg="CustomBuild.BuildLinuxVulkanLinear"
-=======
-      -  cd TestProjects/UniversalGraphicsTest && DISPLAY=:0.0 ./utr --suite=playmode --platform=StandaloneLinux64 --testproject=. --editor-location=.Editor --artifacts_path=test-results --player-save-path=../../players --build-only --extra-editor-arg="-executemethod" --timeout=1200 --extra-editor-arg="CustomBuild.BuildLinuxVulkanLinear"
->>>>>>> 5218dacd
+      -  cd TestProjects/UniversalGraphicsTest && DISPLAY=:0.0 ./utr --suite=playmode --platform=StandaloneLinux64 --testproject=. --extra-editor-arg="-playergraphicsapi=" --editor-location=.Editor --artifacts_path=test-results --player-save-path=../../players --build-only --extra-editor-arg="-scriptingbackend=il2cpp" --extra-editor-arg="-apicompatibilitylevel=NET_4_6" --extra-editor-arg="-colorspace=Linear" --extra-editor-arg="-executemethod" --timeout=1200 --extra-editor-arg="CustomBuild.BuildLinuxVulkanLinear"
     artifacts:
         logs:
             paths:
@@ -281,11 +274,7 @@
       -  curl -s https://artifactory.internal.unity3d.com/core-automation/tools/utr-standalone/utr --output TestProjects/UniversalGraphicsTest/utr
       -  chmod +x TestProjects/UniversalGraphicsTest/utr
       -  cd TestProjects/UniversalGraphicsTest && sudo unity-downloader-cli --source-file ../../unity_revision.txt -c editor -c il2cpp  --wait --published-only
-<<<<<<< HEAD
-      -  cd TestProjects/UniversalGraphicsTest && DISPLAY=:0.0 ./utr --suite=playmode --testproject=. --editor-location=.Editor --artifacts_path=test-results --extra-editor-arg="-scriptingbackend=mono" --extra-editor-arg="-apicompatibilitylevel=NET_2_0" --extra-editor-arg="-colorspace=Linear" --extra-editor-arg="-force-vulkan"
-=======
-      -  cd TestProjects/UniversalGraphicsTest && DISPLAY=:0.0 ./utr --suite=playmode --testproject=. --editor-location=.Editor --artifacts_path=test-results --reruncount=2 --extra-editor-arg="-force-vulkan"
->>>>>>> 5218dacd
+      -  cd TestProjects/UniversalGraphicsTest && DISPLAY=:0.0 ./utr --suite=playmode --testproject=. --editor-location=.Editor --artifacts_path=test-results --extra-editor-arg="-scriptingbackend=mono" --extra-editor-arg="-apicompatibilitylevel=NET_2_0" --extra-editor-arg="-colorspace=Linear"--reruncount=2 --extra-editor-arg="-force-vulkan"
     artifacts:
         logs:
             paths:
@@ -309,12 +298,12 @@
       -  curl -s https://artifactory.internal.unity3d.com/core-automation/tools/utr-standalone/utr --output TestProjects/UniversalGraphicsTest/utr
       -  chmod +x TestProjects/UniversalGraphicsTest/utr
       -  cd TestProjects/UniversalGraphicsTest && sudo unity-downloader-cli --source-file ../../unity_revision.txt -c editor -c il2cpp  --wait --published-only
-<<<<<<< HEAD
-      -  cd TestProjects/UniversalGraphicsTest && DISPLAY=:0.0 ./utr --suite=editor --platform=editmode --testproject=. --editor-location=.Editor --artifacts_path=test-results --extra-editor-arg="-scriptingbackend=il2cpp" --extra-editor-arg="-apicompatibilitylevel=NET_4_6" --extra-editor-arg="-colorspace=Linear" --extra-editor-arg="-force-vulkan"
-    artifacts:
-        logs:
-            paths:
-              -  "**/test-results/**"
+      -  cd TestProjects/UniversalGraphicsTest && DISPLAY=:0.0 ./utr --suite=editor --platform=editmode --testproject=. --editor-location=.Editor --artifacts_path=test-results --extra-editor-arg="-scriptingbackend=il2cpp" --extra-editor-arg="-apicompatibilitylevel=NET_4_6" --extra-editor-arg="-colorspace=Linear"--reruncount=2 --extra-editor-arg="-force-vulkan"
+    artifacts:
+        logs:
+            paths:
+              -  "**/test-results/**"
+              -  "TestProjects/UniversalGraphicsTest/Logs/*.log"
     dependencies:
       -  path: .yamato/_editor_priming.yml#editor:priming:CUSTOM-REVISION:linux
          rerun: always
@@ -333,10 +322,7 @@
       -  curl -s https://artifactory.internal.unity3d.com/core-automation/tools/utr-standalone/utr --output TestProjects/UniversalGraphicsTest/utr
       -  chmod +x TestProjects/UniversalGraphicsTest/utr
       -  cd TestProjects/UniversalGraphicsTest && sudo unity-downloader-cli --source-file ../../unity_revision.txt -c editor -c il2cpp  --wait --published-only
-      -  cd TestProjects/UniversalGraphicsTest && DISPLAY=:0.0 ./utr --suite=playmode --testproject=. --editor-location=.Editor --artifacts_path=test-results --extra-editor-arg="-scriptingbackend=mono" --extra-editor-arg="-apicompatibilitylevel=NET_2_0" --extra-editor-arg="-colorspace=Linear" --scripting-backend=il2cpp --timeout=1200 --performance-project-id=URP_Performance --testfilter=Build --suite=Editor --extra-editor-arg="-force-vulkan"
-=======
-      -  cd TestProjects/UniversalGraphicsTest && DISPLAY=:0.0 ./utr --suite=editor --platform=editmode --testproject=. --editor-location=.Editor --artifacts_path=test-results --reruncount=2 --extra-editor-arg="-force-vulkan"
->>>>>>> 5218dacd
+      -  cd TestProjects/UniversalGraphicsTest && DISPLAY=:0.0 ./utr --suite=playmode --testproject=. --editor-location=.Editor --artifacts_path=test-results --extra-editor-arg="-scriptingbackend=mono" --extra-editor-arg="-apicompatibilitylevel=NET_2_0" --extra-editor-arg="-colorspace=Linear"--reruncount=2 --scripting-backend=il2cpp --timeout=1200 --performance-project-id=URP_Performance --testfilter=Build --suite=Editor --extra-editor-arg="-force-vulkan"
     artifacts:
         logs:
             paths:
