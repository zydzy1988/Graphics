--- conflicted
+++ resolved
@@ -3,23 +3,18 @@
 # Introduce any changes under .yamato/config/*.metafile files (for most cases) or under .yamato/ruamel/* within Python (more elaborate cases), and rerun build.py to regenerate all .yml files. 
 # Read more under .yamato/docs/readme.md 
 
-<<<<<<< HEAD
-VFX_HDRP_Linux_Vulkan_Standalone_il2cpp_2_Linear_trunk:
-    name: VFX_HDRP on Linux_Vulkan_Standalone_il2cpp_2_Linear on version trunk
-=======
 VFX_HDRP_Linux_Vulkan_Standalone_mono_2_Linear_trunk:
     name: VFX_HDRP on Linux_Vulkan_Standalone_mono_2_Linear on version trunk
->>>>>>> 9cb3a4a1
-    agent:
-        type: Unity::VM::GPU
-        image: cds-ops/ubuntu-18.04-base:stable
-        flavor: b1.large
-    variables:
-        UPM_REGISTRY: https://artifactory-slo.bf.unity3d.com/artifactory/api/npm/upm-candidates
-    commands:
-      -  curl -s https://artifactory.internal.unity3d.com/core-automation/tools/utr-standalone/utr --output TestProjects/VisualEffectGraph_HDRP/utr
-      -  chmod +x TestProjects/VisualEffectGraph_HDRP/utr
-      -  cd TestProjects/VisualEffectGraph_HDRP && ./utr --suite=playmode --platform=StandaloneLinux64 --artifacts_path=test-results --player-load-path=../../players --player-connection-ip=auto --extra-editor-arg="-scriptingbackend=mono" --extra-editor-arg="-apicompatibilitylevel=NET_2_0" --extra-editor-arg="-colorspace=Linear" --reruncount=2 --timeout=1200
+    agent:
+        type: Unity::VM::GPU
+        image: cds-ops/ubuntu-18.04-base:stable
+        flavor: b1.large
+    variables:
+        UPM_REGISTRY: https://artifactory-slo.bf.unity3d.com/artifactory/api/npm/upm-candidates
+    commands:
+      -  curl -s https://artifactory.internal.unity3d.com/core-automation/tools/utr-standalone/utr --output TestProjects/VisualEffectGraph_HDRP/utr
+      -  chmod +x TestProjects/VisualEffectGraph_HDRP/utr
+      -  cd TestProjects/VisualEffectGraph_HDRP && ./utr --suite=playmode --platform=StandaloneLinux64 --artifacts_path=test-results --player-load-path=../../players --player-connection-ip=auto --extra-editor-arg="-scriptingbackend=mono" --extra-editor-arg="-apicompatibilitylevel=NET_2_0" --extra-editor-arg="-colorspace=Linear" --reruncount=2 --extra-editor-arg="-force-vulkan"
     artifacts:
         logs:
             paths:
@@ -41,864 +36,68 @@
       -  sudo -H pip install unity-downloader-cli --index-url https://artifactory.prd.it.unity3d.com/artifactory/api/pypi/pypi/simple --upgrade
       -  curl -s https://artifactory.internal.unity3d.com/core-automation/tools/utr-standalone/utr --output TestProjects/VisualEffectGraph_HDRP/utr
       -  chmod +x TestProjects/VisualEffectGraph_HDRP/utr
-<<<<<<< HEAD
-      -  cd TestProjects/VisualEffectGraph_HDRP && sudo unity-downloader-cli -u dc4a46d1cb369a5194a18beceb09063206b35c43 -c editor -c il2cpp  --wait --published-only
-      -  cd TestProjects/VisualEffectGraph_HDRP && DISPLAY=:0.0 ./utr --suite=playmode --platform=StandaloneLinux64 --artifacts_path=test-results --testproject=. --editor-location=.Editor --extra-editor-arg="-scriptingbackend=il2cpp" --extra-editor-arg="-apicompatibilitylevel=NET_4_6" --extra-editor-arg="-colorspace=Linear"--reruncount=2 --extra-editor-arg="-force-vulkan"
-=======
       -  cd TestProjects/VisualEffectGraph_HDRP && sudo unity-downloader-cli -u 5181ec54d595526303eb2714f480cbc3ee1911bd -c editor -c il2cpp  --wait --published-only
-      -  cd TestProjects/VisualEffectGraph_HDRP && DISPLAY=:0.0 ./utr --suite=playmode --platform=StandaloneLinux64 --testproject=. --extra-editor-arg="-playergraphicsapi=Vulkan" --editor-location=.Editor --artifacts_path=test-results --player-save-path=../../players --build-only --extra-editor-arg="-scriptingbackend=mono" --extra-editor-arg="-apicompatibilitylevel=NET_2_0" --extra-editor-arg="-colorspace=Linear" --extra-editor-arg="-executemethod" --timeout=1200 --extra-editor-arg="CustomBuild.BuildLinuxVulkanLinear"
->>>>>>> 9cb3a4a1
-    artifacts:
-        logs:
-            paths:
-              -  "**/test-results/**"
-<<<<<<< HEAD
-VFX_HDRP_Linux_Vulkan_Standalone_il2cpp_2_gamma_trunk:
-    name: VFX_HDRP on Linux_Vulkan_Standalone_il2cpp_2_gamma on version trunk
-=======
+      -  cd TestProjects/VisualEffectGraph_HDRP && DISPLAY=:0.0 ./utr --suite=playmode --platform=StandaloneLinux64 --testproject=. --extra-editor-arg="-playergraphicsapi=Vulkan" --editor-location=.Editor --artifacts_path=test-results --player-save-path=../../players --build-only --extra-editor-arg="-scriptingbackend=mono" --extra-editor-arg="-apicompatibilitylevel=NET_2_0" --extra-editor-arg="-colorspace=Linear" --extra-editor-arg="-force-vulkan"
+    artifacts:
+        logs:
+            paths:
+              -  "**/test-results/**"
               -  "TestProjects/VisualEffectGraph_HDRP/Logs/*.log"
         players:
             paths:
               -  "players/**"
 VFX_HDRP_Linux_Vulkan_playmode_mono_2_Linear_trunk:
     name: VFX_HDRP on Linux_Vulkan_playmode_mono_2_Linear on version trunk
->>>>>>> 9cb3a4a1
-    agent:
-        type: Unity::VM::GPU
-        image: cds-ops/ubuntu-18.04-base:stable
-        flavor: b1.large
-    variables:
-        UPM_REGISTRY: https://artifactory-slo.bf.unity3d.com/artifactory/api/npm/upm-candidates
-    commands:
-      -  sudo -H pip install --upgrade pip
-      -  sudo -H pip install unity-downloader-cli --index-url https://artifactory.prd.it.unity3d.com/artifactory/api/pypi/pypi/simple --upgrade
-      -  curl -s https://artifactory.internal.unity3d.com/core-automation/tools/utr-standalone/utr --output TestProjects/VisualEffectGraph_HDRP/utr
-      -  chmod +x TestProjects/VisualEffectGraph_HDRP/utr
-<<<<<<< HEAD
-      -  cd TestProjects/VisualEffectGraph_HDRP && sudo unity-downloader-cli -u dc4a46d1cb369a5194a18beceb09063206b35c43 -c editor -c il2cpp  --wait --published-only
-      -  cd TestProjects/VisualEffectGraph_HDRP && DISPLAY=:0.0 ./utr --suite=playmode --platform=StandaloneLinux64 --artifacts_path=test-results --testproject=. --editor-location=.Editor --extra-editor-arg="-scriptingbackend=il2cpp" --extra-editor-arg="-apicompatibilitylevel=NET_4_6" --extra-editor-arg="-colorspace=Linear"--reruncount=2 --extra-editor-arg="-force-vulkan"
-=======
+    agent:
+        type: Unity::VM::GPU
+        image: cds-ops/ubuntu-18.04-base:stable
+        flavor: b1.large
+    variables:
+        UPM_REGISTRY: https://artifactory-slo.bf.unity3d.com/artifactory/api/npm/upm-candidates
+    commands:
+      -  sudo -H pip install --upgrade pip
+      -  sudo -H pip install unity-downloader-cli --index-url https://artifactory.prd.it.unity3d.com/artifactory/api/pypi/pypi/simple --upgrade
+      -  curl -s https://artifactory.internal.unity3d.com/core-automation/tools/utr-standalone/utr --output TestProjects/VisualEffectGraph_HDRP/utr
+      -  chmod +x TestProjects/VisualEffectGraph_HDRP/utr
       -  cd TestProjects/VisualEffectGraph_HDRP && sudo unity-downloader-cli -u 5181ec54d595526303eb2714f480cbc3ee1911bd -c editor -c il2cpp  --wait --published-only
       -  cd TestProjects/VisualEffectGraph_HDRP && DISPLAY=:0.0 ./utr --suite=playmode --testproject=. --editor-location=.Editor --artifacts_path=test-results --extra-editor-arg="-scriptingbackend=mono" --extra-editor-arg="-apicompatibilitylevel=NET_2_0" --extra-editor-arg="-colorspace=Linear" --reruncount=2 --extra-editor-arg="-force-vulkan"
->>>>>>> 9cb3a4a1
-    artifacts:
-        logs:
-            paths:
-              -  "**/test-results/**"
-<<<<<<< HEAD
-VFX_HDRP_Linux_Vulkan_playmode_il2cpp_2_Linear_trunk:
-    name: VFX_HDRP on Linux_Vulkan_playmode_il2cpp_2_Linear on version trunk
-    agent:
-        type: Unity::VM::GPU
-        image: cds-ops/ubuntu-18.04-base:stable
-        flavor: b1.large
-    variables:
-        UPM_REGISTRY: https://artifactory-slo.bf.unity3d.com/artifactory/api/npm/upm-candidates
-    commands:
-      -  sudo -H pip install --upgrade pip
-      -  sudo -H pip install unity-downloader-cli --index-url https://artifactory.prd.it.unity3d.com/artifactory/api/pypi/pypi/simple --upgrade
-      -  curl -s https://artifactory.internal.unity3d.com/core-automation/tools/utr-standalone/utr --output TestProjects/VisualEffectGraph_HDRP/utr
-      -  chmod +x TestProjects/VisualEffectGraph_HDRP/utr
-      -  cd TestProjects/VisualEffectGraph_HDRP && sudo unity-downloader-cli -u dc4a46d1cb369a5194a18beceb09063206b35c43 -c editor -c il2cpp  --wait --published-only
-      -  cd TestProjects/VisualEffectGraph_HDRP && DISPLAY=:0.0 ./utr --suite=playmode --testproject=. --editor-location=.Editor --artifacts_path=test-results --extra-editor-arg="-scriptingbackend=il2cpp" --extra-editor-arg="-apicompatibilitylevel=NET_2_0" --extra-editor-arg="-colorspace=Linear"--reruncount=2 --extra-editor-arg="-force-vulkan"
-    artifacts:
-        logs:
-            paths:
-              -  "**/test-results/**"
-VFX_HDRP_Linux_Vulkan_playmode_il2cpp_2_gamma_trunk:
-    name: VFX_HDRP on Linux_Vulkan_playmode_il2cpp_2_gamma on version trunk
-    agent:
-        type: Unity::VM::GPU
-        image: cds-ops/ubuntu-18.04-base:stable
-        flavor: b1.large
-    variables:
-        UPM_REGISTRY: https://artifactory-slo.bf.unity3d.com/artifactory/api/npm/upm-candidates
-    commands:
-      -  sudo -H pip install --upgrade pip
-      -  sudo -H pip install unity-downloader-cli --index-url https://artifactory.prd.it.unity3d.com/artifactory/api/pypi/pypi/simple --upgrade
-      -  curl -s https://artifactory.internal.unity3d.com/core-automation/tools/utr-standalone/utr --output TestProjects/VisualEffectGraph_HDRP/utr
-      -  chmod +x TestProjects/VisualEffectGraph_HDRP/utr
-      -  cd TestProjects/VisualEffectGraph_HDRP && sudo unity-downloader-cli -u dc4a46d1cb369a5194a18beceb09063206b35c43 -c editor -c il2cpp  --wait --published-only
-      -  cd TestProjects/VisualEffectGraph_HDRP && DISPLAY=:0.0 ./utr --suite=playmode --testproject=. --editor-location=.Editor --artifacts_path=test-results --extra-editor-arg="-scriptingbackend=il2cpp" --extra-editor-arg="-apicompatibilitylevel=NET_2_0" --extra-editor-arg="-colorspace=gamma"--reruncount=2 --extra-editor-arg="-force-vulkan"
-    artifacts:
-        logs:
-            paths:
-              -  "**/test-results/**"
-VFX_HDRP_Linux_Vulkan_editmode_il2cpp_2_Linear_trunk:
-    name: VFX_HDRP on Linux_Vulkan_editmode_il2cpp_2_Linear on version trunk
-    agent:
-        type: Unity::VM
-        image: cds-ops/ubuntu-18.04-base:stable
-        flavor: b1.large
-    variables:
-        UPM_REGISTRY: https://artifactory-slo.bf.unity3d.com/artifactory/api/npm/upm-candidates
-    commands:
-      -  sudo -H pip install --upgrade pip
-      -  sudo -H pip install unity-downloader-cli --index-url https://artifactory.prd.it.unity3d.com/artifactory/api/pypi/pypi/simple --upgrade
-      -  curl -s https://artifactory.internal.unity3d.com/core-automation/tools/utr-standalone/utr --output TestProjects/VisualEffectGraph_HDRP/utr
-      -  chmod +x TestProjects/VisualEffectGraph_HDRP/utr
-      -  cd TestProjects/VisualEffectGraph_HDRP && sudo unity-downloader-cli -u dc4a46d1cb369a5194a18beceb09063206b35c43 -c editor -c il2cpp  --wait --published-only
-      -  cd TestProjects/VisualEffectGraph_HDRP && DISPLAY=:0.0 ./utr --suite=editor --platform=editmode --testproject=. --editor-location=.Editor --artifacts_path=test-results --extra-editor-arg="-scriptingbackend=il2cpp" --extra-editor-arg="-apicompatibilitylevel=NET_4_6" --extra-editor-arg="-colorspace=Linear"--reruncount=2 --extra-editor-arg="-force-vulkan"
-    artifacts:
-        logs:
-            paths:
-              -  "**/test-results/**"
-VFX_HDRP_Linux_Vulkan_editmode_il2cpp_2_gamma_trunk:
-    name: VFX_HDRP on Linux_Vulkan_editmode_il2cpp_2_gamma on version trunk
-    agent:
-        type: Unity::VM
-        image: cds-ops/ubuntu-18.04-base:stable
-        flavor: b1.large
-    variables:
-        UPM_REGISTRY: https://artifactory-slo.bf.unity3d.com/artifactory/api/npm/upm-candidates
-    commands:
-      -  sudo -H pip install --upgrade pip
-      -  sudo -H pip install unity-downloader-cli --index-url https://artifactory.prd.it.unity3d.com/artifactory/api/pypi/pypi/simple --upgrade
-      -  curl -s https://artifactory.internal.unity3d.com/core-automation/tools/utr-standalone/utr --output TestProjects/VisualEffectGraph_HDRP/utr
-      -  chmod +x TestProjects/VisualEffectGraph_HDRP/utr
-      -  cd TestProjects/VisualEffectGraph_HDRP && sudo unity-downloader-cli -u dc4a46d1cb369a5194a18beceb09063206b35c43 -c editor -c il2cpp  --wait --published-only
-      -  cd TestProjects/VisualEffectGraph_HDRP && DISPLAY=:0.0 ./utr --suite=editor --platform=editmode --testproject=. --editor-location=.Editor --artifacts_path=test-results --extra-editor-arg="-scriptingbackend=il2cpp" --extra-editor-arg="-apicompatibilitylevel=NET_4_6" --extra-editor-arg="-colorspace=Linear"--reruncount=2 --extra-editor-arg="-force-vulkan"
-    artifacts:
-        logs:
-            paths:
-              -  "**/test-results/**"
-VFX_HDRP_Linux_Vulkan_Standalone_il2cpp_4_Linear_trunk:
-    name: VFX_HDRP on Linux_Vulkan_Standalone_il2cpp_4_Linear on version trunk
-    agent:
-        type: Unity::VM::GPU
-        image: cds-ops/ubuntu-18.04-base:stable
-        flavor: b1.large
-    variables:
-        UPM_REGISTRY: https://artifactory-slo.bf.unity3d.com/artifactory/api/npm/upm-candidates
-    commands:
-      -  sudo -H pip install --upgrade pip
-      -  sudo -H pip install unity-downloader-cli --index-url https://artifactory.prd.it.unity3d.com/artifactory/api/pypi/pypi/simple --upgrade
-      -  curl -s https://artifactory.internal.unity3d.com/core-automation/tools/utr-standalone/utr --output TestProjects/VisualEffectGraph_HDRP/utr
-      -  chmod +x TestProjects/VisualEffectGraph_HDRP/utr
-      -  cd TestProjects/VisualEffectGraph_HDRP && sudo unity-downloader-cli -u dc4a46d1cb369a5194a18beceb09063206b35c43 -c editor -c il2cpp  --wait --published-only
-      -  cd TestProjects/VisualEffectGraph_HDRP && DISPLAY=:0.0 ./utr --suite=playmode --platform=StandaloneLinux64 --artifacts_path=test-results --testproject=. --editor-location=.Editor --extra-editor-arg="-scriptingbackend=il2cpp" --extra-editor-arg="-apicompatibilitylevel=NET_4_6" --extra-editor-arg="-colorspace=Linear"--reruncount=2 --extra-editor-arg="-force-vulkan"
-    artifacts:
-        logs:
-            paths:
-              -  "**/test-results/**"
-VFX_HDRP_Linux_Vulkan_Standalone_il2cpp_4_gamma_trunk:
-    name: VFX_HDRP on Linux_Vulkan_Standalone_il2cpp_4_gamma on version trunk
-    agent:
-        type: Unity::VM::GPU
-        image: cds-ops/ubuntu-18.04-base:stable
-        flavor: b1.large
-    variables:
-        UPM_REGISTRY: https://artifactory-slo.bf.unity3d.com/artifactory/api/npm/upm-candidates
-    commands:
-      -  sudo -H pip install --upgrade pip
-      -  sudo -H pip install unity-downloader-cli --index-url https://artifactory.prd.it.unity3d.com/artifactory/api/pypi/pypi/simple --upgrade
-      -  curl -s https://artifactory.internal.unity3d.com/core-automation/tools/utr-standalone/utr --output TestProjects/VisualEffectGraph_HDRP/utr
-      -  chmod +x TestProjects/VisualEffectGraph_HDRP/utr
-      -  cd TestProjects/VisualEffectGraph_HDRP && sudo unity-downloader-cli -u dc4a46d1cb369a5194a18beceb09063206b35c43 -c editor -c il2cpp  --wait --published-only
-      -  cd TestProjects/VisualEffectGraph_HDRP && DISPLAY=:0.0 ./utr --suite=playmode --platform=StandaloneLinux64 --artifacts_path=test-results --testproject=. --editor-location=.Editor --extra-editor-arg="-scriptingbackend=il2cpp" --extra-editor-arg="-apicompatibilitylevel=NET_4_6" --extra-editor-arg="-colorspace=Linear"--reruncount=2 --extra-editor-arg="-force-vulkan"
-    artifacts:
-        logs:
-            paths:
-              -  "**/test-results/**"
-VFX_HDRP_Linux_Vulkan_playmode_il2cpp_4_Linear_trunk:
-    name: VFX_HDRP on Linux_Vulkan_playmode_il2cpp_4_Linear on version trunk
-    agent:
-        type: Unity::VM::GPU
-        image: cds-ops/ubuntu-18.04-base:stable
-        flavor: b1.large
-    variables:
-        UPM_REGISTRY: https://artifactory-slo.bf.unity3d.com/artifactory/api/npm/upm-candidates
-    commands:
-      -  sudo -H pip install --upgrade pip
-      -  sudo -H pip install unity-downloader-cli --index-url https://artifactory.prd.it.unity3d.com/artifactory/api/pypi/pypi/simple --upgrade
-      -  curl -s https://artifactory.internal.unity3d.com/core-automation/tools/utr-standalone/utr --output TestProjects/VisualEffectGraph_HDRP/utr
-      -  chmod +x TestProjects/VisualEffectGraph_HDRP/utr
-      -  cd TestProjects/VisualEffectGraph_HDRP && sudo unity-downloader-cli -u dc4a46d1cb369a5194a18beceb09063206b35c43 -c editor -c il2cpp  --wait --published-only
-      -  cd TestProjects/VisualEffectGraph_HDRP && DISPLAY=:0.0 ./utr --suite=playmode --testproject=. --editor-location=.Editor --artifacts_path=test-results --extra-editor-arg="-scriptingbackend=il2cpp" --extra-editor-arg="-apicompatibilitylevel=NET_4_6" --extra-editor-arg="-colorspace=Linear"--reruncount=2 --extra-editor-arg="-force-vulkan"
-    artifacts:
-        logs:
-            paths:
-              -  "**/test-results/**"
-VFX_HDRP_Linux_Vulkan_playmode_il2cpp_4_gamma_trunk:
-    name: VFX_HDRP on Linux_Vulkan_playmode_il2cpp_4_gamma on version trunk
-    agent:
-        type: Unity::VM::GPU
-        image: cds-ops/ubuntu-18.04-base:stable
-        flavor: b1.large
-    variables:
-        UPM_REGISTRY: https://artifactory-slo.bf.unity3d.com/artifactory/api/npm/upm-candidates
-    commands:
-      -  sudo -H pip install --upgrade pip
-      -  sudo -H pip install unity-downloader-cli --index-url https://artifactory.prd.it.unity3d.com/artifactory/api/pypi/pypi/simple --upgrade
-      -  curl -s https://artifactory.internal.unity3d.com/core-automation/tools/utr-standalone/utr --output TestProjects/VisualEffectGraph_HDRP/utr
-      -  chmod +x TestProjects/VisualEffectGraph_HDRP/utr
-      -  cd TestProjects/VisualEffectGraph_HDRP && sudo unity-downloader-cli -u dc4a46d1cb369a5194a18beceb09063206b35c43 -c editor -c il2cpp  --wait --published-only
-      -  cd TestProjects/VisualEffectGraph_HDRP && DISPLAY=:0.0 ./utr --suite=playmode --testproject=. --editor-location=.Editor --artifacts_path=test-results --extra-editor-arg="-scriptingbackend=il2cpp" --extra-editor-arg="-apicompatibilitylevel=NET_4_6" --extra-editor-arg="-colorspace=gamma"--reruncount=2 --extra-editor-arg="-force-vulkan"
-    artifacts:
-        logs:
-            paths:
-              -  "**/test-results/**"
-VFX_HDRP_Linux_Vulkan_editmode_il2cpp_4_Linear_trunk:
-    name: VFX_HDRP on Linux_Vulkan_editmode_il2cpp_4_Linear on version trunk
-    agent:
-        type: Unity::VM
-        image: cds-ops/ubuntu-18.04-base:stable
-        flavor: b1.large
-    variables:
-        UPM_REGISTRY: https://artifactory-slo.bf.unity3d.com/artifactory/api/npm/upm-candidates
-    commands:
-      -  sudo -H pip install --upgrade pip
-      -  sudo -H pip install unity-downloader-cli --index-url https://artifactory.prd.it.unity3d.com/artifactory/api/pypi/pypi/simple --upgrade
-      -  curl -s https://artifactory.internal.unity3d.com/core-automation/tools/utr-standalone/utr --output TestProjects/VisualEffectGraph_HDRP/utr
-      -  chmod +x TestProjects/VisualEffectGraph_HDRP/utr
-      -  cd TestProjects/VisualEffectGraph_HDRP && sudo unity-downloader-cli -u dc4a46d1cb369a5194a18beceb09063206b35c43 -c editor -c il2cpp  --wait --published-only
-      -  cd TestProjects/VisualEffectGraph_HDRP && DISPLAY=:0.0 ./utr --suite=editor --platform=editmode --testproject=. --editor-location=.Editor --artifacts_path=test-results --extra-editor-arg="-scriptingbackend=il2cpp" --extra-editor-arg="-apicompatibilitylevel=NET_4_6" --extra-editor-arg="-colorspace=Linear"--reruncount=2 --extra-editor-arg="-force-vulkan"
-    artifacts:
-        logs:
-            paths:
-              -  "**/test-results/**"
-VFX_HDRP_Linux_Vulkan_editmode_il2cpp_4_gamma_trunk:
-    name: VFX_HDRP on Linux_Vulkan_editmode_il2cpp_4_gamma on version trunk
-    agent:
-        type: Unity::VM
-        image: cds-ops/ubuntu-18.04-base:stable
-        flavor: b1.large
-    variables:
-        UPM_REGISTRY: https://artifactory-slo.bf.unity3d.com/artifactory/api/npm/upm-candidates
-    commands:
-      -  sudo -H pip install --upgrade pip
-      -  sudo -H pip install unity-downloader-cli --index-url https://artifactory.prd.it.unity3d.com/artifactory/api/pypi/pypi/simple --upgrade
-      -  curl -s https://artifactory.internal.unity3d.com/core-automation/tools/utr-standalone/utr --output TestProjects/VisualEffectGraph_HDRP/utr
-      -  chmod +x TestProjects/VisualEffectGraph_HDRP/utr
-      -  cd TestProjects/VisualEffectGraph_HDRP && sudo unity-downloader-cli -u dc4a46d1cb369a5194a18beceb09063206b35c43 -c editor -c il2cpp  --wait --published-only
-      -  cd TestProjects/VisualEffectGraph_HDRP && DISPLAY=:0.0 ./utr --suite=editor --platform=editmode --testproject=. --editor-location=.Editor --artifacts_path=test-results --extra-editor-arg="-scriptingbackend=il2cpp" --extra-editor-arg="-apicompatibilitylevel=NET_4_6" --extra-editor-arg="-colorspace=Linear"--reruncount=2 --extra-editor-arg="-force-vulkan"
-    artifacts:
-        logs:
-            paths:
-              -  "**/test-results/**"
-VFX_HDRP_Linux_Vulkan_Standalone_mono_Linear_trunk:
-    name: VFX_HDRP on Linux_Vulkan_Standalone_mono_Linear on version trunk
-    agent:
-        type: Unity::VM::GPU
-        image: cds-ops/ubuntu-18.04-base:stable
-        flavor: b1.large
-    variables:
-        UPM_REGISTRY: https://artifactory-slo.bf.unity3d.com/artifactory/api/npm/upm-candidates
-    commands:
-      -  sudo -H pip install --upgrade pip
-      -  sudo -H pip install unity-downloader-cli --index-url https://artifactory.prd.it.unity3d.com/artifactory/api/pypi/pypi/simple --upgrade
-      -  curl -s https://artifactory.internal.unity3d.com/core-automation/tools/utr-standalone/utr --output TestProjects/VisualEffectGraph_HDRP/utr
-      -  chmod +x TestProjects/VisualEffectGraph_HDRP/utr
-      -  cd TestProjects/VisualEffectGraph_HDRP && sudo unity-downloader-cli -u dc4a46d1cb369a5194a18beceb09063206b35c43 -c editor -c il2cpp  --wait --published-only
-      -  cd TestProjects/VisualEffectGraph_HDRP && DISPLAY=:0.0 ./utr --suite=playmode --platform=StandaloneLinux64 --artifacts_path=test-results --testproject=. --editor-location=.Editor --extra-editor-arg="-scriptingbackend=il2cpp" --extra-editor-arg="-apicompatibilitylevel=NET_4_6" --extra-editor-arg="-colorspace=Linear"--reruncount=2 --extra-editor-arg="-force-vulkan"
-    artifacts:
-        logs:
-            paths:
-              -  "**/test-results/**"
-VFX_HDRP_Linux_Vulkan_Standalone_mono_gamma_trunk:
-    name: VFX_HDRP on Linux_Vulkan_Standalone_mono_gamma on version trunk
-    agent:
-        type: Unity::VM::GPU
-        image: cds-ops/ubuntu-18.04-base:stable
-        flavor: b1.large
-    variables:
-        UPM_REGISTRY: https://artifactory-slo.bf.unity3d.com/artifactory/api/npm/upm-candidates
-    commands:
-      -  sudo -H pip install --upgrade pip
-      -  sudo -H pip install unity-downloader-cli --index-url https://artifactory.prd.it.unity3d.com/artifactory/api/pypi/pypi/simple --upgrade
-      -  curl -s https://artifactory.internal.unity3d.com/core-automation/tools/utr-standalone/utr --output TestProjects/VisualEffectGraph_HDRP/utr
-      -  chmod +x TestProjects/VisualEffectGraph_HDRP/utr
-      -  cd TestProjects/VisualEffectGraph_HDRP && sudo unity-downloader-cli -u dc4a46d1cb369a5194a18beceb09063206b35c43 -c editor -c il2cpp  --wait --published-only
-      -  cd TestProjects/VisualEffectGraph_HDRP && DISPLAY=:0.0 ./utr --suite=playmode --platform=StandaloneLinux64 --artifacts_path=test-results --testproject=. --editor-location=.Editor --extra-editor-arg="-scriptingbackend=il2cpp" --extra-editor-arg="-apicompatibilitylevel=NET_4_6" --extra-editor-arg="-colorspace=Linear"--reruncount=2 --extra-editor-arg="-force-vulkan"
-    artifacts:
-        logs:
-            paths:
-              -  "**/test-results/**"
-VFX_HDRP_Linux_Vulkan_playmode_mono_Linear_trunk:
-    name: VFX_HDRP on Linux_Vulkan_playmode_mono_Linear on version trunk
-    agent:
-        type: Unity::VM::GPU
-        image: cds-ops/ubuntu-18.04-base:stable
-        flavor: b1.large
-    variables:
-        UPM_REGISTRY: https://artifactory-slo.bf.unity3d.com/artifactory/api/npm/upm-candidates
-    commands:
-      -  sudo -H pip install --upgrade pip
-      -  sudo -H pip install unity-downloader-cli --index-url https://artifactory.prd.it.unity3d.com/artifactory/api/pypi/pypi/simple --upgrade
-      -  curl -s https://artifactory.internal.unity3d.com/core-automation/tools/utr-standalone/utr --output TestProjects/VisualEffectGraph_HDRP/utr
-      -  chmod +x TestProjects/VisualEffectGraph_HDRP/utr
-      -  cd TestProjects/VisualEffectGraph_HDRP && sudo unity-downloader-cli -u dc4a46d1cb369a5194a18beceb09063206b35c43 -c editor -c il2cpp  --wait --published-only
-      -  cd TestProjects/VisualEffectGraph_HDRP && DISPLAY=:0.0 ./utr --suite=playmode --testproject=. --editor-location=.Editor --artifacts_path=test-results --extra-editor-arg="-scriptingbackend=mono" --extra-editor-arg="-apicompatibilitylevel=NET_2_0" --extra-editor-arg="-colorspace=Linear"--reruncount=2 --extra-editor-arg="-force-vulkan"
-    artifacts:
-        logs:
-            paths:
-              -  "**/test-results/**"
-VFX_HDRP_Linux_Vulkan_playmode_mono_gamma_trunk:
-    name: VFX_HDRP on Linux_Vulkan_playmode_mono_gamma on version trunk
-    agent:
-        type: Unity::VM::GPU
-        image: cds-ops/ubuntu-18.04-base:stable
-        flavor: b1.large
-    variables:
-        UPM_REGISTRY: https://artifactory-slo.bf.unity3d.com/artifactory/api/npm/upm-candidates
-    commands:
-      -  sudo -H pip install --upgrade pip
-      -  sudo -H pip install unity-downloader-cli --index-url https://artifactory.prd.it.unity3d.com/artifactory/api/pypi/pypi/simple --upgrade
-      -  curl -s https://artifactory.internal.unity3d.com/core-automation/tools/utr-standalone/utr --output TestProjects/VisualEffectGraph_HDRP/utr
-      -  chmod +x TestProjects/VisualEffectGraph_HDRP/utr
-      -  cd TestProjects/VisualEffectGraph_HDRP && sudo unity-downloader-cli -u dc4a46d1cb369a5194a18beceb09063206b35c43 -c editor -c il2cpp  --wait --published-only
-      -  cd TestProjects/VisualEffectGraph_HDRP && DISPLAY=:0.0 ./utr --suite=playmode --testproject=. --editor-location=.Editor --artifacts_path=test-results --extra-editor-arg="-scriptingbackend=mono" --extra-editor-arg="-apicompatibilitylevel=NET_2_0" --extra-editor-arg="-colorspace=gamma"--reruncount=2 --extra-editor-arg="-force-vulkan"
-    artifacts:
-        logs:
-            paths:
-              -  "**/test-results/**"
-VFX_HDRP_Linux_Vulkan_editmode_mono_Linear_trunk:
-    name: VFX_HDRP on Linux_Vulkan_editmode_mono_Linear on version trunk
-    agent:
-        type: Unity::VM
-        image: cds-ops/ubuntu-18.04-base:stable
-        flavor: b1.large
-    variables:
-        UPM_REGISTRY: https://artifactory-slo.bf.unity3d.com/artifactory/api/npm/upm-candidates
-    commands:
-      -  sudo -H pip install --upgrade pip
-      -  sudo -H pip install unity-downloader-cli --index-url https://artifactory.prd.it.unity3d.com/artifactory/api/pypi/pypi/simple --upgrade
-      -  curl -s https://artifactory.internal.unity3d.com/core-automation/tools/utr-standalone/utr --output TestProjects/VisualEffectGraph_HDRP/utr
-      -  chmod +x TestProjects/VisualEffectGraph_HDRP/utr
-      -  cd TestProjects/VisualEffectGraph_HDRP && sudo unity-downloader-cli -u dc4a46d1cb369a5194a18beceb09063206b35c43 -c editor -c il2cpp  --wait --published-only
-      -  cd TestProjects/VisualEffectGraph_HDRP && DISPLAY=:0.0 ./utr --suite=editor --platform=editmode --testproject=. --editor-location=.Editor --artifacts_path=test-results --extra-editor-arg="-scriptingbackend=il2cpp" --extra-editor-arg="-apicompatibilitylevel=NET_4_6" --extra-editor-arg="-colorspace=Linear"--reruncount=2 --extra-editor-arg="-force-vulkan"
-    artifacts:
-        logs:
-            paths:
-              -  "**/test-results/**"
-VFX_HDRP_Linux_Vulkan_editmode_mono_gamma_trunk:
-    name: VFX_HDRP on Linux_Vulkan_editmode_mono_gamma on version trunk
-    agent:
-        type: Unity::VM
-        image: cds-ops/ubuntu-18.04-base:stable
-        flavor: b1.large
-    variables:
-        UPM_REGISTRY: https://artifactory-slo.bf.unity3d.com/artifactory/api/npm/upm-candidates
-    commands:
-      -  sudo -H pip install --upgrade pip
-      -  sudo -H pip install unity-downloader-cli --index-url https://artifactory.prd.it.unity3d.com/artifactory/api/pypi/pypi/simple --upgrade
-      -  curl -s https://artifactory.internal.unity3d.com/core-automation/tools/utr-standalone/utr --output TestProjects/VisualEffectGraph_HDRP/utr
-      -  chmod +x TestProjects/VisualEffectGraph_HDRP/utr
-      -  cd TestProjects/VisualEffectGraph_HDRP && sudo unity-downloader-cli -u dc4a46d1cb369a5194a18beceb09063206b35c43 -c editor -c il2cpp  --wait --published-only
-      -  cd TestProjects/VisualEffectGraph_HDRP && DISPLAY=:0.0 ./utr --suite=editor --platform=editmode --testproject=. --editor-location=.Editor --artifacts_path=test-results --extra-editor-arg="-scriptingbackend=il2cpp" --extra-editor-arg="-apicompatibilitylevel=NET_4_6" --extra-editor-arg="-colorspace=Linear"--reruncount=2 --extra-editor-arg="-force-vulkan"
-    artifacts:
-        logs:
-            paths:
-              -  "**/test-results/**"
-VFX_HDRP_Linux_Vulkan_Standalone_il2cpp_2_Linear_2020.2:
-    name: VFX_HDRP on Linux_Vulkan_Standalone_il2cpp_2_Linear on version 2020.2
-    agent:
-        type: Unity::VM::GPU
-        image: cds-ops/ubuntu-18.04-base:stable
-        flavor: b1.large
-    variables:
-        UPM_REGISTRY: https://artifactory-slo.bf.unity3d.com/artifactory/api/npm/upm-candidates
-    commands:
-      -  sudo -H pip install --upgrade pip
-      -  sudo -H pip install unity-downloader-cli --index-url https://artifactory.prd.it.unity3d.com/artifactory/api/pypi/pypi/simple --upgrade
-      -  curl -s https://artifactory.internal.unity3d.com/core-automation/tools/utr-standalone/utr --output TestProjects/VisualEffectGraph_HDRP/utr
-      -  chmod +x TestProjects/VisualEffectGraph_HDRP/utr
-      -  cd TestProjects/VisualEffectGraph_HDRP && sudo unity-downloader-cli -u 24a0f8b56f72092c87d71cefbe3c26d3d6f4f6e9 -c editor -c il2cpp  --wait --published-only
-      -  cd TestProjects/VisualEffectGraph_HDRP && DISPLAY=:0.0 ./utr --suite=playmode --platform=StandaloneLinux64 --artifacts_path=test-results --testproject=. --editor-location=.Editor --extra-editor-arg="-scriptingbackend=il2cpp" --extra-editor-arg="-apicompatibilitylevel=NET_4_6" --extra-editor-arg="-colorspace=Linear"--reruncount=2 --extra-editor-arg="-force-vulkan"
-    artifacts:
-        logs:
-            paths:
-              -  "**/test-results/**"
-VFX_HDRP_Linux_Vulkan_Standalone_il2cpp_2_gamma_2020.2:
-    name: VFX_HDRP on Linux_Vulkan_Standalone_il2cpp_2_gamma on version 2020.2
-    agent:
-        type: Unity::VM::GPU
-        image: cds-ops/ubuntu-18.04-base:stable
-        flavor: b1.large
-    variables:
-        UPM_REGISTRY: https://artifactory-slo.bf.unity3d.com/artifactory/api/npm/upm-candidates
-    commands:
-      -  sudo -H pip install --upgrade pip
-      -  sudo -H pip install unity-downloader-cli --index-url https://artifactory.prd.it.unity3d.com/artifactory/api/pypi/pypi/simple --upgrade
-      -  curl -s https://artifactory.internal.unity3d.com/core-automation/tools/utr-standalone/utr --output TestProjects/VisualEffectGraph_HDRP/utr
-      -  chmod +x TestProjects/VisualEffectGraph_HDRP/utr
-      -  cd TestProjects/VisualEffectGraph_HDRP && sudo unity-downloader-cli -u 24a0f8b56f72092c87d71cefbe3c26d3d6f4f6e9 -c editor -c il2cpp  --wait --published-only
-      -  cd TestProjects/VisualEffectGraph_HDRP && DISPLAY=:0.0 ./utr --suite=playmode --platform=StandaloneLinux64 --artifacts_path=test-results --testproject=. --editor-location=.Editor --extra-editor-arg="-scriptingbackend=il2cpp" --extra-editor-arg="-apicompatibilitylevel=NET_4_6" --extra-editor-arg="-colorspace=Linear"--reruncount=2 --extra-editor-arg="-force-vulkan"
-    artifacts:
-        logs:
-            paths:
-              -  "**/test-results/**"
-VFX_HDRP_Linux_Vulkan_playmode_il2cpp_2_Linear_2020.2:
-    name: VFX_HDRP on Linux_Vulkan_playmode_il2cpp_2_Linear on version 2020.2
-    agent:
-        type: Unity::VM::GPU
-        image: cds-ops/ubuntu-18.04-base:stable
-        flavor: b1.large
-    variables:
-        UPM_REGISTRY: https://artifactory-slo.bf.unity3d.com/artifactory/api/npm/upm-candidates
-    commands:
-      -  sudo -H pip install --upgrade pip
-      -  sudo -H pip install unity-downloader-cli --index-url https://artifactory.prd.it.unity3d.com/artifactory/api/pypi/pypi/simple --upgrade
-      -  curl -s https://artifactory.internal.unity3d.com/core-automation/tools/utr-standalone/utr --output TestProjects/VisualEffectGraph_HDRP/utr
-      -  chmod +x TestProjects/VisualEffectGraph_HDRP/utr
-      -  cd TestProjects/VisualEffectGraph_HDRP && sudo unity-downloader-cli -u 24a0f8b56f72092c87d71cefbe3c26d3d6f4f6e9 -c editor -c il2cpp  --wait --published-only
-      -  cd TestProjects/VisualEffectGraph_HDRP && DISPLAY=:0.0 ./utr --suite=playmode --testproject=. --editor-location=.Editor --artifacts_path=test-results --extra-editor-arg="-scriptingbackend=il2cpp" --extra-editor-arg="-apicompatibilitylevel=NET_2_0" --extra-editor-arg="-colorspace=Linear"--reruncount=2 --extra-editor-arg="-force-vulkan"
-    artifacts:
-        logs:
-            paths:
-              -  "**/test-results/**"
-VFX_HDRP_Linux_Vulkan_playmode_il2cpp_2_gamma_2020.2:
-    name: VFX_HDRP on Linux_Vulkan_playmode_il2cpp_2_gamma on version 2020.2
-    agent:
-        type: Unity::VM::GPU
-        image: cds-ops/ubuntu-18.04-base:stable
-        flavor: b1.large
-    variables:
-        UPM_REGISTRY: https://artifactory-slo.bf.unity3d.com/artifactory/api/npm/upm-candidates
-    commands:
-      -  sudo -H pip install --upgrade pip
-      -  sudo -H pip install unity-downloader-cli --index-url https://artifactory.prd.it.unity3d.com/artifactory/api/pypi/pypi/simple --upgrade
-      -  curl -s https://artifactory.internal.unity3d.com/core-automation/tools/utr-standalone/utr --output TestProjects/VisualEffectGraph_HDRP/utr
-      -  chmod +x TestProjects/VisualEffectGraph_HDRP/utr
-      -  cd TestProjects/VisualEffectGraph_HDRP && sudo unity-downloader-cli -u 24a0f8b56f72092c87d71cefbe3c26d3d6f4f6e9 -c editor -c il2cpp  --wait --published-only
-      -  cd TestProjects/VisualEffectGraph_HDRP && DISPLAY=:0.0 ./utr --suite=playmode --testproject=. --editor-location=.Editor --artifacts_path=test-results --extra-editor-arg="-scriptingbackend=il2cpp" --extra-editor-arg="-apicompatibilitylevel=NET_2_0" --extra-editor-arg="-colorspace=gamma"--reruncount=2 --extra-editor-arg="-force-vulkan"
-    artifacts:
-        logs:
-            paths:
-              -  "**/test-results/**"
-VFX_HDRP_Linux_Vulkan_editmode_il2cpp_2_Linear_2020.2:
-    name: VFX_HDRP on Linux_Vulkan_editmode_il2cpp_2_Linear on version 2020.2
-    agent:
-        type: Unity::VM
-        image: cds-ops/ubuntu-18.04-base:stable
-        flavor: b1.large
-    variables:
-        UPM_REGISTRY: https://artifactory-slo.bf.unity3d.com/artifactory/api/npm/upm-candidates
-    commands:
-      -  sudo -H pip install --upgrade pip
-      -  sudo -H pip install unity-downloader-cli --index-url https://artifactory.prd.it.unity3d.com/artifactory/api/pypi/pypi/simple --upgrade
-      -  curl -s https://artifactory.internal.unity3d.com/core-automation/tools/utr-standalone/utr --output TestProjects/VisualEffectGraph_HDRP/utr
-      -  chmod +x TestProjects/VisualEffectGraph_HDRP/utr
-      -  cd TestProjects/VisualEffectGraph_HDRP && sudo unity-downloader-cli -u 24a0f8b56f72092c87d71cefbe3c26d3d6f4f6e9 -c editor -c il2cpp  --wait --published-only
-      -  cd TestProjects/VisualEffectGraph_HDRP && DISPLAY=:0.0 ./utr --suite=editor --platform=editmode --testproject=. --editor-location=.Editor --artifacts_path=test-results --extra-editor-arg="-scriptingbackend=il2cpp" --extra-editor-arg="-apicompatibilitylevel=NET_4_6" --extra-editor-arg="-colorspace=Linear"--reruncount=2 --extra-editor-arg="-force-vulkan"
-    artifacts:
-        logs:
-            paths:
-              -  "**/test-results/**"
-VFX_HDRP_Linux_Vulkan_editmode_il2cpp_2_gamma_2020.2:
-    name: VFX_HDRP on Linux_Vulkan_editmode_il2cpp_2_gamma on version 2020.2
-    agent:
-        type: Unity::VM
-        image: cds-ops/ubuntu-18.04-base:stable
-        flavor: b1.large
-    variables:
-        UPM_REGISTRY: https://artifactory-slo.bf.unity3d.com/artifactory/api/npm/upm-candidates
-    commands:
-      -  sudo -H pip install --upgrade pip
-      -  sudo -H pip install unity-downloader-cli --index-url https://artifactory.prd.it.unity3d.com/artifactory/api/pypi/pypi/simple --upgrade
-      -  curl -s https://artifactory.internal.unity3d.com/core-automation/tools/utr-standalone/utr --output TestProjects/VisualEffectGraph_HDRP/utr
-      -  chmod +x TestProjects/VisualEffectGraph_HDRP/utr
-      -  cd TestProjects/VisualEffectGraph_HDRP && sudo unity-downloader-cli -u 24a0f8b56f72092c87d71cefbe3c26d3d6f4f6e9 -c editor -c il2cpp  --wait --published-only
-      -  cd TestProjects/VisualEffectGraph_HDRP && DISPLAY=:0.0 ./utr --suite=editor --platform=editmode --testproject=. --editor-location=.Editor --artifacts_path=test-results --extra-editor-arg="-scriptingbackend=il2cpp" --extra-editor-arg="-apicompatibilitylevel=NET_4_6" --extra-editor-arg="-colorspace=Linear"--reruncount=2 --extra-editor-arg="-force-vulkan"
-    artifacts:
-        logs:
-            paths:
-              -  "**/test-results/**"
-VFX_HDRP_Linux_Vulkan_Standalone_il2cpp_4_Linear_2020.2:
-    name: VFX_HDRP on Linux_Vulkan_Standalone_il2cpp_4_Linear on version 2020.2
-    agent:
-        type: Unity::VM::GPU
-        image: cds-ops/ubuntu-18.04-base:stable
-        flavor: b1.large
-    variables:
-        UPM_REGISTRY: https://artifactory-slo.bf.unity3d.com/artifactory/api/npm/upm-candidates
-    commands:
-      -  sudo -H pip install --upgrade pip
-      -  sudo -H pip install unity-downloader-cli --index-url https://artifactory.prd.it.unity3d.com/artifactory/api/pypi/pypi/simple --upgrade
-      -  curl -s https://artifactory.internal.unity3d.com/core-automation/tools/utr-standalone/utr --output TestProjects/VisualEffectGraph_HDRP/utr
-      -  chmod +x TestProjects/VisualEffectGraph_HDRP/utr
-      -  cd TestProjects/VisualEffectGraph_HDRP && sudo unity-downloader-cli -u 24a0f8b56f72092c87d71cefbe3c26d3d6f4f6e9 -c editor -c il2cpp  --wait --published-only
-      -  cd TestProjects/VisualEffectGraph_HDRP && DISPLAY=:0.0 ./utr --suite=playmode --platform=StandaloneLinux64 --artifacts_path=test-results --testproject=. --editor-location=.Editor --extra-editor-arg="-scriptingbackend=il2cpp" --extra-editor-arg="-apicompatibilitylevel=NET_4_6" --extra-editor-arg="-colorspace=Linear"--reruncount=2 --extra-editor-arg="-force-vulkan"
-    artifacts:
-        logs:
-            paths:
-              -  "**/test-results/**"
-VFX_HDRP_Linux_Vulkan_Standalone_il2cpp_4_gamma_2020.2:
-    name: VFX_HDRP on Linux_Vulkan_Standalone_il2cpp_4_gamma on version 2020.2
-    agent:
-        type: Unity::VM::GPU
-        image: cds-ops/ubuntu-18.04-base:stable
-        flavor: b1.large
-    variables:
-        UPM_REGISTRY: https://artifactory-slo.bf.unity3d.com/artifactory/api/npm/upm-candidates
-    commands:
-      -  sudo -H pip install --upgrade pip
-      -  sudo -H pip install unity-downloader-cli --index-url https://artifactory.prd.it.unity3d.com/artifactory/api/pypi/pypi/simple --upgrade
-      -  curl -s https://artifactory.internal.unity3d.com/core-automation/tools/utr-standalone/utr --output TestProjects/VisualEffectGraph_HDRP/utr
-      -  chmod +x TestProjects/VisualEffectGraph_HDRP/utr
-      -  cd TestProjects/VisualEffectGraph_HDRP && sudo unity-downloader-cli -u 24a0f8b56f72092c87d71cefbe3c26d3d6f4f6e9 -c editor -c il2cpp  --wait --published-only
-      -  cd TestProjects/VisualEffectGraph_HDRP && DISPLAY=:0.0 ./utr --suite=playmode --platform=StandaloneLinux64 --artifacts_path=test-results --testproject=. --editor-location=.Editor --extra-editor-arg="-scriptingbackend=il2cpp" --extra-editor-arg="-apicompatibilitylevel=NET_4_6" --extra-editor-arg="-colorspace=Linear"--reruncount=2 --extra-editor-arg="-force-vulkan"
-    artifacts:
-        logs:
-            paths:
-              -  "**/test-results/**"
-VFX_HDRP_Linux_Vulkan_playmode_il2cpp_4_Linear_2020.2:
-    name: VFX_HDRP on Linux_Vulkan_playmode_il2cpp_4_Linear on version 2020.2
-    agent:
-        type: Unity::VM::GPU
-        image: cds-ops/ubuntu-18.04-base:stable
-        flavor: b1.large
-    variables:
-        UPM_REGISTRY: https://artifactory-slo.bf.unity3d.com/artifactory/api/npm/upm-candidates
-    commands:
-      -  sudo -H pip install --upgrade pip
-      -  sudo -H pip install unity-downloader-cli --index-url https://artifactory.prd.it.unity3d.com/artifactory/api/pypi/pypi/simple --upgrade
-      -  curl -s https://artifactory.internal.unity3d.com/core-automation/tools/utr-standalone/utr --output TestProjects/VisualEffectGraph_HDRP/utr
-      -  chmod +x TestProjects/VisualEffectGraph_HDRP/utr
-      -  cd TestProjects/VisualEffectGraph_HDRP && sudo unity-downloader-cli -u 24a0f8b56f72092c87d71cefbe3c26d3d6f4f6e9 -c editor -c il2cpp  --wait --published-only
-      -  cd TestProjects/VisualEffectGraph_HDRP && DISPLAY=:0.0 ./utr --suite=playmode --testproject=. --editor-location=.Editor --artifacts_path=test-results --extra-editor-arg="-scriptingbackend=il2cpp" --extra-editor-arg="-apicompatibilitylevel=NET_4_6" --extra-editor-arg="-colorspace=Linear"--reruncount=2 --extra-editor-arg="-force-vulkan"
-    artifacts:
-        logs:
-            paths:
-              -  "**/test-results/**"
-VFX_HDRP_Linux_Vulkan_playmode_il2cpp_4_gamma_2020.2:
-    name: VFX_HDRP on Linux_Vulkan_playmode_il2cpp_4_gamma on version 2020.2
-    agent:
-        type: Unity::VM::GPU
-        image: cds-ops/ubuntu-18.04-base:stable
-        flavor: b1.large
-    variables:
-        UPM_REGISTRY: https://artifactory-slo.bf.unity3d.com/artifactory/api/npm/upm-candidates
-    commands:
-      -  sudo -H pip install --upgrade pip
-      -  sudo -H pip install unity-downloader-cli --index-url https://artifactory.prd.it.unity3d.com/artifactory/api/pypi/pypi/simple --upgrade
-      -  curl -s https://artifactory.internal.unity3d.com/core-automation/tools/utr-standalone/utr --output TestProjects/VisualEffectGraph_HDRP/utr
-      -  chmod +x TestProjects/VisualEffectGraph_HDRP/utr
-      -  cd TestProjects/VisualEffectGraph_HDRP && sudo unity-downloader-cli -u 24a0f8b56f72092c87d71cefbe3c26d3d6f4f6e9 -c editor -c il2cpp  --wait --published-only
-      -  cd TestProjects/VisualEffectGraph_HDRP && DISPLAY=:0.0 ./utr --suite=playmode --testproject=. --editor-location=.Editor --artifacts_path=test-results --extra-editor-arg="-scriptingbackend=il2cpp" --extra-editor-arg="-apicompatibilitylevel=NET_4_6" --extra-editor-arg="-colorspace=gamma"--reruncount=2 --extra-editor-arg="-force-vulkan"
-    artifacts:
-        logs:
-            paths:
-              -  "**/test-results/**"
-VFX_HDRP_Linux_Vulkan_editmode_il2cpp_4_Linear_2020.2:
-    name: VFX_HDRP on Linux_Vulkan_editmode_il2cpp_4_Linear on version 2020.2
-    agent:
-        type: Unity::VM
-        image: cds-ops/ubuntu-18.04-base:stable
-        flavor: b1.large
-    variables:
-        UPM_REGISTRY: https://artifactory-slo.bf.unity3d.com/artifactory/api/npm/upm-candidates
-    commands:
-      -  sudo -H pip install --upgrade pip
-      -  sudo -H pip install unity-downloader-cli --index-url https://artifactory.prd.it.unity3d.com/artifactory/api/pypi/pypi/simple --upgrade
-      -  curl -s https://artifactory.internal.unity3d.com/core-automation/tools/utr-standalone/utr --output TestProjects/VisualEffectGraph_HDRP/utr
-      -  chmod +x TestProjects/VisualEffectGraph_HDRP/utr
-      -  cd TestProjects/VisualEffectGraph_HDRP && sudo unity-downloader-cli -u 24a0f8b56f72092c87d71cefbe3c26d3d6f4f6e9 -c editor -c il2cpp  --wait --published-only
-      -  cd TestProjects/VisualEffectGraph_HDRP && DISPLAY=:0.0 ./utr --suite=editor --platform=editmode --testproject=. --editor-location=.Editor --artifacts_path=test-results --extra-editor-arg="-scriptingbackend=il2cpp" --extra-editor-arg="-apicompatibilitylevel=NET_4_6" --extra-editor-arg="-colorspace=Linear"--reruncount=2 --extra-editor-arg="-force-vulkan"
-    artifacts:
-        logs:
-            paths:
-              -  "**/test-results/**"
-VFX_HDRP_Linux_Vulkan_editmode_il2cpp_4_gamma_2020.2:
-    name: VFX_HDRP on Linux_Vulkan_editmode_il2cpp_4_gamma on version 2020.2
-    agent:
-        type: Unity::VM
-        image: cds-ops/ubuntu-18.04-base:stable
-        flavor: b1.large
-    variables:
-        UPM_REGISTRY: https://artifactory-slo.bf.unity3d.com/artifactory/api/npm/upm-candidates
-    commands:
-      -  sudo -H pip install --upgrade pip
-      -  sudo -H pip install unity-downloader-cli --index-url https://artifactory.prd.it.unity3d.com/artifactory/api/pypi/pypi/simple --upgrade
-      -  curl -s https://artifactory.internal.unity3d.com/core-automation/tools/utr-standalone/utr --output TestProjects/VisualEffectGraph_HDRP/utr
-      -  chmod +x TestProjects/VisualEffectGraph_HDRP/utr
-      -  cd TestProjects/VisualEffectGraph_HDRP && sudo unity-downloader-cli -u 24a0f8b56f72092c87d71cefbe3c26d3d6f4f6e9 -c editor -c il2cpp  --wait --published-only
-      -  cd TestProjects/VisualEffectGraph_HDRP && DISPLAY=:0.0 ./utr --suite=editor --platform=editmode --testproject=. --editor-location=.Editor --artifacts_path=test-results --extra-editor-arg="-scriptingbackend=il2cpp" --extra-editor-arg="-apicompatibilitylevel=NET_4_6" --extra-editor-arg="-colorspace=Linear"--reruncount=2 --extra-editor-arg="-force-vulkan"
-    artifacts:
-        logs:
-            paths:
-              -  "**/test-results/**"
-VFX_HDRP_Linux_Vulkan_Standalone_mono_Linear_2020.2:
-    name: VFX_HDRP on Linux_Vulkan_Standalone_mono_Linear on version 2020.2
-    agent:
-        type: Unity::VM::GPU
-        image: cds-ops/ubuntu-18.04-base:stable
-        flavor: b1.large
-    variables:
-        UPM_REGISTRY: https://artifactory-slo.bf.unity3d.com/artifactory/api/npm/upm-candidates
-    commands:
-      -  sudo -H pip install --upgrade pip
-      -  sudo -H pip install unity-downloader-cli --index-url https://artifactory.prd.it.unity3d.com/artifactory/api/pypi/pypi/simple --upgrade
-      -  curl -s https://artifactory.internal.unity3d.com/core-automation/tools/utr-standalone/utr --output TestProjects/VisualEffectGraph_HDRP/utr
-      -  chmod +x TestProjects/VisualEffectGraph_HDRP/utr
-      -  cd TestProjects/VisualEffectGraph_HDRP && sudo unity-downloader-cli -u 24a0f8b56f72092c87d71cefbe3c26d3d6f4f6e9 -c editor -c il2cpp  --wait --published-only
-      -  cd TestProjects/VisualEffectGraph_HDRP && DISPLAY=:0.0 ./utr --suite=playmode --platform=StandaloneLinux64 --artifacts_path=test-results --testproject=. --editor-location=.Editor --extra-editor-arg="-scriptingbackend=il2cpp" --extra-editor-arg="-apicompatibilitylevel=NET_4_6" --extra-editor-arg="-colorspace=Linear"--reruncount=2 --extra-editor-arg="-force-vulkan"
-    artifacts:
-        logs:
-            paths:
-              -  "**/test-results/**"
-VFX_HDRP_Linux_Vulkan_Standalone_mono_gamma_2020.2:
-    name: VFX_HDRP on Linux_Vulkan_Standalone_mono_gamma on version 2020.2
-    agent:
-        type: Unity::VM::GPU
-        image: cds-ops/ubuntu-18.04-base:stable
-        flavor: b1.large
-    variables:
-        UPM_REGISTRY: https://artifactory-slo.bf.unity3d.com/artifactory/api/npm/upm-candidates
-    commands:
-      -  sudo -H pip install --upgrade pip
-      -  sudo -H pip install unity-downloader-cli --index-url https://artifactory.prd.it.unity3d.com/artifactory/api/pypi/pypi/simple --upgrade
-      -  curl -s https://artifactory.internal.unity3d.com/core-automation/tools/utr-standalone/utr --output TestProjects/VisualEffectGraph_HDRP/utr
-      -  chmod +x TestProjects/VisualEffectGraph_HDRP/utr
-      -  cd TestProjects/VisualEffectGraph_HDRP && sudo unity-downloader-cli -u 24a0f8b56f72092c87d71cefbe3c26d3d6f4f6e9 -c editor -c il2cpp  --wait --published-only
-      -  cd TestProjects/VisualEffectGraph_HDRP && DISPLAY=:0.0 ./utr --suite=playmode --platform=StandaloneLinux64 --artifacts_path=test-results --testproject=. --editor-location=.Editor --extra-editor-arg="-scriptingbackend=il2cpp" --extra-editor-arg="-apicompatibilitylevel=NET_4_6" --extra-editor-arg="-colorspace=Linear"--reruncount=2 --extra-editor-arg="-force-vulkan"
-    artifacts:
-        logs:
-            paths:
-              -  "**/test-results/**"
-VFX_HDRP_Linux_Vulkan_playmode_mono_Linear_2020.2:
-    name: VFX_HDRP on Linux_Vulkan_playmode_mono_Linear on version 2020.2
-    agent:
-        type: Unity::VM::GPU
-        image: cds-ops/ubuntu-18.04-base:stable
-        flavor: b1.large
-    variables:
-        UPM_REGISTRY: https://artifactory-slo.bf.unity3d.com/artifactory/api/npm/upm-candidates
-    commands:
-      -  sudo -H pip install --upgrade pip
-      -  sudo -H pip install unity-downloader-cli --index-url https://artifactory.prd.it.unity3d.com/artifactory/api/pypi/pypi/simple --upgrade
-      -  curl -s https://artifactory.internal.unity3d.com/core-automation/tools/utr-standalone/utr --output TestProjects/VisualEffectGraph_HDRP/utr
-      -  chmod +x TestProjects/VisualEffectGraph_HDRP/utr
-      -  cd TestProjects/VisualEffectGraph_HDRP && sudo unity-downloader-cli -u 24a0f8b56f72092c87d71cefbe3c26d3d6f4f6e9 -c editor -c il2cpp  --wait --published-only
-      -  cd TestProjects/VisualEffectGraph_HDRP && DISPLAY=:0.0 ./utr --suite=playmode --testproject=. --editor-location=.Editor --artifacts_path=test-results --extra-editor-arg="-scriptingbackend=mono" --extra-editor-arg="-apicompatibilitylevel=NET_2_0" --extra-editor-arg="-colorspace=Linear"--reruncount=2 --extra-editor-arg="-force-vulkan"
-    artifacts:
-        logs:
-            paths:
-              -  "**/test-results/**"
-VFX_HDRP_Linux_Vulkan_playmode_mono_gamma_2020.2:
-    name: VFX_HDRP on Linux_Vulkan_playmode_mono_gamma on version 2020.2
-    agent:
-        type: Unity::VM::GPU
-        image: cds-ops/ubuntu-18.04-base:stable
-        flavor: b1.large
-    variables:
-        UPM_REGISTRY: https://artifactory-slo.bf.unity3d.com/artifactory/api/npm/upm-candidates
-    commands:
-      -  sudo -H pip install --upgrade pip
-      -  sudo -H pip install unity-downloader-cli --index-url https://artifactory.prd.it.unity3d.com/artifactory/api/pypi/pypi/simple --upgrade
-      -  curl -s https://artifactory.internal.unity3d.com/core-automation/tools/utr-standalone/utr --output TestProjects/VisualEffectGraph_HDRP/utr
-      -  chmod +x TestProjects/VisualEffectGraph_HDRP/utr
-      -  cd TestProjects/VisualEffectGraph_HDRP && sudo unity-downloader-cli -u 24a0f8b56f72092c87d71cefbe3c26d3d6f4f6e9 -c editor -c il2cpp  --wait --published-only
-      -  cd TestProjects/VisualEffectGraph_HDRP && DISPLAY=:0.0 ./utr --suite=playmode --testproject=. --editor-location=.Editor --artifacts_path=test-results --extra-editor-arg="-scriptingbackend=mono" --extra-editor-arg="-apicompatibilitylevel=NET_2_0" --extra-editor-arg="-colorspace=gamma"--reruncount=2 --extra-editor-arg="-force-vulkan"
-    artifacts:
-        logs:
-            paths:
-              -  "**/test-results/**"
-VFX_HDRP_Linux_Vulkan_editmode_mono_Linear_2020.2:
-    name: VFX_HDRP on Linux_Vulkan_editmode_mono_Linear on version 2020.2
-    agent:
-        type: Unity::VM
-        image: cds-ops/ubuntu-18.04-base:stable
-        flavor: b1.large
-    variables:
-        UPM_REGISTRY: https://artifactory-slo.bf.unity3d.com/artifactory/api/npm/upm-candidates
-    commands:
-      -  sudo -H pip install --upgrade pip
-      -  sudo -H pip install unity-downloader-cli --index-url https://artifactory.prd.it.unity3d.com/artifactory/api/pypi/pypi/simple --upgrade
-      -  curl -s https://artifactory.internal.unity3d.com/core-automation/tools/utr-standalone/utr --output TestProjects/VisualEffectGraph_HDRP/utr
-      -  chmod +x TestProjects/VisualEffectGraph_HDRP/utr
-      -  cd TestProjects/VisualEffectGraph_HDRP && sudo unity-downloader-cli -u 24a0f8b56f72092c87d71cefbe3c26d3d6f4f6e9 -c editor -c il2cpp  --wait --published-only
-      -  cd TestProjects/VisualEffectGraph_HDRP && DISPLAY=:0.0 ./utr --suite=editor --platform=editmode --testproject=. --editor-location=.Editor --artifacts_path=test-results --extra-editor-arg="-scriptingbackend=il2cpp" --extra-editor-arg="-apicompatibilitylevel=NET_4_6" --extra-editor-arg="-colorspace=Linear"--reruncount=2 --extra-editor-arg="-force-vulkan"
-    artifacts:
-        logs:
-            paths:
-              -  "**/test-results/**"
-VFX_HDRP_Linux_Vulkan_editmode_mono_gamma_2020.2:
-    name: VFX_HDRP on Linux_Vulkan_editmode_mono_gamma on version 2020.2
-    agent:
-        type: Unity::VM
-        image: cds-ops/ubuntu-18.04-base:stable
-        flavor: b1.large
-    variables:
-        UPM_REGISTRY: https://artifactory-slo.bf.unity3d.com/artifactory/api/npm/upm-candidates
-    commands:
-      -  sudo -H pip install --upgrade pip
-      -  sudo -H pip install unity-downloader-cli --index-url https://artifactory.prd.it.unity3d.com/artifactory/api/pypi/pypi/simple --upgrade
-      -  curl -s https://artifactory.internal.unity3d.com/core-automation/tools/utr-standalone/utr --output TestProjects/VisualEffectGraph_HDRP/utr
-      -  chmod +x TestProjects/VisualEffectGraph_HDRP/utr
-      -  cd TestProjects/VisualEffectGraph_HDRP && sudo unity-downloader-cli -u 24a0f8b56f72092c87d71cefbe3c26d3d6f4f6e9 -c editor -c il2cpp  --wait --published-only
-      -  cd TestProjects/VisualEffectGraph_HDRP && DISPLAY=:0.0 ./utr --suite=editor --platform=editmode --testproject=. --editor-location=.Editor --artifacts_path=test-results --extra-editor-arg="-scriptingbackend=il2cpp" --extra-editor-arg="-apicompatibilitylevel=NET_4_6" --extra-editor-arg="-colorspace=Linear"--reruncount=2 --extra-editor-arg="-force-vulkan"
-    artifacts:
-        logs:
-            paths:
-              -  "**/test-results/**"
-VFX_HDRP_Linux_Vulkan_Standalone_il2cpp_2_Linear_CUSTOM-REVISION:
-    name: VFX_HDRP on Linux_Vulkan_Standalone_il2cpp_2_Linear on version CUSTOM-REVISION
-    agent:
-        type: Unity::VM::GPU
-        image: cds-ops/ubuntu-18.04-base:stable
-        flavor: b1.large
-    variables:
-        UPM_REGISTRY: https://artifactory-slo.bf.unity3d.com/artifactory/api/npm/upm-candidates
-        CUSTOM_REVISION: custom_revision_not_set
-    commands:
-      -  sudo -H pip install --upgrade pip
-      -  sudo -H pip install unity-downloader-cli --index-url https://artifactory.prd.it.unity3d.com/artifactory/api/pypi/pypi/simple --upgrade
-      -  curl -s https://artifactory.internal.unity3d.com/core-automation/tools/utr-standalone/utr --output TestProjects/VisualEffectGraph_HDRP/utr
-      -  chmod +x TestProjects/VisualEffectGraph_HDRP/utr
-      -  cd TestProjects/VisualEffectGraph_HDRP && sudo unity-downloader-cli --source-file ../../unity_revision.txt -c editor -c il2cpp  --wait --published-only
-      -  cd TestProjects/VisualEffectGraph_HDRP && DISPLAY=:0.0 ./utr --suite=playmode --platform=StandaloneLinux64 --artifacts_path=test-results --testproject=. --editor-location=.Editor --extra-editor-arg="-scriptingbackend=il2cpp" --extra-editor-arg="-apicompatibilitylevel=NET_4_6" --extra-editor-arg="-colorspace=Linear"--reruncount=2 --extra-editor-arg="-force-vulkan"
-    artifacts:
-        logs:
-            paths:
-              -  "**/test-results/**"
-    dependencies:
-      -  path: .yamato/_editor_priming.yml#editor:priming:CUSTOM-REVISION:linux
-         rerun: always
-VFX_HDRP_Linux_Vulkan_Standalone_il2cpp_2_gamma_CUSTOM-REVISION:
-    name: VFX_HDRP on Linux_Vulkan_Standalone_il2cpp_2_gamma on version CUSTOM-REVISION
-    agent:
-        type: Unity::VM::GPU
-        image: cds-ops/ubuntu-18.04-base:stable
-        flavor: b1.large
-    variables:
-        UPM_REGISTRY: https://artifactory-slo.bf.unity3d.com/artifactory/api/npm/upm-candidates
-        CUSTOM_REVISION: custom_revision_not_set
-    commands:
-      -  sudo -H pip install --upgrade pip
-      -  sudo -H pip install unity-downloader-cli --index-url https://artifactory.prd.it.unity3d.com/artifactory/api/pypi/pypi/simple --upgrade
-      -  curl -s https://artifactory.internal.unity3d.com/core-automation/tools/utr-standalone/utr --output TestProjects/VisualEffectGraph_HDRP/utr
-      -  chmod +x TestProjects/VisualEffectGraph_HDRP/utr
-      -  cd TestProjects/VisualEffectGraph_HDRP && sudo unity-downloader-cli --source-file ../../unity_revision.txt -c editor -c il2cpp  --wait --published-only
-      -  cd TestProjects/VisualEffectGraph_HDRP && DISPLAY=:0.0 ./utr --suite=playmode --platform=StandaloneLinux64 --artifacts_path=test-results --testproject=. --editor-location=.Editor --extra-editor-arg="-scriptingbackend=il2cpp" --extra-editor-arg="-apicompatibilitylevel=NET_4_6" --extra-editor-arg="-colorspace=Linear"--reruncount=2 --extra-editor-arg="-force-vulkan"
-    artifacts:
-        logs:
-            paths:
-              -  "**/test-results/**"
-    dependencies:
-      -  path: .yamato/_editor_priming.yml#editor:priming:CUSTOM-REVISION:linux
-         rerun: always
-VFX_HDRP_Linux_Vulkan_playmode_il2cpp_2_Linear_CUSTOM-REVISION:
-    name: VFX_HDRP on Linux_Vulkan_playmode_il2cpp_2_Linear on version CUSTOM-REVISION
-    agent:
-        type: Unity::VM::GPU
-        image: cds-ops/ubuntu-18.04-base:stable
-        flavor: b1.large
-    variables:
-        UPM_REGISTRY: https://artifactory-slo.bf.unity3d.com/artifactory/api/npm/upm-candidates
-        CUSTOM_REVISION: custom_revision_not_set
-    commands:
-      -  sudo -H pip install --upgrade pip
-      -  sudo -H pip install unity-downloader-cli --index-url https://artifactory.prd.it.unity3d.com/artifactory/api/pypi/pypi/simple --upgrade
-      -  curl -s https://artifactory.internal.unity3d.com/core-automation/tools/utr-standalone/utr --output TestProjects/VisualEffectGraph_HDRP/utr
-      -  chmod +x TestProjects/VisualEffectGraph_HDRP/utr
-      -  cd TestProjects/VisualEffectGraph_HDRP && sudo unity-downloader-cli --source-file ../../unity_revision.txt -c editor -c il2cpp  --wait --published-only
-      -  cd TestProjects/VisualEffectGraph_HDRP && DISPLAY=:0.0 ./utr --suite=playmode --testproject=. --editor-location=.Editor --artifacts_path=test-results --extra-editor-arg="-scriptingbackend=il2cpp" --extra-editor-arg="-apicompatibilitylevel=NET_2_0" --extra-editor-arg="-colorspace=Linear"--reruncount=2 --extra-editor-arg="-force-vulkan"
-    artifacts:
-        logs:
-            paths:
-              -  "**/test-results/**"
-    dependencies:
-      -  path: .yamato/_editor_priming.yml#editor:priming:CUSTOM-REVISION:linux
-         rerun: always
-VFX_HDRP_Linux_Vulkan_playmode_il2cpp_2_gamma_CUSTOM-REVISION:
-    name: VFX_HDRP on Linux_Vulkan_playmode_il2cpp_2_gamma on version CUSTOM-REVISION
-    agent:
-        type: Unity::VM::GPU
-        image: cds-ops/ubuntu-18.04-base:stable
-        flavor: b1.large
-    variables:
-        UPM_REGISTRY: https://artifactory-slo.bf.unity3d.com/artifactory/api/npm/upm-candidates
-        CUSTOM_REVISION: custom_revision_not_set
-    commands:
-      -  sudo -H pip install --upgrade pip
-      -  sudo -H pip install unity-downloader-cli --index-url https://artifactory.prd.it.unity3d.com/artifactory/api/pypi/pypi/simple --upgrade
-      -  curl -s https://artifactory.internal.unity3d.com/core-automation/tools/utr-standalone/utr --output TestProjects/VisualEffectGraph_HDRP/utr
-      -  chmod +x TestProjects/VisualEffectGraph_HDRP/utr
-      -  cd TestProjects/VisualEffectGraph_HDRP && sudo unity-downloader-cli --source-file ../../unity_revision.txt -c editor -c il2cpp  --wait --published-only
-      -  cd TestProjects/VisualEffectGraph_HDRP && DISPLAY=:0.0 ./utr --suite=playmode --testproject=. --editor-location=.Editor --artifacts_path=test-results --extra-editor-arg="-scriptingbackend=il2cpp" --extra-editor-arg="-apicompatibilitylevel=NET_2_0" --extra-editor-arg="-colorspace=gamma"--reruncount=2 --extra-editor-arg="-force-vulkan"
-    artifacts:
-        logs:
-            paths:
-              -  "**/test-results/**"
-    dependencies:
-      -  path: .yamato/_editor_priming.yml#editor:priming:CUSTOM-REVISION:linux
-         rerun: always
-VFX_HDRP_Linux_Vulkan_editmode_il2cpp_2_Linear_CUSTOM-REVISION:
-    name: VFX_HDRP on Linux_Vulkan_editmode_il2cpp_2_Linear on version CUSTOM-REVISION
-=======
+    artifacts:
+        logs:
+            paths:
+              -  "**/test-results/**"
               -  "TestProjects/VisualEffectGraph_HDRP/Logs/*.log"
 VFX_HDRP_Linux_Vulkan_editmode_mono_2_Linear_trunk:
     name: VFX_HDRP on Linux_Vulkan_editmode_mono_2_Linear on version trunk
->>>>>>> 9cb3a4a1
-    agent:
-        type: Unity::VM
-        image: cds-ops/ubuntu-18.04-base:stable
-        flavor: b1.large
-    variables:
-        UPM_REGISTRY: https://artifactory-slo.bf.unity3d.com/artifactory/api/npm/upm-candidates
-        CUSTOM_REVISION: custom_revision_not_set
-    commands:
-      -  sudo -H pip install --upgrade pip
-      -  sudo -H pip install unity-downloader-cli --index-url https://artifactory.prd.it.unity3d.com/artifactory/api/pypi/pypi/simple --upgrade
-      -  curl -s https://artifactory.internal.unity3d.com/core-automation/tools/utr-standalone/utr --output TestProjects/VisualEffectGraph_HDRP/utr
-      -  chmod +x TestProjects/VisualEffectGraph_HDRP/utr
-<<<<<<< HEAD
-      -  cd TestProjects/VisualEffectGraph_HDRP && sudo unity-downloader-cli --source-file ../../unity_revision.txt -c editor -c il2cpp  --wait --published-only
-      -  cd TestProjects/VisualEffectGraph_HDRP && DISPLAY=:0.0 ./utr --suite=editor --platform=editmode --testproject=. --editor-location=.Editor --artifacts_path=test-results --extra-editor-arg="-scriptingbackend=il2cpp" --extra-editor-arg="-apicompatibilitylevel=NET_4_6" --extra-editor-arg="-colorspace=Linear"--reruncount=2 --extra-editor-arg="-force-vulkan"
-    artifacts:
-        logs:
-            paths:
-              -  "**/test-results/**"
-    dependencies:
-      -  path: .yamato/_editor_priming.yml#editor:priming:CUSTOM-REVISION:linux
-         rerun: always
-VFX_HDRP_Linux_Vulkan_editmode_il2cpp_2_gamma_CUSTOM-REVISION:
-    name: VFX_HDRP on Linux_Vulkan_editmode_il2cpp_2_gamma on version CUSTOM-REVISION
-    agent:
-        type: Unity::VM
-        image: cds-ops/ubuntu-18.04-base:stable
-        flavor: b1.large
-    variables:
-        UPM_REGISTRY: https://artifactory-slo.bf.unity3d.com/artifactory/api/npm/upm-candidates
-        CUSTOM_REVISION: custom_revision_not_set
-    commands:
-      -  sudo -H pip install --upgrade pip
-      -  sudo -H pip install unity-downloader-cli --index-url https://artifactory.prd.it.unity3d.com/artifactory/api/pypi/pypi/simple --upgrade
-      -  curl -s https://artifactory.internal.unity3d.com/core-automation/tools/utr-standalone/utr --output TestProjects/VisualEffectGraph_HDRP/utr
-      -  chmod +x TestProjects/VisualEffectGraph_HDRP/utr
-      -  cd TestProjects/VisualEffectGraph_HDRP && sudo unity-downloader-cli --source-file ../../unity_revision.txt -c editor -c il2cpp  --wait --published-only
-      -  cd TestProjects/VisualEffectGraph_HDRP && DISPLAY=:0.0 ./utr --suite=editor --platform=editmode --testproject=. --editor-location=.Editor --artifacts_path=test-results --extra-editor-arg="-scriptingbackend=il2cpp" --extra-editor-arg="-apicompatibilitylevel=NET_4_6" --extra-editor-arg="-colorspace=Linear"--reruncount=2 --extra-editor-arg="-force-vulkan"
-=======
+    agent:
+        type: Unity::VM
+        image: cds-ops/ubuntu-18.04-base:stable
+        flavor: b1.large
+    variables:
+        UPM_REGISTRY: https://artifactory-slo.bf.unity3d.com/artifactory/api/npm/upm-candidates
+    commands:
+      -  sudo -H pip install --upgrade pip
+      -  sudo -H pip install unity-downloader-cli --index-url https://artifactory.prd.it.unity3d.com/artifactory/api/pypi/pypi/simple --upgrade
+      -  curl -s https://artifactory.internal.unity3d.com/core-automation/tools/utr-standalone/utr --output TestProjects/VisualEffectGraph_HDRP/utr
+      -  chmod +x TestProjects/VisualEffectGraph_HDRP/utr
       -  cd TestProjects/VisualEffectGraph_HDRP && sudo unity-downloader-cli -u 5181ec54d595526303eb2714f480cbc3ee1911bd -c editor -c il2cpp  --wait --published-only
       -  cd TestProjects/VisualEffectGraph_HDRP && DISPLAY=:0.0 ./utr --suite=editor --platform=editmode --testproject=. --editor-location=.Editor --artifacts_path=test-results --extra-editor-arg="-scriptingbackend=il2cpp" --extra-editor-arg="-apicompatibilitylevel=NET_4_6" --extra-editor-arg="-colorspace=Linear" --reruncount=2 --extra-editor-arg="-force-vulkan"
->>>>>>> 9cb3a4a1
-    artifacts:
-        logs:
-            paths:
-              -  "**/test-results/**"
-<<<<<<< HEAD
-    dependencies:
-      -  path: .yamato/_editor_priming.yml#editor:priming:CUSTOM-REVISION:linux
-         rerun: always
-VFX_HDRP_Linux_Vulkan_Standalone_il2cpp_4_Linear_CUSTOM-REVISION:
-    name: VFX_HDRP on Linux_Vulkan_Standalone_il2cpp_4_Linear on version CUSTOM-REVISION
-=======
+    artifacts:
+        logs:
+            paths:
+              -  "**/test-results/**"
               -  "TestProjects/VisualEffectGraph_HDRP/Logs/*.log"
 VFX_HDRP_Linux_Vulkan_Standalone_mono_2_Linear_2020.2:
     name: VFX_HDRP on Linux_Vulkan_Standalone_mono_2_Linear on version 2020.2
->>>>>>> 9cb3a4a1
-    agent:
-        type: Unity::VM::GPU
-        image: cds-ops/ubuntu-18.04-base:stable
-        flavor: b1.large
-    variables:
-        UPM_REGISTRY: https://artifactory-slo.bf.unity3d.com/artifactory/api/npm/upm-candidates
-        CUSTOM_REVISION: custom_revision_not_set
-    commands:
-      -  curl -s https://artifactory.internal.unity3d.com/core-automation/tools/utr-standalone/utr --output TestProjects/VisualEffectGraph_HDRP/utr
-      -  chmod +x TestProjects/VisualEffectGraph_HDRP/utr
-      -  cd TestProjects/VisualEffectGraph_HDRP && ./utr --suite=playmode --platform=StandaloneLinux64 --artifacts_path=test-results --player-load-path=../../players --player-connection-ip=auto --extra-editor-arg="-scriptingbackend=mono" --extra-editor-arg="-apicompatibilitylevel=NET_2_0" --extra-editor-arg="-colorspace=Linear" --reruncount=2 --timeout=1200
+    agent:
+        type: Unity::VM::GPU
+        image: cds-ops/ubuntu-18.04-base:stable
+        flavor: b1.large
+    variables:
+        UPM_REGISTRY: https://artifactory-slo.bf.unity3d.com/artifactory/api/npm/upm-candidates
+    commands:
+      -  curl -s https://artifactory.internal.unity3d.com/core-automation/tools/utr-standalone/utr --output TestProjects/VisualEffectGraph_HDRP/utr
+      -  chmod +x TestProjects/VisualEffectGraph_HDRP/utr
+      -  cd TestProjects/VisualEffectGraph_HDRP && ./utr --suite=playmode --platform=StandaloneLinux64 --artifacts_path=test-results --player-load-path=../../players --player-connection-ip=auto --extra-editor-arg="-scriptingbackend=mono" --extra-editor-arg="-apicompatibilitylevel=NET_2_0" --extra-editor-arg="-colorspace=Linear" --reruncount=2 --extra-editor-arg="-force-vulkan"
     artifacts:
         logs:
             paths:
@@ -920,225 +119,69 @@
       -  sudo -H pip install unity-downloader-cli --index-url https://artifactory.prd.it.unity3d.com/artifactory/api/pypi/pypi/simple --upgrade
       -  curl -s https://artifactory.internal.unity3d.com/core-automation/tools/utr-standalone/utr --output TestProjects/VisualEffectGraph_HDRP/utr
       -  chmod +x TestProjects/VisualEffectGraph_HDRP/utr
-<<<<<<< HEAD
-      -  cd TestProjects/VisualEffectGraph_HDRP && sudo unity-downloader-cli --source-file ../../unity_revision.txt -c editor -c il2cpp  --wait --published-only
-      -  cd TestProjects/VisualEffectGraph_HDRP && DISPLAY=:0.0 ./utr --suite=playmode --platform=StandaloneLinux64 --artifacts_path=test-results --testproject=. --editor-location=.Editor --extra-editor-arg="-scriptingbackend=il2cpp" --extra-editor-arg="-apicompatibilitylevel=NET_4_6" --extra-editor-arg="-colorspace=Linear"--reruncount=2 --extra-editor-arg="-force-vulkan"
-=======
       -  cd TestProjects/VisualEffectGraph_HDRP && sudo unity-downloader-cli -u 24a0f8b56f72092c87d71cefbe3c26d3d6f4f6e9 -c editor -c il2cpp  --wait --published-only
-      -  cd TestProjects/VisualEffectGraph_HDRP && DISPLAY=:0.0 ./utr --suite=playmode --platform=StandaloneLinux64 --testproject=. --extra-editor-arg="-playergraphicsapi=Vulkan" --editor-location=.Editor --artifacts_path=test-results --player-save-path=../../players --build-only --extra-editor-arg="-scriptingbackend=mono" --extra-editor-arg="-apicompatibilitylevel=NET_2_0" --extra-editor-arg="-colorspace=Linear" --extra-editor-arg="-executemethod" --timeout=1200 --extra-editor-arg="CustomBuild.BuildLinuxVulkanLinear"
->>>>>>> 9cb3a4a1
-    artifacts:
-        logs:
-            paths:
-              -  "**/test-results/**"
-<<<<<<< HEAD
-    dependencies:
-      -  path: .yamato/_editor_priming.yml#editor:priming:CUSTOM-REVISION:linux
-         rerun: always
-VFX_HDRP_Linux_Vulkan_Standalone_il2cpp_4_gamma_CUSTOM-REVISION:
-    name: VFX_HDRP on Linux_Vulkan_Standalone_il2cpp_4_gamma on version CUSTOM-REVISION
-=======
+      -  cd TestProjects/VisualEffectGraph_HDRP && DISPLAY=:0.0 ./utr --suite=playmode --platform=StandaloneLinux64 --testproject=. --extra-editor-arg="-playergraphicsapi=Vulkan" --editor-location=.Editor --artifacts_path=test-results --player-save-path=../../players --build-only --extra-editor-arg="-scriptingbackend=mono" --extra-editor-arg="-apicompatibilitylevel=NET_2_0" --extra-editor-arg="-colorspace=Linear" --extra-editor-arg="-force-vulkan"
+    artifacts:
+        logs:
+            paths:
+              -  "**/test-results/**"
               -  "TestProjects/VisualEffectGraph_HDRP/Logs/*.log"
         players:
             paths:
               -  "players/**"
 VFX_HDRP_Linux_Vulkan_playmode_mono_2_Linear_2020.2:
     name: VFX_HDRP on Linux_Vulkan_playmode_mono_2_Linear on version 2020.2
->>>>>>> 9cb3a4a1
-    agent:
-        type: Unity::VM::GPU
-        image: cds-ops/ubuntu-18.04-base:stable
-        flavor: b1.large
-    variables:
-        UPM_REGISTRY: https://artifactory-slo.bf.unity3d.com/artifactory/api/npm/upm-candidates
-        CUSTOM_REVISION: custom_revision_not_set
-    commands:
-      -  sudo -H pip install --upgrade pip
-      -  sudo -H pip install unity-downloader-cli --index-url https://artifactory.prd.it.unity3d.com/artifactory/api/pypi/pypi/simple --upgrade
-      -  curl -s https://artifactory.internal.unity3d.com/core-automation/tools/utr-standalone/utr --output TestProjects/VisualEffectGraph_HDRP/utr
-      -  chmod +x TestProjects/VisualEffectGraph_HDRP/utr
-<<<<<<< HEAD
-      -  cd TestProjects/VisualEffectGraph_HDRP && sudo unity-downloader-cli --source-file ../../unity_revision.txt -c editor -c il2cpp  --wait --published-only
-      -  cd TestProjects/VisualEffectGraph_HDRP && DISPLAY=:0.0 ./utr --suite=playmode --platform=StandaloneLinux64 --artifacts_path=test-results --testproject=. --editor-location=.Editor --extra-editor-arg="-scriptingbackend=il2cpp" --extra-editor-arg="-apicompatibilitylevel=NET_4_6" --extra-editor-arg="-colorspace=Linear"--reruncount=2 --extra-editor-arg="-force-vulkan"
-    artifacts:
-        logs:
-            paths:
-              -  "**/test-results/**"
-    dependencies:
-      -  path: .yamato/_editor_priming.yml#editor:priming:CUSTOM-REVISION:linux
-         rerun: always
-VFX_HDRP_Linux_Vulkan_playmode_il2cpp_4_Linear_CUSTOM-REVISION:
-    name: VFX_HDRP on Linux_Vulkan_playmode_il2cpp_4_Linear on version CUSTOM-REVISION
-    agent:
-        type: Unity::VM::GPU
-        image: cds-ops/ubuntu-18.04-base:stable
-        flavor: b1.large
-    variables:
-        UPM_REGISTRY: https://artifactory-slo.bf.unity3d.com/artifactory/api/npm/upm-candidates
-        CUSTOM_REVISION: custom_revision_not_set
-    commands:
-      -  sudo -H pip install --upgrade pip
-      -  sudo -H pip install unity-downloader-cli --index-url https://artifactory.prd.it.unity3d.com/artifactory/api/pypi/pypi/simple --upgrade
-      -  curl -s https://artifactory.internal.unity3d.com/core-automation/tools/utr-standalone/utr --output TestProjects/VisualEffectGraph_HDRP/utr
-      -  chmod +x TestProjects/VisualEffectGraph_HDRP/utr
-      -  cd TestProjects/VisualEffectGraph_HDRP && sudo unity-downloader-cli --source-file ../../unity_revision.txt -c editor -c il2cpp  --wait --published-only
-      -  cd TestProjects/VisualEffectGraph_HDRP && DISPLAY=:0.0 ./utr --suite=playmode --testproject=. --editor-location=.Editor --artifacts_path=test-results --extra-editor-arg="-scriptingbackend=il2cpp" --extra-editor-arg="-apicompatibilitylevel=NET_4_6" --extra-editor-arg="-colorspace=Linear"--reruncount=2 --extra-editor-arg="-force-vulkan"
-    artifacts:
-        logs:
-            paths:
-              -  "**/test-results/**"
-    dependencies:
-      -  path: .yamato/_editor_priming.yml#editor:priming:CUSTOM-REVISION:linux
-         rerun: always
-VFX_HDRP_Linux_Vulkan_playmode_il2cpp_4_gamma_CUSTOM-REVISION:
-    name: VFX_HDRP on Linux_Vulkan_playmode_il2cpp_4_gamma on version CUSTOM-REVISION
-    agent:
-        type: Unity::VM::GPU
-        image: cds-ops/ubuntu-18.04-base:stable
-        flavor: b1.large
-    variables:
-        UPM_REGISTRY: https://artifactory-slo.bf.unity3d.com/artifactory/api/npm/upm-candidates
-        CUSTOM_REVISION: custom_revision_not_set
-    commands:
-      -  sudo -H pip install --upgrade pip
-      -  sudo -H pip install unity-downloader-cli --index-url https://artifactory.prd.it.unity3d.com/artifactory/api/pypi/pypi/simple --upgrade
-      -  curl -s https://artifactory.internal.unity3d.com/core-automation/tools/utr-standalone/utr --output TestProjects/VisualEffectGraph_HDRP/utr
-      -  chmod +x TestProjects/VisualEffectGraph_HDRP/utr
-      -  cd TestProjects/VisualEffectGraph_HDRP && sudo unity-downloader-cli --source-file ../../unity_revision.txt -c editor -c il2cpp  --wait --published-only
-      -  cd TestProjects/VisualEffectGraph_HDRP && DISPLAY=:0.0 ./utr --suite=playmode --testproject=. --editor-location=.Editor --artifacts_path=test-results --extra-editor-arg="-scriptingbackend=il2cpp" --extra-editor-arg="-apicompatibilitylevel=NET_4_6" --extra-editor-arg="-colorspace=gamma"--reruncount=2 --extra-editor-arg="-force-vulkan"
-=======
+    agent:
+        type: Unity::VM::GPU
+        image: cds-ops/ubuntu-18.04-base:stable
+        flavor: b1.large
+    variables:
+        UPM_REGISTRY: https://artifactory-slo.bf.unity3d.com/artifactory/api/npm/upm-candidates
+    commands:
+      -  sudo -H pip install --upgrade pip
+      -  sudo -H pip install unity-downloader-cli --index-url https://artifactory.prd.it.unity3d.com/artifactory/api/pypi/pypi/simple --upgrade
+      -  curl -s https://artifactory.internal.unity3d.com/core-automation/tools/utr-standalone/utr --output TestProjects/VisualEffectGraph_HDRP/utr
+      -  chmod +x TestProjects/VisualEffectGraph_HDRP/utr
       -  cd TestProjects/VisualEffectGraph_HDRP && sudo unity-downloader-cli -u 24a0f8b56f72092c87d71cefbe3c26d3d6f4f6e9 -c editor -c il2cpp  --wait --published-only
       -  cd TestProjects/VisualEffectGraph_HDRP && DISPLAY=:0.0 ./utr --suite=playmode --testproject=. --editor-location=.Editor --artifacts_path=test-results --extra-editor-arg="-scriptingbackend=mono" --extra-editor-arg="-apicompatibilitylevel=NET_2_0" --extra-editor-arg="-colorspace=Linear" --reruncount=2 --extra-editor-arg="-force-vulkan"
->>>>>>> 9cb3a4a1
-    artifacts:
-        logs:
-            paths:
-              -  "**/test-results/**"
-<<<<<<< HEAD
-    dependencies:
-      -  path: .yamato/_editor_priming.yml#editor:priming:CUSTOM-REVISION:linux
-         rerun: always
-VFX_HDRP_Linux_Vulkan_editmode_il2cpp_4_Linear_CUSTOM-REVISION:
-    name: VFX_HDRP on Linux_Vulkan_editmode_il2cpp_4_Linear on version CUSTOM-REVISION
-=======
+    artifacts:
+        logs:
+            paths:
+              -  "**/test-results/**"
               -  "TestProjects/VisualEffectGraph_HDRP/Logs/*.log"
 VFX_HDRP_Linux_Vulkan_editmode_mono_2_Linear_2020.2:
     name: VFX_HDRP on Linux_Vulkan_editmode_mono_2_Linear on version 2020.2
->>>>>>> 9cb3a4a1
-    agent:
-        type: Unity::VM
-        image: cds-ops/ubuntu-18.04-base:stable
-        flavor: b1.large
-    variables:
-        UPM_REGISTRY: https://artifactory-slo.bf.unity3d.com/artifactory/api/npm/upm-candidates
-        CUSTOM_REVISION: custom_revision_not_set
-    commands:
-      -  sudo -H pip install --upgrade pip
-      -  sudo -H pip install unity-downloader-cli --index-url https://artifactory.prd.it.unity3d.com/artifactory/api/pypi/pypi/simple --upgrade
-      -  curl -s https://artifactory.internal.unity3d.com/core-automation/tools/utr-standalone/utr --output TestProjects/VisualEffectGraph_HDRP/utr
-      -  chmod +x TestProjects/VisualEffectGraph_HDRP/utr
-<<<<<<< HEAD
-      -  cd TestProjects/VisualEffectGraph_HDRP && sudo unity-downloader-cli --source-file ../../unity_revision.txt -c editor -c il2cpp  --wait --published-only
-      -  cd TestProjects/VisualEffectGraph_HDRP && DISPLAY=:0.0 ./utr --suite=editor --platform=editmode --testproject=. --editor-location=.Editor --artifacts_path=test-results --extra-editor-arg="-scriptingbackend=il2cpp" --extra-editor-arg="-apicompatibilitylevel=NET_4_6" --extra-editor-arg="-colorspace=Linear"--reruncount=2 --extra-editor-arg="-force-vulkan"
-    artifacts:
-        logs:
-            paths:
-              -  "**/test-results/**"
-    dependencies:
-      -  path: .yamato/_editor_priming.yml#editor:priming:CUSTOM-REVISION:linux
-         rerun: always
-VFX_HDRP_Linux_Vulkan_editmode_il2cpp_4_gamma_CUSTOM-REVISION:
-    name: VFX_HDRP on Linux_Vulkan_editmode_il2cpp_4_gamma on version CUSTOM-REVISION
-    agent:
-        type: Unity::VM
-        image: cds-ops/ubuntu-18.04-base:stable
-        flavor: b1.large
-    variables:
-        UPM_REGISTRY: https://artifactory-slo.bf.unity3d.com/artifactory/api/npm/upm-candidates
-        CUSTOM_REVISION: custom_revision_not_set
-    commands:
-      -  sudo -H pip install --upgrade pip
-      -  sudo -H pip install unity-downloader-cli --index-url https://artifactory.prd.it.unity3d.com/artifactory/api/pypi/pypi/simple --upgrade
-      -  curl -s https://artifactory.internal.unity3d.com/core-automation/tools/utr-standalone/utr --output TestProjects/VisualEffectGraph_HDRP/utr
-      -  chmod +x TestProjects/VisualEffectGraph_HDRP/utr
-      -  cd TestProjects/VisualEffectGraph_HDRP && sudo unity-downloader-cli --source-file ../../unity_revision.txt -c editor -c il2cpp  --wait --published-only
-      -  cd TestProjects/VisualEffectGraph_HDRP && DISPLAY=:0.0 ./utr --suite=editor --platform=editmode --testproject=. --editor-location=.Editor --artifacts_path=test-results --extra-editor-arg="-scriptingbackend=il2cpp" --extra-editor-arg="-apicompatibilitylevel=NET_4_6" --extra-editor-arg="-colorspace=Linear"--reruncount=2 --extra-editor-arg="-force-vulkan"
-    artifacts:
-        logs:
-            paths:
-              -  "**/test-results/**"
-    dependencies:
-      -  path: .yamato/_editor_priming.yml#editor:priming:CUSTOM-REVISION:linux
-         rerun: always
-VFX_HDRP_Linux_Vulkan_Standalone_mono_Linear_CUSTOM-REVISION:
-    name: VFX_HDRP on Linux_Vulkan_Standalone_mono_Linear on version CUSTOM-REVISION
-    agent:
-        type: Unity::VM::GPU
-        image: cds-ops/ubuntu-18.04-base:stable
-        flavor: b1.large
-    variables:
-        UPM_REGISTRY: https://artifactory-slo.bf.unity3d.com/artifactory/api/npm/upm-candidates
-        CUSTOM_REVISION: custom_revision_not_set
-    commands:
-      -  sudo -H pip install --upgrade pip
-      -  sudo -H pip install unity-downloader-cli --index-url https://artifactory.prd.it.unity3d.com/artifactory/api/pypi/pypi/simple --upgrade
-      -  curl -s https://artifactory.internal.unity3d.com/core-automation/tools/utr-standalone/utr --output TestProjects/VisualEffectGraph_HDRP/utr
-      -  chmod +x TestProjects/VisualEffectGraph_HDRP/utr
-      -  cd TestProjects/VisualEffectGraph_HDRP && sudo unity-downloader-cli --source-file ../../unity_revision.txt -c editor -c il2cpp  --wait --published-only
-      -  cd TestProjects/VisualEffectGraph_HDRP && DISPLAY=:0.0 ./utr --suite=playmode --platform=StandaloneLinux64 --artifacts_path=test-results --testproject=. --editor-location=.Editor --extra-editor-arg="-scriptingbackend=il2cpp" --extra-editor-arg="-apicompatibilitylevel=NET_4_6" --extra-editor-arg="-colorspace=Linear"--reruncount=2 --extra-editor-arg="-force-vulkan"
-    artifacts:
-        logs:
-            paths:
-              -  "**/test-results/**"
-    dependencies:
-      -  path: .yamato/_editor_priming.yml#editor:priming:CUSTOM-REVISION:linux
-         rerun: always
-VFX_HDRP_Linux_Vulkan_Standalone_mono_gamma_CUSTOM-REVISION:
-    name: VFX_HDRP on Linux_Vulkan_Standalone_mono_gamma on version CUSTOM-REVISION
-    agent:
-        type: Unity::VM::GPU
-        image: cds-ops/ubuntu-18.04-base:stable
-        flavor: b1.large
-    variables:
-        UPM_REGISTRY: https://artifactory-slo.bf.unity3d.com/artifactory/api/npm/upm-candidates
-        CUSTOM_REVISION: custom_revision_not_set
-    commands:
-      -  sudo -H pip install --upgrade pip
-      -  sudo -H pip install unity-downloader-cli --index-url https://artifactory.prd.it.unity3d.com/artifactory/api/pypi/pypi/simple --upgrade
-      -  curl -s https://artifactory.internal.unity3d.com/core-automation/tools/utr-standalone/utr --output TestProjects/VisualEffectGraph_HDRP/utr
-      -  chmod +x TestProjects/VisualEffectGraph_HDRP/utr
-      -  cd TestProjects/VisualEffectGraph_HDRP && sudo unity-downloader-cli --source-file ../../unity_revision.txt -c editor -c il2cpp  --wait --published-only
-      -  cd TestProjects/VisualEffectGraph_HDRP && DISPLAY=:0.0 ./utr --suite=playmode --platform=StandaloneLinux64 --artifacts_path=test-results --testproject=. --editor-location=.Editor --extra-editor-arg="-scriptingbackend=il2cpp" --extra-editor-arg="-apicompatibilitylevel=NET_4_6" --extra-editor-arg="-colorspace=Linear"--reruncount=2 --extra-editor-arg="-force-vulkan"
-=======
+    agent:
+        type: Unity::VM
+        image: cds-ops/ubuntu-18.04-base:stable
+        flavor: b1.large
+    variables:
+        UPM_REGISTRY: https://artifactory-slo.bf.unity3d.com/artifactory/api/npm/upm-candidates
+    commands:
+      -  sudo -H pip install --upgrade pip
+      -  sudo -H pip install unity-downloader-cli --index-url https://artifactory.prd.it.unity3d.com/artifactory/api/pypi/pypi/simple --upgrade
+      -  curl -s https://artifactory.internal.unity3d.com/core-automation/tools/utr-standalone/utr --output TestProjects/VisualEffectGraph_HDRP/utr
+      -  chmod +x TestProjects/VisualEffectGraph_HDRP/utr
       -  cd TestProjects/VisualEffectGraph_HDRP && sudo unity-downloader-cli -u 24a0f8b56f72092c87d71cefbe3c26d3d6f4f6e9 -c editor -c il2cpp  --wait --published-only
       -  cd TestProjects/VisualEffectGraph_HDRP && DISPLAY=:0.0 ./utr --suite=editor --platform=editmode --testproject=. --editor-location=.Editor --artifacts_path=test-results --extra-editor-arg="-scriptingbackend=il2cpp" --extra-editor-arg="-apicompatibilitylevel=NET_4_6" --extra-editor-arg="-colorspace=Linear" --reruncount=2 --extra-editor-arg="-force-vulkan"
->>>>>>> 9cb3a4a1
-    artifacts:
-        logs:
-            paths:
-              -  "**/test-results/**"
-<<<<<<< HEAD
-    dependencies:
-      -  path: .yamato/_editor_priming.yml#editor:priming:CUSTOM-REVISION:linux
-         rerun: always
-VFX_HDRP_Linux_Vulkan_playmode_mono_Linear_CUSTOM-REVISION:
-    name: VFX_HDRP on Linux_Vulkan_playmode_mono_Linear on version CUSTOM-REVISION
-=======
+    artifacts:
+        logs:
+            paths:
+              -  "**/test-results/**"
               -  "TestProjects/VisualEffectGraph_HDRP/Logs/*.log"
 VFX_HDRP_Linux_Vulkan_Standalone_mono_2_Linear_CUSTOM-REVISION:
     name: VFX_HDRP on Linux_Vulkan_Standalone_mono_2_Linear on version CUSTOM-REVISION
->>>>>>> 9cb3a4a1
-    agent:
-        type: Unity::VM::GPU
-        image: cds-ops/ubuntu-18.04-base:stable
-        flavor: b1.large
-    variables:
-        UPM_REGISTRY: https://artifactory-slo.bf.unity3d.com/artifactory/api/npm/upm-candidates
-        CUSTOM_REVISION: custom_revision_not_set
-    commands:
-      -  curl -s https://artifactory.internal.unity3d.com/core-automation/tools/utr-standalone/utr --output TestProjects/VisualEffectGraph_HDRP/utr
-      -  chmod +x TestProjects/VisualEffectGraph_HDRP/utr
-      -  cd TestProjects/VisualEffectGraph_HDRP && ./utr --suite=playmode --platform=StandaloneLinux64 --artifacts_path=test-results --player-load-path=../../players --player-connection-ip=auto --extra-editor-arg="-scriptingbackend=mono" --extra-editor-arg="-apicompatibilitylevel=NET_2_0" --extra-editor-arg="-colorspace=Linear" --reruncount=2 --timeout=1200
+    agent:
+        type: Unity::VM::GPU
+        image: cds-ops/ubuntu-18.04-base:stable
+        flavor: b1.large
+    variables:
+        UPM_REGISTRY: https://artifactory-slo.bf.unity3d.com/artifactory/api/npm/upm-candidates
+        CUSTOM_REVISION: custom_revision_not_set
+    commands:
+      -  curl -s https://artifactory.internal.unity3d.com/core-automation/tools/utr-standalone/utr --output TestProjects/VisualEffectGraph_HDRP/utr
+      -  chmod +x TestProjects/VisualEffectGraph_HDRP/utr
+      -  cd TestProjects/VisualEffectGraph_HDRP && ./utr --suite=playmode --platform=StandaloneLinux64 --artifacts_path=test-results --player-load-path=../../players --player-connection-ip=auto --extra-editor-arg="-scriptingbackend=mono" --extra-editor-arg="-apicompatibilitylevel=NET_2_0" --extra-editor-arg="-colorspace=Linear" --reruncount=2 --extra-editor-arg="-force-vulkan"
     artifacts:
         logs:
             paths:
@@ -1164,11 +207,7 @@
       -  curl -s https://artifactory.internal.unity3d.com/core-automation/tools/utr-standalone/utr --output TestProjects/VisualEffectGraph_HDRP/utr
       -  chmod +x TestProjects/VisualEffectGraph_HDRP/utr
       -  cd TestProjects/VisualEffectGraph_HDRP && sudo unity-downloader-cli --source-file ../../unity_revision.txt -c editor -c il2cpp  --wait --published-only
-<<<<<<< HEAD
-      -  cd TestProjects/VisualEffectGraph_HDRP && DISPLAY=:0.0 ./utr --suite=playmode --testproject=. --editor-location=.Editor --artifacts_path=test-results --extra-editor-arg="-scriptingbackend=mono" --extra-editor-arg="-apicompatibilitylevel=NET_2_0" --extra-editor-arg="-colorspace=Linear"--reruncount=2 --extra-editor-arg="-force-vulkan"
-=======
-      -  cd TestProjects/VisualEffectGraph_HDRP && DISPLAY=:0.0 ./utr --suite=playmode --platform=StandaloneLinux64 --testproject=. --extra-editor-arg="-playergraphicsapi=Vulkan" --editor-location=.Editor --artifacts_path=test-results --player-save-path=../../players --build-only --extra-editor-arg="-scriptingbackend=mono" --extra-editor-arg="-apicompatibilitylevel=NET_2_0" --extra-editor-arg="-colorspace=Linear" --extra-editor-arg="-executemethod" --timeout=1200 --extra-editor-arg="CustomBuild.BuildLinuxVulkanLinear"
->>>>>>> 9cb3a4a1
+      -  cd TestProjects/VisualEffectGraph_HDRP && DISPLAY=:0.0 ./utr --suite=playmode --platform=StandaloneLinux64 --testproject=. --extra-editor-arg="-playergraphicsapi=Vulkan" --editor-location=.Editor --artifacts_path=test-results --player-save-path=../../players --build-only --extra-editor-arg="-scriptingbackend=mono" --extra-editor-arg="-apicompatibilitylevel=NET_2_0" --extra-editor-arg="-colorspace=Linear" --extra-editor-arg="-force-vulkan"
     artifacts:
         logs:
             paths:
@@ -1180,13 +219,8 @@
     dependencies:
       -  path: .yamato/_editor_priming.yml#editor:priming:CUSTOM-REVISION:linux
          rerun: always
-<<<<<<< HEAD
-VFX_HDRP_Linux_Vulkan_playmode_mono_gamma_CUSTOM-REVISION:
-    name: VFX_HDRP on Linux_Vulkan_playmode_mono_gamma on version CUSTOM-REVISION
-=======
 VFX_HDRP_Linux_Vulkan_playmode_mono_2_Linear_CUSTOM-REVISION:
     name: VFX_HDRP on Linux_Vulkan_playmode_mono_2_Linear on version CUSTOM-REVISION
->>>>>>> 9cb3a4a1
     agent:
         type: Unity::VM::GPU
         image: cds-ops/ubuntu-18.04-base:stable
@@ -1200,49 +234,17 @@
       -  curl -s https://artifactory.internal.unity3d.com/core-automation/tools/utr-standalone/utr --output TestProjects/VisualEffectGraph_HDRP/utr
       -  chmod +x TestProjects/VisualEffectGraph_HDRP/utr
       -  cd TestProjects/VisualEffectGraph_HDRP && sudo unity-downloader-cli --source-file ../../unity_revision.txt -c editor -c il2cpp  --wait --published-only
-<<<<<<< HEAD
-      -  cd TestProjects/VisualEffectGraph_HDRP && DISPLAY=:0.0 ./utr --suite=playmode --testproject=. --editor-location=.Editor --artifacts_path=test-results --extra-editor-arg="-scriptingbackend=mono" --extra-editor-arg="-apicompatibilitylevel=NET_2_0" --extra-editor-arg="-colorspace=gamma"--reruncount=2 --extra-editor-arg="-force-vulkan"
-    artifacts:
-        logs:
-            paths:
-              -  "**/test-results/**"
-    dependencies:
-      -  path: .yamato/_editor_priming.yml#editor:priming:CUSTOM-REVISION:linux
-         rerun: always
-VFX_HDRP_Linux_Vulkan_editmode_mono_Linear_CUSTOM-REVISION:
-    name: VFX_HDRP on Linux_Vulkan_editmode_mono_Linear on version CUSTOM-REVISION
-    agent:
-        type: Unity::VM
-        image: cds-ops/ubuntu-18.04-base:stable
-        flavor: b1.large
-    variables:
-        UPM_REGISTRY: https://artifactory-slo.bf.unity3d.com/artifactory/api/npm/upm-candidates
-        CUSTOM_REVISION: custom_revision_not_set
-    commands:
-      -  sudo -H pip install --upgrade pip
-      -  sudo -H pip install unity-downloader-cli --index-url https://artifactory.prd.it.unity3d.com/artifactory/api/pypi/pypi/simple --upgrade
-      -  curl -s https://artifactory.internal.unity3d.com/core-automation/tools/utr-standalone/utr --output TestProjects/VisualEffectGraph_HDRP/utr
-      -  chmod +x TestProjects/VisualEffectGraph_HDRP/utr
-      -  cd TestProjects/VisualEffectGraph_HDRP && sudo unity-downloader-cli --source-file ../../unity_revision.txt -c editor -c il2cpp  --wait --published-only
-      -  cd TestProjects/VisualEffectGraph_HDRP && DISPLAY=:0.0 ./utr --suite=editor --platform=editmode --testproject=. --editor-location=.Editor --artifacts_path=test-results --extra-editor-arg="-scriptingbackend=il2cpp" --extra-editor-arg="-apicompatibilitylevel=NET_4_6" --extra-editor-arg="-colorspace=Linear"--reruncount=2 --extra-editor-arg="-force-vulkan"
-=======
       -  cd TestProjects/VisualEffectGraph_HDRP && DISPLAY=:0.0 ./utr --suite=playmode --testproject=. --editor-location=.Editor --artifacts_path=test-results --extra-editor-arg="-scriptingbackend=mono" --extra-editor-arg="-apicompatibilitylevel=NET_2_0" --extra-editor-arg="-colorspace=Linear" --reruncount=2 --extra-editor-arg="-force-vulkan"
->>>>>>> 9cb3a4a1
-    artifacts:
-        logs:
-            paths:
-              -  "**/test-results/**"
-              -  "TestProjects/VisualEffectGraph_HDRP/Logs/*.log"
-    dependencies:
-      -  path: .yamato/_editor_priming.yml#editor:priming:CUSTOM-REVISION:linux
-         rerun: always
-<<<<<<< HEAD
-VFX_HDRP_Linux_Vulkan_editmode_mono_gamma_CUSTOM-REVISION:
-    name: VFX_HDRP on Linux_Vulkan_editmode_mono_gamma on version CUSTOM-REVISION
-=======
+    artifacts:
+        logs:
+            paths:
+              -  "**/test-results/**"
+              -  "TestProjects/VisualEffectGraph_HDRP/Logs/*.log"
+    dependencies:
+      -  path: .yamato/_editor_priming.yml#editor:priming:CUSTOM-REVISION:linux
+         rerun: always
 VFX_HDRP_Linux_Vulkan_editmode_mono_2_Linear_CUSTOM-REVISION:
     name: VFX_HDRP on Linux_Vulkan_editmode_mono_2_Linear on version CUSTOM-REVISION
->>>>>>> 9cb3a4a1
     agent:
         type: Unity::VM
         image: cds-ops/ubuntu-18.04-base:stable
@@ -1256,11 +258,7 @@
       -  curl -s https://artifactory.internal.unity3d.com/core-automation/tools/utr-standalone/utr --output TestProjects/VisualEffectGraph_HDRP/utr
       -  chmod +x TestProjects/VisualEffectGraph_HDRP/utr
       -  cd TestProjects/VisualEffectGraph_HDRP && sudo unity-downloader-cli --source-file ../../unity_revision.txt -c editor -c il2cpp  --wait --published-only
-<<<<<<< HEAD
-      -  cd TestProjects/VisualEffectGraph_HDRP && DISPLAY=:0.0 ./utr --suite=editor --platform=editmode --testproject=. --editor-location=.Editor --artifacts_path=test-results --extra-editor-arg="-scriptingbackend=il2cpp" --extra-editor-arg="-apicompatibilitylevel=NET_4_6" --extra-editor-arg="-colorspace=Linear"--reruncount=2 --extra-editor-arg="-force-vulkan"
-=======
       -  cd TestProjects/VisualEffectGraph_HDRP && DISPLAY=:0.0 ./utr --suite=editor --platform=editmode --testproject=. --editor-location=.Editor --artifacts_path=test-results --extra-editor-arg="-scriptingbackend=il2cpp" --extra-editor-arg="-apicompatibilitylevel=NET_4_6" --extra-editor-arg="-colorspace=Linear" --reruncount=2 --extra-editor-arg="-force-vulkan"
->>>>>>> 9cb3a4a1
     artifacts:
         logs:
             paths:
