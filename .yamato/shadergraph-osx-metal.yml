--- conflicted
+++ resolved
@@ -3,13 +3,8 @@
 # Introduce any changes under .yamato/config/*.metafile files (for most cases) or under .yamato/ruamel/* within Python (more elaborate cases), and rerun build.py to regenerate all .yml files. 
 # Read more under .yamato/docs/readme.md 
 
-<<<<<<< HEAD
-ShaderGraph_OSX_Metal_Standalone_il2cpp_2_Linear_trunk:
-    name: ShaderGraph on OSX_Metal_Standalone_il2cpp_2_Linear on version trunk
-=======
 ShaderGraph_OSX_Metal_Standalone_mono_2_Linear_trunk:
     name: ShaderGraph on OSX_Metal_Standalone_mono_2_Linear on version trunk
->>>>>>> 9cb3a4a1
     agent:
         type: Unity::metal::macmini
         image: slough-ops/macos-10.14-xcode:stable
@@ -25,27 +20,18 @@
       -  ssh -i ~/.ssh/id_rsa_macmini -o "StrictHostKeyChecking=no" bokken@$BOKKEN_DEVICE_IP '$(/usr/local/bin/python3 -m site --user-base)/bin/unity-downloader-cli -u 5181ec54d595526303eb2714f480cbc3ee1911bd -c editor -c il2cpp  --wait --published-only'
       -  |5-
 
-<<<<<<< HEAD
-                 ssh -i ~/.ssh/id_rsa_macmini -o "StrictHostKeyChecking=no" bokken@$BOKKEN_DEVICE_IP "export UPM_REGISTRY=https://artifactory-slo.bf.unity3d.com/artifactory/api/npm/upm-candidates; echo \$UPM_REGISTRY; cd ~/Graphics/TestProjects/ShaderGraph && ~/Graphics/TestProjects/ShaderGraph/utr --suite=playmode --platform=StandaloneOSX --artifacts_path=/Users/bokken/Graphics/TestProjects/ShaderGraph/test-results --testproject=/Users/bokken/Graphics/TestProjects/ShaderGraph --editor-location=/Users/bokken/.Editor --extra-editor-arg="-scriptingbackend=il2cpp" --extra-editor-arg="-apicompatibilitylevel=NET_2_0" --extra-editor-arg="-colorspace=Linear"--reruncount=2 --timeout=2400 --timeout=1200"
-=======
-                 ssh -i ~/.ssh/id_rsa_macmini -o "StrictHostKeyChecking=no" bokken@$BOKKEN_DEVICE_IP "export UPM_REGISTRY=https://artifactory-slo.bf.unity3d.com/artifactory/api/npm/upm-candidates; echo \$UPM_REGISTRY; cd ~/Graphics/TestProjects/ShaderGraph && ~/Graphics/TestProjects/ShaderGraph/utr --suite=playmode --platform=StandaloneOSX --artifacts_path=/Users/bokken/Graphics/TestProjects/ShaderGraph/test-results --testproject=/Users/bokken/Graphics/TestProjects/ShaderGraph --editor-location=/Users/bokken/.Editor --extra-editor-arg="-scriptingbackend=mono" --extra-editor-arg="-apicompatibilitylevel=NET_2_0" --extra-editor-arg="-colorspace=Linear" --reruncount=2 --timeout=2400"
->>>>>>> 9cb3a4a1
-                 UTR_RESULT=$? 
-                 mkdir -p TestProjects/ShaderGraph/test-results/
-                 scp -i ~/.ssh/id_rsa_macmini -o "StrictHostKeyChecking=no" -r bokken@$BOKKEN_DEVICE_IP:/Users/bokken/Graphics/TestProjects/ShaderGraph/test-results/ TestProjects/ShaderGraph/test-results/
-                 exit $UTR_RESULT
-    artifacts:
-        logs:
-            paths:
-              -  "**/test-results/**"
-<<<<<<< HEAD
-ShaderGraph_OSX_Metal_Standalone_il2cpp_2_gamma_trunk:
-    name: ShaderGraph on OSX_Metal_Standalone_il2cpp_2_gamma on version trunk
-=======
+                 ssh -i ~/.ssh/id_rsa_macmini -o "StrictHostKeyChecking=no" bokken@$BOKKEN_DEVICE_IP "export UPM_REGISTRY=https://artifactory-slo.bf.unity3d.com/artifactory/api/npm/upm-candidates; echo \$UPM_REGISTRY; cd ~/Graphics/TestProjects/ShaderGraph && ~/Graphics/TestProjects/ShaderGraph/utr --suite=playmode --platform=StandaloneOSX --artifacts_path=/Users/bokken/Graphics/TestProjects/ShaderGraph/test-results --testproject=/Users/bokken/Graphics/TestProjects/ShaderGraph --editor-location=/Users/bokken/.Editor --extra-editor-arg="-scriptingbackend=mono" --extra-editor-arg="-apicompatibilitylevel=NET_2_0" --extra-editor-arg="-colorspace=Linear" --reruncount=2 --timeout=2400 --timeout=1200"
+                 UTR_RESULT=$? 
+                 mkdir -p TestProjects/ShaderGraph/test-results/
+                 scp -i ~/.ssh/id_rsa_macmini -o "StrictHostKeyChecking=no" -r bokken@$BOKKEN_DEVICE_IP:/Users/bokken/Graphics/TestProjects/ShaderGraph/test-results/ TestProjects/ShaderGraph/test-results/
+                 exit $UTR_RESULT
+    artifacts:
+        logs:
+            paths:
+              -  "**/test-results/**"
               -  "TestProjects/ShaderGraph/Logs/*.log"
 ShaderGraph_OSX_Metal_playmode_mono_2_Linear_trunk:
     name: ShaderGraph on OSX_Metal_playmode_mono_2_Linear on version trunk
->>>>>>> 9cb3a4a1
     agent:
         type: Unity::metal::macmini
         image: slough-ops/macos-10.14-xcode:stable
@@ -61,885 +47,45 @@
       -  ssh -i ~/.ssh/id_rsa_macmini -o "StrictHostKeyChecking=no" bokken@$BOKKEN_DEVICE_IP '$(/usr/local/bin/python3 -m site --user-base)/bin/unity-downloader-cli -u 5181ec54d595526303eb2714f480cbc3ee1911bd -c editor -c il2cpp  --wait --published-only'
       -  |5-
 
-<<<<<<< HEAD
-                 ssh -i ~/.ssh/id_rsa_macmini -o "StrictHostKeyChecking=no" bokken@$BOKKEN_DEVICE_IP "export UPM_REGISTRY=https://artifactory-slo.bf.unity3d.com/artifactory/api/npm/upm-candidates; echo \$UPM_REGISTRY; cd ~/Graphics/TestProjects/ShaderGraph && ~/Graphics/TestProjects/ShaderGraph/utr --suite=playmode --platform=StandaloneOSX --artifacts_path=/Users/bokken/Graphics/TestProjects/ShaderGraph/test-results --testproject=/Users/bokken/Graphics/TestProjects/ShaderGraph --editor-location=/Users/bokken/.Editor --extra-editor-arg="-scriptingbackend=il2cpp" --extra-editor-arg="-apicompatibilitylevel=NET_2_0" --extra-editor-arg="-colorspace=gamma"--reruncount=2 --timeout=2400 --timeout=1200"
-=======
                  ssh -i ~/.ssh/id_rsa_macmini -o "StrictHostKeyChecking=no" bokken@$BOKKEN_DEVICE_IP "export UPM_REGISTRY=https://artifactory-slo.bf.unity3d.com/artifactory/api/npm/upm-candidates; echo \$UPM_REGISTRY; cd ~/Graphics/TestProjects/ShaderGraph && ~/Graphics/TestProjects/ShaderGraph/utr --suite=playmode --testproject=/Users/bokken/Graphics/TestProjects/ShaderGraph --editor-location=/Users/bokken/.Editor --artifacts_path=/Users/bokken/Graphics/TestProjects/ShaderGraph/test-results --extra-editor-arg="-scriptingbackend=mono" --extra-editor-arg="-apicompatibilitylevel=NET_2_0" --extra-editor-arg="-colorspace=Linear" --reruncount=2"
->>>>>>> 9cb3a4a1
-                 UTR_RESULT=$? 
-                 mkdir -p TestProjects/ShaderGraph/test-results/
-                 scp -i ~/.ssh/id_rsa_macmini -o "StrictHostKeyChecking=no" -r bokken@$BOKKEN_DEVICE_IP:/Users/bokken/Graphics/TestProjects/ShaderGraph/test-results/ TestProjects/ShaderGraph/test-results/
-                 exit $UTR_RESULT
-    artifacts:
-        logs:
-            paths:
-              -  "**/test-results/**"
-<<<<<<< HEAD
-ShaderGraph_OSX_Metal_playmode_il2cpp_2_Linear_trunk:
-    name: ShaderGraph on OSX_Metal_playmode_il2cpp_2_Linear on version trunk
-    agent:
-        type: Unity::metal::macmini
-        image: slough-ops/macos-10.14-xcode:stable
-        flavor: m1.mac
-    variables:
-        UPM_REGISTRY: https://artifactory-slo.bf.unity3d.com/artifactory/api/npm/upm-candidates
-    commands:
-      -  curl -s https://artifactory.internal.unity3d.com/core-automation/tools/utr-standalone/utr --output TestProjects/ShaderGraph/utr
-      -  chmod +x TestProjects/ShaderGraph/utr
-      -  ssh -i ~/.ssh/id_rsa_macmini -o "StrictHostKeyChecking=no" bokken@$BOKKEN_DEVICE_IP "bash -lc 'pip3 install unity-downloader-cli --user --index-url https://artifactory.prd.it.unity3d.com/artifactory/api/pypi/pypi/simple --upgrade'"
-      -  scp -i ~/.ssh/id_rsa_macmini -o "StrictHostKeyChecking=no" -r $YAMATO_SOURCE_DIR bokken@$BOKKEN_DEVICE_IP:~/Graphics
-      -  scp -i ~/.ssh/id_rsa_macmini -o "StrictHostKeyChecking=no" ~/.ssh/id_rsa_macmini bokken@$BOKKEN_DEVICE_IP:~/.ssh/id_rsa_macmini
-      -  ssh -i ~/.ssh/id_rsa_macmini -o "StrictHostKeyChecking=no" bokken@$BOKKEN_DEVICE_IP '$(/usr/local/bin/python3 -m site --user-base)/bin/unity-downloader-cli -u dc4a46d1cb369a5194a18beceb09063206b35c43 -c editor -c il2cpp  --wait --published-only'
-      -  |5-
-
-                 ssh -i ~/.ssh/id_rsa_macmini -o "StrictHostKeyChecking=no" bokken@$BOKKEN_DEVICE_IP "export UPM_REGISTRY=https://artifactory-slo.bf.unity3d.com/artifactory/api/npm/upm-candidates; echo \$UPM_REGISTRY; cd ~/Graphics/TestProjects/ShaderGraph && ~/Graphics/TestProjects/ShaderGraph/utr --suite=playmode --testproject=/Users/bokken/Graphics/TestProjects/ShaderGraph --editor-location=/Users/bokken/.Editor --artifacts_path=/Users/bokken/Graphics/TestProjects/ShaderGraph/test-results --extra-editor-arg="-scriptingbackend=il2cpp" --extra-editor-arg="-apicompatibilitylevel=NET_2_0" --extra-editor-arg="-colorspace=Linear"--reruncount=2 --timeout=1200"
-                 UTR_RESULT=$? 
-                 mkdir -p TestProjects/ShaderGraph/test-results/
-                 scp -i ~/.ssh/id_rsa_macmini -o "StrictHostKeyChecking=no" -r bokken@$BOKKEN_DEVICE_IP:/Users/bokken/Graphics/TestProjects/ShaderGraph/test-results/ TestProjects/ShaderGraph/test-results/
-                 exit $UTR_RESULT
-    artifacts:
-        logs:
-            paths:
-              -  "**/test-results/**"
-ShaderGraph_OSX_Metal_playmode_il2cpp_2_gamma_trunk:
-    name: ShaderGraph on OSX_Metal_playmode_il2cpp_2_gamma on version trunk
-    agent:
-        type: Unity::metal::macmini
-        image: slough-ops/macos-10.14-xcode:stable
-        flavor: m1.mac
-    variables:
-        UPM_REGISTRY: https://artifactory-slo.bf.unity3d.com/artifactory/api/npm/upm-candidates
-    commands:
-      -  curl -s https://artifactory.internal.unity3d.com/core-automation/tools/utr-standalone/utr --output TestProjects/ShaderGraph/utr
-      -  chmod +x TestProjects/ShaderGraph/utr
-      -  ssh -i ~/.ssh/id_rsa_macmini -o "StrictHostKeyChecking=no" bokken@$BOKKEN_DEVICE_IP "bash -lc 'pip3 install unity-downloader-cli --user --index-url https://artifactory.prd.it.unity3d.com/artifactory/api/pypi/pypi/simple --upgrade'"
-      -  scp -i ~/.ssh/id_rsa_macmini -o "StrictHostKeyChecking=no" -r $YAMATO_SOURCE_DIR bokken@$BOKKEN_DEVICE_IP:~/Graphics
-      -  scp -i ~/.ssh/id_rsa_macmini -o "StrictHostKeyChecking=no" ~/.ssh/id_rsa_macmini bokken@$BOKKEN_DEVICE_IP:~/.ssh/id_rsa_macmini
-      -  ssh -i ~/.ssh/id_rsa_macmini -o "StrictHostKeyChecking=no" bokken@$BOKKEN_DEVICE_IP '$(/usr/local/bin/python3 -m site --user-base)/bin/unity-downloader-cli -u dc4a46d1cb369a5194a18beceb09063206b35c43 -c editor -c il2cpp  --wait --published-only'
-      -  |5-
-
-                 ssh -i ~/.ssh/id_rsa_macmini -o "StrictHostKeyChecking=no" bokken@$BOKKEN_DEVICE_IP "export UPM_REGISTRY=https://artifactory-slo.bf.unity3d.com/artifactory/api/npm/upm-candidates; echo \$UPM_REGISTRY; cd ~/Graphics/TestProjects/ShaderGraph && ~/Graphics/TestProjects/ShaderGraph/utr --suite=playmode --testproject=/Users/bokken/Graphics/TestProjects/ShaderGraph --editor-location=/Users/bokken/.Editor --artifacts_path=/Users/bokken/Graphics/TestProjects/ShaderGraph/test-results --extra-editor-arg="-scriptingbackend=il2cpp" --extra-editor-arg="-apicompatibilitylevel=NET_2_0" --extra-editor-arg="-colorspace=gamma"--reruncount=2 --timeout=1200"
-                 UTR_RESULT=$? 
-                 mkdir -p TestProjects/ShaderGraph/test-results/
-                 scp -i ~/.ssh/id_rsa_macmini -o "StrictHostKeyChecking=no" -r bokken@$BOKKEN_DEVICE_IP:/Users/bokken/Graphics/TestProjects/ShaderGraph/test-results/ TestProjects/ShaderGraph/test-results/
-                 exit $UTR_RESULT
-    artifacts:
-        logs:
-            paths:
-              -  "**/test-results/**"
-ShaderGraph_OSX_Metal_editmode_il2cpp_2_Linear_trunk:
-    name: ShaderGraph on OSX_Metal_editmode_il2cpp_2_Linear on version trunk
-    agent:
-        type: Unity::metal::macmini
-        image: slough-ops/macos-10.14-xcode:stable
-        flavor: m1.mac
-    variables:
-        UPM_REGISTRY: https://artifactory-slo.bf.unity3d.com/artifactory/api/npm/upm-candidates
-    commands:
-      -  curl -s https://artifactory.internal.unity3d.com/core-automation/tools/utr-standalone/utr --output TestProjects/ShaderGraph/utr
-      -  chmod +x TestProjects/ShaderGraph/utr
-      -  ssh -i ~/.ssh/id_rsa_macmini -o "StrictHostKeyChecking=no" bokken@$BOKKEN_DEVICE_IP "bash -lc 'pip3 install unity-downloader-cli --user --index-url https://artifactory.prd.it.unity3d.com/artifactory/api/pypi/pypi/simple --upgrade'"
-      -  scp -i ~/.ssh/id_rsa_macmini -o "StrictHostKeyChecking=no" -r $YAMATO_SOURCE_DIR bokken@$BOKKEN_DEVICE_IP:~/Graphics
-      -  scp -i ~/.ssh/id_rsa_macmini -o "StrictHostKeyChecking=no" ~/.ssh/id_rsa_macmini bokken@$BOKKEN_DEVICE_IP:~/.ssh/id_rsa_macmini
-      -  ssh -i ~/.ssh/id_rsa_macmini -o "StrictHostKeyChecking=no" bokken@$BOKKEN_DEVICE_IP '$(/usr/local/bin/python3 -m site --user-base)/bin/unity-downloader-cli -u dc4a46d1cb369a5194a18beceb09063206b35c43 -c editor -c il2cpp  --wait --published-only'
-      -  |5-
-
-                 ssh -i ~/.ssh/id_rsa_macmini -o "StrictHostKeyChecking=no" bokken@$BOKKEN_DEVICE_IP "export UPM_REGISTRY=https://artifactory-slo.bf.unity3d.com/artifactory/api/npm/upm-candidates; echo \$UPM_REGISTRY; cd ~/Graphics/TestProjects/ShaderGraph && ~/Graphics/TestProjects/ShaderGraph/utr --suite=editor --platform=editmode --testproject=/Users/bokken/Graphics/TestProjects/ShaderGraph --editor-location=/Users/bokken/.Editor --artifacts_path=/Users/bokken/Graphics/TestProjects/ShaderGraph/test-results --extra-editor-arg="-scriptingbackend=il2cpp" --extra-editor-arg="-apicompatibilitylevel=NET_2_0" --extra-editor-arg="-colorspace=Linear"--reruncount=2 --timeout=1200"
-                 UTR_RESULT=$? 
-                 mkdir -p TestProjects/ShaderGraph/test-results/
-                 scp -i ~/.ssh/id_rsa_macmini -o "StrictHostKeyChecking=no" -r bokken@$BOKKEN_DEVICE_IP:/Users/bokken/Graphics/TestProjects/ShaderGraph/test-results/ TestProjects/ShaderGraph/test-results/
-                 exit $UTR_RESULT
-    artifacts:
-        logs:
-            paths:
-              -  "**/test-results/**"
-ShaderGraph_OSX_Metal_editmode_il2cpp_2_gamma_trunk:
-    name: ShaderGraph on OSX_Metal_editmode_il2cpp_2_gamma on version trunk
-    agent:
-        type: Unity::metal::macmini
-        image: slough-ops/macos-10.14-xcode:stable
-        flavor: m1.mac
-    variables:
-        UPM_REGISTRY: https://artifactory-slo.bf.unity3d.com/artifactory/api/npm/upm-candidates
-    commands:
-      -  curl -s https://artifactory.internal.unity3d.com/core-automation/tools/utr-standalone/utr --output TestProjects/ShaderGraph/utr
-      -  chmod +x TestProjects/ShaderGraph/utr
-      -  ssh -i ~/.ssh/id_rsa_macmini -o "StrictHostKeyChecking=no" bokken@$BOKKEN_DEVICE_IP "bash -lc 'pip3 install unity-downloader-cli --user --index-url https://artifactory.prd.it.unity3d.com/artifactory/api/pypi/pypi/simple --upgrade'"
-      -  scp -i ~/.ssh/id_rsa_macmini -o "StrictHostKeyChecking=no" -r $YAMATO_SOURCE_DIR bokken@$BOKKEN_DEVICE_IP:~/Graphics
-      -  scp -i ~/.ssh/id_rsa_macmini -o "StrictHostKeyChecking=no" ~/.ssh/id_rsa_macmini bokken@$BOKKEN_DEVICE_IP:~/.ssh/id_rsa_macmini
-      -  ssh -i ~/.ssh/id_rsa_macmini -o "StrictHostKeyChecking=no" bokken@$BOKKEN_DEVICE_IP '$(/usr/local/bin/python3 -m site --user-base)/bin/unity-downloader-cli -u dc4a46d1cb369a5194a18beceb09063206b35c43 -c editor -c il2cpp  --wait --published-only'
-      -  |5-
-
-                 ssh -i ~/.ssh/id_rsa_macmini -o "StrictHostKeyChecking=no" bokken@$BOKKEN_DEVICE_IP "export UPM_REGISTRY=https://artifactory-slo.bf.unity3d.com/artifactory/api/npm/upm-candidates; echo \$UPM_REGISTRY; cd ~/Graphics/TestProjects/ShaderGraph && ~/Graphics/TestProjects/ShaderGraph/utr --suite=editor --platform=editmode --testproject=/Users/bokken/Graphics/TestProjects/ShaderGraph --editor-location=/Users/bokken/.Editor --artifacts_path=/Users/bokken/Graphics/TestProjects/ShaderGraph/test-results --extra-editor-arg="-scriptingbackend=il2cpp" --extra-editor-arg="-apicompatibilitylevel=NET_2_0" --extra-editor-arg="-colorspace=gamma"--reruncount=2 --timeout=1200"
-                 UTR_RESULT=$? 
-                 mkdir -p TestProjects/ShaderGraph/test-results/
-                 scp -i ~/.ssh/id_rsa_macmini -o "StrictHostKeyChecking=no" -r bokken@$BOKKEN_DEVICE_IP:/Users/bokken/Graphics/TestProjects/ShaderGraph/test-results/ TestProjects/ShaderGraph/test-results/
-                 exit $UTR_RESULT
-    artifacts:
-        logs:
-            paths:
-              -  "**/test-results/**"
-ShaderGraph_OSX_Metal_Standalone_il2cpp_4_Linear_trunk:
-    name: ShaderGraph on OSX_Metal_Standalone_il2cpp_4_Linear on version trunk
-    agent:
-        type: Unity::metal::macmini
-        image: slough-ops/macos-10.14-xcode:stable
-        flavor: m1.mac
-    variables:
-        UPM_REGISTRY: https://artifactory-slo.bf.unity3d.com/artifactory/api/npm/upm-candidates
-    commands:
-      -  curl -s https://artifactory.internal.unity3d.com/core-automation/tools/utr-standalone/utr --output TestProjects/ShaderGraph/utr
-      -  chmod +x TestProjects/ShaderGraph/utr
-      -  ssh -i ~/.ssh/id_rsa_macmini -o "StrictHostKeyChecking=no" bokken@$BOKKEN_DEVICE_IP "bash -lc 'pip3 install unity-downloader-cli --user --index-url https://artifactory.prd.it.unity3d.com/artifactory/api/pypi/pypi/simple --upgrade'"
-      -  scp -i ~/.ssh/id_rsa_macmini -o "StrictHostKeyChecking=no" -r $YAMATO_SOURCE_DIR bokken@$BOKKEN_DEVICE_IP:~/Graphics
-      -  scp -i ~/.ssh/id_rsa_macmini -o "StrictHostKeyChecking=no" ~/.ssh/id_rsa_macmini bokken@$BOKKEN_DEVICE_IP:~/.ssh/id_rsa_macmini
-      -  ssh -i ~/.ssh/id_rsa_macmini -o "StrictHostKeyChecking=no" bokken@$BOKKEN_DEVICE_IP '$(/usr/local/bin/python3 -m site --user-base)/bin/unity-downloader-cli -u dc4a46d1cb369a5194a18beceb09063206b35c43 -c editor -c il2cpp  --wait --published-only'
-      -  |5-
-
-                 ssh -i ~/.ssh/id_rsa_macmini -o "StrictHostKeyChecking=no" bokken@$BOKKEN_DEVICE_IP "export UPM_REGISTRY=https://artifactory-slo.bf.unity3d.com/artifactory/api/npm/upm-candidates; echo \$UPM_REGISTRY; cd ~/Graphics/TestProjects/ShaderGraph && ~/Graphics/TestProjects/ShaderGraph/utr --suite=playmode --platform=StandaloneOSX --artifacts_path=/Users/bokken/Graphics/TestProjects/ShaderGraph/test-results --testproject=/Users/bokken/Graphics/TestProjects/ShaderGraph --editor-location=/Users/bokken/.Editor --extra-editor-arg="-scriptingbackend=il2cpp" --extra-editor-arg="-apicompatibilitylevel=NET_4_6" --extra-editor-arg="-colorspace=Linear"--reruncount=2 --timeout=2400 --timeout=1200"
-                 UTR_RESULT=$? 
-                 mkdir -p TestProjects/ShaderGraph/test-results/
-                 scp -i ~/.ssh/id_rsa_macmini -o "StrictHostKeyChecking=no" -r bokken@$BOKKEN_DEVICE_IP:/Users/bokken/Graphics/TestProjects/ShaderGraph/test-results/ TestProjects/ShaderGraph/test-results/
-                 exit $UTR_RESULT
-    artifacts:
-        logs:
-            paths:
-              -  "**/test-results/**"
-ShaderGraph_OSX_Metal_Standalone_il2cpp_4_gamma_trunk:
-    name: ShaderGraph on OSX_Metal_Standalone_il2cpp_4_gamma on version trunk
-    agent:
-        type: Unity::metal::macmini
-        image: slough-ops/macos-10.14-xcode:stable
-        flavor: m1.mac
-    variables:
-        UPM_REGISTRY: https://artifactory-slo.bf.unity3d.com/artifactory/api/npm/upm-candidates
-    commands:
-      -  curl -s https://artifactory.internal.unity3d.com/core-automation/tools/utr-standalone/utr --output TestProjects/ShaderGraph/utr
-      -  chmod +x TestProjects/ShaderGraph/utr
-      -  ssh -i ~/.ssh/id_rsa_macmini -o "StrictHostKeyChecking=no" bokken@$BOKKEN_DEVICE_IP "bash -lc 'pip3 install unity-downloader-cli --user --index-url https://artifactory.prd.it.unity3d.com/artifactory/api/pypi/pypi/simple --upgrade'"
-      -  scp -i ~/.ssh/id_rsa_macmini -o "StrictHostKeyChecking=no" -r $YAMATO_SOURCE_DIR bokken@$BOKKEN_DEVICE_IP:~/Graphics
-      -  scp -i ~/.ssh/id_rsa_macmini -o "StrictHostKeyChecking=no" ~/.ssh/id_rsa_macmini bokken@$BOKKEN_DEVICE_IP:~/.ssh/id_rsa_macmini
-      -  ssh -i ~/.ssh/id_rsa_macmini -o "StrictHostKeyChecking=no" bokken@$BOKKEN_DEVICE_IP '$(/usr/local/bin/python3 -m site --user-base)/bin/unity-downloader-cli -u dc4a46d1cb369a5194a18beceb09063206b35c43 -c editor -c il2cpp  --wait --published-only'
-      -  |5-
-
-                 ssh -i ~/.ssh/id_rsa_macmini -o "StrictHostKeyChecking=no" bokken@$BOKKEN_DEVICE_IP "export UPM_REGISTRY=https://artifactory-slo.bf.unity3d.com/artifactory/api/npm/upm-candidates; echo \$UPM_REGISTRY; cd ~/Graphics/TestProjects/ShaderGraph && ~/Graphics/TestProjects/ShaderGraph/utr --suite=playmode --platform=StandaloneOSX --artifacts_path=/Users/bokken/Graphics/TestProjects/ShaderGraph/test-results --testproject=/Users/bokken/Graphics/TestProjects/ShaderGraph --editor-location=/Users/bokken/.Editor --extra-editor-arg="-scriptingbackend=il2cpp" --extra-editor-arg="-apicompatibilitylevel=NET_4_6" --extra-editor-arg="-colorspace=gamma"--reruncount=2 --timeout=2400 --timeout=1200"
-                 UTR_RESULT=$? 
-                 mkdir -p TestProjects/ShaderGraph/test-results/
-                 scp -i ~/.ssh/id_rsa_macmini -o "StrictHostKeyChecking=no" -r bokken@$BOKKEN_DEVICE_IP:/Users/bokken/Graphics/TestProjects/ShaderGraph/test-results/ TestProjects/ShaderGraph/test-results/
-                 exit $UTR_RESULT
-    artifacts:
-        logs:
-            paths:
-              -  "**/test-results/**"
-ShaderGraph_OSX_Metal_playmode_il2cpp_4_Linear_trunk:
-    name: ShaderGraph on OSX_Metal_playmode_il2cpp_4_Linear on version trunk
-    agent:
-        type: Unity::metal::macmini
-        image: slough-ops/macos-10.14-xcode:stable
-        flavor: m1.mac
-    variables:
-        UPM_REGISTRY: https://artifactory-slo.bf.unity3d.com/artifactory/api/npm/upm-candidates
-    commands:
-      -  curl -s https://artifactory.internal.unity3d.com/core-automation/tools/utr-standalone/utr --output TestProjects/ShaderGraph/utr
-      -  chmod +x TestProjects/ShaderGraph/utr
-      -  ssh -i ~/.ssh/id_rsa_macmini -o "StrictHostKeyChecking=no" bokken@$BOKKEN_DEVICE_IP "bash -lc 'pip3 install unity-downloader-cli --user --index-url https://artifactory.prd.it.unity3d.com/artifactory/api/pypi/pypi/simple --upgrade'"
-      -  scp -i ~/.ssh/id_rsa_macmini -o "StrictHostKeyChecking=no" -r $YAMATO_SOURCE_DIR bokken@$BOKKEN_DEVICE_IP:~/Graphics
-      -  scp -i ~/.ssh/id_rsa_macmini -o "StrictHostKeyChecking=no" ~/.ssh/id_rsa_macmini bokken@$BOKKEN_DEVICE_IP:~/.ssh/id_rsa_macmini
-      -  ssh -i ~/.ssh/id_rsa_macmini -o "StrictHostKeyChecking=no" bokken@$BOKKEN_DEVICE_IP '$(/usr/local/bin/python3 -m site --user-base)/bin/unity-downloader-cli -u dc4a46d1cb369a5194a18beceb09063206b35c43 -c editor -c il2cpp  --wait --published-only'
-      -  |5-
-
-                 ssh -i ~/.ssh/id_rsa_macmini -o "StrictHostKeyChecking=no" bokken@$BOKKEN_DEVICE_IP "export UPM_REGISTRY=https://artifactory-slo.bf.unity3d.com/artifactory/api/npm/upm-candidates; echo \$UPM_REGISTRY; cd ~/Graphics/TestProjects/ShaderGraph && ~/Graphics/TestProjects/ShaderGraph/utr --suite=playmode --testproject=/Users/bokken/Graphics/TestProjects/ShaderGraph --editor-location=/Users/bokken/.Editor --artifacts_path=/Users/bokken/Graphics/TestProjects/ShaderGraph/test-results --extra-editor-arg="-scriptingbackend=il2cpp" --extra-editor-arg="-apicompatibilitylevel=NET_4_6" --extra-editor-arg="-colorspace=Linear"--reruncount=2 --timeout=1200"
-                 UTR_RESULT=$? 
-                 mkdir -p TestProjects/ShaderGraph/test-results/
-                 scp -i ~/.ssh/id_rsa_macmini -o "StrictHostKeyChecking=no" -r bokken@$BOKKEN_DEVICE_IP:/Users/bokken/Graphics/TestProjects/ShaderGraph/test-results/ TestProjects/ShaderGraph/test-results/
-                 exit $UTR_RESULT
-    artifacts:
-        logs:
-            paths:
-              -  "**/test-results/**"
-ShaderGraph_OSX_Metal_playmode_il2cpp_4_gamma_trunk:
-    name: ShaderGraph on OSX_Metal_playmode_il2cpp_4_gamma on version trunk
-    agent:
-        type: Unity::metal::macmini
-        image: slough-ops/macos-10.14-xcode:stable
-        flavor: m1.mac
-    variables:
-        UPM_REGISTRY: https://artifactory-slo.bf.unity3d.com/artifactory/api/npm/upm-candidates
-    commands:
-      -  curl -s https://artifactory.internal.unity3d.com/core-automation/tools/utr-standalone/utr --output TestProjects/ShaderGraph/utr
-      -  chmod +x TestProjects/ShaderGraph/utr
-      -  ssh -i ~/.ssh/id_rsa_macmini -o "StrictHostKeyChecking=no" bokken@$BOKKEN_DEVICE_IP "bash -lc 'pip3 install unity-downloader-cli --user --index-url https://artifactory.prd.it.unity3d.com/artifactory/api/pypi/pypi/simple --upgrade'"
-      -  scp -i ~/.ssh/id_rsa_macmini -o "StrictHostKeyChecking=no" -r $YAMATO_SOURCE_DIR bokken@$BOKKEN_DEVICE_IP:~/Graphics
-      -  scp -i ~/.ssh/id_rsa_macmini -o "StrictHostKeyChecking=no" ~/.ssh/id_rsa_macmini bokken@$BOKKEN_DEVICE_IP:~/.ssh/id_rsa_macmini
-      -  ssh -i ~/.ssh/id_rsa_macmini -o "StrictHostKeyChecking=no" bokken@$BOKKEN_DEVICE_IP '$(/usr/local/bin/python3 -m site --user-base)/bin/unity-downloader-cli -u dc4a46d1cb369a5194a18beceb09063206b35c43 -c editor -c il2cpp  --wait --published-only'
-      -  |5-
-
-                 ssh -i ~/.ssh/id_rsa_macmini -o "StrictHostKeyChecking=no" bokken@$BOKKEN_DEVICE_IP "export UPM_REGISTRY=https://artifactory-slo.bf.unity3d.com/artifactory/api/npm/upm-candidates; echo \$UPM_REGISTRY; cd ~/Graphics/TestProjects/ShaderGraph && ~/Graphics/TestProjects/ShaderGraph/utr --suite=playmode --testproject=/Users/bokken/Graphics/TestProjects/ShaderGraph --editor-location=/Users/bokken/.Editor --artifacts_path=/Users/bokken/Graphics/TestProjects/ShaderGraph/test-results --extra-editor-arg="-scriptingbackend=il2cpp" --extra-editor-arg="-apicompatibilitylevel=NET_4_6" --extra-editor-arg="-colorspace=gamma"--reruncount=2 --timeout=1200"
-                 UTR_RESULT=$? 
-                 mkdir -p TestProjects/ShaderGraph/test-results/
-                 scp -i ~/.ssh/id_rsa_macmini -o "StrictHostKeyChecking=no" -r bokken@$BOKKEN_DEVICE_IP:/Users/bokken/Graphics/TestProjects/ShaderGraph/test-results/ TestProjects/ShaderGraph/test-results/
-                 exit $UTR_RESULT
-    artifacts:
-        logs:
-            paths:
-              -  "**/test-results/**"
-ShaderGraph_OSX_Metal_editmode_il2cpp_4_Linear_trunk:
-    name: ShaderGraph on OSX_Metal_editmode_il2cpp_4_Linear on version trunk
-    agent:
-        type: Unity::metal::macmini
-        image: slough-ops/macos-10.14-xcode:stable
-        flavor: m1.mac
-    variables:
-        UPM_REGISTRY: https://artifactory-slo.bf.unity3d.com/artifactory/api/npm/upm-candidates
-    commands:
-      -  curl -s https://artifactory.internal.unity3d.com/core-automation/tools/utr-standalone/utr --output TestProjects/ShaderGraph/utr
-      -  chmod +x TestProjects/ShaderGraph/utr
-      -  ssh -i ~/.ssh/id_rsa_macmini -o "StrictHostKeyChecking=no" bokken@$BOKKEN_DEVICE_IP "bash -lc 'pip3 install unity-downloader-cli --user --index-url https://artifactory.prd.it.unity3d.com/artifactory/api/pypi/pypi/simple --upgrade'"
-      -  scp -i ~/.ssh/id_rsa_macmini -o "StrictHostKeyChecking=no" -r $YAMATO_SOURCE_DIR bokken@$BOKKEN_DEVICE_IP:~/Graphics
-      -  scp -i ~/.ssh/id_rsa_macmini -o "StrictHostKeyChecking=no" ~/.ssh/id_rsa_macmini bokken@$BOKKEN_DEVICE_IP:~/.ssh/id_rsa_macmini
-      -  ssh -i ~/.ssh/id_rsa_macmini -o "StrictHostKeyChecking=no" bokken@$BOKKEN_DEVICE_IP '$(/usr/local/bin/python3 -m site --user-base)/bin/unity-downloader-cli -u dc4a46d1cb369a5194a18beceb09063206b35c43 -c editor -c il2cpp  --wait --published-only'
-      -  |5-
-
-                 ssh -i ~/.ssh/id_rsa_macmini -o "StrictHostKeyChecking=no" bokken@$BOKKEN_DEVICE_IP "export UPM_REGISTRY=https://artifactory-slo.bf.unity3d.com/artifactory/api/npm/upm-candidates; echo \$UPM_REGISTRY; cd ~/Graphics/TestProjects/ShaderGraph && ~/Graphics/TestProjects/ShaderGraph/utr --suite=editor --platform=editmode --testproject=/Users/bokken/Graphics/TestProjects/ShaderGraph --editor-location=/Users/bokken/.Editor --artifacts_path=/Users/bokken/Graphics/TestProjects/ShaderGraph/test-results --extra-editor-arg="-scriptingbackend=il2cpp" --extra-editor-arg="-apicompatibilitylevel=NET_4_6" --extra-editor-arg="-colorspace=Linear"--reruncount=2 --timeout=1200"
-                 UTR_RESULT=$? 
-                 mkdir -p TestProjects/ShaderGraph/test-results/
-                 scp -i ~/.ssh/id_rsa_macmini -o "StrictHostKeyChecking=no" -r bokken@$BOKKEN_DEVICE_IP:/Users/bokken/Graphics/TestProjects/ShaderGraph/test-results/ TestProjects/ShaderGraph/test-results/
-                 exit $UTR_RESULT
-    artifacts:
-        logs:
-            paths:
-              -  "**/test-results/**"
-ShaderGraph_OSX_Metal_editmode_il2cpp_4_gamma_trunk:
-    name: ShaderGraph on OSX_Metal_editmode_il2cpp_4_gamma on version trunk
-    agent:
-        type: Unity::metal::macmini
-        image: slough-ops/macos-10.14-xcode:stable
-        flavor: m1.mac
-    variables:
-        UPM_REGISTRY: https://artifactory-slo.bf.unity3d.com/artifactory/api/npm/upm-candidates
-    commands:
-      -  curl -s https://artifactory.internal.unity3d.com/core-automation/tools/utr-standalone/utr --output TestProjects/ShaderGraph/utr
-      -  chmod +x TestProjects/ShaderGraph/utr
-      -  ssh -i ~/.ssh/id_rsa_macmini -o "StrictHostKeyChecking=no" bokken@$BOKKEN_DEVICE_IP "bash -lc 'pip3 install unity-downloader-cli --user --index-url https://artifactory.prd.it.unity3d.com/artifactory/api/pypi/pypi/simple --upgrade'"
-      -  scp -i ~/.ssh/id_rsa_macmini -o "StrictHostKeyChecking=no" -r $YAMATO_SOURCE_DIR bokken@$BOKKEN_DEVICE_IP:~/Graphics
-      -  scp -i ~/.ssh/id_rsa_macmini -o "StrictHostKeyChecking=no" ~/.ssh/id_rsa_macmini bokken@$BOKKEN_DEVICE_IP:~/.ssh/id_rsa_macmini
-      -  ssh -i ~/.ssh/id_rsa_macmini -o "StrictHostKeyChecking=no" bokken@$BOKKEN_DEVICE_IP '$(/usr/local/bin/python3 -m site --user-base)/bin/unity-downloader-cli -u dc4a46d1cb369a5194a18beceb09063206b35c43 -c editor -c il2cpp  --wait --published-only'
-      -  |5-
-
-                 ssh -i ~/.ssh/id_rsa_macmini -o "StrictHostKeyChecking=no" bokken@$BOKKEN_DEVICE_IP "export UPM_REGISTRY=https://artifactory-slo.bf.unity3d.com/artifactory/api/npm/upm-candidates; echo \$UPM_REGISTRY; cd ~/Graphics/TestProjects/ShaderGraph && ~/Graphics/TestProjects/ShaderGraph/utr --suite=editor --platform=editmode --testproject=/Users/bokken/Graphics/TestProjects/ShaderGraph --editor-location=/Users/bokken/.Editor --artifacts_path=/Users/bokken/Graphics/TestProjects/ShaderGraph/test-results --extra-editor-arg="-scriptingbackend=il2cpp" --extra-editor-arg="-apicompatibilitylevel=NET_4_6" --extra-editor-arg="-colorspace=gamma"--reruncount=2 --timeout=1200"
-                 UTR_RESULT=$? 
-                 mkdir -p TestProjects/ShaderGraph/test-results/
-                 scp -i ~/.ssh/id_rsa_macmini -o "StrictHostKeyChecking=no" -r bokken@$BOKKEN_DEVICE_IP:/Users/bokken/Graphics/TestProjects/ShaderGraph/test-results/ TestProjects/ShaderGraph/test-results/
-                 exit $UTR_RESULT
-    artifacts:
-        logs:
-            paths:
-              -  "**/test-results/**"
-ShaderGraph_OSX_Metal_Standalone_mono_Linear_trunk:
-    name: ShaderGraph on OSX_Metal_Standalone_mono_Linear on version trunk
-    agent:
-        type: Unity::metal::macmini
-        image: slough-ops/macos-10.14-xcode:stable
-        flavor: m1.mac
-    variables:
-        UPM_REGISTRY: https://artifactory-slo.bf.unity3d.com/artifactory/api/npm/upm-candidates
-    commands:
-      -  curl -s https://artifactory.internal.unity3d.com/core-automation/tools/utr-standalone/utr --output TestProjects/ShaderGraph/utr
-      -  chmod +x TestProjects/ShaderGraph/utr
-      -  ssh -i ~/.ssh/id_rsa_macmini -o "StrictHostKeyChecking=no" bokken@$BOKKEN_DEVICE_IP "bash -lc 'pip3 install unity-downloader-cli --user --index-url https://artifactory.prd.it.unity3d.com/artifactory/api/pypi/pypi/simple --upgrade'"
-      -  scp -i ~/.ssh/id_rsa_macmini -o "StrictHostKeyChecking=no" -r $YAMATO_SOURCE_DIR bokken@$BOKKEN_DEVICE_IP:~/Graphics
-      -  scp -i ~/.ssh/id_rsa_macmini -o "StrictHostKeyChecking=no" ~/.ssh/id_rsa_macmini bokken@$BOKKEN_DEVICE_IP:~/.ssh/id_rsa_macmini
-      -  ssh -i ~/.ssh/id_rsa_macmini -o "StrictHostKeyChecking=no" bokken@$BOKKEN_DEVICE_IP '$(/usr/local/bin/python3 -m site --user-base)/bin/unity-downloader-cli -u dc4a46d1cb369a5194a18beceb09063206b35c43 -c editor -c il2cpp  --wait --published-only'
-      -  |5-
-
-                 ssh -i ~/.ssh/id_rsa_macmini -o "StrictHostKeyChecking=no" bokken@$BOKKEN_DEVICE_IP "export UPM_REGISTRY=https://artifactory-slo.bf.unity3d.com/artifactory/api/npm/upm-candidates; echo \$UPM_REGISTRY; cd ~/Graphics/TestProjects/ShaderGraph && ~/Graphics/TestProjects/ShaderGraph/utr --suite=playmode --platform=StandaloneOSX --artifacts_path=/Users/bokken/Graphics/TestProjects/ShaderGraph/test-results --testproject=/Users/bokken/Graphics/TestProjects/ShaderGraph --editor-location=/Users/bokken/.Editor --extra-editor-arg="-scriptingbackend=mono" --extra-editor-arg="-apicompatibilitylevel=NET_2_0" --extra-editor-arg="-colorspace=Linear"--reruncount=2 --timeout=2400 --timeout=1200"
-                 UTR_RESULT=$? 
-                 mkdir -p TestProjects/ShaderGraph/test-results/
-                 scp -i ~/.ssh/id_rsa_macmini -o "StrictHostKeyChecking=no" -r bokken@$BOKKEN_DEVICE_IP:/Users/bokken/Graphics/TestProjects/ShaderGraph/test-results/ TestProjects/ShaderGraph/test-results/
-                 exit $UTR_RESULT
-    artifacts:
-        logs:
-            paths:
-              -  "**/test-results/**"
-ShaderGraph_OSX_Metal_Standalone_mono_gamma_trunk:
-    name: ShaderGraph on OSX_Metal_Standalone_mono_gamma on version trunk
-    agent:
-        type: Unity::metal::macmini
-        image: slough-ops/macos-10.14-xcode:stable
-        flavor: m1.mac
-    variables:
-        UPM_REGISTRY: https://artifactory-slo.bf.unity3d.com/artifactory/api/npm/upm-candidates
-    commands:
-      -  curl -s https://artifactory.internal.unity3d.com/core-automation/tools/utr-standalone/utr --output TestProjects/ShaderGraph/utr
-      -  chmod +x TestProjects/ShaderGraph/utr
-      -  ssh -i ~/.ssh/id_rsa_macmini -o "StrictHostKeyChecking=no" bokken@$BOKKEN_DEVICE_IP "bash -lc 'pip3 install unity-downloader-cli --user --index-url https://artifactory.prd.it.unity3d.com/artifactory/api/pypi/pypi/simple --upgrade'"
-      -  scp -i ~/.ssh/id_rsa_macmini -o "StrictHostKeyChecking=no" -r $YAMATO_SOURCE_DIR bokken@$BOKKEN_DEVICE_IP:~/Graphics
-      -  scp -i ~/.ssh/id_rsa_macmini -o "StrictHostKeyChecking=no" ~/.ssh/id_rsa_macmini bokken@$BOKKEN_DEVICE_IP:~/.ssh/id_rsa_macmini
-      -  ssh -i ~/.ssh/id_rsa_macmini -o "StrictHostKeyChecking=no" bokken@$BOKKEN_DEVICE_IP '$(/usr/local/bin/python3 -m site --user-base)/bin/unity-downloader-cli -u dc4a46d1cb369a5194a18beceb09063206b35c43 -c editor -c il2cpp  --wait --published-only'
-      -  |5-
-
-                 ssh -i ~/.ssh/id_rsa_macmini -o "StrictHostKeyChecking=no" bokken@$BOKKEN_DEVICE_IP "export UPM_REGISTRY=https://artifactory-slo.bf.unity3d.com/artifactory/api/npm/upm-candidates; echo \$UPM_REGISTRY; cd ~/Graphics/TestProjects/ShaderGraph && ~/Graphics/TestProjects/ShaderGraph/utr --suite=playmode --platform=StandaloneOSX --artifacts_path=/Users/bokken/Graphics/TestProjects/ShaderGraph/test-results --testproject=/Users/bokken/Graphics/TestProjects/ShaderGraph --editor-location=/Users/bokken/.Editor --extra-editor-arg="-scriptingbackend=mono" --extra-editor-arg="-apicompatibilitylevel=NET_2_0" --extra-editor-arg="-colorspace=gamma"--reruncount=2 --timeout=2400 --timeout=1200"
-                 UTR_RESULT=$? 
-                 mkdir -p TestProjects/ShaderGraph/test-results/
-                 scp -i ~/.ssh/id_rsa_macmini -o "StrictHostKeyChecking=no" -r bokken@$BOKKEN_DEVICE_IP:/Users/bokken/Graphics/TestProjects/ShaderGraph/test-results/ TestProjects/ShaderGraph/test-results/
-                 exit $UTR_RESULT
-    artifacts:
-        logs:
-            paths:
-              -  "**/test-results/**"
-ShaderGraph_OSX_Metal_playmode_mono_Linear_trunk:
-    name: ShaderGraph on OSX_Metal_playmode_mono_Linear on version trunk
-    agent:
-        type: Unity::metal::macmini
-        image: slough-ops/macos-10.14-xcode:stable
-        flavor: m1.mac
-    variables:
-        UPM_REGISTRY: https://artifactory-slo.bf.unity3d.com/artifactory/api/npm/upm-candidates
-    commands:
-      -  curl -s https://artifactory.internal.unity3d.com/core-automation/tools/utr-standalone/utr --output TestProjects/ShaderGraph/utr
-      -  chmod +x TestProjects/ShaderGraph/utr
-      -  ssh -i ~/.ssh/id_rsa_macmini -o "StrictHostKeyChecking=no" bokken@$BOKKEN_DEVICE_IP "bash -lc 'pip3 install unity-downloader-cli --user --index-url https://artifactory.prd.it.unity3d.com/artifactory/api/pypi/pypi/simple --upgrade'"
-      -  scp -i ~/.ssh/id_rsa_macmini -o "StrictHostKeyChecking=no" -r $YAMATO_SOURCE_DIR bokken@$BOKKEN_DEVICE_IP:~/Graphics
-      -  scp -i ~/.ssh/id_rsa_macmini -o "StrictHostKeyChecking=no" ~/.ssh/id_rsa_macmini bokken@$BOKKEN_DEVICE_IP:~/.ssh/id_rsa_macmini
-      -  ssh -i ~/.ssh/id_rsa_macmini -o "StrictHostKeyChecking=no" bokken@$BOKKEN_DEVICE_IP '$(/usr/local/bin/python3 -m site --user-base)/bin/unity-downloader-cli -u dc4a46d1cb369a5194a18beceb09063206b35c43 -c editor -c il2cpp  --wait --published-only'
-      -  |5-
-
-                 ssh -i ~/.ssh/id_rsa_macmini -o "StrictHostKeyChecking=no" bokken@$BOKKEN_DEVICE_IP "export UPM_REGISTRY=https://artifactory-slo.bf.unity3d.com/artifactory/api/npm/upm-candidates; echo \$UPM_REGISTRY; cd ~/Graphics/TestProjects/ShaderGraph && ~/Graphics/TestProjects/ShaderGraph/utr --suite=playmode --testproject=/Users/bokken/Graphics/TestProjects/ShaderGraph --editor-location=/Users/bokken/.Editor --artifacts_path=/Users/bokken/Graphics/TestProjects/ShaderGraph/test-results --extra-editor-arg="-scriptingbackend=mono" --extra-editor-arg="-apicompatibilitylevel=NET_2_0" --extra-editor-arg="-colorspace=Linear"--reruncount=2 --timeout=1200"
-                 UTR_RESULT=$? 
-                 mkdir -p TestProjects/ShaderGraph/test-results/
-                 scp -i ~/.ssh/id_rsa_macmini -o "StrictHostKeyChecking=no" -r bokken@$BOKKEN_DEVICE_IP:/Users/bokken/Graphics/TestProjects/ShaderGraph/test-results/ TestProjects/ShaderGraph/test-results/
-                 exit $UTR_RESULT
-    artifacts:
-        logs:
-            paths:
-              -  "**/test-results/**"
-ShaderGraph_OSX_Metal_playmode_mono_gamma_trunk:
-    name: ShaderGraph on OSX_Metal_playmode_mono_gamma on version trunk
-    agent:
-        type: Unity::metal::macmini
-        image: slough-ops/macos-10.14-xcode:stable
-        flavor: m1.mac
-    variables:
-        UPM_REGISTRY: https://artifactory-slo.bf.unity3d.com/artifactory/api/npm/upm-candidates
-    commands:
-      -  curl -s https://artifactory.internal.unity3d.com/core-automation/tools/utr-standalone/utr --output TestProjects/ShaderGraph/utr
-      -  chmod +x TestProjects/ShaderGraph/utr
-      -  ssh -i ~/.ssh/id_rsa_macmini -o "StrictHostKeyChecking=no" bokken@$BOKKEN_DEVICE_IP "bash -lc 'pip3 install unity-downloader-cli --user --index-url https://artifactory.prd.it.unity3d.com/artifactory/api/pypi/pypi/simple --upgrade'"
-      -  scp -i ~/.ssh/id_rsa_macmini -o "StrictHostKeyChecking=no" -r $YAMATO_SOURCE_DIR bokken@$BOKKEN_DEVICE_IP:~/Graphics
-      -  scp -i ~/.ssh/id_rsa_macmini -o "StrictHostKeyChecking=no" ~/.ssh/id_rsa_macmini bokken@$BOKKEN_DEVICE_IP:~/.ssh/id_rsa_macmini
-      -  ssh -i ~/.ssh/id_rsa_macmini -o "StrictHostKeyChecking=no" bokken@$BOKKEN_DEVICE_IP '$(/usr/local/bin/python3 -m site --user-base)/bin/unity-downloader-cli -u dc4a46d1cb369a5194a18beceb09063206b35c43 -c editor -c il2cpp  --wait --published-only'
-      -  |5-
-
-                 ssh -i ~/.ssh/id_rsa_macmini -o "StrictHostKeyChecking=no" bokken@$BOKKEN_DEVICE_IP "export UPM_REGISTRY=https://artifactory-slo.bf.unity3d.com/artifactory/api/npm/upm-candidates; echo \$UPM_REGISTRY; cd ~/Graphics/TestProjects/ShaderGraph && ~/Graphics/TestProjects/ShaderGraph/utr --suite=playmode --testproject=/Users/bokken/Graphics/TestProjects/ShaderGraph --editor-location=/Users/bokken/.Editor --artifacts_path=/Users/bokken/Graphics/TestProjects/ShaderGraph/test-results --extra-editor-arg="-scriptingbackend=mono" --extra-editor-arg="-apicompatibilitylevel=NET_2_0" --extra-editor-arg="-colorspace=gamma"--reruncount=2 --timeout=1200"
-                 UTR_RESULT=$? 
-                 mkdir -p TestProjects/ShaderGraph/test-results/
-                 scp -i ~/.ssh/id_rsa_macmini -o "StrictHostKeyChecking=no" -r bokken@$BOKKEN_DEVICE_IP:/Users/bokken/Graphics/TestProjects/ShaderGraph/test-results/ TestProjects/ShaderGraph/test-results/
-                 exit $UTR_RESULT
-    artifacts:
-        logs:
-            paths:
-              -  "**/test-results/**"
-ShaderGraph_OSX_Metal_editmode_mono_Linear_trunk:
-    name: ShaderGraph on OSX_Metal_editmode_mono_Linear on version trunk
-    agent:
-        type: Unity::metal::macmini
-        image: slough-ops/macos-10.14-xcode:stable
-        flavor: m1.mac
-    variables:
-        UPM_REGISTRY: https://artifactory-slo.bf.unity3d.com/artifactory/api/npm/upm-candidates
-    commands:
-      -  curl -s https://artifactory.internal.unity3d.com/core-automation/tools/utr-standalone/utr --output TestProjects/ShaderGraph/utr
-      -  chmod +x TestProjects/ShaderGraph/utr
-      -  ssh -i ~/.ssh/id_rsa_macmini -o "StrictHostKeyChecking=no" bokken@$BOKKEN_DEVICE_IP "bash -lc 'pip3 install unity-downloader-cli --user --index-url https://artifactory.prd.it.unity3d.com/artifactory/api/pypi/pypi/simple --upgrade'"
-      -  scp -i ~/.ssh/id_rsa_macmini -o "StrictHostKeyChecking=no" -r $YAMATO_SOURCE_DIR bokken@$BOKKEN_DEVICE_IP:~/Graphics
-      -  scp -i ~/.ssh/id_rsa_macmini -o "StrictHostKeyChecking=no" ~/.ssh/id_rsa_macmini bokken@$BOKKEN_DEVICE_IP:~/.ssh/id_rsa_macmini
-      -  ssh -i ~/.ssh/id_rsa_macmini -o "StrictHostKeyChecking=no" bokken@$BOKKEN_DEVICE_IP '$(/usr/local/bin/python3 -m site --user-base)/bin/unity-downloader-cli -u dc4a46d1cb369a5194a18beceb09063206b35c43 -c editor -c il2cpp  --wait --published-only'
-      -  |5-
-
-                 ssh -i ~/.ssh/id_rsa_macmini -o "StrictHostKeyChecking=no" bokken@$BOKKEN_DEVICE_IP "export UPM_REGISTRY=https://artifactory-slo.bf.unity3d.com/artifactory/api/npm/upm-candidates; echo \$UPM_REGISTRY; cd ~/Graphics/TestProjects/ShaderGraph && ~/Graphics/TestProjects/ShaderGraph/utr --suite=editor --platform=editmode --testproject=/Users/bokken/Graphics/TestProjects/ShaderGraph --editor-location=/Users/bokken/.Editor --artifacts_path=/Users/bokken/Graphics/TestProjects/ShaderGraph/test-results --extra-editor-arg="-scriptingbackend=mono" --extra-editor-arg="-apicompatibilitylevel=NET_2_0" --extra-editor-arg="-colorspace=Linear"--reruncount=2 --timeout=1200"
-                 UTR_RESULT=$? 
-                 mkdir -p TestProjects/ShaderGraph/test-results/
-                 scp -i ~/.ssh/id_rsa_macmini -o "StrictHostKeyChecking=no" -r bokken@$BOKKEN_DEVICE_IP:/Users/bokken/Graphics/TestProjects/ShaderGraph/test-results/ TestProjects/ShaderGraph/test-results/
-                 exit $UTR_RESULT
-    artifacts:
-        logs:
-            paths:
-              -  "**/test-results/**"
-ShaderGraph_OSX_Metal_editmode_mono_gamma_trunk:
-    name: ShaderGraph on OSX_Metal_editmode_mono_gamma on version trunk
-    agent:
-        type: Unity::metal::macmini
-        image: slough-ops/macos-10.14-xcode:stable
-        flavor: m1.mac
-    variables:
-        UPM_REGISTRY: https://artifactory-slo.bf.unity3d.com/artifactory/api/npm/upm-candidates
-    commands:
-      -  curl -s https://artifactory.internal.unity3d.com/core-automation/tools/utr-standalone/utr --output TestProjects/ShaderGraph/utr
-      -  chmod +x TestProjects/ShaderGraph/utr
-      -  ssh -i ~/.ssh/id_rsa_macmini -o "StrictHostKeyChecking=no" bokken@$BOKKEN_DEVICE_IP "bash -lc 'pip3 install unity-downloader-cli --user --index-url https://artifactory.prd.it.unity3d.com/artifactory/api/pypi/pypi/simple --upgrade'"
-      -  scp -i ~/.ssh/id_rsa_macmini -o "StrictHostKeyChecking=no" -r $YAMATO_SOURCE_DIR bokken@$BOKKEN_DEVICE_IP:~/Graphics
-      -  scp -i ~/.ssh/id_rsa_macmini -o "StrictHostKeyChecking=no" ~/.ssh/id_rsa_macmini bokken@$BOKKEN_DEVICE_IP:~/.ssh/id_rsa_macmini
-      -  ssh -i ~/.ssh/id_rsa_macmini -o "StrictHostKeyChecking=no" bokken@$BOKKEN_DEVICE_IP '$(/usr/local/bin/python3 -m site --user-base)/bin/unity-downloader-cli -u dc4a46d1cb369a5194a18beceb09063206b35c43 -c editor -c il2cpp  --wait --published-only'
-      -  |5-
-
-                 ssh -i ~/.ssh/id_rsa_macmini -o "StrictHostKeyChecking=no" bokken@$BOKKEN_DEVICE_IP "export UPM_REGISTRY=https://artifactory-slo.bf.unity3d.com/artifactory/api/npm/upm-candidates; echo \$UPM_REGISTRY; cd ~/Graphics/TestProjects/ShaderGraph && ~/Graphics/TestProjects/ShaderGraph/utr --suite=editor --platform=editmode --testproject=/Users/bokken/Graphics/TestProjects/ShaderGraph --editor-location=/Users/bokken/.Editor --artifacts_path=/Users/bokken/Graphics/TestProjects/ShaderGraph/test-results --extra-editor-arg="-scriptingbackend=mono" --extra-editor-arg="-apicompatibilitylevel=NET_2_0" --extra-editor-arg="-colorspace=gamma"--reruncount=2 --timeout=1200"
-                 UTR_RESULT=$? 
-                 mkdir -p TestProjects/ShaderGraph/test-results/
-                 scp -i ~/.ssh/id_rsa_macmini -o "StrictHostKeyChecking=no" -r bokken@$BOKKEN_DEVICE_IP:/Users/bokken/Graphics/TestProjects/ShaderGraph/test-results/ TestProjects/ShaderGraph/test-results/
-                 exit $UTR_RESULT
-    artifacts:
-        logs:
-            paths:
-              -  "**/test-results/**"
-ShaderGraph_OSX_Metal_Standalone_il2cpp_2_Linear_2020.2:
-    name: ShaderGraph on OSX_Metal_Standalone_il2cpp_2_Linear on version 2020.2
-    agent:
-        type: Unity::metal::macmini
-        image: slough-ops/macos-10.14-xcode:stable
-        flavor: m1.mac
-    variables:
-        UPM_REGISTRY: https://artifactory-slo.bf.unity3d.com/artifactory/api/npm/upm-candidates
-    commands:
-      -  curl -s https://artifactory.internal.unity3d.com/core-automation/tools/utr-standalone/utr --output TestProjects/ShaderGraph/utr
-      -  chmod +x TestProjects/ShaderGraph/utr
-      -  ssh -i ~/.ssh/id_rsa_macmini -o "StrictHostKeyChecking=no" bokken@$BOKKEN_DEVICE_IP "bash -lc 'pip3 install unity-downloader-cli --user --index-url https://artifactory.prd.it.unity3d.com/artifactory/api/pypi/pypi/simple --upgrade'"
-      -  scp -i ~/.ssh/id_rsa_macmini -o "StrictHostKeyChecking=no" -r $YAMATO_SOURCE_DIR bokken@$BOKKEN_DEVICE_IP:~/Graphics
-      -  scp -i ~/.ssh/id_rsa_macmini -o "StrictHostKeyChecking=no" ~/.ssh/id_rsa_macmini bokken@$BOKKEN_DEVICE_IP:~/.ssh/id_rsa_macmini
-      -  ssh -i ~/.ssh/id_rsa_macmini -o "StrictHostKeyChecking=no" bokken@$BOKKEN_DEVICE_IP '$(/usr/local/bin/python3 -m site --user-base)/bin/unity-downloader-cli -u 24a0f8b56f72092c87d71cefbe3c26d3d6f4f6e9 -c editor -c il2cpp  --wait --published-only'
-      -  |5-
-
-                 ssh -i ~/.ssh/id_rsa_macmini -o "StrictHostKeyChecking=no" bokken@$BOKKEN_DEVICE_IP "export UPM_REGISTRY=https://artifactory-slo.bf.unity3d.com/artifactory/api/npm/upm-candidates; echo \$UPM_REGISTRY; cd ~/Graphics/TestProjects/ShaderGraph && ~/Graphics/TestProjects/ShaderGraph/utr --suite=playmode --platform=StandaloneOSX --artifacts_path=/Users/bokken/Graphics/TestProjects/ShaderGraph/test-results --testproject=/Users/bokken/Graphics/TestProjects/ShaderGraph --editor-location=/Users/bokken/.Editor --extra-editor-arg="-scriptingbackend=il2cpp" --extra-editor-arg="-apicompatibilitylevel=NET_2_0" --extra-editor-arg="-colorspace=Linear"--reruncount=2 --timeout=2400 --timeout=1200"
-                 UTR_RESULT=$? 
-                 mkdir -p TestProjects/ShaderGraph/test-results/
-                 scp -i ~/.ssh/id_rsa_macmini -o "StrictHostKeyChecking=no" -r bokken@$BOKKEN_DEVICE_IP:/Users/bokken/Graphics/TestProjects/ShaderGraph/test-results/ TestProjects/ShaderGraph/test-results/
-                 exit $UTR_RESULT
-    artifacts:
-        logs:
-            paths:
-              -  "**/test-results/**"
-ShaderGraph_OSX_Metal_Standalone_il2cpp_2_gamma_2020.2:
-    name: ShaderGraph on OSX_Metal_Standalone_il2cpp_2_gamma on version 2020.2
-    agent:
-        type: Unity::metal::macmini
-        image: slough-ops/macos-10.14-xcode:stable
-        flavor: m1.mac
-    variables:
-        UPM_REGISTRY: https://artifactory-slo.bf.unity3d.com/artifactory/api/npm/upm-candidates
-    commands:
-      -  curl -s https://artifactory.internal.unity3d.com/core-automation/tools/utr-standalone/utr --output TestProjects/ShaderGraph/utr
-      -  chmod +x TestProjects/ShaderGraph/utr
-      -  ssh -i ~/.ssh/id_rsa_macmini -o "StrictHostKeyChecking=no" bokken@$BOKKEN_DEVICE_IP "bash -lc 'pip3 install unity-downloader-cli --user --index-url https://artifactory.prd.it.unity3d.com/artifactory/api/pypi/pypi/simple --upgrade'"
-      -  scp -i ~/.ssh/id_rsa_macmini -o "StrictHostKeyChecking=no" -r $YAMATO_SOURCE_DIR bokken@$BOKKEN_DEVICE_IP:~/Graphics
-      -  scp -i ~/.ssh/id_rsa_macmini -o "StrictHostKeyChecking=no" ~/.ssh/id_rsa_macmini bokken@$BOKKEN_DEVICE_IP:~/.ssh/id_rsa_macmini
-      -  ssh -i ~/.ssh/id_rsa_macmini -o "StrictHostKeyChecking=no" bokken@$BOKKEN_DEVICE_IP '$(/usr/local/bin/python3 -m site --user-base)/bin/unity-downloader-cli -u 24a0f8b56f72092c87d71cefbe3c26d3d6f4f6e9 -c editor -c il2cpp  --wait --published-only'
-      -  |5-
-
-                 ssh -i ~/.ssh/id_rsa_macmini -o "StrictHostKeyChecking=no" bokken@$BOKKEN_DEVICE_IP "export UPM_REGISTRY=https://artifactory-slo.bf.unity3d.com/artifactory/api/npm/upm-candidates; echo \$UPM_REGISTRY; cd ~/Graphics/TestProjects/ShaderGraph && ~/Graphics/TestProjects/ShaderGraph/utr --suite=playmode --platform=StandaloneOSX --artifacts_path=/Users/bokken/Graphics/TestProjects/ShaderGraph/test-results --testproject=/Users/bokken/Graphics/TestProjects/ShaderGraph --editor-location=/Users/bokken/.Editor --extra-editor-arg="-scriptingbackend=il2cpp" --extra-editor-arg="-apicompatibilitylevel=NET_2_0" --extra-editor-arg="-colorspace=gamma"--reruncount=2 --timeout=2400 --timeout=1200"
-                 UTR_RESULT=$? 
-                 mkdir -p TestProjects/ShaderGraph/test-results/
-                 scp -i ~/.ssh/id_rsa_macmini -o "StrictHostKeyChecking=no" -r bokken@$BOKKEN_DEVICE_IP:/Users/bokken/Graphics/TestProjects/ShaderGraph/test-results/ TestProjects/ShaderGraph/test-results/
-                 exit $UTR_RESULT
-    artifacts:
-        logs:
-            paths:
-              -  "**/test-results/**"
-ShaderGraph_OSX_Metal_playmode_il2cpp_2_Linear_2020.2:
-    name: ShaderGraph on OSX_Metal_playmode_il2cpp_2_Linear on version 2020.2
-    agent:
-        type: Unity::metal::macmini
-        image: slough-ops/macos-10.14-xcode:stable
-        flavor: m1.mac
-    variables:
-        UPM_REGISTRY: https://artifactory-slo.bf.unity3d.com/artifactory/api/npm/upm-candidates
-    commands:
-      -  curl -s https://artifactory.internal.unity3d.com/core-automation/tools/utr-standalone/utr --output TestProjects/ShaderGraph/utr
-      -  chmod +x TestProjects/ShaderGraph/utr
-      -  ssh -i ~/.ssh/id_rsa_macmini -o "StrictHostKeyChecking=no" bokken@$BOKKEN_DEVICE_IP "bash -lc 'pip3 install unity-downloader-cli --user --index-url https://artifactory.prd.it.unity3d.com/artifactory/api/pypi/pypi/simple --upgrade'"
-      -  scp -i ~/.ssh/id_rsa_macmini -o "StrictHostKeyChecking=no" -r $YAMATO_SOURCE_DIR bokken@$BOKKEN_DEVICE_IP:~/Graphics
-      -  scp -i ~/.ssh/id_rsa_macmini -o "StrictHostKeyChecking=no" ~/.ssh/id_rsa_macmini bokken@$BOKKEN_DEVICE_IP:~/.ssh/id_rsa_macmini
-      -  ssh -i ~/.ssh/id_rsa_macmini -o "StrictHostKeyChecking=no" bokken@$BOKKEN_DEVICE_IP '$(/usr/local/bin/python3 -m site --user-base)/bin/unity-downloader-cli -u 24a0f8b56f72092c87d71cefbe3c26d3d6f4f6e9 -c editor -c il2cpp  --wait --published-only'
-      -  |5-
-
-                 ssh -i ~/.ssh/id_rsa_macmini -o "StrictHostKeyChecking=no" bokken@$BOKKEN_DEVICE_IP "export UPM_REGISTRY=https://artifactory-slo.bf.unity3d.com/artifactory/api/npm/upm-candidates; echo \$UPM_REGISTRY; cd ~/Graphics/TestProjects/ShaderGraph && ~/Graphics/TestProjects/ShaderGraph/utr --suite=playmode --testproject=/Users/bokken/Graphics/TestProjects/ShaderGraph --editor-location=/Users/bokken/.Editor --artifacts_path=/Users/bokken/Graphics/TestProjects/ShaderGraph/test-results --extra-editor-arg="-scriptingbackend=il2cpp" --extra-editor-arg="-apicompatibilitylevel=NET_2_0" --extra-editor-arg="-colorspace=Linear"--reruncount=2 --timeout=1200"
-                 UTR_RESULT=$? 
-                 mkdir -p TestProjects/ShaderGraph/test-results/
-                 scp -i ~/.ssh/id_rsa_macmini -o "StrictHostKeyChecking=no" -r bokken@$BOKKEN_DEVICE_IP:/Users/bokken/Graphics/TestProjects/ShaderGraph/test-results/ TestProjects/ShaderGraph/test-results/
-                 exit $UTR_RESULT
-    artifacts:
-        logs:
-            paths:
-              -  "**/test-results/**"
-ShaderGraph_OSX_Metal_playmode_il2cpp_2_gamma_2020.2:
-    name: ShaderGraph on OSX_Metal_playmode_il2cpp_2_gamma on version 2020.2
-    agent:
-        type: Unity::metal::macmini
-        image: slough-ops/macos-10.14-xcode:stable
-        flavor: m1.mac
-    variables:
-        UPM_REGISTRY: https://artifactory-slo.bf.unity3d.com/artifactory/api/npm/upm-candidates
-    commands:
-      -  curl -s https://artifactory.internal.unity3d.com/core-automation/tools/utr-standalone/utr --output TestProjects/ShaderGraph/utr
-      -  chmod +x TestProjects/ShaderGraph/utr
-      -  ssh -i ~/.ssh/id_rsa_macmini -o "StrictHostKeyChecking=no" bokken@$BOKKEN_DEVICE_IP "bash -lc 'pip3 install unity-downloader-cli --user --index-url https://artifactory.prd.it.unity3d.com/artifactory/api/pypi/pypi/simple --upgrade'"
-      -  scp -i ~/.ssh/id_rsa_macmini -o "StrictHostKeyChecking=no" -r $YAMATO_SOURCE_DIR bokken@$BOKKEN_DEVICE_IP:~/Graphics
-      -  scp -i ~/.ssh/id_rsa_macmini -o "StrictHostKeyChecking=no" ~/.ssh/id_rsa_macmini bokken@$BOKKEN_DEVICE_IP:~/.ssh/id_rsa_macmini
-      -  ssh -i ~/.ssh/id_rsa_macmini -o "StrictHostKeyChecking=no" bokken@$BOKKEN_DEVICE_IP '$(/usr/local/bin/python3 -m site --user-base)/bin/unity-downloader-cli -u 24a0f8b56f72092c87d71cefbe3c26d3d6f4f6e9 -c editor -c il2cpp  --wait --published-only'
-      -  |5-
-
-                 ssh -i ~/.ssh/id_rsa_macmini -o "StrictHostKeyChecking=no" bokken@$BOKKEN_DEVICE_IP "export UPM_REGISTRY=https://artifactory-slo.bf.unity3d.com/artifactory/api/npm/upm-candidates; echo \$UPM_REGISTRY; cd ~/Graphics/TestProjects/ShaderGraph && ~/Graphics/TestProjects/ShaderGraph/utr --suite=playmode --testproject=/Users/bokken/Graphics/TestProjects/ShaderGraph --editor-location=/Users/bokken/.Editor --artifacts_path=/Users/bokken/Graphics/TestProjects/ShaderGraph/test-results --extra-editor-arg="-scriptingbackend=il2cpp" --extra-editor-arg="-apicompatibilitylevel=NET_2_0" --extra-editor-arg="-colorspace=gamma"--reruncount=2 --timeout=1200"
-                 UTR_RESULT=$? 
-                 mkdir -p TestProjects/ShaderGraph/test-results/
-                 scp -i ~/.ssh/id_rsa_macmini -o "StrictHostKeyChecking=no" -r bokken@$BOKKEN_DEVICE_IP:/Users/bokken/Graphics/TestProjects/ShaderGraph/test-results/ TestProjects/ShaderGraph/test-results/
-                 exit $UTR_RESULT
-    artifacts:
-        logs:
-            paths:
-              -  "**/test-results/**"
-ShaderGraph_OSX_Metal_editmode_il2cpp_2_Linear_2020.2:
-    name: ShaderGraph on OSX_Metal_editmode_il2cpp_2_Linear on version 2020.2
-    agent:
-        type: Unity::metal::macmini
-        image: slough-ops/macos-10.14-xcode:stable
-        flavor: m1.mac
-    variables:
-        UPM_REGISTRY: https://artifactory-slo.bf.unity3d.com/artifactory/api/npm/upm-candidates
-    commands:
-      -  curl -s https://artifactory.internal.unity3d.com/core-automation/tools/utr-standalone/utr --output TestProjects/ShaderGraph/utr
-      -  chmod +x TestProjects/ShaderGraph/utr
-      -  ssh -i ~/.ssh/id_rsa_macmini -o "StrictHostKeyChecking=no" bokken@$BOKKEN_DEVICE_IP "bash -lc 'pip3 install unity-downloader-cli --user --index-url https://artifactory.prd.it.unity3d.com/artifactory/api/pypi/pypi/simple --upgrade'"
-      -  scp -i ~/.ssh/id_rsa_macmini -o "StrictHostKeyChecking=no" -r $YAMATO_SOURCE_DIR bokken@$BOKKEN_DEVICE_IP:~/Graphics
-      -  scp -i ~/.ssh/id_rsa_macmini -o "StrictHostKeyChecking=no" ~/.ssh/id_rsa_macmini bokken@$BOKKEN_DEVICE_IP:~/.ssh/id_rsa_macmini
-      -  ssh -i ~/.ssh/id_rsa_macmini -o "StrictHostKeyChecking=no" bokken@$BOKKEN_DEVICE_IP '$(/usr/local/bin/python3 -m site --user-base)/bin/unity-downloader-cli -u 24a0f8b56f72092c87d71cefbe3c26d3d6f4f6e9 -c editor -c il2cpp  --wait --published-only'
-      -  |5-
-
-                 ssh -i ~/.ssh/id_rsa_macmini -o "StrictHostKeyChecking=no" bokken@$BOKKEN_DEVICE_IP "export UPM_REGISTRY=https://artifactory-slo.bf.unity3d.com/artifactory/api/npm/upm-candidates; echo \$UPM_REGISTRY; cd ~/Graphics/TestProjects/ShaderGraph && ~/Graphics/TestProjects/ShaderGraph/utr --suite=editor --platform=editmode --testproject=/Users/bokken/Graphics/TestProjects/ShaderGraph --editor-location=/Users/bokken/.Editor --artifacts_path=/Users/bokken/Graphics/TestProjects/ShaderGraph/test-results --extra-editor-arg="-scriptingbackend=il2cpp" --extra-editor-arg="-apicompatibilitylevel=NET_2_0" --extra-editor-arg="-colorspace=Linear"--reruncount=2 --timeout=1200"
-                 UTR_RESULT=$? 
-                 mkdir -p TestProjects/ShaderGraph/test-results/
-                 scp -i ~/.ssh/id_rsa_macmini -o "StrictHostKeyChecking=no" -r bokken@$BOKKEN_DEVICE_IP:/Users/bokken/Graphics/TestProjects/ShaderGraph/test-results/ TestProjects/ShaderGraph/test-results/
-                 exit $UTR_RESULT
-    artifacts:
-        logs:
-            paths:
-              -  "**/test-results/**"
-ShaderGraph_OSX_Metal_editmode_il2cpp_2_gamma_2020.2:
-    name: ShaderGraph on OSX_Metal_editmode_il2cpp_2_gamma on version 2020.2
-    agent:
-        type: Unity::metal::macmini
-        image: slough-ops/macos-10.14-xcode:stable
-        flavor: m1.mac
-    variables:
-        UPM_REGISTRY: https://artifactory-slo.bf.unity3d.com/artifactory/api/npm/upm-candidates
-    commands:
-      -  curl -s https://artifactory.internal.unity3d.com/core-automation/tools/utr-standalone/utr --output TestProjects/ShaderGraph/utr
-      -  chmod +x TestProjects/ShaderGraph/utr
-      -  ssh -i ~/.ssh/id_rsa_macmini -o "StrictHostKeyChecking=no" bokken@$BOKKEN_DEVICE_IP "bash -lc 'pip3 install unity-downloader-cli --user --index-url https://artifactory.prd.it.unity3d.com/artifactory/api/pypi/pypi/simple --upgrade'"
-      -  scp -i ~/.ssh/id_rsa_macmini -o "StrictHostKeyChecking=no" -r $YAMATO_SOURCE_DIR bokken@$BOKKEN_DEVICE_IP:~/Graphics
-      -  scp -i ~/.ssh/id_rsa_macmini -o "StrictHostKeyChecking=no" ~/.ssh/id_rsa_macmini bokken@$BOKKEN_DEVICE_IP:~/.ssh/id_rsa_macmini
-      -  ssh -i ~/.ssh/id_rsa_macmini -o "StrictHostKeyChecking=no" bokken@$BOKKEN_DEVICE_IP '$(/usr/local/bin/python3 -m site --user-base)/bin/unity-downloader-cli -u 24a0f8b56f72092c87d71cefbe3c26d3d6f4f6e9 -c editor -c il2cpp  --wait --published-only'
-      -  |5-
-
-                 ssh -i ~/.ssh/id_rsa_macmini -o "StrictHostKeyChecking=no" bokken@$BOKKEN_DEVICE_IP "export UPM_REGISTRY=https://artifactory-slo.bf.unity3d.com/artifactory/api/npm/upm-candidates; echo \$UPM_REGISTRY; cd ~/Graphics/TestProjects/ShaderGraph && ~/Graphics/TestProjects/ShaderGraph/utr --suite=editor --platform=editmode --testproject=/Users/bokken/Graphics/TestProjects/ShaderGraph --editor-location=/Users/bokken/.Editor --artifacts_path=/Users/bokken/Graphics/TestProjects/ShaderGraph/test-results --extra-editor-arg="-scriptingbackend=il2cpp" --extra-editor-arg="-apicompatibilitylevel=NET_2_0" --extra-editor-arg="-colorspace=gamma"--reruncount=2 --timeout=1200"
-                 UTR_RESULT=$? 
-                 mkdir -p TestProjects/ShaderGraph/test-results/
-                 scp -i ~/.ssh/id_rsa_macmini -o "StrictHostKeyChecking=no" -r bokken@$BOKKEN_DEVICE_IP:/Users/bokken/Graphics/TestProjects/ShaderGraph/test-results/ TestProjects/ShaderGraph/test-results/
-                 exit $UTR_RESULT
-    artifacts:
-        logs:
-            paths:
-              -  "**/test-results/**"
-ShaderGraph_OSX_Metal_Standalone_il2cpp_4_Linear_2020.2:
-    name: ShaderGraph on OSX_Metal_Standalone_il2cpp_4_Linear on version 2020.2
-    agent:
-        type: Unity::metal::macmini
-        image: slough-ops/macos-10.14-xcode:stable
-        flavor: m1.mac
-    variables:
-        UPM_REGISTRY: https://artifactory-slo.bf.unity3d.com/artifactory/api/npm/upm-candidates
-    commands:
-      -  curl -s https://artifactory.internal.unity3d.com/core-automation/tools/utr-standalone/utr --output TestProjects/ShaderGraph/utr
-      -  chmod +x TestProjects/ShaderGraph/utr
-      -  ssh -i ~/.ssh/id_rsa_macmini -o "StrictHostKeyChecking=no" bokken@$BOKKEN_DEVICE_IP "bash -lc 'pip3 install unity-downloader-cli --user --index-url https://artifactory.prd.it.unity3d.com/artifactory/api/pypi/pypi/simple --upgrade'"
-      -  scp -i ~/.ssh/id_rsa_macmini -o "StrictHostKeyChecking=no" -r $YAMATO_SOURCE_DIR bokken@$BOKKEN_DEVICE_IP:~/Graphics
-      -  scp -i ~/.ssh/id_rsa_macmini -o "StrictHostKeyChecking=no" ~/.ssh/id_rsa_macmini bokken@$BOKKEN_DEVICE_IP:~/.ssh/id_rsa_macmini
-      -  ssh -i ~/.ssh/id_rsa_macmini -o "StrictHostKeyChecking=no" bokken@$BOKKEN_DEVICE_IP '$(/usr/local/bin/python3 -m site --user-base)/bin/unity-downloader-cli -u 24a0f8b56f72092c87d71cefbe3c26d3d6f4f6e9 -c editor -c il2cpp  --wait --published-only'
-      -  |5-
-
-                 ssh -i ~/.ssh/id_rsa_macmini -o "StrictHostKeyChecking=no" bokken@$BOKKEN_DEVICE_IP "export UPM_REGISTRY=https://artifactory-slo.bf.unity3d.com/artifactory/api/npm/upm-candidates; echo \$UPM_REGISTRY; cd ~/Graphics/TestProjects/ShaderGraph && ~/Graphics/TestProjects/ShaderGraph/utr --suite=playmode --platform=StandaloneOSX --artifacts_path=/Users/bokken/Graphics/TestProjects/ShaderGraph/test-results --testproject=/Users/bokken/Graphics/TestProjects/ShaderGraph --editor-location=/Users/bokken/.Editor --extra-editor-arg="-scriptingbackend=il2cpp" --extra-editor-arg="-apicompatibilitylevel=NET_4_6" --extra-editor-arg="-colorspace=Linear"--reruncount=2 --timeout=2400 --timeout=1200"
-                 UTR_RESULT=$? 
-                 mkdir -p TestProjects/ShaderGraph/test-results/
-                 scp -i ~/.ssh/id_rsa_macmini -o "StrictHostKeyChecking=no" -r bokken@$BOKKEN_DEVICE_IP:/Users/bokken/Graphics/TestProjects/ShaderGraph/test-results/ TestProjects/ShaderGraph/test-results/
-                 exit $UTR_RESULT
-    artifacts:
-        logs:
-            paths:
-              -  "**/test-results/**"
-ShaderGraph_OSX_Metal_Standalone_il2cpp_4_gamma_2020.2:
-    name: ShaderGraph on OSX_Metal_Standalone_il2cpp_4_gamma on version 2020.2
-    agent:
-        type: Unity::metal::macmini
-        image: slough-ops/macos-10.14-xcode:stable
-        flavor: m1.mac
-    variables:
-        UPM_REGISTRY: https://artifactory-slo.bf.unity3d.com/artifactory/api/npm/upm-candidates
-    commands:
-      -  curl -s https://artifactory.internal.unity3d.com/core-automation/tools/utr-standalone/utr --output TestProjects/ShaderGraph/utr
-      -  chmod +x TestProjects/ShaderGraph/utr
-      -  ssh -i ~/.ssh/id_rsa_macmini -o "StrictHostKeyChecking=no" bokken@$BOKKEN_DEVICE_IP "bash -lc 'pip3 install unity-downloader-cli --user --index-url https://artifactory.prd.it.unity3d.com/artifactory/api/pypi/pypi/simple --upgrade'"
-      -  scp -i ~/.ssh/id_rsa_macmini -o "StrictHostKeyChecking=no" -r $YAMATO_SOURCE_DIR bokken@$BOKKEN_DEVICE_IP:~/Graphics
-      -  scp -i ~/.ssh/id_rsa_macmini -o "StrictHostKeyChecking=no" ~/.ssh/id_rsa_macmini bokken@$BOKKEN_DEVICE_IP:~/.ssh/id_rsa_macmini
-      -  ssh -i ~/.ssh/id_rsa_macmini -o "StrictHostKeyChecking=no" bokken@$BOKKEN_DEVICE_IP '$(/usr/local/bin/python3 -m site --user-base)/bin/unity-downloader-cli -u 24a0f8b56f72092c87d71cefbe3c26d3d6f4f6e9 -c editor -c il2cpp  --wait --published-only'
-      -  |5-
-
-                 ssh -i ~/.ssh/id_rsa_macmini -o "StrictHostKeyChecking=no" bokken@$BOKKEN_DEVICE_IP "export UPM_REGISTRY=https://artifactory-slo.bf.unity3d.com/artifactory/api/npm/upm-candidates; echo \$UPM_REGISTRY; cd ~/Graphics/TestProjects/ShaderGraph && ~/Graphics/TestProjects/ShaderGraph/utr --suite=playmode --platform=StandaloneOSX --artifacts_path=/Users/bokken/Graphics/TestProjects/ShaderGraph/test-results --testproject=/Users/bokken/Graphics/TestProjects/ShaderGraph --editor-location=/Users/bokken/.Editor --extra-editor-arg="-scriptingbackend=il2cpp" --extra-editor-arg="-apicompatibilitylevel=NET_4_6" --extra-editor-arg="-colorspace=gamma"--reruncount=2 --timeout=2400 --timeout=1200"
-                 UTR_RESULT=$? 
-                 mkdir -p TestProjects/ShaderGraph/test-results/
-                 scp -i ~/.ssh/id_rsa_macmini -o "StrictHostKeyChecking=no" -r bokken@$BOKKEN_DEVICE_IP:/Users/bokken/Graphics/TestProjects/ShaderGraph/test-results/ TestProjects/ShaderGraph/test-results/
-                 exit $UTR_RESULT
-    artifacts:
-        logs:
-            paths:
-              -  "**/test-results/**"
-ShaderGraph_OSX_Metal_playmode_il2cpp_4_Linear_2020.2:
-    name: ShaderGraph on OSX_Metal_playmode_il2cpp_4_Linear on version 2020.2
-    agent:
-        type: Unity::metal::macmini
-        image: slough-ops/macos-10.14-xcode:stable
-        flavor: m1.mac
-    variables:
-        UPM_REGISTRY: https://artifactory-slo.bf.unity3d.com/artifactory/api/npm/upm-candidates
-    commands:
-      -  curl -s https://artifactory.internal.unity3d.com/core-automation/tools/utr-standalone/utr --output TestProjects/ShaderGraph/utr
-      -  chmod +x TestProjects/ShaderGraph/utr
-      -  ssh -i ~/.ssh/id_rsa_macmini -o "StrictHostKeyChecking=no" bokken@$BOKKEN_DEVICE_IP "bash -lc 'pip3 install unity-downloader-cli --user --index-url https://artifactory.prd.it.unity3d.com/artifactory/api/pypi/pypi/simple --upgrade'"
-      -  scp -i ~/.ssh/id_rsa_macmini -o "StrictHostKeyChecking=no" -r $YAMATO_SOURCE_DIR bokken@$BOKKEN_DEVICE_IP:~/Graphics
-      -  scp -i ~/.ssh/id_rsa_macmini -o "StrictHostKeyChecking=no" ~/.ssh/id_rsa_macmini bokken@$BOKKEN_DEVICE_IP:~/.ssh/id_rsa_macmini
-      -  ssh -i ~/.ssh/id_rsa_macmini -o "StrictHostKeyChecking=no" bokken@$BOKKEN_DEVICE_IP '$(/usr/local/bin/python3 -m site --user-base)/bin/unity-downloader-cli -u 24a0f8b56f72092c87d71cefbe3c26d3d6f4f6e9 -c editor -c il2cpp  --wait --published-only'
-      -  |5-
-
-                 ssh -i ~/.ssh/id_rsa_macmini -o "StrictHostKeyChecking=no" bokken@$BOKKEN_DEVICE_IP "export UPM_REGISTRY=https://artifactory-slo.bf.unity3d.com/artifactory/api/npm/upm-candidates; echo \$UPM_REGISTRY; cd ~/Graphics/TestProjects/ShaderGraph && ~/Graphics/TestProjects/ShaderGraph/utr --suite=playmode --testproject=/Users/bokken/Graphics/TestProjects/ShaderGraph --editor-location=/Users/bokken/.Editor --artifacts_path=/Users/bokken/Graphics/TestProjects/ShaderGraph/test-results --extra-editor-arg="-scriptingbackend=il2cpp" --extra-editor-arg="-apicompatibilitylevel=NET_4_6" --extra-editor-arg="-colorspace=Linear"--reruncount=2 --timeout=1200"
-                 UTR_RESULT=$? 
-                 mkdir -p TestProjects/ShaderGraph/test-results/
-                 scp -i ~/.ssh/id_rsa_macmini -o "StrictHostKeyChecking=no" -r bokken@$BOKKEN_DEVICE_IP:/Users/bokken/Graphics/TestProjects/ShaderGraph/test-results/ TestProjects/ShaderGraph/test-results/
-                 exit $UTR_RESULT
-    artifacts:
-        logs:
-            paths:
-              -  "**/test-results/**"
-ShaderGraph_OSX_Metal_playmode_il2cpp_4_gamma_2020.2:
-    name: ShaderGraph on OSX_Metal_playmode_il2cpp_4_gamma on version 2020.2
-    agent:
-        type: Unity::metal::macmini
-        image: slough-ops/macos-10.14-xcode:stable
-        flavor: m1.mac
-    variables:
-        UPM_REGISTRY: https://artifactory-slo.bf.unity3d.com/artifactory/api/npm/upm-candidates
-    commands:
-      -  curl -s https://artifactory.internal.unity3d.com/core-automation/tools/utr-standalone/utr --output TestProjects/ShaderGraph/utr
-      -  chmod +x TestProjects/ShaderGraph/utr
-      -  ssh -i ~/.ssh/id_rsa_macmini -o "StrictHostKeyChecking=no" bokken@$BOKKEN_DEVICE_IP "bash -lc 'pip3 install unity-downloader-cli --user --index-url https://artifactory.prd.it.unity3d.com/artifactory/api/pypi/pypi/simple --upgrade'"
-      -  scp -i ~/.ssh/id_rsa_macmini -o "StrictHostKeyChecking=no" -r $YAMATO_SOURCE_DIR bokken@$BOKKEN_DEVICE_IP:~/Graphics
-      -  scp -i ~/.ssh/id_rsa_macmini -o "StrictHostKeyChecking=no" ~/.ssh/id_rsa_macmini bokken@$BOKKEN_DEVICE_IP:~/.ssh/id_rsa_macmini
-      -  ssh -i ~/.ssh/id_rsa_macmini -o "StrictHostKeyChecking=no" bokken@$BOKKEN_DEVICE_IP '$(/usr/local/bin/python3 -m site --user-base)/bin/unity-downloader-cli -u 24a0f8b56f72092c87d71cefbe3c26d3d6f4f6e9 -c editor -c il2cpp  --wait --published-only'
-      -  |5-
-
-                 ssh -i ~/.ssh/id_rsa_macmini -o "StrictHostKeyChecking=no" bokken@$BOKKEN_DEVICE_IP "export UPM_REGISTRY=https://artifactory-slo.bf.unity3d.com/artifactory/api/npm/upm-candidates; echo \$UPM_REGISTRY; cd ~/Graphics/TestProjects/ShaderGraph && ~/Graphics/TestProjects/ShaderGraph/utr --suite=playmode --testproject=/Users/bokken/Graphics/TestProjects/ShaderGraph --editor-location=/Users/bokken/.Editor --artifacts_path=/Users/bokken/Graphics/TestProjects/ShaderGraph/test-results --extra-editor-arg="-scriptingbackend=il2cpp" --extra-editor-arg="-apicompatibilitylevel=NET_4_6" --extra-editor-arg="-colorspace=gamma"--reruncount=2 --timeout=1200"
-                 UTR_RESULT=$? 
-                 mkdir -p TestProjects/ShaderGraph/test-results/
-                 scp -i ~/.ssh/id_rsa_macmini -o "StrictHostKeyChecking=no" -r bokken@$BOKKEN_DEVICE_IP:/Users/bokken/Graphics/TestProjects/ShaderGraph/test-results/ TestProjects/ShaderGraph/test-results/
-                 exit $UTR_RESULT
-    artifacts:
-        logs:
-            paths:
-              -  "**/test-results/**"
-ShaderGraph_OSX_Metal_editmode_il2cpp_4_Linear_2020.2:
-    name: ShaderGraph on OSX_Metal_editmode_il2cpp_4_Linear on version 2020.2
-    agent:
-        type: Unity::metal::macmini
-        image: slough-ops/macos-10.14-xcode:stable
-        flavor: m1.mac
-    variables:
-        UPM_REGISTRY: https://artifactory-slo.bf.unity3d.com/artifactory/api/npm/upm-candidates
-    commands:
-      -  curl -s https://artifactory.internal.unity3d.com/core-automation/tools/utr-standalone/utr --output TestProjects/ShaderGraph/utr
-      -  chmod +x TestProjects/ShaderGraph/utr
-      -  ssh -i ~/.ssh/id_rsa_macmini -o "StrictHostKeyChecking=no" bokken@$BOKKEN_DEVICE_IP "bash -lc 'pip3 install unity-downloader-cli --user --index-url https://artifactory.prd.it.unity3d.com/artifactory/api/pypi/pypi/simple --upgrade'"
-      -  scp -i ~/.ssh/id_rsa_macmini -o "StrictHostKeyChecking=no" -r $YAMATO_SOURCE_DIR bokken@$BOKKEN_DEVICE_IP:~/Graphics
-      -  scp -i ~/.ssh/id_rsa_macmini -o "StrictHostKeyChecking=no" ~/.ssh/id_rsa_macmini bokken@$BOKKEN_DEVICE_IP:~/.ssh/id_rsa_macmini
-      -  ssh -i ~/.ssh/id_rsa_macmini -o "StrictHostKeyChecking=no" bokken@$BOKKEN_DEVICE_IP '$(/usr/local/bin/python3 -m site --user-base)/bin/unity-downloader-cli -u 24a0f8b56f72092c87d71cefbe3c26d3d6f4f6e9 -c editor -c il2cpp  --wait --published-only'
-      -  |5-
-
-                 ssh -i ~/.ssh/id_rsa_macmini -o "StrictHostKeyChecking=no" bokken@$BOKKEN_DEVICE_IP "export UPM_REGISTRY=https://artifactory-slo.bf.unity3d.com/artifactory/api/npm/upm-candidates; echo \$UPM_REGISTRY; cd ~/Graphics/TestProjects/ShaderGraph && ~/Graphics/TestProjects/ShaderGraph/utr --suite=editor --platform=editmode --testproject=/Users/bokken/Graphics/TestProjects/ShaderGraph --editor-location=/Users/bokken/.Editor --artifacts_path=/Users/bokken/Graphics/TestProjects/ShaderGraph/test-results --extra-editor-arg="-scriptingbackend=il2cpp" --extra-editor-arg="-apicompatibilitylevel=NET_4_6" --extra-editor-arg="-colorspace=Linear"--reruncount=2 --timeout=1200"
-                 UTR_RESULT=$? 
-                 mkdir -p TestProjects/ShaderGraph/test-results/
-                 scp -i ~/.ssh/id_rsa_macmini -o "StrictHostKeyChecking=no" -r bokken@$BOKKEN_DEVICE_IP:/Users/bokken/Graphics/TestProjects/ShaderGraph/test-results/ TestProjects/ShaderGraph/test-results/
-                 exit $UTR_RESULT
-    artifacts:
-        logs:
-            paths:
-              -  "**/test-results/**"
-ShaderGraph_OSX_Metal_editmode_il2cpp_4_gamma_2020.2:
-    name: ShaderGraph on OSX_Metal_editmode_il2cpp_4_gamma on version 2020.2
-    agent:
-        type: Unity::metal::macmini
-        image: slough-ops/macos-10.14-xcode:stable
-        flavor: m1.mac
-    variables:
-        UPM_REGISTRY: https://artifactory-slo.bf.unity3d.com/artifactory/api/npm/upm-candidates
-    commands:
-      -  curl -s https://artifactory.internal.unity3d.com/core-automation/tools/utr-standalone/utr --output TestProjects/ShaderGraph/utr
-      -  chmod +x TestProjects/ShaderGraph/utr
-      -  ssh -i ~/.ssh/id_rsa_macmini -o "StrictHostKeyChecking=no" bokken@$BOKKEN_DEVICE_IP "bash -lc 'pip3 install unity-downloader-cli --user --index-url https://artifactory.prd.it.unity3d.com/artifactory/api/pypi/pypi/simple --upgrade'"
-      -  scp -i ~/.ssh/id_rsa_macmini -o "StrictHostKeyChecking=no" -r $YAMATO_SOURCE_DIR bokken@$BOKKEN_DEVICE_IP:~/Graphics
-      -  scp -i ~/.ssh/id_rsa_macmini -o "StrictHostKeyChecking=no" ~/.ssh/id_rsa_macmini bokken@$BOKKEN_DEVICE_IP:~/.ssh/id_rsa_macmini
-      -  ssh -i ~/.ssh/id_rsa_macmini -o "StrictHostKeyChecking=no" bokken@$BOKKEN_DEVICE_IP '$(/usr/local/bin/python3 -m site --user-base)/bin/unity-downloader-cli -u 24a0f8b56f72092c87d71cefbe3c26d3d6f4f6e9 -c editor -c il2cpp  --wait --published-only'
-      -  |5-
-
-                 ssh -i ~/.ssh/id_rsa_macmini -o "StrictHostKeyChecking=no" bokken@$BOKKEN_DEVICE_IP "export UPM_REGISTRY=https://artifactory-slo.bf.unity3d.com/artifactory/api/npm/upm-candidates; echo \$UPM_REGISTRY; cd ~/Graphics/TestProjects/ShaderGraph && ~/Graphics/TestProjects/ShaderGraph/utr --suite=editor --platform=editmode --testproject=/Users/bokken/Graphics/TestProjects/ShaderGraph --editor-location=/Users/bokken/.Editor --artifacts_path=/Users/bokken/Graphics/TestProjects/ShaderGraph/test-results --extra-editor-arg="-scriptingbackend=il2cpp" --extra-editor-arg="-apicompatibilitylevel=NET_4_6" --extra-editor-arg="-colorspace=gamma"--reruncount=2 --timeout=1200"
-                 UTR_RESULT=$? 
-                 mkdir -p TestProjects/ShaderGraph/test-results/
-                 scp -i ~/.ssh/id_rsa_macmini -o "StrictHostKeyChecking=no" -r bokken@$BOKKEN_DEVICE_IP:/Users/bokken/Graphics/TestProjects/ShaderGraph/test-results/ TestProjects/ShaderGraph/test-results/
-                 exit $UTR_RESULT
-    artifacts:
-        logs:
-            paths:
-              -  "**/test-results/**"
-ShaderGraph_OSX_Metal_Standalone_mono_Linear_2020.2:
-    name: ShaderGraph on OSX_Metal_Standalone_mono_Linear on version 2020.2
-    agent:
-        type: Unity::metal::macmini
-        image: slough-ops/macos-10.14-xcode:stable
-        flavor: m1.mac
-    variables:
-        UPM_REGISTRY: https://artifactory-slo.bf.unity3d.com/artifactory/api/npm/upm-candidates
-    commands:
-      -  curl -s https://artifactory.internal.unity3d.com/core-automation/tools/utr-standalone/utr --output TestProjects/ShaderGraph/utr
-      -  chmod +x TestProjects/ShaderGraph/utr
-      -  ssh -i ~/.ssh/id_rsa_macmini -o "StrictHostKeyChecking=no" bokken@$BOKKEN_DEVICE_IP "bash -lc 'pip3 install unity-downloader-cli --user --index-url https://artifactory.prd.it.unity3d.com/artifactory/api/pypi/pypi/simple --upgrade'"
-      -  scp -i ~/.ssh/id_rsa_macmini -o "StrictHostKeyChecking=no" -r $YAMATO_SOURCE_DIR bokken@$BOKKEN_DEVICE_IP:~/Graphics
-      -  scp -i ~/.ssh/id_rsa_macmini -o "StrictHostKeyChecking=no" ~/.ssh/id_rsa_macmini bokken@$BOKKEN_DEVICE_IP:~/.ssh/id_rsa_macmini
-      -  ssh -i ~/.ssh/id_rsa_macmini -o "StrictHostKeyChecking=no" bokken@$BOKKEN_DEVICE_IP '$(/usr/local/bin/python3 -m site --user-base)/bin/unity-downloader-cli -u 24a0f8b56f72092c87d71cefbe3c26d3d6f4f6e9 -c editor -c il2cpp  --wait --published-only'
-      -  |5-
-
-                 ssh -i ~/.ssh/id_rsa_macmini -o "StrictHostKeyChecking=no" bokken@$BOKKEN_DEVICE_IP "export UPM_REGISTRY=https://artifactory-slo.bf.unity3d.com/artifactory/api/npm/upm-candidates; echo \$UPM_REGISTRY; cd ~/Graphics/TestProjects/ShaderGraph && ~/Graphics/TestProjects/ShaderGraph/utr --suite=playmode --platform=StandaloneOSX --artifacts_path=/Users/bokken/Graphics/TestProjects/ShaderGraph/test-results --testproject=/Users/bokken/Graphics/TestProjects/ShaderGraph --editor-location=/Users/bokken/.Editor --extra-editor-arg="-scriptingbackend=mono" --extra-editor-arg="-apicompatibilitylevel=NET_2_0" --extra-editor-arg="-colorspace=Linear"--reruncount=2 --timeout=2400 --timeout=1200"
-                 UTR_RESULT=$? 
-                 mkdir -p TestProjects/ShaderGraph/test-results/
-                 scp -i ~/.ssh/id_rsa_macmini -o "StrictHostKeyChecking=no" -r bokken@$BOKKEN_DEVICE_IP:/Users/bokken/Graphics/TestProjects/ShaderGraph/test-results/ TestProjects/ShaderGraph/test-results/
-                 exit $UTR_RESULT
-    artifacts:
-        logs:
-            paths:
-              -  "**/test-results/**"
-ShaderGraph_OSX_Metal_Standalone_mono_gamma_2020.2:
-    name: ShaderGraph on OSX_Metal_Standalone_mono_gamma on version 2020.2
-    agent:
-        type: Unity::metal::macmini
-        image: slough-ops/macos-10.14-xcode:stable
-        flavor: m1.mac
-    variables:
-        UPM_REGISTRY: https://artifactory-slo.bf.unity3d.com/artifactory/api/npm/upm-candidates
-    commands:
-      -  curl -s https://artifactory.internal.unity3d.com/core-automation/tools/utr-standalone/utr --output TestProjects/ShaderGraph/utr
-      -  chmod +x TestProjects/ShaderGraph/utr
-      -  ssh -i ~/.ssh/id_rsa_macmini -o "StrictHostKeyChecking=no" bokken@$BOKKEN_DEVICE_IP "bash -lc 'pip3 install unity-downloader-cli --user --index-url https://artifactory.prd.it.unity3d.com/artifactory/api/pypi/pypi/simple --upgrade'"
-      -  scp -i ~/.ssh/id_rsa_macmini -o "StrictHostKeyChecking=no" -r $YAMATO_SOURCE_DIR bokken@$BOKKEN_DEVICE_IP:~/Graphics
-      -  scp -i ~/.ssh/id_rsa_macmini -o "StrictHostKeyChecking=no" ~/.ssh/id_rsa_macmini bokken@$BOKKEN_DEVICE_IP:~/.ssh/id_rsa_macmini
-      -  ssh -i ~/.ssh/id_rsa_macmini -o "StrictHostKeyChecking=no" bokken@$BOKKEN_DEVICE_IP '$(/usr/local/bin/python3 -m site --user-base)/bin/unity-downloader-cli -u 24a0f8b56f72092c87d71cefbe3c26d3d6f4f6e9 -c editor -c il2cpp  --wait --published-only'
-      -  |5-
-
-                 ssh -i ~/.ssh/id_rsa_macmini -o "StrictHostKeyChecking=no" bokken@$BOKKEN_DEVICE_IP "export UPM_REGISTRY=https://artifactory-slo.bf.unity3d.com/artifactory/api/npm/upm-candidates; echo \$UPM_REGISTRY; cd ~/Graphics/TestProjects/ShaderGraph && ~/Graphics/TestProjects/ShaderGraph/utr --suite=playmode --platform=StandaloneOSX --artifacts_path=/Users/bokken/Graphics/TestProjects/ShaderGraph/test-results --testproject=/Users/bokken/Graphics/TestProjects/ShaderGraph --editor-location=/Users/bokken/.Editor --extra-editor-arg="-scriptingbackend=mono" --extra-editor-arg="-apicompatibilitylevel=NET_2_0" --extra-editor-arg="-colorspace=gamma"--reruncount=2 --timeout=2400 --timeout=1200"
-                 UTR_RESULT=$? 
-                 mkdir -p TestProjects/ShaderGraph/test-results/
-                 scp -i ~/.ssh/id_rsa_macmini -o "StrictHostKeyChecking=no" -r bokken@$BOKKEN_DEVICE_IP:/Users/bokken/Graphics/TestProjects/ShaderGraph/test-results/ TestProjects/ShaderGraph/test-results/
-                 exit $UTR_RESULT
-    artifacts:
-        logs:
-            paths:
-              -  "**/test-results/**"
-ShaderGraph_OSX_Metal_playmode_mono_Linear_2020.2:
-    name: ShaderGraph on OSX_Metal_playmode_mono_Linear on version 2020.2
-    agent:
-        type: Unity::metal::macmini
-        image: slough-ops/macos-10.14-xcode:stable
-        flavor: m1.mac
-    variables:
-        UPM_REGISTRY: https://artifactory-slo.bf.unity3d.com/artifactory/api/npm/upm-candidates
-    commands:
-      -  curl -s https://artifactory.internal.unity3d.com/core-automation/tools/utr-standalone/utr --output TestProjects/ShaderGraph/utr
-      -  chmod +x TestProjects/ShaderGraph/utr
-      -  ssh -i ~/.ssh/id_rsa_macmini -o "StrictHostKeyChecking=no" bokken@$BOKKEN_DEVICE_IP "bash -lc 'pip3 install unity-downloader-cli --user --index-url https://artifactory.prd.it.unity3d.com/artifactory/api/pypi/pypi/simple --upgrade'"
-      -  scp -i ~/.ssh/id_rsa_macmini -o "StrictHostKeyChecking=no" -r $YAMATO_SOURCE_DIR bokken@$BOKKEN_DEVICE_IP:~/Graphics
-      -  scp -i ~/.ssh/id_rsa_macmini -o "StrictHostKeyChecking=no" ~/.ssh/id_rsa_macmini bokken@$BOKKEN_DEVICE_IP:~/.ssh/id_rsa_macmini
-      -  ssh -i ~/.ssh/id_rsa_macmini -o "StrictHostKeyChecking=no" bokken@$BOKKEN_DEVICE_IP '$(/usr/local/bin/python3 -m site --user-base)/bin/unity-downloader-cli -u 24a0f8b56f72092c87d71cefbe3c26d3d6f4f6e9 -c editor -c il2cpp  --wait --published-only'
-      -  |5-
-
-                 ssh -i ~/.ssh/id_rsa_macmini -o "StrictHostKeyChecking=no" bokken@$BOKKEN_DEVICE_IP "export UPM_REGISTRY=https://artifactory-slo.bf.unity3d.com/artifactory/api/npm/upm-candidates; echo \$UPM_REGISTRY; cd ~/Graphics/TestProjects/ShaderGraph && ~/Graphics/TestProjects/ShaderGraph/utr --suite=playmode --testproject=/Users/bokken/Graphics/TestProjects/ShaderGraph --editor-location=/Users/bokken/.Editor --artifacts_path=/Users/bokken/Graphics/TestProjects/ShaderGraph/test-results --extra-editor-arg="-scriptingbackend=mono" --extra-editor-arg="-apicompatibilitylevel=NET_2_0" --extra-editor-arg="-colorspace=Linear"--reruncount=2 --timeout=1200"
-                 UTR_RESULT=$? 
-                 mkdir -p TestProjects/ShaderGraph/test-results/
-                 scp -i ~/.ssh/id_rsa_macmini -o "StrictHostKeyChecking=no" -r bokken@$BOKKEN_DEVICE_IP:/Users/bokken/Graphics/TestProjects/ShaderGraph/test-results/ TestProjects/ShaderGraph/test-results/
-                 exit $UTR_RESULT
-    artifacts:
-        logs:
-            paths:
-              -  "**/test-results/**"
-ShaderGraph_OSX_Metal_playmode_mono_gamma_2020.2:
-    name: ShaderGraph on OSX_Metal_playmode_mono_gamma on version 2020.2
-    agent:
-        type: Unity::metal::macmini
-        image: slough-ops/macos-10.14-xcode:stable
-        flavor: m1.mac
-    variables:
-        UPM_REGISTRY: https://artifactory-slo.bf.unity3d.com/artifactory/api/npm/upm-candidates
-    commands:
-      -  curl -s https://artifactory.internal.unity3d.com/core-automation/tools/utr-standalone/utr --output TestProjects/ShaderGraph/utr
-      -  chmod +x TestProjects/ShaderGraph/utr
-      -  ssh -i ~/.ssh/id_rsa_macmini -o "StrictHostKeyChecking=no" bokken@$BOKKEN_DEVICE_IP "bash -lc 'pip3 install unity-downloader-cli --user --index-url https://artifactory.prd.it.unity3d.com/artifactory/api/pypi/pypi/simple --upgrade'"
-      -  scp -i ~/.ssh/id_rsa_macmini -o "StrictHostKeyChecking=no" -r $YAMATO_SOURCE_DIR bokken@$BOKKEN_DEVICE_IP:~/Graphics
-      -  scp -i ~/.ssh/id_rsa_macmini -o "StrictHostKeyChecking=no" ~/.ssh/id_rsa_macmini bokken@$BOKKEN_DEVICE_IP:~/.ssh/id_rsa_macmini
-      -  ssh -i ~/.ssh/id_rsa_macmini -o "StrictHostKeyChecking=no" bokken@$BOKKEN_DEVICE_IP '$(/usr/local/bin/python3 -m site --user-base)/bin/unity-downloader-cli -u 24a0f8b56f72092c87d71cefbe3c26d3d6f4f6e9 -c editor -c il2cpp  --wait --published-only'
-      -  |5-
-
-                 ssh -i ~/.ssh/id_rsa_macmini -o "StrictHostKeyChecking=no" bokken@$BOKKEN_DEVICE_IP "export UPM_REGISTRY=https://artifactory-slo.bf.unity3d.com/artifactory/api/npm/upm-candidates; echo \$UPM_REGISTRY; cd ~/Graphics/TestProjects/ShaderGraph && ~/Graphics/TestProjects/ShaderGraph/utr --suite=playmode --testproject=/Users/bokken/Graphics/TestProjects/ShaderGraph --editor-location=/Users/bokken/.Editor --artifacts_path=/Users/bokken/Graphics/TestProjects/ShaderGraph/test-results --extra-editor-arg="-scriptingbackend=mono" --extra-editor-arg="-apicompatibilitylevel=NET_2_0" --extra-editor-arg="-colorspace=gamma"--reruncount=2 --timeout=1200"
-                 UTR_RESULT=$? 
-                 mkdir -p TestProjects/ShaderGraph/test-results/
-                 scp -i ~/.ssh/id_rsa_macmini -o "StrictHostKeyChecking=no" -r bokken@$BOKKEN_DEVICE_IP:/Users/bokken/Graphics/TestProjects/ShaderGraph/test-results/ TestProjects/ShaderGraph/test-results/
-                 exit $UTR_RESULT
-    artifacts:
-        logs:
-            paths:
-              -  "**/test-results/**"
-ShaderGraph_OSX_Metal_editmode_mono_Linear_2020.2:
-    name: ShaderGraph on OSX_Metal_editmode_mono_Linear on version 2020.2
-    agent:
-        type: Unity::metal::macmini
-        image: slough-ops/macos-10.14-xcode:stable
-        flavor: m1.mac
-    variables:
-        UPM_REGISTRY: https://artifactory-slo.bf.unity3d.com/artifactory/api/npm/upm-candidates
-    commands:
-      -  curl -s https://artifactory.internal.unity3d.com/core-automation/tools/utr-standalone/utr --output TestProjects/ShaderGraph/utr
-      -  chmod +x TestProjects/ShaderGraph/utr
-      -  ssh -i ~/.ssh/id_rsa_macmini -o "StrictHostKeyChecking=no" bokken@$BOKKEN_DEVICE_IP "bash -lc 'pip3 install unity-downloader-cli --user --index-url https://artifactory.prd.it.unity3d.com/artifactory/api/pypi/pypi/simple --upgrade'"
-      -  scp -i ~/.ssh/id_rsa_macmini -o "StrictHostKeyChecking=no" -r $YAMATO_SOURCE_DIR bokken@$BOKKEN_DEVICE_IP:~/Graphics
-      -  scp -i ~/.ssh/id_rsa_macmini -o "StrictHostKeyChecking=no" ~/.ssh/id_rsa_macmini bokken@$BOKKEN_DEVICE_IP:~/.ssh/id_rsa_macmini
-      -  ssh -i ~/.ssh/id_rsa_macmini -o "StrictHostKeyChecking=no" bokken@$BOKKEN_DEVICE_IP '$(/usr/local/bin/python3 -m site --user-base)/bin/unity-downloader-cli -u 24a0f8b56f72092c87d71cefbe3c26d3d6f4f6e9 -c editor -c il2cpp  --wait --published-only'
-      -  |5-
-
-                 ssh -i ~/.ssh/id_rsa_macmini -o "StrictHostKeyChecking=no" bokken@$BOKKEN_DEVICE_IP "export UPM_REGISTRY=https://artifactory-slo.bf.unity3d.com/artifactory/api/npm/upm-candidates; echo \$UPM_REGISTRY; cd ~/Graphics/TestProjects/ShaderGraph && ~/Graphics/TestProjects/ShaderGraph/utr --suite=editor --platform=editmode --testproject=/Users/bokken/Graphics/TestProjects/ShaderGraph --editor-location=/Users/bokken/.Editor --artifacts_path=/Users/bokken/Graphics/TestProjects/ShaderGraph/test-results --extra-editor-arg="-scriptingbackend=mono" --extra-editor-arg="-apicompatibilitylevel=NET_2_0" --extra-editor-arg="-colorspace=Linear"--reruncount=2 --timeout=1200"
-                 UTR_RESULT=$? 
-                 mkdir -p TestProjects/ShaderGraph/test-results/
-                 scp -i ~/.ssh/id_rsa_macmini -o "StrictHostKeyChecking=no" -r bokken@$BOKKEN_DEVICE_IP:/Users/bokken/Graphics/TestProjects/ShaderGraph/test-results/ TestProjects/ShaderGraph/test-results/
-                 exit $UTR_RESULT
-    artifacts:
-        logs:
-            paths:
-              -  "**/test-results/**"
-ShaderGraph_OSX_Metal_editmode_mono_gamma_2020.2:
-    name: ShaderGraph on OSX_Metal_editmode_mono_gamma on version 2020.2
-=======
+                 UTR_RESULT=$? 
+                 mkdir -p TestProjects/ShaderGraph/test-results/
+                 scp -i ~/.ssh/id_rsa_macmini -o "StrictHostKeyChecking=no" -r bokken@$BOKKEN_DEVICE_IP:/Users/bokken/Graphics/TestProjects/ShaderGraph/test-results/ TestProjects/ShaderGraph/test-results/
+                 exit $UTR_RESULT
+    artifacts:
+        logs:
+            paths:
+              -  "**/test-results/**"
+              -  "TestProjects/ShaderGraph/Logs/*.log"
+ShaderGraph_OSX_Metal_editmode_mono_2_Linear_trunk:
+    name: ShaderGraph on OSX_Metal_editmode_mono_2_Linear on version trunk
+    agent:
+        type: Unity::metal::macmini
+        image: slough-ops/macos-10.14-xcode:stable
+        flavor: m1.mac
+    variables:
+        UPM_REGISTRY: https://artifactory-slo.bf.unity3d.com/artifactory/api/npm/upm-candidates
+    commands:
+      -  curl -s https://artifactory.internal.unity3d.com/core-automation/tools/utr-standalone/utr --output TestProjects/ShaderGraph/utr
+      -  chmod +x TestProjects/ShaderGraph/utr
+      -  ssh -i ~/.ssh/id_rsa_macmini -o "StrictHostKeyChecking=no" bokken@$BOKKEN_DEVICE_IP "bash -lc 'pip3 install unity-downloader-cli --user --index-url https://artifactory.prd.it.unity3d.com/artifactory/api/pypi/pypi/simple --upgrade'"
+      -  scp -i ~/.ssh/id_rsa_macmini -o "StrictHostKeyChecking=no" -r $YAMATO_SOURCE_DIR bokken@$BOKKEN_DEVICE_IP:~/Graphics
+      -  scp -i ~/.ssh/id_rsa_macmini -o "StrictHostKeyChecking=no" ~/.ssh/id_rsa_macmini bokken@$BOKKEN_DEVICE_IP:~/.ssh/id_rsa_macmini
+      -  ssh -i ~/.ssh/id_rsa_macmini -o "StrictHostKeyChecking=no" bokken@$BOKKEN_DEVICE_IP '$(/usr/local/bin/python3 -m site --user-base)/bin/unity-downloader-cli -u 5181ec54d595526303eb2714f480cbc3ee1911bd -c editor -c il2cpp  --wait --published-only'
+      -  |5-
+
+                 ssh -i ~/.ssh/id_rsa_macmini -o "StrictHostKeyChecking=no" bokken@$BOKKEN_DEVICE_IP "export UPM_REGISTRY=https://artifactory-slo.bf.unity3d.com/artifactory/api/npm/upm-candidates; echo \$UPM_REGISTRY; cd ~/Graphics/TestProjects/ShaderGraph && ~/Graphics/TestProjects/ShaderGraph/utr --suite=editor --platform=editmode --testproject=/Users/bokken/Graphics/TestProjects/ShaderGraph --editor-location=/Users/bokken/.Editor --artifacts_path=/Users/bokken/Graphics/TestProjects/ShaderGraph/test-results --extra-editor-arg="-scriptingbackend=mono" --extra-editor-arg="-apicompatibilitylevel=NET_2_0" --extra-editor-arg="-colorspace=Linear" --reruncount=2"
+                 UTR_RESULT=$? 
+                 mkdir -p TestProjects/ShaderGraph/test-results/
+                 scp -i ~/.ssh/id_rsa_macmini -o "StrictHostKeyChecking=no" -r bokken@$BOKKEN_DEVICE_IP:/Users/bokken/Graphics/TestProjects/ShaderGraph/test-results/ TestProjects/ShaderGraph/test-results/
+                 exit $UTR_RESULT
+    artifacts:
+        logs:
+            paths:
+              -  "**/test-results/**"
               -  "TestProjects/ShaderGraph/Logs/*.log"
 ShaderGraph_OSX_Metal_Standalone_mono_2_Linear_2020.2:
     name: ShaderGraph on OSX_Metal_Standalone_mono_2_Linear on version 2020.2
->>>>>>> 9cb3a4a1
     agent:
         type: Unity::metal::macmini
         image: slough-ops/macos-10.14-xcode:stable
@@ -955,18 +101,72 @@
       -  ssh -i ~/.ssh/id_rsa_macmini -o "StrictHostKeyChecking=no" bokken@$BOKKEN_DEVICE_IP '$(/usr/local/bin/python3 -m site --user-base)/bin/unity-downloader-cli -u 1b1252580c6429d4be5b5e88fafea90645240c65 -c editor -c il2cpp  --wait --published-only'
       -  |5-
 
-<<<<<<< HEAD
-                 ssh -i ~/.ssh/id_rsa_macmini -o "StrictHostKeyChecking=no" bokken@$BOKKEN_DEVICE_IP "export UPM_REGISTRY=https://artifactory-slo.bf.unity3d.com/artifactory/api/npm/upm-candidates; echo \$UPM_REGISTRY; cd ~/Graphics/TestProjects/ShaderGraph && ~/Graphics/TestProjects/ShaderGraph/utr --suite=editor --platform=editmode --testproject=/Users/bokken/Graphics/TestProjects/ShaderGraph --editor-location=/Users/bokken/.Editor --artifacts_path=/Users/bokken/Graphics/TestProjects/ShaderGraph/test-results --extra-editor-arg="-scriptingbackend=mono" --extra-editor-arg="-apicompatibilitylevel=NET_2_0" --extra-editor-arg="-colorspace=gamma"--reruncount=2 --timeout=1200"
-                 UTR_RESULT=$? 
-                 mkdir -p TestProjects/ShaderGraph/test-results/
-                 scp -i ~/.ssh/id_rsa_macmini -o "StrictHostKeyChecking=no" -r bokken@$BOKKEN_DEVICE_IP:/Users/bokken/Graphics/TestProjects/ShaderGraph/test-results/ TestProjects/ShaderGraph/test-results/
-                 exit $UTR_RESULT
-    artifacts:
-        logs:
-            paths:
-              -  "**/test-results/**"
-ShaderGraph_OSX_Metal_Standalone_il2cpp_2_Linear_CUSTOM-REVISION:
-    name: ShaderGraph on OSX_Metal_Standalone_il2cpp_2_Linear on version CUSTOM-REVISION
+                 ssh -i ~/.ssh/id_rsa_macmini -o "StrictHostKeyChecking=no" bokken@$BOKKEN_DEVICE_IP "export UPM_REGISTRY=https://artifactory-slo.bf.unity3d.com/artifactory/api/npm/upm-candidates; echo \$UPM_REGISTRY; cd ~/Graphics/TestProjects/ShaderGraph && ~/Graphics/TestProjects/ShaderGraph/utr --suite=playmode --platform=StandaloneOSX --artifacts_path=/Users/bokken/Graphics/TestProjects/ShaderGraph/test-results --testproject=/Users/bokken/Graphics/TestProjects/ShaderGraph --editor-location=/Users/bokken/.Editor --extra-editor-arg="-scriptingbackend=mono" --extra-editor-arg="-apicompatibilitylevel=NET_2_0" --extra-editor-arg="-colorspace=Linear" --reruncount=2 --timeout=2400 --timeout=1200"
+                 UTR_RESULT=$? 
+                 mkdir -p TestProjects/ShaderGraph/test-results/
+                 scp -i ~/.ssh/id_rsa_macmini -o "StrictHostKeyChecking=no" -r bokken@$BOKKEN_DEVICE_IP:/Users/bokken/Graphics/TestProjects/ShaderGraph/test-results/ TestProjects/ShaderGraph/test-results/
+                 exit $UTR_RESULT
+    artifacts:
+        logs:
+            paths:
+              -  "**/test-results/**"
+              -  "TestProjects/ShaderGraph/Logs/*.log"
+ShaderGraph_OSX_Metal_playmode_mono_2_Linear_2020.2:
+    name: ShaderGraph on OSX_Metal_playmode_mono_2_Linear on version 2020.2
+    agent:
+        type: Unity::metal::macmini
+        image: slough-ops/macos-10.14-xcode:stable
+        flavor: m1.mac
+    variables:
+        UPM_REGISTRY: https://artifactory-slo.bf.unity3d.com/artifactory/api/npm/upm-candidates
+    commands:
+      -  curl -s https://artifactory.internal.unity3d.com/core-automation/tools/utr-standalone/utr --output TestProjects/ShaderGraph/utr
+      -  chmod +x TestProjects/ShaderGraph/utr
+      -  ssh -i ~/.ssh/id_rsa_macmini -o "StrictHostKeyChecking=no" bokken@$BOKKEN_DEVICE_IP "bash -lc 'pip3 install unity-downloader-cli --user --index-url https://artifactory.prd.it.unity3d.com/artifactory/api/pypi/pypi/simple --upgrade'"
+      -  scp -i ~/.ssh/id_rsa_macmini -o "StrictHostKeyChecking=no" -r $YAMATO_SOURCE_DIR bokken@$BOKKEN_DEVICE_IP:~/Graphics
+      -  scp -i ~/.ssh/id_rsa_macmini -o "StrictHostKeyChecking=no" ~/.ssh/id_rsa_macmini bokken@$BOKKEN_DEVICE_IP:~/.ssh/id_rsa_macmini
+      -  ssh -i ~/.ssh/id_rsa_macmini -o "StrictHostKeyChecking=no" bokken@$BOKKEN_DEVICE_IP '$(/usr/local/bin/python3 -m site --user-base)/bin/unity-downloader-cli -u 1b1252580c6429d4be5b5e88fafea90645240c65 -c editor -c il2cpp  --wait --published-only'
+      -  |5-
+
+                 ssh -i ~/.ssh/id_rsa_macmini -o "StrictHostKeyChecking=no" bokken@$BOKKEN_DEVICE_IP "export UPM_REGISTRY=https://artifactory-slo.bf.unity3d.com/artifactory/api/npm/upm-candidates; echo \$UPM_REGISTRY; cd ~/Graphics/TestProjects/ShaderGraph && ~/Graphics/TestProjects/ShaderGraph/utr --suite=playmode --testproject=/Users/bokken/Graphics/TestProjects/ShaderGraph --editor-location=/Users/bokken/.Editor --artifacts_path=/Users/bokken/Graphics/TestProjects/ShaderGraph/test-results --extra-editor-arg="-scriptingbackend=mono" --extra-editor-arg="-apicompatibilitylevel=NET_2_0" --extra-editor-arg="-colorspace=Linear" --reruncount=2"
+                 UTR_RESULT=$? 
+                 mkdir -p TestProjects/ShaderGraph/test-results/
+                 scp -i ~/.ssh/id_rsa_macmini -o "StrictHostKeyChecking=no" -r bokken@$BOKKEN_DEVICE_IP:/Users/bokken/Graphics/TestProjects/ShaderGraph/test-results/ TestProjects/ShaderGraph/test-results/
+                 exit $UTR_RESULT
+    artifacts:
+        logs:
+            paths:
+              -  "**/test-results/**"
+              -  "TestProjects/ShaderGraph/Logs/*.log"
+ShaderGraph_OSX_Metal_editmode_mono_2_Linear_2020.2:
+    name: ShaderGraph on OSX_Metal_editmode_mono_2_Linear on version 2020.2
+    agent:
+        type: Unity::metal::macmini
+        image: slough-ops/macos-10.14-xcode:stable
+        flavor: m1.mac
+    variables:
+        UPM_REGISTRY: https://artifactory-slo.bf.unity3d.com/artifactory/api/npm/upm-candidates
+    commands:
+      -  curl -s https://artifactory.internal.unity3d.com/core-automation/tools/utr-standalone/utr --output TestProjects/ShaderGraph/utr
+      -  chmod +x TestProjects/ShaderGraph/utr
+      -  ssh -i ~/.ssh/id_rsa_macmini -o "StrictHostKeyChecking=no" bokken@$BOKKEN_DEVICE_IP "bash -lc 'pip3 install unity-downloader-cli --user --index-url https://artifactory.prd.it.unity3d.com/artifactory/api/pypi/pypi/simple --upgrade'"
+      -  scp -i ~/.ssh/id_rsa_macmini -o "StrictHostKeyChecking=no" -r $YAMATO_SOURCE_DIR bokken@$BOKKEN_DEVICE_IP:~/Graphics
+      -  scp -i ~/.ssh/id_rsa_macmini -o "StrictHostKeyChecking=no" ~/.ssh/id_rsa_macmini bokken@$BOKKEN_DEVICE_IP:~/.ssh/id_rsa_macmini
+      -  ssh -i ~/.ssh/id_rsa_macmini -o "StrictHostKeyChecking=no" bokken@$BOKKEN_DEVICE_IP '$(/usr/local/bin/python3 -m site --user-base)/bin/unity-downloader-cli -u 1b1252580c6429d4be5b5e88fafea90645240c65 -c editor -c il2cpp  --wait --published-only'
+      -  |5-
+
+                 ssh -i ~/.ssh/id_rsa_macmini -o "StrictHostKeyChecking=no" bokken@$BOKKEN_DEVICE_IP "export UPM_REGISTRY=https://artifactory-slo.bf.unity3d.com/artifactory/api/npm/upm-candidates; echo \$UPM_REGISTRY; cd ~/Graphics/TestProjects/ShaderGraph && ~/Graphics/TestProjects/ShaderGraph/utr --suite=editor --platform=editmode --testproject=/Users/bokken/Graphics/TestProjects/ShaderGraph --editor-location=/Users/bokken/.Editor --artifacts_path=/Users/bokken/Graphics/TestProjects/ShaderGraph/test-results --extra-editor-arg="-scriptingbackend=mono" --extra-editor-arg="-apicompatibilitylevel=NET_2_0" --extra-editor-arg="-colorspace=Linear" --reruncount=2"
+                 UTR_RESULT=$? 
+                 mkdir -p TestProjects/ShaderGraph/test-results/
+                 scp -i ~/.ssh/id_rsa_macmini -o "StrictHostKeyChecking=no" -r bokken@$BOKKEN_DEVICE_IP:/Users/bokken/Graphics/TestProjects/ShaderGraph/test-results/ TestProjects/ShaderGraph/test-results/
+                 exit $UTR_RESULT
+    artifacts:
+        logs:
+            paths:
+              -  "**/test-results/**"
+              -  "TestProjects/ShaderGraph/Logs/*.log"
+ShaderGraph_OSX_Metal_Standalone_mono_2_Linear_CUSTOM-REVISION:
+    name: ShaderGraph on OSX_Metal_Standalone_mono_2_Linear on version CUSTOM-REVISION
     agent:
         type: Unity::metal::macmini
         image: slough-ops/macos-10.14-xcode:stable
@@ -983,20 +183,21 @@
       -  ssh -i ~/.ssh/id_rsa_macmini -o "StrictHostKeyChecking=no" bokken@$BOKKEN_DEVICE_IP '$(/usr/local/bin/python3 -m site --user-base)/bin/unity-downloader-cli --source-file ~/Graphics/unity_revision.txt -c editor -c il2cpp  --wait --published-only'
       -  |5-
 
-                 ssh -i ~/.ssh/id_rsa_macmini -o "StrictHostKeyChecking=no" bokken@$BOKKEN_DEVICE_IP "export UPM_REGISTRY=https://artifactory-slo.bf.unity3d.com/artifactory/api/npm/upm-candidates; echo \$UPM_REGISTRY; cd ~/Graphics/TestProjects/ShaderGraph && ~/Graphics/TestProjects/ShaderGraph/utr --suite=playmode --platform=StandaloneOSX --artifacts_path=/Users/bokken/Graphics/TestProjects/ShaderGraph/test-results --testproject=/Users/bokken/Graphics/TestProjects/ShaderGraph --editor-location=/Users/bokken/.Editor --extra-editor-arg="-scriptingbackend=il2cpp" --extra-editor-arg="-apicompatibilitylevel=NET_2_0" --extra-editor-arg="-colorspace=Linear"--reruncount=2 --timeout=2400 --timeout=1200"
-                 UTR_RESULT=$? 
-                 mkdir -p TestProjects/ShaderGraph/test-results/
-                 scp -i ~/.ssh/id_rsa_macmini -o "StrictHostKeyChecking=no" -r bokken@$BOKKEN_DEVICE_IP:/Users/bokken/Graphics/TestProjects/ShaderGraph/test-results/ TestProjects/ShaderGraph/test-results/
-                 exit $UTR_RESULT
-    artifacts:
-        logs:
-            paths:
-              -  "**/test-results/**"
+                 ssh -i ~/.ssh/id_rsa_macmini -o "StrictHostKeyChecking=no" bokken@$BOKKEN_DEVICE_IP "export UPM_REGISTRY=https://artifactory-slo.bf.unity3d.com/artifactory/api/npm/upm-candidates; echo \$UPM_REGISTRY; cd ~/Graphics/TestProjects/ShaderGraph && ~/Graphics/TestProjects/ShaderGraph/utr --suite=playmode --platform=StandaloneOSX --artifacts_path=/Users/bokken/Graphics/TestProjects/ShaderGraph/test-results --testproject=/Users/bokken/Graphics/TestProjects/ShaderGraph --editor-location=/Users/bokken/.Editor --extra-editor-arg="-scriptingbackend=mono" --extra-editor-arg="-apicompatibilitylevel=NET_2_0" --extra-editor-arg="-colorspace=Linear" --reruncount=2 --timeout=2400 --timeout=1200"
+                 UTR_RESULT=$? 
+                 mkdir -p TestProjects/ShaderGraph/test-results/
+                 scp -i ~/.ssh/id_rsa_macmini -o "StrictHostKeyChecking=no" -r bokken@$BOKKEN_DEVICE_IP:/Users/bokken/Graphics/TestProjects/ShaderGraph/test-results/ TestProjects/ShaderGraph/test-results/
+                 exit $UTR_RESULT
+    artifacts:
+        logs:
+            paths:
+              -  "**/test-results/**"
+              -  "TestProjects/ShaderGraph/Logs/*.log"
     dependencies:
       -  path: .yamato/_editor_priming.yml#editor:priming:CUSTOM-REVISION:macos
          rerun: always
-ShaderGraph_OSX_Metal_Standalone_il2cpp_2_gamma_CUSTOM-REVISION:
-    name: ShaderGraph on OSX_Metal_Standalone_il2cpp_2_gamma on version CUSTOM-REVISION
+ShaderGraph_OSX_Metal_playmode_mono_2_Linear_CUSTOM-REVISION:
+    name: ShaderGraph on OSX_Metal_playmode_mono_2_Linear on version CUSTOM-REVISION
     agent:
         type: Unity::metal::macmini
         image: slough-ops/macos-10.14-xcode:stable
@@ -1013,20 +214,21 @@
       -  ssh -i ~/.ssh/id_rsa_macmini -o "StrictHostKeyChecking=no" bokken@$BOKKEN_DEVICE_IP '$(/usr/local/bin/python3 -m site --user-base)/bin/unity-downloader-cli --source-file ~/Graphics/unity_revision.txt -c editor -c il2cpp  --wait --published-only'
       -  |5-
 
-                 ssh -i ~/.ssh/id_rsa_macmini -o "StrictHostKeyChecking=no" bokken@$BOKKEN_DEVICE_IP "export UPM_REGISTRY=https://artifactory-slo.bf.unity3d.com/artifactory/api/npm/upm-candidates; echo \$UPM_REGISTRY; cd ~/Graphics/TestProjects/ShaderGraph && ~/Graphics/TestProjects/ShaderGraph/utr --suite=playmode --platform=StandaloneOSX --artifacts_path=/Users/bokken/Graphics/TestProjects/ShaderGraph/test-results --testproject=/Users/bokken/Graphics/TestProjects/ShaderGraph --editor-location=/Users/bokken/.Editor --extra-editor-arg="-scriptingbackend=il2cpp" --extra-editor-arg="-apicompatibilitylevel=NET_2_0" --extra-editor-arg="-colorspace=gamma"--reruncount=2 --timeout=2400 --timeout=1200"
-                 UTR_RESULT=$? 
-                 mkdir -p TestProjects/ShaderGraph/test-results/
-                 scp -i ~/.ssh/id_rsa_macmini -o "StrictHostKeyChecking=no" -r bokken@$BOKKEN_DEVICE_IP:/Users/bokken/Graphics/TestProjects/ShaderGraph/test-results/ TestProjects/ShaderGraph/test-results/
-                 exit $UTR_RESULT
-    artifacts:
-        logs:
-            paths:
-              -  "**/test-results/**"
+                 ssh -i ~/.ssh/id_rsa_macmini -o "StrictHostKeyChecking=no" bokken@$BOKKEN_DEVICE_IP "export UPM_REGISTRY=https://artifactory-slo.bf.unity3d.com/artifactory/api/npm/upm-candidates; echo \$UPM_REGISTRY; cd ~/Graphics/TestProjects/ShaderGraph && ~/Graphics/TestProjects/ShaderGraph/utr --suite=playmode --testproject=/Users/bokken/Graphics/TestProjects/ShaderGraph --editor-location=/Users/bokken/.Editor --artifacts_path=/Users/bokken/Graphics/TestProjects/ShaderGraph/test-results --extra-editor-arg="-scriptingbackend=mono" --extra-editor-arg="-apicompatibilitylevel=NET_2_0" --extra-editor-arg="-colorspace=Linear" --reruncount=2"
+                 UTR_RESULT=$? 
+                 mkdir -p TestProjects/ShaderGraph/test-results/
+                 scp -i ~/.ssh/id_rsa_macmini -o "StrictHostKeyChecking=no" -r bokken@$BOKKEN_DEVICE_IP:/Users/bokken/Graphics/TestProjects/ShaderGraph/test-results/ TestProjects/ShaderGraph/test-results/
+                 exit $UTR_RESULT
+    artifacts:
+        logs:
+            paths:
+              -  "**/test-results/**"
+              -  "TestProjects/ShaderGraph/Logs/*.log"
     dependencies:
       -  path: .yamato/_editor_priming.yml#editor:priming:CUSTOM-REVISION:macos
          rerun: always
-ShaderGraph_OSX_Metal_playmode_il2cpp_2_Linear_CUSTOM-REVISION:
-    name: ShaderGraph on OSX_Metal_playmode_il2cpp_2_Linear on version CUSTOM-REVISION
+ShaderGraph_OSX_Metal_editmode_mono_2_Linear_CUSTOM-REVISION:
+    name: ShaderGraph on OSX_Metal_editmode_mono_2_Linear on version CUSTOM-REVISION
     agent:
         type: Unity::metal::macmini
         image: slough-ops/macos-10.14-xcode:stable
@@ -1043,493 +245,7 @@
       -  ssh -i ~/.ssh/id_rsa_macmini -o "StrictHostKeyChecking=no" bokken@$BOKKEN_DEVICE_IP '$(/usr/local/bin/python3 -m site --user-base)/bin/unity-downloader-cli --source-file ~/Graphics/unity_revision.txt -c editor -c il2cpp  --wait --published-only'
       -  |5-
 
-                 ssh -i ~/.ssh/id_rsa_macmini -o "StrictHostKeyChecking=no" bokken@$BOKKEN_DEVICE_IP "export UPM_REGISTRY=https://artifactory-slo.bf.unity3d.com/artifactory/api/npm/upm-candidates; echo \$UPM_REGISTRY; cd ~/Graphics/TestProjects/ShaderGraph && ~/Graphics/TestProjects/ShaderGraph/utr --suite=playmode --testproject=/Users/bokken/Graphics/TestProjects/ShaderGraph --editor-location=/Users/bokken/.Editor --artifacts_path=/Users/bokken/Graphics/TestProjects/ShaderGraph/test-results --extra-editor-arg="-scriptingbackend=il2cpp" --extra-editor-arg="-apicompatibilitylevel=NET_2_0" --extra-editor-arg="-colorspace=Linear"--reruncount=2 --timeout=1200"
-                 UTR_RESULT=$? 
-                 mkdir -p TestProjects/ShaderGraph/test-results/
-                 scp -i ~/.ssh/id_rsa_macmini -o "StrictHostKeyChecking=no" -r bokken@$BOKKEN_DEVICE_IP:/Users/bokken/Graphics/TestProjects/ShaderGraph/test-results/ TestProjects/ShaderGraph/test-results/
-                 exit $UTR_RESULT
-    artifacts:
-        logs:
-            paths:
-              -  "**/test-results/**"
-    dependencies:
-      -  path: .yamato/_editor_priming.yml#editor:priming:CUSTOM-REVISION:macos
-         rerun: always
-ShaderGraph_OSX_Metal_playmode_il2cpp_2_gamma_CUSTOM-REVISION:
-    name: ShaderGraph on OSX_Metal_playmode_il2cpp_2_gamma on version CUSTOM-REVISION
-    agent:
-        type: Unity::metal::macmini
-        image: slough-ops/macos-10.14-xcode:stable
-        flavor: m1.mac
-    variables:
-        UPM_REGISTRY: https://artifactory-slo.bf.unity3d.com/artifactory/api/npm/upm-candidates
-        CUSTOM_REVISION: custom_revision_not_set
-    commands:
-      -  curl -s https://artifactory.internal.unity3d.com/core-automation/tools/utr-standalone/utr --output TestProjects/ShaderGraph/utr
-      -  chmod +x TestProjects/ShaderGraph/utr
-      -  ssh -i ~/.ssh/id_rsa_macmini -o "StrictHostKeyChecking=no" bokken@$BOKKEN_DEVICE_IP "bash -lc 'pip3 install unity-downloader-cli --user --index-url https://artifactory.prd.it.unity3d.com/artifactory/api/pypi/pypi/simple --upgrade'"
-      -  scp -i ~/.ssh/id_rsa_macmini -o "StrictHostKeyChecking=no" -r $YAMATO_SOURCE_DIR bokken@$BOKKEN_DEVICE_IP:~/Graphics
-      -  scp -i ~/.ssh/id_rsa_macmini -o "StrictHostKeyChecking=no" ~/.ssh/id_rsa_macmini bokken@$BOKKEN_DEVICE_IP:~/.ssh/id_rsa_macmini
-      -  ssh -i ~/.ssh/id_rsa_macmini -o "StrictHostKeyChecking=no" bokken@$BOKKEN_DEVICE_IP '$(/usr/local/bin/python3 -m site --user-base)/bin/unity-downloader-cli --source-file ~/Graphics/unity_revision.txt -c editor -c il2cpp  --wait --published-only'
-      -  |5-
-
-                 ssh -i ~/.ssh/id_rsa_macmini -o "StrictHostKeyChecking=no" bokken@$BOKKEN_DEVICE_IP "export UPM_REGISTRY=https://artifactory-slo.bf.unity3d.com/artifactory/api/npm/upm-candidates; echo \$UPM_REGISTRY; cd ~/Graphics/TestProjects/ShaderGraph && ~/Graphics/TestProjects/ShaderGraph/utr --suite=playmode --testproject=/Users/bokken/Graphics/TestProjects/ShaderGraph --editor-location=/Users/bokken/.Editor --artifacts_path=/Users/bokken/Graphics/TestProjects/ShaderGraph/test-results --extra-editor-arg="-scriptingbackend=il2cpp" --extra-editor-arg="-apicompatibilitylevel=NET_2_0" --extra-editor-arg="-colorspace=gamma"--reruncount=2 --timeout=1200"
-                 UTR_RESULT=$? 
-                 mkdir -p TestProjects/ShaderGraph/test-results/
-                 scp -i ~/.ssh/id_rsa_macmini -o "StrictHostKeyChecking=no" -r bokken@$BOKKEN_DEVICE_IP:/Users/bokken/Graphics/TestProjects/ShaderGraph/test-results/ TestProjects/ShaderGraph/test-results/
-                 exit $UTR_RESULT
-    artifacts:
-        logs:
-            paths:
-              -  "**/test-results/**"
-    dependencies:
-      -  path: .yamato/_editor_priming.yml#editor:priming:CUSTOM-REVISION:macos
-         rerun: always
-ShaderGraph_OSX_Metal_editmode_il2cpp_2_Linear_CUSTOM-REVISION:
-    name: ShaderGraph on OSX_Metal_editmode_il2cpp_2_Linear on version CUSTOM-REVISION
-    agent:
-        type: Unity::metal::macmini
-        image: slough-ops/macos-10.14-xcode:stable
-        flavor: m1.mac
-    variables:
-        UPM_REGISTRY: https://artifactory-slo.bf.unity3d.com/artifactory/api/npm/upm-candidates
-        CUSTOM_REVISION: custom_revision_not_set
-    commands:
-      -  curl -s https://artifactory.internal.unity3d.com/core-automation/tools/utr-standalone/utr --output TestProjects/ShaderGraph/utr
-      -  chmod +x TestProjects/ShaderGraph/utr
-      -  ssh -i ~/.ssh/id_rsa_macmini -o "StrictHostKeyChecking=no" bokken@$BOKKEN_DEVICE_IP "bash -lc 'pip3 install unity-downloader-cli --user --index-url https://artifactory.prd.it.unity3d.com/artifactory/api/pypi/pypi/simple --upgrade'"
-      -  scp -i ~/.ssh/id_rsa_macmini -o "StrictHostKeyChecking=no" -r $YAMATO_SOURCE_DIR bokken@$BOKKEN_DEVICE_IP:~/Graphics
-      -  scp -i ~/.ssh/id_rsa_macmini -o "StrictHostKeyChecking=no" ~/.ssh/id_rsa_macmini bokken@$BOKKEN_DEVICE_IP:~/.ssh/id_rsa_macmini
-      -  ssh -i ~/.ssh/id_rsa_macmini -o "StrictHostKeyChecking=no" bokken@$BOKKEN_DEVICE_IP '$(/usr/local/bin/python3 -m site --user-base)/bin/unity-downloader-cli --source-file ~/Graphics/unity_revision.txt -c editor -c il2cpp  --wait --published-only'
-      -  |5-
-
-                 ssh -i ~/.ssh/id_rsa_macmini -o "StrictHostKeyChecking=no" bokken@$BOKKEN_DEVICE_IP "export UPM_REGISTRY=https://artifactory-slo.bf.unity3d.com/artifactory/api/npm/upm-candidates; echo \$UPM_REGISTRY; cd ~/Graphics/TestProjects/ShaderGraph && ~/Graphics/TestProjects/ShaderGraph/utr --suite=editor --platform=editmode --testproject=/Users/bokken/Graphics/TestProjects/ShaderGraph --editor-location=/Users/bokken/.Editor --artifacts_path=/Users/bokken/Graphics/TestProjects/ShaderGraph/test-results --extra-editor-arg="-scriptingbackend=il2cpp" --extra-editor-arg="-apicompatibilitylevel=NET_2_0" --extra-editor-arg="-colorspace=Linear"--reruncount=2 --timeout=1200"
-                 UTR_RESULT=$? 
-                 mkdir -p TestProjects/ShaderGraph/test-results/
-                 scp -i ~/.ssh/id_rsa_macmini -o "StrictHostKeyChecking=no" -r bokken@$BOKKEN_DEVICE_IP:/Users/bokken/Graphics/TestProjects/ShaderGraph/test-results/ TestProjects/ShaderGraph/test-results/
-                 exit $UTR_RESULT
-    artifacts:
-        logs:
-            paths:
-              -  "**/test-results/**"
-    dependencies:
-      -  path: .yamato/_editor_priming.yml#editor:priming:CUSTOM-REVISION:macos
-         rerun: always
-ShaderGraph_OSX_Metal_editmode_il2cpp_2_gamma_CUSTOM-REVISION:
-    name: ShaderGraph on OSX_Metal_editmode_il2cpp_2_gamma on version CUSTOM-REVISION
-    agent:
-        type: Unity::metal::macmini
-        image: slough-ops/macos-10.14-xcode:stable
-        flavor: m1.mac
-    variables:
-        UPM_REGISTRY: https://artifactory-slo.bf.unity3d.com/artifactory/api/npm/upm-candidates
-        CUSTOM_REVISION: custom_revision_not_set
-    commands:
-      -  curl -s https://artifactory.internal.unity3d.com/core-automation/tools/utr-standalone/utr --output TestProjects/ShaderGraph/utr
-      -  chmod +x TestProjects/ShaderGraph/utr
-      -  ssh -i ~/.ssh/id_rsa_macmini -o "StrictHostKeyChecking=no" bokken@$BOKKEN_DEVICE_IP "bash -lc 'pip3 install unity-downloader-cli --user --index-url https://artifactory.prd.it.unity3d.com/artifactory/api/pypi/pypi/simple --upgrade'"
-      -  scp -i ~/.ssh/id_rsa_macmini -o "StrictHostKeyChecking=no" -r $YAMATO_SOURCE_DIR bokken@$BOKKEN_DEVICE_IP:~/Graphics
-      -  scp -i ~/.ssh/id_rsa_macmini -o "StrictHostKeyChecking=no" ~/.ssh/id_rsa_macmini bokken@$BOKKEN_DEVICE_IP:~/.ssh/id_rsa_macmini
-      -  ssh -i ~/.ssh/id_rsa_macmini -o "StrictHostKeyChecking=no" bokken@$BOKKEN_DEVICE_IP '$(/usr/local/bin/python3 -m site --user-base)/bin/unity-downloader-cli --source-file ~/Graphics/unity_revision.txt -c editor -c il2cpp  --wait --published-only'
-      -  |5-
-
-                 ssh -i ~/.ssh/id_rsa_macmini -o "StrictHostKeyChecking=no" bokken@$BOKKEN_DEVICE_IP "export UPM_REGISTRY=https://artifactory-slo.bf.unity3d.com/artifactory/api/npm/upm-candidates; echo \$UPM_REGISTRY; cd ~/Graphics/TestProjects/ShaderGraph && ~/Graphics/TestProjects/ShaderGraph/utr --suite=editor --platform=editmode --testproject=/Users/bokken/Graphics/TestProjects/ShaderGraph --editor-location=/Users/bokken/.Editor --artifacts_path=/Users/bokken/Graphics/TestProjects/ShaderGraph/test-results --extra-editor-arg="-scriptingbackend=il2cpp" --extra-editor-arg="-apicompatibilitylevel=NET_2_0" --extra-editor-arg="-colorspace=gamma"--reruncount=2 --timeout=1200"
-=======
-                 ssh -i ~/.ssh/id_rsa_macmini -o "StrictHostKeyChecking=no" bokken@$BOKKEN_DEVICE_IP "export UPM_REGISTRY=https://artifactory-slo.bf.unity3d.com/artifactory/api/npm/upm-candidates; echo \$UPM_REGISTRY; cd ~/Graphics/TestProjects/ShaderGraph && ~/Graphics/TestProjects/ShaderGraph/utr --suite=playmode --platform=StandaloneOSX --artifacts_path=/Users/bokken/Graphics/TestProjects/ShaderGraph/test-results --testproject=/Users/bokken/Graphics/TestProjects/ShaderGraph --editor-location=/Users/bokken/.Editor --extra-editor-arg="-scriptingbackend=mono" --extra-editor-arg="-apicompatibilitylevel=NET_2_0" --extra-editor-arg="-colorspace=Linear" --reruncount=2 --timeout=2400"
->>>>>>> 9cb3a4a1
-                 UTR_RESULT=$? 
-                 mkdir -p TestProjects/ShaderGraph/test-results/
-                 scp -i ~/.ssh/id_rsa_macmini -o "StrictHostKeyChecking=no" -r bokken@$BOKKEN_DEVICE_IP:/Users/bokken/Graphics/TestProjects/ShaderGraph/test-results/ TestProjects/ShaderGraph/test-results/
-                 exit $UTR_RESULT
-    artifacts:
-        logs:
-            paths:
-              -  "**/test-results/**"
-<<<<<<< HEAD
-    dependencies:
-      -  path: .yamato/_editor_priming.yml#editor:priming:CUSTOM-REVISION:macos
-         rerun: always
-ShaderGraph_OSX_Metal_Standalone_il2cpp_4_Linear_CUSTOM-REVISION:
-    name: ShaderGraph on OSX_Metal_Standalone_il2cpp_4_Linear on version CUSTOM-REVISION
-=======
-              -  "TestProjects/ShaderGraph/Logs/*.log"
-ShaderGraph_OSX_Metal_playmode_mono_2_Linear_2020.2:
-    name: ShaderGraph on OSX_Metal_playmode_mono_2_Linear on version 2020.2
->>>>>>> 9cb3a4a1
-    agent:
-        type: Unity::metal::macmini
-        image: slough-ops/macos-10.14-xcode:stable
-        flavor: m1.mac
-    variables:
-        UPM_REGISTRY: https://artifactory-slo.bf.unity3d.com/artifactory/api/npm/upm-candidates
-        CUSTOM_REVISION: custom_revision_not_set
-    commands:
-      -  curl -s https://artifactory.internal.unity3d.com/core-automation/tools/utr-standalone/utr --output TestProjects/ShaderGraph/utr
-      -  chmod +x TestProjects/ShaderGraph/utr
-      -  ssh -i ~/.ssh/id_rsa_macmini -o "StrictHostKeyChecking=no" bokken@$BOKKEN_DEVICE_IP "bash -lc 'pip3 install unity-downloader-cli --user --index-url https://artifactory.prd.it.unity3d.com/artifactory/api/pypi/pypi/simple --upgrade'"
-      -  scp -i ~/.ssh/id_rsa_macmini -o "StrictHostKeyChecking=no" -r $YAMATO_SOURCE_DIR bokken@$BOKKEN_DEVICE_IP:~/Graphics
-      -  scp -i ~/.ssh/id_rsa_macmini -o "StrictHostKeyChecking=no" ~/.ssh/id_rsa_macmini bokken@$BOKKEN_DEVICE_IP:~/.ssh/id_rsa_macmini
-<<<<<<< HEAD
-      -  ssh -i ~/.ssh/id_rsa_macmini -o "StrictHostKeyChecking=no" bokken@$BOKKEN_DEVICE_IP '$(/usr/local/bin/python3 -m site --user-base)/bin/unity-downloader-cli --source-file ~/Graphics/unity_revision.txt -c editor -c il2cpp  --wait --published-only'
-      -  |5-
-
-                 ssh -i ~/.ssh/id_rsa_macmini -o "StrictHostKeyChecking=no" bokken@$BOKKEN_DEVICE_IP "export UPM_REGISTRY=https://artifactory-slo.bf.unity3d.com/artifactory/api/npm/upm-candidates; echo \$UPM_REGISTRY; cd ~/Graphics/TestProjects/ShaderGraph && ~/Graphics/TestProjects/ShaderGraph/utr --suite=playmode --platform=StandaloneOSX --artifacts_path=/Users/bokken/Graphics/TestProjects/ShaderGraph/test-results --testproject=/Users/bokken/Graphics/TestProjects/ShaderGraph --editor-location=/Users/bokken/.Editor --extra-editor-arg="-scriptingbackend=il2cpp" --extra-editor-arg="-apicompatibilitylevel=NET_4_6" --extra-editor-arg="-colorspace=Linear"--reruncount=2 --timeout=2400 --timeout=1200"
-                 UTR_RESULT=$? 
-                 mkdir -p TestProjects/ShaderGraph/test-results/
-                 scp -i ~/.ssh/id_rsa_macmini -o "StrictHostKeyChecking=no" -r bokken@$BOKKEN_DEVICE_IP:/Users/bokken/Graphics/TestProjects/ShaderGraph/test-results/ TestProjects/ShaderGraph/test-results/
-                 exit $UTR_RESULT
-    artifacts:
-        logs:
-            paths:
-              -  "**/test-results/**"
-    dependencies:
-      -  path: .yamato/_editor_priming.yml#editor:priming:CUSTOM-REVISION:macos
-         rerun: always
-ShaderGraph_OSX_Metal_Standalone_il2cpp_4_gamma_CUSTOM-REVISION:
-    name: ShaderGraph on OSX_Metal_Standalone_il2cpp_4_gamma on version CUSTOM-REVISION
-    agent:
-        type: Unity::metal::macmini
-        image: slough-ops/macos-10.14-xcode:stable
-        flavor: m1.mac
-    variables:
-        UPM_REGISTRY: https://artifactory-slo.bf.unity3d.com/artifactory/api/npm/upm-candidates
-        CUSTOM_REVISION: custom_revision_not_set
-    commands:
-      -  curl -s https://artifactory.internal.unity3d.com/core-automation/tools/utr-standalone/utr --output TestProjects/ShaderGraph/utr
-      -  chmod +x TestProjects/ShaderGraph/utr
-      -  ssh -i ~/.ssh/id_rsa_macmini -o "StrictHostKeyChecking=no" bokken@$BOKKEN_DEVICE_IP "bash -lc 'pip3 install unity-downloader-cli --user --index-url https://artifactory.prd.it.unity3d.com/artifactory/api/pypi/pypi/simple --upgrade'"
-      -  scp -i ~/.ssh/id_rsa_macmini -o "StrictHostKeyChecking=no" -r $YAMATO_SOURCE_DIR bokken@$BOKKEN_DEVICE_IP:~/Graphics
-      -  scp -i ~/.ssh/id_rsa_macmini -o "StrictHostKeyChecking=no" ~/.ssh/id_rsa_macmini bokken@$BOKKEN_DEVICE_IP:~/.ssh/id_rsa_macmini
-      -  ssh -i ~/.ssh/id_rsa_macmini -o "StrictHostKeyChecking=no" bokken@$BOKKEN_DEVICE_IP '$(/usr/local/bin/python3 -m site --user-base)/bin/unity-downloader-cli --source-file ~/Graphics/unity_revision.txt -c editor -c il2cpp  --wait --published-only'
-      -  |5-
-
-                 ssh -i ~/.ssh/id_rsa_macmini -o "StrictHostKeyChecking=no" bokken@$BOKKEN_DEVICE_IP "export UPM_REGISTRY=https://artifactory-slo.bf.unity3d.com/artifactory/api/npm/upm-candidates; echo \$UPM_REGISTRY; cd ~/Graphics/TestProjects/ShaderGraph && ~/Graphics/TestProjects/ShaderGraph/utr --suite=playmode --platform=StandaloneOSX --artifacts_path=/Users/bokken/Graphics/TestProjects/ShaderGraph/test-results --testproject=/Users/bokken/Graphics/TestProjects/ShaderGraph --editor-location=/Users/bokken/.Editor --extra-editor-arg="-scriptingbackend=il2cpp" --extra-editor-arg="-apicompatibilitylevel=NET_4_6" --extra-editor-arg="-colorspace=gamma"--reruncount=2 --timeout=2400 --timeout=1200"
-                 UTR_RESULT=$? 
-                 mkdir -p TestProjects/ShaderGraph/test-results/
-                 scp -i ~/.ssh/id_rsa_macmini -o "StrictHostKeyChecking=no" -r bokken@$BOKKEN_DEVICE_IP:/Users/bokken/Graphics/TestProjects/ShaderGraph/test-results/ TestProjects/ShaderGraph/test-results/
-                 exit $UTR_RESULT
-    artifacts:
-        logs:
-            paths:
-              -  "**/test-results/**"
-    dependencies:
-      -  path: .yamato/_editor_priming.yml#editor:priming:CUSTOM-REVISION:macos
-         rerun: always
-ShaderGraph_OSX_Metal_playmode_il2cpp_4_Linear_CUSTOM-REVISION:
-    name: ShaderGraph on OSX_Metal_playmode_il2cpp_4_Linear on version CUSTOM-REVISION
-    agent:
-        type: Unity::metal::macmini
-        image: slough-ops/macos-10.14-xcode:stable
-        flavor: m1.mac
-    variables:
-        UPM_REGISTRY: https://artifactory-slo.bf.unity3d.com/artifactory/api/npm/upm-candidates
-        CUSTOM_REVISION: custom_revision_not_set
-    commands:
-      -  curl -s https://artifactory.internal.unity3d.com/core-automation/tools/utr-standalone/utr --output TestProjects/ShaderGraph/utr
-      -  chmod +x TestProjects/ShaderGraph/utr
-      -  ssh -i ~/.ssh/id_rsa_macmini -o "StrictHostKeyChecking=no" bokken@$BOKKEN_DEVICE_IP "bash -lc 'pip3 install unity-downloader-cli --user --index-url https://artifactory.prd.it.unity3d.com/artifactory/api/pypi/pypi/simple --upgrade'"
-      -  scp -i ~/.ssh/id_rsa_macmini -o "StrictHostKeyChecking=no" -r $YAMATO_SOURCE_DIR bokken@$BOKKEN_DEVICE_IP:~/Graphics
-      -  scp -i ~/.ssh/id_rsa_macmini -o "StrictHostKeyChecking=no" ~/.ssh/id_rsa_macmini bokken@$BOKKEN_DEVICE_IP:~/.ssh/id_rsa_macmini
-      -  ssh -i ~/.ssh/id_rsa_macmini -o "StrictHostKeyChecking=no" bokken@$BOKKEN_DEVICE_IP '$(/usr/local/bin/python3 -m site --user-base)/bin/unity-downloader-cli --source-file ~/Graphics/unity_revision.txt -c editor -c il2cpp  --wait --published-only'
-      -  |5-
-
-                 ssh -i ~/.ssh/id_rsa_macmini -o "StrictHostKeyChecking=no" bokken@$BOKKEN_DEVICE_IP "export UPM_REGISTRY=https://artifactory-slo.bf.unity3d.com/artifactory/api/npm/upm-candidates; echo \$UPM_REGISTRY; cd ~/Graphics/TestProjects/ShaderGraph && ~/Graphics/TestProjects/ShaderGraph/utr --suite=playmode --testproject=/Users/bokken/Graphics/TestProjects/ShaderGraph --editor-location=/Users/bokken/.Editor --artifacts_path=/Users/bokken/Graphics/TestProjects/ShaderGraph/test-results --extra-editor-arg="-scriptingbackend=il2cpp" --extra-editor-arg="-apicompatibilitylevel=NET_4_6" --extra-editor-arg="-colorspace=Linear"--reruncount=2 --timeout=1200"
-                 UTR_RESULT=$? 
-                 mkdir -p TestProjects/ShaderGraph/test-results/
-                 scp -i ~/.ssh/id_rsa_macmini -o "StrictHostKeyChecking=no" -r bokken@$BOKKEN_DEVICE_IP:/Users/bokken/Graphics/TestProjects/ShaderGraph/test-results/ TestProjects/ShaderGraph/test-results/
-                 exit $UTR_RESULT
-    artifacts:
-        logs:
-            paths:
-              -  "**/test-results/**"
-    dependencies:
-      -  path: .yamato/_editor_priming.yml#editor:priming:CUSTOM-REVISION:macos
-         rerun: always
-ShaderGraph_OSX_Metal_playmode_il2cpp_4_gamma_CUSTOM-REVISION:
-    name: ShaderGraph on OSX_Metal_playmode_il2cpp_4_gamma on version CUSTOM-REVISION
-    agent:
-        type: Unity::metal::macmini
-        image: slough-ops/macos-10.14-xcode:stable
-        flavor: m1.mac
-    variables:
-        UPM_REGISTRY: https://artifactory-slo.bf.unity3d.com/artifactory/api/npm/upm-candidates
-        CUSTOM_REVISION: custom_revision_not_set
-    commands:
-      -  curl -s https://artifactory.internal.unity3d.com/core-automation/tools/utr-standalone/utr --output TestProjects/ShaderGraph/utr
-      -  chmod +x TestProjects/ShaderGraph/utr
-      -  ssh -i ~/.ssh/id_rsa_macmini -o "StrictHostKeyChecking=no" bokken@$BOKKEN_DEVICE_IP "bash -lc 'pip3 install unity-downloader-cli --user --index-url https://artifactory.prd.it.unity3d.com/artifactory/api/pypi/pypi/simple --upgrade'"
-      -  scp -i ~/.ssh/id_rsa_macmini -o "StrictHostKeyChecking=no" -r $YAMATO_SOURCE_DIR bokken@$BOKKEN_DEVICE_IP:~/Graphics
-      -  scp -i ~/.ssh/id_rsa_macmini -o "StrictHostKeyChecking=no" ~/.ssh/id_rsa_macmini bokken@$BOKKEN_DEVICE_IP:~/.ssh/id_rsa_macmini
-      -  ssh -i ~/.ssh/id_rsa_macmini -o "StrictHostKeyChecking=no" bokken@$BOKKEN_DEVICE_IP '$(/usr/local/bin/python3 -m site --user-base)/bin/unity-downloader-cli --source-file ~/Graphics/unity_revision.txt -c editor -c il2cpp  --wait --published-only'
-      -  |5-
-
-                 ssh -i ~/.ssh/id_rsa_macmini -o "StrictHostKeyChecking=no" bokken@$BOKKEN_DEVICE_IP "export UPM_REGISTRY=https://artifactory-slo.bf.unity3d.com/artifactory/api/npm/upm-candidates; echo \$UPM_REGISTRY; cd ~/Graphics/TestProjects/ShaderGraph && ~/Graphics/TestProjects/ShaderGraph/utr --suite=playmode --testproject=/Users/bokken/Graphics/TestProjects/ShaderGraph --editor-location=/Users/bokken/.Editor --artifacts_path=/Users/bokken/Graphics/TestProjects/ShaderGraph/test-results --extra-editor-arg="-scriptingbackend=il2cpp" --extra-editor-arg="-apicompatibilitylevel=NET_4_6" --extra-editor-arg="-colorspace=gamma"--reruncount=2 --timeout=1200"
-                 UTR_RESULT=$? 
-                 mkdir -p TestProjects/ShaderGraph/test-results/
-                 scp -i ~/.ssh/id_rsa_macmini -o "StrictHostKeyChecking=no" -r bokken@$BOKKEN_DEVICE_IP:/Users/bokken/Graphics/TestProjects/ShaderGraph/test-results/ TestProjects/ShaderGraph/test-results/
-                 exit $UTR_RESULT
-    artifacts:
-        logs:
-            paths:
-              -  "**/test-results/**"
-    dependencies:
-      -  path: .yamato/_editor_priming.yml#editor:priming:CUSTOM-REVISION:macos
-         rerun: always
-ShaderGraph_OSX_Metal_editmode_il2cpp_4_Linear_CUSTOM-REVISION:
-    name: ShaderGraph on OSX_Metal_editmode_il2cpp_4_Linear on version CUSTOM-REVISION
-    agent:
-        type: Unity::metal::macmini
-        image: slough-ops/macos-10.14-xcode:stable
-        flavor: m1.mac
-    variables:
-        UPM_REGISTRY: https://artifactory-slo.bf.unity3d.com/artifactory/api/npm/upm-candidates
-        CUSTOM_REVISION: custom_revision_not_set
-    commands:
-      -  curl -s https://artifactory.internal.unity3d.com/core-automation/tools/utr-standalone/utr --output TestProjects/ShaderGraph/utr
-      -  chmod +x TestProjects/ShaderGraph/utr
-      -  ssh -i ~/.ssh/id_rsa_macmini -o "StrictHostKeyChecking=no" bokken@$BOKKEN_DEVICE_IP "bash -lc 'pip3 install unity-downloader-cli --user --index-url https://artifactory.prd.it.unity3d.com/artifactory/api/pypi/pypi/simple --upgrade'"
-      -  scp -i ~/.ssh/id_rsa_macmini -o "StrictHostKeyChecking=no" -r $YAMATO_SOURCE_DIR bokken@$BOKKEN_DEVICE_IP:~/Graphics
-      -  scp -i ~/.ssh/id_rsa_macmini -o "StrictHostKeyChecking=no" ~/.ssh/id_rsa_macmini bokken@$BOKKEN_DEVICE_IP:~/.ssh/id_rsa_macmini
-      -  ssh -i ~/.ssh/id_rsa_macmini -o "StrictHostKeyChecking=no" bokken@$BOKKEN_DEVICE_IP '$(/usr/local/bin/python3 -m site --user-base)/bin/unity-downloader-cli --source-file ~/Graphics/unity_revision.txt -c editor -c il2cpp  --wait --published-only'
-      -  |5-
-
-                 ssh -i ~/.ssh/id_rsa_macmini -o "StrictHostKeyChecking=no" bokken@$BOKKEN_DEVICE_IP "export UPM_REGISTRY=https://artifactory-slo.bf.unity3d.com/artifactory/api/npm/upm-candidates; echo \$UPM_REGISTRY; cd ~/Graphics/TestProjects/ShaderGraph && ~/Graphics/TestProjects/ShaderGraph/utr --suite=editor --platform=editmode --testproject=/Users/bokken/Graphics/TestProjects/ShaderGraph --editor-location=/Users/bokken/.Editor --artifacts_path=/Users/bokken/Graphics/TestProjects/ShaderGraph/test-results --extra-editor-arg="-scriptingbackend=il2cpp" --extra-editor-arg="-apicompatibilitylevel=NET_4_6" --extra-editor-arg="-colorspace=Linear"--reruncount=2 --timeout=1200"
-                 UTR_RESULT=$? 
-                 mkdir -p TestProjects/ShaderGraph/test-results/
-                 scp -i ~/.ssh/id_rsa_macmini -o "StrictHostKeyChecking=no" -r bokken@$BOKKEN_DEVICE_IP:/Users/bokken/Graphics/TestProjects/ShaderGraph/test-results/ TestProjects/ShaderGraph/test-results/
-                 exit $UTR_RESULT
-    artifacts:
-        logs:
-            paths:
-              -  "**/test-results/**"
-    dependencies:
-      -  path: .yamato/_editor_priming.yml#editor:priming:CUSTOM-REVISION:macos
-         rerun: always
-ShaderGraph_OSX_Metal_editmode_il2cpp_4_gamma_CUSTOM-REVISION:
-    name: ShaderGraph on OSX_Metal_editmode_il2cpp_4_gamma on version CUSTOM-REVISION
-    agent:
-        type: Unity::metal::macmini
-        image: slough-ops/macos-10.14-xcode:stable
-        flavor: m1.mac
-    variables:
-        UPM_REGISTRY: https://artifactory-slo.bf.unity3d.com/artifactory/api/npm/upm-candidates
-        CUSTOM_REVISION: custom_revision_not_set
-    commands:
-      -  curl -s https://artifactory.internal.unity3d.com/core-automation/tools/utr-standalone/utr --output TestProjects/ShaderGraph/utr
-      -  chmod +x TestProjects/ShaderGraph/utr
-      -  ssh -i ~/.ssh/id_rsa_macmini -o "StrictHostKeyChecking=no" bokken@$BOKKEN_DEVICE_IP "bash -lc 'pip3 install unity-downloader-cli --user --index-url https://artifactory.prd.it.unity3d.com/artifactory/api/pypi/pypi/simple --upgrade'"
-      -  scp -i ~/.ssh/id_rsa_macmini -o "StrictHostKeyChecking=no" -r $YAMATO_SOURCE_DIR bokken@$BOKKEN_DEVICE_IP:~/Graphics
-      -  scp -i ~/.ssh/id_rsa_macmini -o "StrictHostKeyChecking=no" ~/.ssh/id_rsa_macmini bokken@$BOKKEN_DEVICE_IP:~/.ssh/id_rsa_macmini
-      -  ssh -i ~/.ssh/id_rsa_macmini -o "StrictHostKeyChecking=no" bokken@$BOKKEN_DEVICE_IP '$(/usr/local/bin/python3 -m site --user-base)/bin/unity-downloader-cli --source-file ~/Graphics/unity_revision.txt -c editor -c il2cpp  --wait --published-only'
-      -  |5-
-
-                 ssh -i ~/.ssh/id_rsa_macmini -o "StrictHostKeyChecking=no" bokken@$BOKKEN_DEVICE_IP "export UPM_REGISTRY=https://artifactory-slo.bf.unity3d.com/artifactory/api/npm/upm-candidates; echo \$UPM_REGISTRY; cd ~/Graphics/TestProjects/ShaderGraph && ~/Graphics/TestProjects/ShaderGraph/utr --suite=editor --platform=editmode --testproject=/Users/bokken/Graphics/TestProjects/ShaderGraph --editor-location=/Users/bokken/.Editor --artifacts_path=/Users/bokken/Graphics/TestProjects/ShaderGraph/test-results --extra-editor-arg="-scriptingbackend=il2cpp" --extra-editor-arg="-apicompatibilitylevel=NET_4_6" --extra-editor-arg="-colorspace=gamma"--reruncount=2 --timeout=1200"
-                 UTR_RESULT=$? 
-                 mkdir -p TestProjects/ShaderGraph/test-results/
-                 scp -i ~/.ssh/id_rsa_macmini -o "StrictHostKeyChecking=no" -r bokken@$BOKKEN_DEVICE_IP:/Users/bokken/Graphics/TestProjects/ShaderGraph/test-results/ TestProjects/ShaderGraph/test-results/
-                 exit $UTR_RESULT
-    artifacts:
-        logs:
-            paths:
-              -  "**/test-results/**"
-    dependencies:
-      -  path: .yamato/_editor_priming.yml#editor:priming:CUSTOM-REVISION:macos
-         rerun: always
-ShaderGraph_OSX_Metal_Standalone_mono_Linear_CUSTOM-REVISION:
-    name: ShaderGraph on OSX_Metal_Standalone_mono_Linear on version CUSTOM-REVISION
-    agent:
-        type: Unity::metal::macmini
-        image: slough-ops/macos-10.14-xcode:stable
-        flavor: m1.mac
-    variables:
-        UPM_REGISTRY: https://artifactory-slo.bf.unity3d.com/artifactory/api/npm/upm-candidates
-        CUSTOM_REVISION: custom_revision_not_set
-    commands:
-      -  curl -s https://artifactory.internal.unity3d.com/core-automation/tools/utr-standalone/utr --output TestProjects/ShaderGraph/utr
-      -  chmod +x TestProjects/ShaderGraph/utr
-      -  ssh -i ~/.ssh/id_rsa_macmini -o "StrictHostKeyChecking=no" bokken@$BOKKEN_DEVICE_IP "bash -lc 'pip3 install unity-downloader-cli --user --index-url https://artifactory.prd.it.unity3d.com/artifactory/api/pypi/pypi/simple --upgrade'"
-      -  scp -i ~/.ssh/id_rsa_macmini -o "StrictHostKeyChecking=no" -r $YAMATO_SOURCE_DIR bokken@$BOKKEN_DEVICE_IP:~/Graphics
-      -  scp -i ~/.ssh/id_rsa_macmini -o "StrictHostKeyChecking=no" ~/.ssh/id_rsa_macmini bokken@$BOKKEN_DEVICE_IP:~/.ssh/id_rsa_macmini
-      -  ssh -i ~/.ssh/id_rsa_macmini -o "StrictHostKeyChecking=no" bokken@$BOKKEN_DEVICE_IP '$(/usr/local/bin/python3 -m site --user-base)/bin/unity-downloader-cli --source-file ~/Graphics/unity_revision.txt -c editor -c il2cpp  --wait --published-only'
-      -  |5-
-
-                 ssh -i ~/.ssh/id_rsa_macmini -o "StrictHostKeyChecking=no" bokken@$BOKKEN_DEVICE_IP "export UPM_REGISTRY=https://artifactory-slo.bf.unity3d.com/artifactory/api/npm/upm-candidates; echo \$UPM_REGISTRY; cd ~/Graphics/TestProjects/ShaderGraph && ~/Graphics/TestProjects/ShaderGraph/utr --suite=playmode --platform=StandaloneOSX --artifacts_path=/Users/bokken/Graphics/TestProjects/ShaderGraph/test-results --testproject=/Users/bokken/Graphics/TestProjects/ShaderGraph --editor-location=/Users/bokken/.Editor --extra-editor-arg="-scriptingbackend=mono" --extra-editor-arg="-apicompatibilitylevel=NET_2_0" --extra-editor-arg="-colorspace=Linear"--reruncount=2 --timeout=2400 --timeout=1200"
-                 UTR_RESULT=$? 
-                 mkdir -p TestProjects/ShaderGraph/test-results/
-                 scp -i ~/.ssh/id_rsa_macmini -o "StrictHostKeyChecking=no" -r bokken@$BOKKEN_DEVICE_IP:/Users/bokken/Graphics/TestProjects/ShaderGraph/test-results/ TestProjects/ShaderGraph/test-results/
-                 exit $UTR_RESULT
-    artifacts:
-        logs:
-            paths:
-              -  "**/test-results/**"
-    dependencies:
-      -  path: .yamato/_editor_priming.yml#editor:priming:CUSTOM-REVISION:macos
-         rerun: always
-ShaderGraph_OSX_Metal_Standalone_mono_gamma_CUSTOM-REVISION:
-    name: ShaderGraph on OSX_Metal_Standalone_mono_gamma on version CUSTOM-REVISION
-    agent:
-        type: Unity::metal::macmini
-        image: slough-ops/macos-10.14-xcode:stable
-        flavor: m1.mac
-    variables:
-        UPM_REGISTRY: https://artifactory-slo.bf.unity3d.com/artifactory/api/npm/upm-candidates
-        CUSTOM_REVISION: custom_revision_not_set
-    commands:
-      -  curl -s https://artifactory.internal.unity3d.com/core-automation/tools/utr-standalone/utr --output TestProjects/ShaderGraph/utr
-      -  chmod +x TestProjects/ShaderGraph/utr
-      -  ssh -i ~/.ssh/id_rsa_macmini -o "StrictHostKeyChecking=no" bokken@$BOKKEN_DEVICE_IP "bash -lc 'pip3 install unity-downloader-cli --user --index-url https://artifactory.prd.it.unity3d.com/artifactory/api/pypi/pypi/simple --upgrade'"
-      -  scp -i ~/.ssh/id_rsa_macmini -o "StrictHostKeyChecking=no" -r $YAMATO_SOURCE_DIR bokken@$BOKKEN_DEVICE_IP:~/Graphics
-      -  scp -i ~/.ssh/id_rsa_macmini -o "StrictHostKeyChecking=no" ~/.ssh/id_rsa_macmini bokken@$BOKKEN_DEVICE_IP:~/.ssh/id_rsa_macmini
-      -  ssh -i ~/.ssh/id_rsa_macmini -o "StrictHostKeyChecking=no" bokken@$BOKKEN_DEVICE_IP '$(/usr/local/bin/python3 -m site --user-base)/bin/unity-downloader-cli --source-file ~/Graphics/unity_revision.txt -c editor -c il2cpp  --wait --published-only'
-      -  |5-
-
-                 ssh -i ~/.ssh/id_rsa_macmini -o "StrictHostKeyChecking=no" bokken@$BOKKEN_DEVICE_IP "export UPM_REGISTRY=https://artifactory-slo.bf.unity3d.com/artifactory/api/npm/upm-candidates; echo \$UPM_REGISTRY; cd ~/Graphics/TestProjects/ShaderGraph && ~/Graphics/TestProjects/ShaderGraph/utr --suite=playmode --platform=StandaloneOSX --artifacts_path=/Users/bokken/Graphics/TestProjects/ShaderGraph/test-results --testproject=/Users/bokken/Graphics/TestProjects/ShaderGraph --editor-location=/Users/bokken/.Editor --extra-editor-arg="-scriptingbackend=mono" --extra-editor-arg="-apicompatibilitylevel=NET_2_0" --extra-editor-arg="-colorspace=gamma"--reruncount=2 --timeout=2400 --timeout=1200"
-                 UTR_RESULT=$? 
-                 mkdir -p TestProjects/ShaderGraph/test-results/
-                 scp -i ~/.ssh/id_rsa_macmini -o "StrictHostKeyChecking=no" -r bokken@$BOKKEN_DEVICE_IP:/Users/bokken/Graphics/TestProjects/ShaderGraph/test-results/ TestProjects/ShaderGraph/test-results/
-                 exit $UTR_RESULT
-    artifacts:
-        logs:
-            paths:
-              -  "**/test-results/**"
-    dependencies:
-      -  path: .yamato/_editor_priming.yml#editor:priming:CUSTOM-REVISION:macos
-         rerun: always
-ShaderGraph_OSX_Metal_playmode_mono_Linear_CUSTOM-REVISION:
-    name: ShaderGraph on OSX_Metal_playmode_mono_Linear on version CUSTOM-REVISION
-    agent:
-        type: Unity::metal::macmini
-        image: slough-ops/macos-10.14-xcode:stable
-        flavor: m1.mac
-    variables:
-        UPM_REGISTRY: https://artifactory-slo.bf.unity3d.com/artifactory/api/npm/upm-candidates
-        CUSTOM_REVISION: custom_revision_not_set
-    commands:
-      -  curl -s https://artifactory.internal.unity3d.com/core-automation/tools/utr-standalone/utr --output TestProjects/ShaderGraph/utr
-      -  chmod +x TestProjects/ShaderGraph/utr
-      -  ssh -i ~/.ssh/id_rsa_macmini -o "StrictHostKeyChecking=no" bokken@$BOKKEN_DEVICE_IP "bash -lc 'pip3 install unity-downloader-cli --user --index-url https://artifactory.prd.it.unity3d.com/artifactory/api/pypi/pypi/simple --upgrade'"
-      -  scp -i ~/.ssh/id_rsa_macmini -o "StrictHostKeyChecking=no" -r $YAMATO_SOURCE_DIR bokken@$BOKKEN_DEVICE_IP:~/Graphics
-      -  scp -i ~/.ssh/id_rsa_macmini -o "StrictHostKeyChecking=no" ~/.ssh/id_rsa_macmini bokken@$BOKKEN_DEVICE_IP:~/.ssh/id_rsa_macmini
-      -  ssh -i ~/.ssh/id_rsa_macmini -o "StrictHostKeyChecking=no" bokken@$BOKKEN_DEVICE_IP '$(/usr/local/bin/python3 -m site --user-base)/bin/unity-downloader-cli --source-file ~/Graphics/unity_revision.txt -c editor -c il2cpp  --wait --published-only'
-      -  |5-
-
-                 ssh -i ~/.ssh/id_rsa_macmini -o "StrictHostKeyChecking=no" bokken@$BOKKEN_DEVICE_IP "export UPM_REGISTRY=https://artifactory-slo.bf.unity3d.com/artifactory/api/npm/upm-candidates; echo \$UPM_REGISTRY; cd ~/Graphics/TestProjects/ShaderGraph && ~/Graphics/TestProjects/ShaderGraph/utr --suite=playmode --testproject=/Users/bokken/Graphics/TestProjects/ShaderGraph --editor-location=/Users/bokken/.Editor --artifacts_path=/Users/bokken/Graphics/TestProjects/ShaderGraph/test-results --extra-editor-arg="-scriptingbackend=mono" --extra-editor-arg="-apicompatibilitylevel=NET_2_0" --extra-editor-arg="-colorspace=Linear"--reruncount=2 --timeout=1200"
-                 UTR_RESULT=$? 
-                 mkdir -p TestProjects/ShaderGraph/test-results/
-                 scp -i ~/.ssh/id_rsa_macmini -o "StrictHostKeyChecking=no" -r bokken@$BOKKEN_DEVICE_IP:/Users/bokken/Graphics/TestProjects/ShaderGraph/test-results/ TestProjects/ShaderGraph/test-results/
-                 exit $UTR_RESULT
-    artifacts:
-        logs:
-            paths:
-              -  "**/test-results/**"
-    dependencies:
-      -  path: .yamato/_editor_priming.yml#editor:priming:CUSTOM-REVISION:macos
-         rerun: always
-ShaderGraph_OSX_Metal_playmode_mono_gamma_CUSTOM-REVISION:
-    name: ShaderGraph on OSX_Metal_playmode_mono_gamma on version CUSTOM-REVISION
-    agent:
-        type: Unity::metal::macmini
-        image: slough-ops/macos-10.14-xcode:stable
-        flavor: m1.mac
-    variables:
-        UPM_REGISTRY: https://artifactory-slo.bf.unity3d.com/artifactory/api/npm/upm-candidates
-        CUSTOM_REVISION: custom_revision_not_set
-    commands:
-      -  curl -s https://artifactory.internal.unity3d.com/core-automation/tools/utr-standalone/utr --output TestProjects/ShaderGraph/utr
-      -  chmod +x TestProjects/ShaderGraph/utr
-      -  ssh -i ~/.ssh/id_rsa_macmini -o "StrictHostKeyChecking=no" bokken@$BOKKEN_DEVICE_IP "bash -lc 'pip3 install unity-downloader-cli --user --index-url https://artifactory.prd.it.unity3d.com/artifactory/api/pypi/pypi/simple --upgrade'"
-      -  scp -i ~/.ssh/id_rsa_macmini -o "StrictHostKeyChecking=no" -r $YAMATO_SOURCE_DIR bokken@$BOKKEN_DEVICE_IP:~/Graphics
-      -  scp -i ~/.ssh/id_rsa_macmini -o "StrictHostKeyChecking=no" ~/.ssh/id_rsa_macmini bokken@$BOKKEN_DEVICE_IP:~/.ssh/id_rsa_macmini
-      -  ssh -i ~/.ssh/id_rsa_macmini -o "StrictHostKeyChecking=no" bokken@$BOKKEN_DEVICE_IP '$(/usr/local/bin/python3 -m site --user-base)/bin/unity-downloader-cli --source-file ~/Graphics/unity_revision.txt -c editor -c il2cpp  --wait --published-only'
-      -  |5-
-
-                 ssh -i ~/.ssh/id_rsa_macmini -o "StrictHostKeyChecking=no" bokken@$BOKKEN_DEVICE_IP "export UPM_REGISTRY=https://artifactory-slo.bf.unity3d.com/artifactory/api/npm/upm-candidates; echo \$UPM_REGISTRY; cd ~/Graphics/TestProjects/ShaderGraph && ~/Graphics/TestProjects/ShaderGraph/utr --suite=playmode --testproject=/Users/bokken/Graphics/TestProjects/ShaderGraph --editor-location=/Users/bokken/.Editor --artifacts_path=/Users/bokken/Graphics/TestProjects/ShaderGraph/test-results --extra-editor-arg="-scriptingbackend=mono" --extra-editor-arg="-apicompatibilitylevel=NET_2_0" --extra-editor-arg="-colorspace=gamma"--reruncount=2 --timeout=1200"
-=======
-      -  ssh -i ~/.ssh/id_rsa_macmini -o "StrictHostKeyChecking=no" bokken@$BOKKEN_DEVICE_IP '$(/usr/local/bin/python3 -m site --user-base)/bin/unity-downloader-cli -u 1b1252580c6429d4be5b5e88fafea90645240c65 -c editor -c il2cpp  --wait --published-only'
-      -  |5-
-
-                 ssh -i ~/.ssh/id_rsa_macmini -o "StrictHostKeyChecking=no" bokken@$BOKKEN_DEVICE_IP "export UPM_REGISTRY=https://artifactory-slo.bf.unity3d.com/artifactory/api/npm/upm-candidates; echo \$UPM_REGISTRY; cd ~/Graphics/TestProjects/ShaderGraph && ~/Graphics/TestProjects/ShaderGraph/utr --suite=playmode --testproject=/Users/bokken/Graphics/TestProjects/ShaderGraph --editor-location=/Users/bokken/.Editor --artifacts_path=/Users/bokken/Graphics/TestProjects/ShaderGraph/test-results --extra-editor-arg="-scriptingbackend=mono" --extra-editor-arg="-apicompatibilitylevel=NET_2_0" --extra-editor-arg="-colorspace=Linear" --reruncount=2"
->>>>>>> 9cb3a4a1
-                 UTR_RESULT=$? 
-                 mkdir -p TestProjects/ShaderGraph/test-results/
-                 scp -i ~/.ssh/id_rsa_macmini -o "StrictHostKeyChecking=no" -r bokken@$BOKKEN_DEVICE_IP:/Users/bokken/Graphics/TestProjects/ShaderGraph/test-results/ TestProjects/ShaderGraph/test-results/
-                 exit $UTR_RESULT
-    artifacts:
-        logs:
-            paths:
-              -  "**/test-results/**"
-<<<<<<< HEAD
-    dependencies:
-      -  path: .yamato/_editor_priming.yml#editor:priming:CUSTOM-REVISION:macos
-         rerun: always
-ShaderGraph_OSX_Metal_editmode_mono_Linear_CUSTOM-REVISION:
-    name: ShaderGraph on OSX_Metal_editmode_mono_Linear on version CUSTOM-REVISION
-=======
-              -  "TestProjects/ShaderGraph/Logs/*.log"
-ShaderGraph_OSX_Metal_Standalone_mono_2_Linear_CUSTOM-REVISION:
-    name: ShaderGraph on OSX_Metal_Standalone_mono_2_Linear on version CUSTOM-REVISION
->>>>>>> 9cb3a4a1
-    agent:
-        type: Unity::metal::macmini
-        image: slough-ops/macos-10.14-xcode:stable
-        flavor: m1.mac
-    variables:
-        UPM_REGISTRY: https://artifactory-slo.bf.unity3d.com/artifactory/api/npm/upm-candidates
-        CUSTOM_REVISION: custom_revision_not_set
-    commands:
-      -  curl -s https://artifactory.internal.unity3d.com/core-automation/tools/utr-standalone/utr --output TestProjects/ShaderGraph/utr
-      -  chmod +x TestProjects/ShaderGraph/utr
-      -  ssh -i ~/.ssh/id_rsa_macmini -o "StrictHostKeyChecking=no" bokken@$BOKKEN_DEVICE_IP "bash -lc 'pip3 install unity-downloader-cli --user --index-url https://artifactory.prd.it.unity3d.com/artifactory/api/pypi/pypi/simple --upgrade'"
-      -  scp -i ~/.ssh/id_rsa_macmini -o "StrictHostKeyChecking=no" -r $YAMATO_SOURCE_DIR bokken@$BOKKEN_DEVICE_IP:~/Graphics
-      -  scp -i ~/.ssh/id_rsa_macmini -o "StrictHostKeyChecking=no" ~/.ssh/id_rsa_macmini bokken@$BOKKEN_DEVICE_IP:~/.ssh/id_rsa_macmini
-      -  ssh -i ~/.ssh/id_rsa_macmini -o "StrictHostKeyChecking=no" bokken@$BOKKEN_DEVICE_IP '$(/usr/local/bin/python3 -m site --user-base)/bin/unity-downloader-cli --source-file ~/Graphics/unity_revision.txt -c editor -c il2cpp  --wait --published-only'
-      -  |5-
-
-<<<<<<< HEAD
-                 ssh -i ~/.ssh/id_rsa_macmini -o "StrictHostKeyChecking=no" bokken@$BOKKEN_DEVICE_IP "export UPM_REGISTRY=https://artifactory-slo.bf.unity3d.com/artifactory/api/npm/upm-candidates; echo \$UPM_REGISTRY; cd ~/Graphics/TestProjects/ShaderGraph && ~/Graphics/TestProjects/ShaderGraph/utr --suite=editor --platform=editmode --testproject=/Users/bokken/Graphics/TestProjects/ShaderGraph --editor-location=/Users/bokken/.Editor --artifacts_path=/Users/bokken/Graphics/TestProjects/ShaderGraph/test-results --extra-editor-arg="-scriptingbackend=mono" --extra-editor-arg="-apicompatibilitylevel=NET_2_0" --extra-editor-arg="-colorspace=Linear"--reruncount=2 --timeout=1200"
-=======
-                 ssh -i ~/.ssh/id_rsa_macmini -o "StrictHostKeyChecking=no" bokken@$BOKKEN_DEVICE_IP "export UPM_REGISTRY=https://artifactory-slo.bf.unity3d.com/artifactory/api/npm/upm-candidates; echo \$UPM_REGISTRY; cd ~/Graphics/TestProjects/ShaderGraph && ~/Graphics/TestProjects/ShaderGraph/utr --suite=playmode --platform=StandaloneOSX --artifacts_path=/Users/bokken/Graphics/TestProjects/ShaderGraph/test-results --testproject=/Users/bokken/Graphics/TestProjects/ShaderGraph --editor-location=/Users/bokken/.Editor --extra-editor-arg="-scriptingbackend=mono" --extra-editor-arg="-apicompatibilitylevel=NET_2_0" --extra-editor-arg="-colorspace=Linear" --reruncount=2 --timeout=2400"
->>>>>>> 9cb3a4a1
-                 UTR_RESULT=$? 
-                 mkdir -p TestProjects/ShaderGraph/test-results/
-                 scp -i ~/.ssh/id_rsa_macmini -o "StrictHostKeyChecking=no" -r bokken@$BOKKEN_DEVICE_IP:/Users/bokken/Graphics/TestProjects/ShaderGraph/test-results/ TestProjects/ShaderGraph/test-results/
-                 exit $UTR_RESULT
-    artifacts:
-        logs:
-            paths:
-              -  "**/test-results/**"
-              -  "TestProjects/ShaderGraph/Logs/*.log"
-    dependencies:
-      -  path: .yamato/_editor_priming.yml#editor:priming:CUSTOM-REVISION:macos
-         rerun: always
-<<<<<<< HEAD
-ShaderGraph_OSX_Metal_editmode_mono_gamma_CUSTOM-REVISION:
-    name: ShaderGraph on OSX_Metal_editmode_mono_gamma on version CUSTOM-REVISION
-=======
-ShaderGraph_OSX_Metal_playmode_mono_2_Linear_CUSTOM-REVISION:
-    name: ShaderGraph on OSX_Metal_playmode_mono_2_Linear on version CUSTOM-REVISION
->>>>>>> 9cb3a4a1
-    agent:
-        type: Unity::metal::macmini
-        image: slough-ops/macos-10.14-xcode:stable
-        flavor: m1.mac
-    variables:
-        UPM_REGISTRY: https://artifactory-slo.bf.unity3d.com/artifactory/api/npm/upm-candidates
-        CUSTOM_REVISION: custom_revision_not_set
-    commands:
-      -  curl -s https://artifactory.internal.unity3d.com/core-automation/tools/utr-standalone/utr --output TestProjects/ShaderGraph/utr
-      -  chmod +x TestProjects/ShaderGraph/utr
-      -  ssh -i ~/.ssh/id_rsa_macmini -o "StrictHostKeyChecking=no" bokken@$BOKKEN_DEVICE_IP "bash -lc 'pip3 install unity-downloader-cli --user --index-url https://artifactory.prd.it.unity3d.com/artifactory/api/pypi/pypi/simple --upgrade'"
-      -  scp -i ~/.ssh/id_rsa_macmini -o "StrictHostKeyChecking=no" -r $YAMATO_SOURCE_DIR bokken@$BOKKEN_DEVICE_IP:~/Graphics
-      -  scp -i ~/.ssh/id_rsa_macmini -o "StrictHostKeyChecking=no" ~/.ssh/id_rsa_macmini bokken@$BOKKEN_DEVICE_IP:~/.ssh/id_rsa_macmini
-      -  ssh -i ~/.ssh/id_rsa_macmini -o "StrictHostKeyChecking=no" bokken@$BOKKEN_DEVICE_IP '$(/usr/local/bin/python3 -m site --user-base)/bin/unity-downloader-cli --source-file ~/Graphics/unity_revision.txt -c editor -c il2cpp  --wait --published-only'
-      -  |5-
-
-<<<<<<< HEAD
-                 ssh -i ~/.ssh/id_rsa_macmini -o "StrictHostKeyChecking=no" bokken@$BOKKEN_DEVICE_IP "export UPM_REGISTRY=https://artifactory-slo.bf.unity3d.com/artifactory/api/npm/upm-candidates; echo \$UPM_REGISTRY; cd ~/Graphics/TestProjects/ShaderGraph && ~/Graphics/TestProjects/ShaderGraph/utr --suite=editor --platform=editmode --testproject=/Users/bokken/Graphics/TestProjects/ShaderGraph --editor-location=/Users/bokken/.Editor --artifacts_path=/Users/bokken/Graphics/TestProjects/ShaderGraph/test-results --extra-editor-arg="-scriptingbackend=mono" --extra-editor-arg="-apicompatibilitylevel=NET_2_0" --extra-editor-arg="-colorspace=gamma"--reruncount=2 --timeout=1200"
-=======
-                 ssh -i ~/.ssh/id_rsa_macmini -o "StrictHostKeyChecking=no" bokken@$BOKKEN_DEVICE_IP "export UPM_REGISTRY=https://artifactory-slo.bf.unity3d.com/artifactory/api/npm/upm-candidates; echo \$UPM_REGISTRY; cd ~/Graphics/TestProjects/ShaderGraph && ~/Graphics/TestProjects/ShaderGraph/utr --suite=playmode --testproject=/Users/bokken/Graphics/TestProjects/ShaderGraph --editor-location=/Users/bokken/.Editor --artifacts_path=/Users/bokken/Graphics/TestProjects/ShaderGraph/test-results --extra-editor-arg="-scriptingbackend=mono" --extra-editor-arg="-apicompatibilitylevel=NET_2_0" --extra-editor-arg="-colorspace=Linear" --reruncount=2"
->>>>>>> 9cb3a4a1
+                 ssh -i ~/.ssh/id_rsa_macmini -o "StrictHostKeyChecking=no" bokken@$BOKKEN_DEVICE_IP "export UPM_REGISTRY=https://artifactory-slo.bf.unity3d.com/artifactory/api/npm/upm-candidates; echo \$UPM_REGISTRY; cd ~/Graphics/TestProjects/ShaderGraph && ~/Graphics/TestProjects/ShaderGraph/utr --suite=editor --platform=editmode --testproject=/Users/bokken/Graphics/TestProjects/ShaderGraph --editor-location=/Users/bokken/.Editor --artifacts_path=/Users/bokken/Graphics/TestProjects/ShaderGraph/test-results --extra-editor-arg="-scriptingbackend=mono" --extra-editor-arg="-apicompatibilitylevel=NET_2_0" --extra-editor-arg="-colorspace=Linear" --reruncount=2"
                  UTR_RESULT=$? 
                  mkdir -p TestProjects/ShaderGraph/test-results/
                  scp -i ~/.ssh/id_rsa_macmini -o "StrictHostKeyChecking=no" -r bokken@$BOKKEN_DEVICE_IP:/Users/bokken/Graphics/TestProjects/ShaderGraph/test-results/ TestProjects/ShaderGraph/test-results/
